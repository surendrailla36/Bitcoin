.NOTPARALLEL :

# Pattern rule to print variables, e.g. make print-top_srcdir
print-%: FORCE
	@echo '$*'='$($*)'

# When invoking a sub-make, keep only the command line variable definitions
# matching the pattern in the filter function.
#
# e.g. invoking:
#   $ make A=1 C=1 print-MAKEOVERRIDES print-MAKEFLAGS
#
# with the following in the Makefile:
#   MAKEOVERRIDES := $(filter A=% B=%,$(MAKEOVERRIDES))
#
# will print:
#   MAKEOVERRIDES = A=1
#   MAKEFLAGS = -- A=1
#
# this is because as the GNU make manual says:
#   The command line variable definitions really appear in the variable
#   MAKEOVERRIDES, and MAKEFLAGS contains a reference to this variable.
#
# and since the GNU make manual also says:
#   variables defined on the command line are passed to the sub-make through
#   MAKEFLAGS
#
# this means that sub-makes will be invoked as if:
#   $(MAKE) A=1 blah blah
MAKEOVERRIDES := $(filter V=%,$(MAKEOVERRIDES))
SOURCES_PATH ?= $(BASEDIR)/sources
WORK_PATH = $(BASEDIR)/work
BASE_CACHE ?= $(BASEDIR)/built
SDK_PATH ?= $(BASEDIR)/SDKs
NO_BOOST ?=
NO_LIBEVENT ?=
NO_BDB ?=
NO_SQLITE ?=
NO_WALLET ?=
NO_ZMQ ?=
NO_UPNP ?=
NO_USDT ?=
NO_NATPMP ?=
MULTIPROCESS ?=
LTO ?=
NO_HARDEN ?=
FALLBACK_DOWNLOAD_PATH ?= https://bitcoincore.org/depends-sources

C_STANDARD ?= c11
CXX_STANDARD ?= c++20

BUILD = $(shell ./config.guess)
HOST ?= $(BUILD)
PATCHES_PATH = $(BASEDIR)/patches
BASEDIR = $(CURDIR)
HASH_LENGTH:=11
DOWNLOAD_CONNECT_TIMEOUT:=30
DOWNLOAD_RETRIES:=3
HOST_ID_SALT ?= salt
BUILD_ID_SALT ?= salt

host:=$(BUILD)
ifneq ($(HOST),)
host:=$(HOST)
endif

ifneq ($(DEBUG),)
release_type=debug
else
release_type=release
endif

base_build_dir=$(WORK_PATH)/build
base_staging_dir=$(WORK_PATH)/staging
base_download_dir=$(WORK_PATH)/download
canonical_host:=$(shell ./config.sub $(HOST))
build:=$(shell ./config.sub $(BUILD))

build_arch =$(firstword $(subst -, ,$(build)))
build_vendor=$(word 2,$(subst -, ,$(build)))
full_build_os:=$(subst $(build_arch)-$(build_vendor)-,,$(build))
build_os:=$(findstring linux,$(full_build_os))
build_os+=$(findstring darwin,$(full_build_os))
build_os+=$(findstring freebsd,$(full_build_os))
build_os+=$(findstring netbsd,$(full_build_os))
build_os+=$(findstring openbsd,$(full_build_os))
build_os:=$(strip $(build_os))
ifeq ($(build_os),)
build_os=$(full_build_os)
endif

host_arch=$(firstword $(subst -, ,$(canonical_host)))
host_vendor=$(word 2,$(subst -, ,$(canonical_host)))
full_host_os:=$(subst $(host_arch)-$(host_vendor)-,,$(canonical_host))
host_os:=$(findstring linux,$(full_host_os))
host_os+=$(findstring darwin,$(full_host_os))
host_os+=$(findstring freebsd,$(full_host_os))
host_os+=$(findstring netbsd,$(full_host_os))
host_os+=$(findstring openbsd,$(full_host_os))
host_os+=$(findstring mingw32,$(full_host_os))

ifeq (android,$(findstring android,$(full_host_os)))
host_os:=android
endif

host_os:=$(strip $(host_os))
ifeq ($(host_os),)
host_os=$(full_host_os)
endif

$(host_arch)_$(host_os)_prefix=$(BASEDIR)/$(host)
$(host_arch)_$(host_os)_host=$(host)
host_prefix=$($(host_arch)_$(host_os)_prefix)
build_prefix=$(host_prefix)/native
build_host=$(build)

all: install

include hosts/$(host_os).mk
include hosts/default.mk
include builders/$(build_os).mk
include builders/default.mk
include packages/packages.mk

# Previously, we directly invoked the well-known programs using $(shell ...)
# to construct build_id_string. However, that was problematic because:
#
# 1. When invoking a shell, GNU Make special-cases exit code 127 (command not
#    found) by not capturing the output but instead passing it through. This is
#    not done for any other exit code.
#
# 2. Characters like '#' (from these programs' output) would end up in make
#    variables like build_id_string, which would be wrongly interpreted by make
#    when these variables were used.
#
# Therefore, we should avoid having arbitrary strings in make variables where
# possible. The gen_id script used here hashes the output to construct a
# "make-safe" id.
#
# Also note that these lines need to be:
#
#     1. After including {hosts,builders}/*.mk, since they rely on the tool
#        variables (e.g. build_CC, host_STRIP, etc.) to be set.
#
#     2. Before including packages/*.mk (excluding packages/packages.mk), since
#        they rely on the build_id variables
#
build_id:=$(shell env CC='$(build_CC)' C_STANDARD='$(C_STANDARD)' CXX='$(build_CXX)' CXX_STANDARD='$(CXX_STANDARD)' AR='$(build_AR)' RANLIB='$(build_RANLIB)' STRIP='$(build_STRIP)' SHA256SUM='$(build_SHA256SUM)' DEBUG='$(DEBUG)' LTO='$(LTO)' NO_HARDEN='$(NO_HARDEN)' ./gen_id '$(BUILD_ID_SALT)' 'GUIX_ENVIRONMENT=$(realpath $(GUIX_ENVIRONMENT))')
$(host_arch)_$(host_os)_id:=$(shell env CC='$(host_CC)' C_STANDARD='$(C_STANDARD)' CXX='$(host_CXX)' CXX_STANDARD='$(CXX_STANDARD)' AR='$(host_AR)' RANLIB='$(host_RANLIB)' STRIP='$(host_STRIP)' SHA256SUM='$(build_SHA256SUM)' DEBUG='$(DEBUG)' LTO='$(LTO)' NO_HARDEN='$(NO_HARDEN)' ./gen_id '$(HOST_ID_SALT)' 'GUIX_ENVIRONMENT=$(realpath $(GUIX_ENVIRONMENT))')

boost_packages_$(NO_BOOST) = $(boost_packages)

libevent_packages_$(NO_LIBEVENT) = $(libevent_packages)

bdb_packages_$(NO_BDB) = $(bdb_packages)
sqlite_packages_$(NO_SQLITE) = $(sqlite_packages)
wallet_packages_$(NO_WALLET) = $(bdb_packages_) $(sqlite_packages_)

upnp_packages_$(NO_UPNP) = $(upnp_packages)
natpmp_packages_$(NO_NATPMP) = $(natpmp_packages)

zmq_packages_$(NO_ZMQ) = $(zmq_packages)
multiprocess_packages_$(MULTIPROCESS) = $(multiprocess_packages)
usdt_packages_$(NO_USDT) = $(usdt_$(host_os)_packages)

packages += $($(host_arch)_$(host_os)_packages) $($(host_os)_packages) $(boost_packages_) $(libevent_packages_) $(wallet_packages_) $(upnp_packages_) $(natpmp_packages_) $(usdt_packages_)
native_packages += $($(host_arch)_$(host_os)_native_packages) $($(host_os)_native_packages)

ifneq ($(zmq_packages_),)
packages += $(zmq_packages)
endif

ifeq ($(multiprocess_packages_),)
packages += $(multiprocess_packages)
native_packages += $(multiprocess_native_packages)
endif

all_packages = $(packages) $(native_packages)

meta_depends = Makefile config.guess config.sub funcs.mk builders/default.mk hosts/default.mk hosts/$(host_os).mk builders/$(build_os).mk

$(host_arch)_$(host_os)_native_binutils?=$($(host_os)_native_binutils)
$(host_arch)_$(host_os)_native_toolchain?=$($(host_os)_native_toolchain)

include funcs.mk

final_build_id_long+=$(shell $(build_SHA256SUM) config.site.in)
final_build_id+=$(shell echo -n "$(final_build_id_long)" | $(build_SHA256SUM) | cut -c-$(HASH_LENGTH))
$(host_prefix)/.stamp_$(final_build_id): $(native_packages) $(packages)
	rm -rf $(@D)
	mkdir -p $(@D)
	echo copying packages: $^
	echo to: $(@D)
	cd $(@D); $(foreach package,$^, $(build_TAR) xf $($(package)_cached); )
	touch $@

# $PATH is not preserved between ./configure and make by convention. Its
# modification and overriding at ./configure time is (as I understand it)
# supposed to be captured by the AC_{PROG_{,OBJ}CXX,PATH_{PROG,TOOL}} macros,
# which will expand the program names to their full absolute paths. The notable
# exception is command line overriding: ./configure CC=clang, which skips the
# program name expansion step, and works because the user implicitly indicates
# with CC=clang that clang will be available in $PATH at all times, and is most
# likely part of the user's system.
#
# Therefore, when we "seed the autoconf cache"/"override well-known program
# vars" by setting AR=<blah> in our config.site, either one of two things needs
# to be true for the build system to work correctly:
#
#   1. If we refer to the program by name (e.g. AR=riscv64-gnu-linux-ar), the
#      tool needs to be available in $PATH at all times.
#
#   2. If the tool is _**not**_ expected to be available in $PATH at all times
#      (such as is the case for our native_cctools binutils tools), it needs to
#      be referred to by its absolute path, such as would be output by the
#      AC_PATH_{PROG,TOOL} macros.
#
# Minor note: it is also okay to refer to tools by their absolute path even if
# we expect them to be available in $PATH at all times, more specificity does
# not hurt.
$(host_prefix)/share/config.site : config.site.in $(host_prefix)/.stamp_$(final_build_id)
	@mkdir -p $(@D)
	sed -e 's|@HOST@|$(host)|' \
            -e 's|@CC@|$(host_CC)|' \
            -e 's|@CXX@|$(host_CXX)|' \
            -e 's|@AR@|$(host_AR)|' \
            -e 's|@RANLIB@|$(host_RANLIB)|' \
            -e 's|@NM@|$(host_NM)|' \
            -e 's|@STRIP@|$(host_STRIP)|' \
            -e 's|@OTOOL@|$(host_OTOOL)|' \
            -e 's|@INSTALL_NAME_TOOL@|$(host_INSTALL_NAME_TOOL)|' \
            -e 's|@DSYMUTIL@|$(host_DSYMUTIL)|' \
            -e 's|@build_os@|$(build_os)|' \
            -e 's|@host_os@|$(host_os)|' \
            -e 's|@CFLAGS@|$(strip $(host_CFLAGS) $(host_$(release_type)_CFLAGS))|' \
            -e 's|@CXXFLAGS@|$(strip $(host_CXXFLAGS) $(host_$(release_type)_CXXFLAGS))|' \
            -e 's|@CPPFLAGS@|$(strip $(host_CPPFLAGS) $(host_$(release_type)_CPPFLAGS))|' \
            -e 's|@LDFLAGS@|$(strip $(host_LDFLAGS) $(host_$(release_type)_LDFLAGS))|' \
<<<<<<< HEAD
            -e 's|@allow_host_packages@|$(ALLOW_HOST_PACKAGES)|' \
=======
            -e 's|@no_qt@|$(NO_QT)|' \
            -e 's|@no_qr@|$(NO_QR)|' \
>>>>>>> dff6d188
            -e 's|@no_zmq@|$(NO_ZMQ)|' \
            -e 's|@no_wallet@|$(NO_WALLET)|' \
            -e 's|@no_bdb@|$(NO_BDB)|' \
            -e 's|@no_sqlite@|$(NO_SQLITE)|' \
            -e 's|@no_upnp@|$(NO_UPNP)|' \
            -e 's|@no_usdt@|$(NO_USDT)|' \
            -e 's|@no_natpmp@|$(NO_NATPMP)|' \
            -e 's|@multiprocess@|$(MULTIPROCESS)|' \
            -e 's|@lto@|$(LTO)|' \
            -e 's|@no_harden@|$(NO_HARDEN)|' \
            -e 's|@debug@|$(DEBUG)|' \
            $< > $@
	touch $@


define check_or_remove_cached
  mkdir -p $(BASE_CACHE)/$(host)/$(package) && cd $(BASE_CACHE)/$(host)/$(package); \
  $(build_SHA256SUM) -c $($(package)_cached_checksum) >/dev/null 2>/dev/null || \
  ( rm -f $($(package)_cached_checksum); \
    if test -f "$($(package)_cached)"; then echo "Checksum mismatch for $(package). Forcing rebuild.."; rm -f $($(package)_cached_checksum) $($(package)_cached); fi )
endef

define check_or_remove_sources
  mkdir -p $($(package)_source_dir); cd $($(package)_source_dir); \
  test -f $($(package)_fetched) && ( $(build_SHA256SUM) -c $($(package)_fetched) >/dev/null 2>/dev/null || \
    ( echo "Checksum missing or mismatched for $(package) source. Forcing re-download."; \
      rm -f $($(package)_all_sources) $($(1)_fetched))) || true
endef

check-packages:
	@$(foreach package,$(all_packages),$(call check_or_remove_cached,$(package));)
check-sources:
	@$(foreach package,$(all_packages),$(call check_or_remove_sources,$(package));)

$(host_prefix)/share/config.site: check-packages

check-packages: check-sources

clean-all: clean
	@rm -rf $(SOURCES_PATH) x86_64* i686* mips* arm* aarch64* powerpc* riscv32* riscv64* s390x*

clean:
	@rm -rf $(WORK_PATH) $(BASE_CACHE) $(BUILD) *.log

install: check-packages $(host_prefix)/share/config.site


download-one: check-sources $(all_sources)

download-osx:
	@$(MAKE) -s HOST=x86_64-apple-darwin download-one
download-linux:
	@$(MAKE) -s HOST=x86_64-unknown-linux-gnu download-one
download-win:
	@$(MAKE) -s HOST=x86_64-w64-mingw32 download-one
download: download-osx download-linux download-win

$(foreach package,$(all_packages),$(eval $(call ext_add_stages,$(package))))

.PHONY: install cached clean clean-all download-one download-osx download-linux download-win download check-packages check-sources
.PHONY: FORCE
$(V).SILENT:<|MERGE_RESOLUTION|>--- conflicted
+++ resolved
@@ -236,12 +236,6 @@
             -e 's|@CXXFLAGS@|$(strip $(host_CXXFLAGS) $(host_$(release_type)_CXXFLAGS))|' \
             -e 's|@CPPFLAGS@|$(strip $(host_CPPFLAGS) $(host_$(release_type)_CPPFLAGS))|' \
             -e 's|@LDFLAGS@|$(strip $(host_LDFLAGS) $(host_$(release_type)_LDFLAGS))|' \
-<<<<<<< HEAD
-            -e 's|@allow_host_packages@|$(ALLOW_HOST_PACKAGES)|' \
-=======
-            -e 's|@no_qt@|$(NO_QT)|' \
-            -e 's|@no_qr@|$(NO_QR)|' \
->>>>>>> dff6d188
             -e 's|@no_zmq@|$(NO_ZMQ)|' \
             -e 's|@no_wallet@|$(NO_WALLET)|' \
             -e 's|@no_bdb@|$(NO_BDB)|' \
