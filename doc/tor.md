# TOR SUPPORT IN BITCOIN

It is possible to run Bitcoin Core as a Tor onion service, and connect to such services.

The following directions assume you have a Tor proxy running on port 9050. Many distributions default to having a SOCKS proxy listening on port 9050, but others may not. In particular, the Tor Browser Bundle defaults to listening on port 9150. See [Tor Project FAQ:TBBSocksPort](https://www.torproject.org/docs/faq.html.en#TBBSocksPort) for how to properly
configure Tor.

<<<<<<< HEAD
## How to see information about your Tor configuration via Bitcoin Core

There are several ways to see your local onion address in Bitcoin Core:
- in the debug log (grep for "tor:" or "AddLocal")
- in the output of RPC `getnetworkinfo` in the "localaddresses" section
- in the output of the CLI `-netinfo` peer connections dashboard
=======
## Compatibility

- Starting with version 22.0, Bitcoin Core only supports Tor version 3 hidden
  services (Tor v3). Tor v2 addresses are ignored by Bitcoin Core and neither
  relayed nor stored.

- Tor removed v2 support beginning with version 0.4.6.

## How to see information about your Tor configuration via Bitcoin Core

There are several ways to see your local onion address in Bitcoin Core:
- in the "Local addresses" output of CLI `-netinfo`
- in the "localaddresses" output of RPC `getnetworkinfo`
- in the debug log (grep for "AddLocal"; the Tor address ends in `.onion`)
>>>>>>> f6a356d2

You may set the `-debug=tor` config logging option to have additional
information in the debug log about your Tor configuration.

<<<<<<< HEAD
=======
CLI `-addrinfo` returns the number of addresses known to your node per
network. This can be useful to see how many onion peers your node knows,
e.g. for `-onlynet=onion`.

To fetch a number of onion addresses that your node knows, for example seven
addresses, use the `getnodeaddresses 7 onion` RPC.
>>>>>>> f6a356d2

## 1. Run Bitcoin Core behind a Tor proxy

The first step is running Bitcoin Core behind a Tor proxy. This will already anonymize all
outgoing connections, but more is possible.

    -proxy=ip:port  Set the proxy server. If SOCKS5 is selected (default), this proxy
                    server will be used to try to reach .onion addresses as well.
                    You need to use -noonion or -onion=0 to explicitly disable
                    outbound access to onion services.

    -onion=ip:port  Set the proxy server to use for Tor onion services. You do not
                    need to set this if it's the same as -proxy. You can use -onion=0
                    to explicitly disable access to onion services.
                    ------------------------------------------------------------------
                    Note: Only the -proxy option sets the proxy for DNS requests;
                    with -onion they will not route over Tor, so use -proxy if you
                    have privacy concerns.
                    ------------------------------------------------------------------

    -listen         When using -proxy, listening is disabled by default. If you want
                    to manually configure an onion service (see section 3), you'll
                    need to enable it explicitly.

    -connect=X      When behind a Tor proxy, you can specify .onion addresses instead
    -addnode=X      of IP addresses or hostnames in these parameters. It requires
    -seednode=X     SOCKS5. In Tor mode, such addresses can also be exchanged with
                    other P2P nodes.

    -onlynet=onion  Make automatic outbound connections only to .onion addresses.
                    Inbound and manual connections are not affected by this option.
                    It can be specified multiple times to allow multiple networks,
                    e.g. onlynet=onion, onlynet=i2p, onlynet=cjdns.

In a typical situation, this suffices to run behind a Tor proxy:

    ./bitcoind -proxy=127.0.0.1:9050

## 2. Automatically create a Bitcoin Core onion service

Bitcoin Core makes use of Tor's control socket API to create and destroy
ephemeral onion services programmatically. This means that if Tor is running and
proper authentication has been configured, Bitcoin Core automatically creates an
onion service to listen on. The goal is to increase the number of available
onion nodes.

This feature is enabled by default if Bitcoin Core is listening (`-listen`) and
it requires a Tor connection to work. It can be explicitly disabled with
`-listenonion=0`. If it is not disabled, it can be configured using the
`-torcontrol` and `-torpassword` settings.

To see verbose Tor information in the bitcoind debug log, pass `-debug=tor`.

### Control Port

You may need to set up the Tor Control Port. On Linux distributions there may be
some or all of the following settings in `/etc/tor/torrc`, generally commented
out by default (if not, add them):

```
ControlPort 9051
CookieAuthentication 1
CookieAuthFileGroupReadable 1
```

Add or uncomment those, save, and restart Tor (usually `systemctl restart tor`
or `sudo systemctl restart tor` on most systemd-based systems, including recent
Debian and Ubuntu, or just restart the computer).

On some systems (such as Arch Linux), you may also need to add the following
line:

```
DataDirectoryGroupReadable 1
```

### Authentication

Connecting to Tor's control socket API requires one of two authentication
methods to be configured: cookie authentication or bitcoind's `-torpassword`
configuration option.

#### Cookie authentication

For cookie authentication, the user running bitcoind must have read access to
the `CookieAuthFile` specified in the Tor configuration. In some cases this is
preconfigured and the creation of an onion service is automatic. Don't forget to
use the `-debug=tor` bitcoind configuration option to enable Tor debug logging.

If a permissions problem is seen in the debug log, e.g. `tor: Authentication
cookie /run/tor/control.authcookie could not be opened (check permissions)`, it
can be resolved by adding both the user running Tor and the user running
bitcoind to the same Tor group and setting permissions appropriately.

On Debian-derived systems, the Tor group will likely be `debian-tor` and one way
to verify could be to list the groups and grep for a "tor" group name:

```
getent group | cut -d: -f1 | grep -i tor
```

You can also check the group of the cookie file. On most Linux systems, the Tor
auth cookie will usually be `/run/tor/control.authcookie`:

```
TORGROUP=$(stat -c '%G' /run/tor/control.authcookie)
```

Once you have determined the `${TORGROUP}` and selected the `${USER}` that will
run bitcoind, run this as root:

```
usermod -a -G ${TORGROUP} ${USER}
```

Then restart the computer (or log out) and log in as the `${USER}` that will run
bitcoind.

#### `torpassword` authentication

For the `-torpassword=password` option, the password is the clear text form that
was used when generating the hashed password for the `HashedControlPassword`
option in the Tor configuration file.

The hashed password can be obtained with the command `tor --hash-password
password` (refer to the [Tor Dev
Manual](https://2019.www.torproject.org/docs/tor-manual.html.en) for more
details).


## 3. Manually create a Bitcoin Core onion service

You can also manually configure your node to be reachable from the Tor network.
Add these lines to your `/etc/tor/torrc` (or equivalent config file):

    HiddenServiceDir /var/lib/tor/bitcoin-service/
    HiddenServicePort 8333 127.0.0.1:8334

The directory can be different of course, but virtual port numbers should be equal to
your bitcoind's P2P listen port (8333 by default), and target addresses and ports
should be equal to binding address and port for inbound Tor connections (127.0.0.1:8334 by default).

<<<<<<< HEAD
	-externalip=X   You can tell bitcoin about its publicly reachable addresses using
	                this option, and this can be an onion address. Given the above
	                configuration, you can find your onion address in
	                /var/lib/tor/bitcoin-service/hostname. For connections
	                coming from unroutable addresses (such as 127.0.0.1, where the
	                Tor proxy typically runs), onion addresses are given
	                preference for your node to advertise itself with.

	                You can set multiple local addresses with -externalip. The
	                one that will be rumoured to a particular peer is the most
	                compatible one and also using heuristics, e.g. the address
	                with the most incoming connections, etc.

	-listen         You'll need to enable listening for incoming connections, as this
	                is off by default behind a proxy.

	-discover       When -externalip is specified, no attempt is made to discover local
	                IPv4 or IPv6 addresses. If you want to run a dual stack, reachable
	                from both Tor and IPv4 (or IPv6), you'll need to either pass your
	                other addresses using -externalip, or explicitly enable -discover.
	                Note that both addresses of a dual-stack system may be easily
	                linkable using traffic analysis.

In a typical situation, where you're only reachable via Tor, this should suffice:

	./bitcoind -proxy=127.0.0.1:9050 -externalip=7zvj7a2imdgkdbg4f2dryd5rgtrn7upivr5eeij4cicjh65pooxeshid.onion -listen
=======
    -externalip=X   You can tell bitcoin about its publicly reachable addresses using
                    this option, and this can be an onion address. Given the above
                    configuration, you can find your onion address in
                    /var/lib/tor/bitcoin-service/hostname. For connections
                    coming from unroutable addresses (such as 127.0.0.1, where the
                    Tor proxy typically runs), onion addresses are given
                    preference for your node to advertise itself with.

                    You can set multiple local addresses with -externalip. The
                    one that will be rumoured to a particular peer is the most
                    compatible one and also using heuristics, e.g. the address
                    with the most incoming connections, etc.

    -listen         You'll need to enable listening for incoming connections, as this
                    is off by default behind a proxy.

    -discover       When -externalip is specified, no attempt is made to discover local
                    IPv4 or IPv6 addresses. If you want to run a dual stack, reachable
                    from both Tor and IPv4 (or IPv6), you'll need to either pass your
                    other addresses using -externalip, or explicitly enable -discover.
                    Note that both addresses of a dual-stack system may be easily
                    linkable using traffic analysis.

In a typical situation, where you're only reachable via Tor, this should suffice:

    ./bitcoind -proxy=127.0.0.1:9050 -externalip=7zvj7a2imdgkdbg4f2dryd5rgtrn7upivr5eeij4cicjh65pooxeshid.onion -listen
>>>>>>> f6a356d2

(obviously, replace the .onion address with your own). It should be noted that you still
listen on all devices and another node could establish a clearnet connection, when knowing
your address. To mitigate this, additionally bind the address of your Tor proxy:

    ./bitcoind ... -bind=127.0.0.1

If you don't care too much about hiding your node, and want to be reachable on IPv4
as well, use `discover` instead:

    ./bitcoind ... -discover

and open port 8333 on your firewall (or use port mapping, i.e., `-upnp` or `-natpmp`).

If you only want to use Tor to reach .onion addresses, but not use it as a proxy
for normal IPv4/IPv6 communication, use:

<<<<<<< HEAD
	./bitcoind -onion=127.0.0.1:9050 -externalip=7zvj7a2imdgkdbg4f2dryd5rgtrn7upivr5eeij4cicjh65pooxeshid.onion -discover

## 3. Automatically listen on Tor

Starting with Tor version 0.2.7.1 it is possible, through Tor's control socket
API, to create and destroy 'ephemeral' onion services programmatically.
Bitcoin Core has been updated to make use of this.

This means that if Tor is running (and proper authentication has been configured),
Bitcoin Core automatically creates an onion service to listen on. This will positively
affect the number of available .onion nodes.

This new feature is enabled by default if Bitcoin Core is listening (`-listen`), and
requires a Tor connection to work. It can be explicitly disabled with `-listenonion=0`
and, if not disabled, configured using the `-torcontrol` and `-torpassword` settings.
To show verbose debugging information, pass `-debug=tor`.

Connecting to Tor's control socket API requires one of two authentication methods to be
configured. It also requires the control socket to be enabled, e.g. put `ControlPort 9051`
in `torrc` config file. For cookie authentication the user running bitcoind must have read
access to the `CookieAuthFile` specified in Tor configuration. In some cases this is
preconfigured and the creation of an onion service is automatic. If permission problems
are seen with `-debug=tor` they can be resolved by adding both the user running Tor and
the user running bitcoind to the same group and setting permissions appropriately. On
Debian-based systems the user running bitcoind can be added to the debian-tor group,
which has the appropriate permissions. Before starting bitcoind you will need to re-login
to allow debian-tor group to be applied. Otherwise you will see the following notice: "tor:
Authentication cookie /run/tor/control.authcookie could not be opened (check permissions)"
on debug.log.

An alternative authentication method is the use
of the `-torpassword=password` option. The `password` is the clear text form that
was used when generating the hashed password for the `HashedControlPassword` option
in the tor configuration file. The hashed password can be obtained with the command
`tor --hash-password password` (read the tor manual for more details).
=======
    ./bitcoind -onion=127.0.0.1:9050 -externalip=7zvj7a2imdgkdbg4f2dryd5rgtrn7upivr5eeij4cicjh65pooxeshid.onion -discover
>>>>>>> f6a356d2

## 4. Privacy recommendations

- Do not add anything but Bitcoin Core ports to the onion service created in section 3.
  If you run a web service too, create a new onion service for that.
  Otherwise it is trivial to link them, which may reduce privacy. Onion
  services created automatically (as in section 2) always have only one port
  open.<|MERGE_RESOLUTION|>--- conflicted
+++ resolved
@@ -5,14 +5,6 @@
 The following directions assume you have a Tor proxy running on port 9050. Many distributions default to having a SOCKS proxy listening on port 9050, but others may not. In particular, the Tor Browser Bundle defaults to listening on port 9150. See [Tor Project FAQ:TBBSocksPort](https://www.torproject.org/docs/faq.html.en#TBBSocksPort) for how to properly
 configure Tor.
 
-<<<<<<< HEAD
-## How to see information about your Tor configuration via Bitcoin Core
-
-There are several ways to see your local onion address in Bitcoin Core:
-- in the debug log (grep for "tor:" or "AddLocal")
-- in the output of RPC `getnetworkinfo` in the "localaddresses" section
-- in the output of the CLI `-netinfo` peer connections dashboard
-=======
 ## Compatibility
 
 - Starting with version 22.0, Bitcoin Core only supports Tor version 3 hidden
@@ -27,20 +19,16 @@
 - in the "Local addresses" output of CLI `-netinfo`
 - in the "localaddresses" output of RPC `getnetworkinfo`
 - in the debug log (grep for "AddLocal"; the Tor address ends in `.onion`)
->>>>>>> f6a356d2
 
 You may set the `-debug=tor` config logging option to have additional
 information in the debug log about your Tor configuration.
 
-<<<<<<< HEAD
-=======
 CLI `-addrinfo` returns the number of addresses known to your node per
 network. This can be useful to see how many onion peers your node knows,
 e.g. for `-onlynet=onion`.
 
 To fetch a number of onion addresses that your node knows, for example seven
 addresses, use the `getnodeaddresses 7 onion` RPC.
->>>>>>> f6a356d2
 
 ## 1. Run Bitcoin Core behind a Tor proxy
 
@@ -183,34 +171,6 @@
 your bitcoind's P2P listen port (8333 by default), and target addresses and ports
 should be equal to binding address and port for inbound Tor connections (127.0.0.1:8334 by default).
 
-<<<<<<< HEAD
-	-externalip=X   You can tell bitcoin about its publicly reachable addresses using
-	                this option, and this can be an onion address. Given the above
-	                configuration, you can find your onion address in
-	                /var/lib/tor/bitcoin-service/hostname. For connections
-	                coming from unroutable addresses (such as 127.0.0.1, where the
-	                Tor proxy typically runs), onion addresses are given
-	                preference for your node to advertise itself with.
-
-	                You can set multiple local addresses with -externalip. The
-	                one that will be rumoured to a particular peer is the most
-	                compatible one and also using heuristics, e.g. the address
-	                with the most incoming connections, etc.
-
-	-listen         You'll need to enable listening for incoming connections, as this
-	                is off by default behind a proxy.
-
-	-discover       When -externalip is specified, no attempt is made to discover local
-	                IPv4 or IPv6 addresses. If you want to run a dual stack, reachable
-	                from both Tor and IPv4 (or IPv6), you'll need to either pass your
-	                other addresses using -externalip, or explicitly enable -discover.
-	                Note that both addresses of a dual-stack system may be easily
-	                linkable using traffic analysis.
-
-In a typical situation, where you're only reachable via Tor, this should suffice:
-
-	./bitcoind -proxy=127.0.0.1:9050 -externalip=7zvj7a2imdgkdbg4f2dryd5rgtrn7upivr5eeij4cicjh65pooxeshid.onion -listen
-=======
     -externalip=X   You can tell bitcoin about its publicly reachable addresses using
                     this option, and this can be an onion address. Given the above
                     configuration, you can find your onion address in
@@ -237,7 +197,6 @@
 In a typical situation, where you're only reachable via Tor, this should suffice:
 
     ./bitcoind -proxy=127.0.0.1:9050 -externalip=7zvj7a2imdgkdbg4f2dryd5rgtrn7upivr5eeij4cicjh65pooxeshid.onion -listen
->>>>>>> f6a356d2
 
 (obviously, replace the .onion address with your own). It should be noted that you still
 listen on all devices and another node could establish a clearnet connection, when knowing
@@ -255,45 +214,7 @@
 If you only want to use Tor to reach .onion addresses, but not use it as a proxy
 for normal IPv4/IPv6 communication, use:
 
-<<<<<<< HEAD
-	./bitcoind -onion=127.0.0.1:9050 -externalip=7zvj7a2imdgkdbg4f2dryd5rgtrn7upivr5eeij4cicjh65pooxeshid.onion -discover
-
-## 3. Automatically listen on Tor
-
-Starting with Tor version 0.2.7.1 it is possible, through Tor's control socket
-API, to create and destroy 'ephemeral' onion services programmatically.
-Bitcoin Core has been updated to make use of this.
-
-This means that if Tor is running (and proper authentication has been configured),
-Bitcoin Core automatically creates an onion service to listen on. This will positively
-affect the number of available .onion nodes.
-
-This new feature is enabled by default if Bitcoin Core is listening (`-listen`), and
-requires a Tor connection to work. It can be explicitly disabled with `-listenonion=0`
-and, if not disabled, configured using the `-torcontrol` and `-torpassword` settings.
-To show verbose debugging information, pass `-debug=tor`.
-
-Connecting to Tor's control socket API requires one of two authentication methods to be
-configured. It also requires the control socket to be enabled, e.g. put `ControlPort 9051`
-in `torrc` config file. For cookie authentication the user running bitcoind must have read
-access to the `CookieAuthFile` specified in Tor configuration. In some cases this is
-preconfigured and the creation of an onion service is automatic. If permission problems
-are seen with `-debug=tor` they can be resolved by adding both the user running Tor and
-the user running bitcoind to the same group and setting permissions appropriately. On
-Debian-based systems the user running bitcoind can be added to the debian-tor group,
-which has the appropriate permissions. Before starting bitcoind you will need to re-login
-to allow debian-tor group to be applied. Otherwise you will see the following notice: "tor:
-Authentication cookie /run/tor/control.authcookie could not be opened (check permissions)"
-on debug.log.
-
-An alternative authentication method is the use
-of the `-torpassword=password` option. The `password` is the clear text form that
-was used when generating the hashed password for the `HashedControlPassword` option
-in the tor configuration file. The hashed password can be obtained with the command
-`tor --hash-password password` (read the tor manual for more details).
-=======
     ./bitcoind -onion=127.0.0.1:9050 -externalip=7zvj7a2imdgkdbg4f2dryd5rgtrn7upivr5eeij4cicjh65pooxeshid.onion -discover
->>>>>>> f6a356d2
 
 ## 4. Privacy recommendations
 
