--- conflicted
+++ resolved
@@ -1,12 +1,6 @@
-<<<<<<< HEAD
-# Support for Output Descriptors in NdovuCoin Core
-
-Since NdovuCoin Core v0.17, there is support for Output Descriptors. This is a
-=======
 # Support for Output Descriptors in Bitcoin Core
 
 Since Bitcoin Core v0.17, there is support for Output Descriptors. This is a
->>>>>>> a284bbbe
 simple language which can be used to describe collections of output scripts.
 Supporting RPCs are:
 - `scantxoutset` takes as input descriptors to scan for, and also reports
