.\" DO NOT MODIFY THIS FILE!  It was generated by help2man 1.47.6.
.TH BITCOIN-QT "1" "August 2019" "bitcoin-qt v0.18.1.0" "User Commands"
.SH NAME
bitcoin-qt \- manual page for bitcoin-qt v0.18.1.0
.SH SYNOPSIS
.B bitcoin-qt
[\fI\,command-line options\/\fR]
.SH DESCRIPTION
<<<<<<< HEAD
NdovuCoin Core version v0.17.99.0 (64\-bit)
=======
Bitcoin Core version v0.18.1.0 (64\-bit)
>>>>>>> 29d70264
.SH OPTIONS
.HP
\-?
.IP
Print this help message and exit
.HP
\fB\-alertnotify=\fR<cmd>
.IP
Execute command when a relevant alert is received or we see a really
long fork (%s in cmd is replaced by message)
.HP
\fB\-assumevalid=\fR<hex>
.IP
If this block is in the chain assume that it and its ancestors are valid
and potentially skip their script verification (0 to verify all,
default:
0000000000000000000f1c54590ee18d15ec70e68c8cd4cfbadb1b4f11697eee,
testnet:
0000000000000037a8cd3e06cd5edbfe9dd1dbcc5dacab279376ef7cfc2b4c75)
.HP
\fB\-blocknotify=\fR<cmd>
.IP
Execute command when the best block changes (%s in cmd is replaced by
block hash)
.HP
\fB\-blockreconstructionextratxn=\fR<n>
.IP
Extra transactions to keep in memory for compact block reconstructions
(default: 100)
.HP
\fB\-blocksdir=\fR<dir>
.IP
Specify blocks directory (default: <datadir>/blocks)
.HP
\fB\-blocksonly\fR
.IP
Whether to reject transactions from network peers. Transactions from the
wallet or RPC are not affected. (default: 0)
.HP
\fB\-conf=\fR<file>
.IP
Specify configuration file. Relative paths will be prefixed by datadir
location. (default: bitcoin.conf)
.HP
\fB\-daemon\fR
.IP
Run in the background as a daemon and accept commands
.HP
\fB\-datadir=\fR<dir>
.IP
Specify data directory
.HP
\fB\-dbcache=\fR<n>
.IP
Maximum database cache size <n> MiB (4 to 16384, default: 450). In
addition, unused mempool memory is shared for this cache (see
\fB\-maxmempool\fR).
.HP
\fB\-debuglogfile=\fR<file>
.IP
Specify location of debug log file. Relative paths will be prefixed by a
net\-specific datadir location. (\fB\-nodebuglogfile\fR to disable;
default: debug.log)
.HP
\fB\-includeconf=\fR<file>
.IP
Specify additional configuration file, relative to the \fB\-datadir\fR path
(only useable from configuration file, not command line)
.HP
\fB\-loadblock=\fR<file>
.IP
Imports blocks from external blk000??.dat file on startup
.HP
\fB\-maxmempool=\fR<n>
.IP
Keep the transaction memory pool below <n> megabytes (default: 300)
.HP
\fB\-maxorphantx=\fR<n>
.IP
Keep at most <n> unconnectable transactions in memory (default: 100)
.HP
\fB\-mempoolexpiry=\fR<n>
.IP
Do not keep transactions in the mempool longer than <n> hours (default:
336)
.HP
\fB\-par=\fR<n>
.IP
Set the number of script verification threads (\fB\-6\fR to 16, 0 = auto, <0 =
leave that many cores free, default: 0)
.HP
\fB\-persistmempool\fR
.IP
Whether to save the mempool on shutdown and load on restart (default: 1)
.HP
\fB\-pid=\fR<file>
.IP
Specify pid file. Relative paths will be prefixed by a net\-specific
datadir location. (default: bitcoind.pid)
.HP
\fB\-prune=\fR<n>
.IP
Reduce storage requirements by enabling pruning (deleting) of old
blocks. This allows the pruneblockchain RPC to be called to
delete specific blocks, and enables automatic pruning of old
blocks if a target size in MiB is provided. This mode is
incompatible with \fB\-txindex\fR and \fB\-rescan\fR. Warning: Reverting this
setting requires re\-downloading the entire blockchain. (default:
0 = disable pruning blocks, 1 = allow manual pruning via RPC,
>=550 = automatically prune block files to stay under the
specified target size in MiB)
.HP
\fB\-reindex\fR
.IP
Rebuild chain state and block index from the blk*.dat files on disk
.HP
\fB\-reindex\-chainstate\fR
.IP
Rebuild chain state from the currently indexed blocks. When in pruning
mode or if blocks on disk might be corrupted, use full \fB\-reindex\fR
instead.
.HP
\fB\-sysperms\fR
.IP
Create new files with system default permissions, instead of umask 077
(only effective with disabled wallet functionality)
.HP
\fB\-txindex\fR
.IP
Maintain a full transaction index, used by the getrawtransaction rpc
call (default: 0)
.HP
\fB\-version\fR
.IP
Print version and exit
.PP
Connection options:
.HP
\fB\-addnode=\fR<ip>
.IP
Add a node to connect to and attempt to keep the connection open (see
the `addnode` RPC command help for more info). This option can be
specified multiple times to add multiple nodes.
.HP
\fB\-banscore=\fR<n>
.IP
Threshold for disconnecting misbehaving peers (default: 100)
.HP
\fB\-bantime=\fR<n>
.IP
Number of seconds to keep misbehaving peers from reconnecting (default:
86400)
.HP
\fB\-bind=\fR<addr>
.IP
Bind to given address and always listen on it. Use [host]:port notation
for IPv6
.HP
\fB\-connect=\fR<ip>
.IP
Connect only to the specified node; \fB\-noconnect\fR disables automatic
connections (the rules for this peer are the same as for
\fB\-addnode\fR). This option can be specified multiple times to connect
to multiple nodes.
.HP
\fB\-discover\fR
.IP
Discover own IP addresses (default: 1 when listening and no \fB\-externalip\fR
or \fB\-proxy\fR)
.HP
\fB\-dns\fR
.IP
Allow DNS lookups for \fB\-addnode\fR, \fB\-seednode\fR and \fB\-connect\fR (default: 1)
.HP
\fB\-dnsseed\fR
.IP
Query for peer addresses via DNS lookup, if low on addresses (default: 1
unless \fB\-connect\fR used)
.HP
\fB\-enablebip61\fR
.IP
Send reject messages per BIP61 (default: 1)
.HP
\fB\-externalip=\fR<ip>
.IP
Specify your own public address
.HP
\fB\-forcednsseed\fR
.IP
Always query for peer addresses via DNS lookup (default: 0)
.HP
\fB\-listen\fR
.IP
Accept connections from outside (default: 1 if no \fB\-proxy\fR or \fB\-connect\fR)
.HP
\fB\-listenonion\fR
.IP
Automatically create Tor hidden service (default: 1)
.HP
\fB\-maxconnections=\fR<n>
.IP
Maintain at most <n> connections to peers (default: 125)
.HP
\fB\-maxreceivebuffer=\fR<n>
.IP
Maximum per\-connection receive buffer, <n>*1000 bytes (default: 5000)
.HP
\fB\-maxsendbuffer=\fR<n>
.IP
Maximum per\-connection send buffer, <n>*1000 bytes (default: 1000)
.HP
\fB\-maxtimeadjustment\fR
.IP
Maximum allowed median peer time offset adjustment. Local perspective of
time may be influenced by peers forward or backward by this
amount. (default: 4200 seconds)
.HP
\fB\-maxuploadtarget=\fR<n>
.IP
Tries to keep outbound traffic under the given target (in MiB per 24h),
0 = no limit (default: 0)
.HP
\fB\-onion=\fR<ip:port>
.IP
Use separate SOCKS5 proxy to reach peers via Tor hidden services, set
\fB\-noonion\fR to disable (default: \fB\-proxy\fR)
.HP
\fB\-onlynet=\fR<net>
.IP
Make outgoing connections only through network <net> (ipv4, ipv6 or
onion). Incoming connections are not affected by this option.
This option can be specified multiple times to allow multiple
networks.
.HP
\fB\-peerbloomfilters\fR
.IP
Support filtering of blocks and transaction with bloom filters (default:
1)
.HP
\fB\-permitbaremultisig\fR
.IP
Relay non\-P2SH multisig (default: 1)
.HP
\fB\-port=\fR<port>
.IP
Listen for connections on <port> (default: 8333, testnet: 18333,
regtest: 18444)
.HP
\fB\-proxy=\fR<ip:port>
.IP
Connect through SOCKS5 proxy, set \fB\-noproxy\fR to disable (default:
disabled)
.HP
\fB\-proxyrandomize\fR
.IP
Randomize credentials for every proxy connection. This enables Tor
stream isolation (default: 1)
.HP
\fB\-seednode=\fR<ip>
.IP
Connect to a node to retrieve peer addresses, and disconnect. This
option can be specified multiple times to connect to multiple
nodes.
.HP
\fB\-timeout=\fR<n>
.IP
Specify connection timeout in milliseconds (minimum: 1, default: 5000)
.HP
\fB\-torcontrol=\fR<ip>:<port>
.IP
Tor control port to use if onion listening enabled (default:
127.0.0.1:9051)
.HP
\fB\-torpassword=\fR<pass>
.IP
Tor control port password (default: empty)
.HP
\fB\-upnp\fR
.IP
Use UPnP to map the listening port (default: 0)
.HP
\fB\-whitebind=\fR<addr>
.IP
Bind to given address and whitelist peers connecting to it. Use
[host]:port notation for IPv6
.HP
\fB\-whitelist=\fR<IP address or network>
.IP
Whitelist peers connecting from the given IP address (e.g. 1.2.3.4) or
CIDR notated network (e.g. 1.2.3.0/24). Can be specified multiple
times. Whitelisted peers cannot be DoS banned
.PP
Wallet options:
.HP
\fB\-addresstype\fR
.IP
What type of addresses to use ("legacy", "p2sh\-segwit", or "bech32",
default: "p2sh\-segwit")
.HP
\fB\-avoidpartialspends\fR
.IP
Group outputs by address, selecting all or none, instead of selecting on
a per\-output basis. Privacy is improved as an address is only
used once (unless someone sends to it after spending from it),
but may result in slightly higher fees as suboptimal coin
selection may result due to the added limitation (default: 0)
.HP
\fB\-changetype\fR
.IP
What type of change to use ("legacy", "p2sh\-segwit", or "bech32").
Default is same as \fB\-addresstype\fR, except when
\fB\-addresstype\fR=\fI\,p2sh\-segwit\/\fR a native segwit output is used when
sending to a native segwit address)
.HP
\fB\-disablewallet\fR
.IP
Do not load the wallet and disable wallet RPC calls
.HP
\fB\-discardfee=\fR<amt>
.IP
The fee rate (in BTC/kB) that indicates your tolerance for discarding
change by adding it to the fee (default: 0.0001). Note: An output
is discarded if it is dust at this rate, but we will always
discard up to the dust relay fee and a discard fee above that is
limited by the fee estimate for the longest target
.HP
\fB\-fallbackfee=\fR<amt>
.IP
A fee rate (in BTC/kB) that will be used when fee estimation has
insufficient data (default: 0.0002)
.HP
\fB\-keypool=\fR<n>
.IP
Set key pool size to <n> (default: 1000)
.HP
\fB\-mintxfee=\fR<amt>
.IP
Fees (in BTC/kB) smaller than this are considered zero fee for
transaction creation (default: 0.00001)
.HP
\fB\-paytxfee=\fR<amt>
.IP
Fee (in BTC/kB) to add to transactions you send (default: 0.00)
.HP
\fB\-rescan\fR
.IP
Rescan the block chain for missing wallet transactions on startup
.HP
\fB\-salvagewallet\fR
.IP
Attempt to recover private keys from a corrupt wallet on startup
.HP
\fB\-spendzeroconfchange\fR
.IP
Spend unconfirmed change when sending transactions (default: 1)
.HP
\fB\-txconfirmtarget=\fR<n>
.IP
If paytxfee is not set, include enough fee so transactions begin
confirmation on average within n blocks (default: 6)
.HP
\fB\-upgradewallet\fR
.IP
Upgrade wallet to latest format on startup
.HP
\fB\-wallet=\fR<path>
.IP
Specify wallet database path. Can be specified multiple times to load
multiple wallets. Path is interpreted relative to <walletdir> if
it is not absolute, and will be created if it does not exist (as
a directory containing a wallet.dat file and log files). For
backwards compatibility this will also accept names of existing
data files in <walletdir>.)
.HP
\fB\-walletbroadcast\fR
.IP
Make the wallet broadcast transactions (default: 1)
.HP
\fB\-walletdir=\fR<dir>
.IP
Specify directory to hold wallets (default: <datadir>/wallets if it
exists, otherwise <datadir>)
.HP
\fB\-walletnotify=\fR<cmd>
.IP
Execute command when a wallet transaction changes (%s in cmd is replaced
by TxID)
.HP
\fB\-walletrbf\fR
.IP
Send transactions with full\-RBF opt\-in enabled (RPC only, default: 0)
.HP
\fB\-zapwallettxes=\fR<mode>
.IP
Delete all wallet transactions and only recover those parts of the
blockchain through \fB\-rescan\fR on startup (1 = keep tx meta data e.g.
payment request information, 2 = drop tx meta data)
.PP
ZeroMQ notification options:
.HP
\fB\-zmqpubhashblock=\fR<address>
.IP
Enable publish hash block in <address>
.HP
\fB\-zmqpubhashblockhwm=\fR<n>
.IP
Set publish hash block outbound message high water mark (default: 1000)
.HP
\fB\-zmqpubhashtx=\fR<address>
.IP
Enable publish hash transaction in <address>
.HP
\fB\-zmqpubhashtxhwm=\fR<n>
.IP
Set publish hash transaction outbound message high water mark (default:
1000)
.HP
\fB\-zmqpubrawblock=\fR<address>
.IP
Enable publish raw block in <address>
.HP
\fB\-zmqpubrawblockhwm=\fR<n>
.IP
Set publish raw block outbound message high water mark (default: 1000)
.HP
\fB\-zmqpubrawtx=\fR<address>
.IP
Enable publish raw transaction in <address>
.HP
\fB\-zmqpubrawtxhwm=\fR<n>
.IP
Set publish raw transaction outbound message high water mark (default:
1000)
.PP
Debugging/Testing options:
.HP
\fB\-debug=\fR<category>
.IP
Output debugging information (default: \fB\-nodebug\fR, supplying <category> is
optional). If <category> is not supplied or if <category> = 1,
output all debugging information. <category> can be: net, tor,
mempool, http, bench, zmq, db, rpc, estimatefee, addrman,
selectcoins, reindex, cmpctblock, rand, prune, proxy, mempoolrej,
libevent, coindb, qt, leveldb.
.HP
\fB\-debugexclude=\fR<category>
.IP
Exclude debugging information for a category. Can be used in conjunction
with \fB\-debug\fR=\fI\,1\/\fR to output debug logs for all categories except one
or more specified categories.
.HP
\fB\-help\-debug\fR
.IP
Print help message with debugging options and exit
.HP
\fB\-logips\fR
.IP
Include IP addresses in debug output (default: 0)
.HP
\fB\-logtimestamps\fR
.IP
Prepend debug output with timestamp (default: 1)
.HP
\fB\-maxtxfee=\fR<amt>
.IP
Maximum total fees (in BTC) to use in a single wallet transaction or raw
transaction; setting this too low may abort large transactions
(default: 0.10)
.HP
\fB\-printtoconsole\fR
.IP
Send trace/debug info to console (default: 1 when no \fB\-daemon\fR. To disable
logging to file, set \fB\-nodebuglogfile\fR)
.HP
\fB\-shrinkdebugfile\fR
.IP
Shrink debug.log file on client startup (default: 1 when no \fB\-debug\fR)
.HP
\fB\-uacomment=\fR<cmt>
.IP
Append comment to the user agent string
.PP
Chain selection options:
.HP
\fB\-testnet\fR
.IP
Use the test chain
.PP
Node relay options:
.HP
\fB\-bytespersigop\fR
.IP
Equivalent bytes per sigop in transactions for relay and mining
(default: 20)
.HP
\fB\-datacarrier\fR
.IP
Relay and mine data carrier transactions (default: 1)
.HP
\fB\-datacarriersize\fR
.IP
Maximum size of data in data carrier transactions we relay and mine
(default: 83)
.HP
\fB\-mempoolreplacement\fR
.IP
Enable transaction replacement in the memory pool (default: 1)
.HP
\fB\-minrelaytxfee=\fR<amt>
.IP
Fees (in BTC/kB) smaller than this are considered zero fee for relaying,
mining and transaction creation (default: 0.00001)
.HP
\fB\-whitelistforcerelay\fR
.IP
Force relay of transactions from whitelisted peers even if the
transactions were already in the mempool or violate local relay
policy (default: 0)
.HP
\fB\-whitelistrelay\fR
.IP
Accept relayed transactions received from whitelisted peers even when
not relaying transactions (default: 1)
.PP
Block creation options:
.HP
\fB\-blockmaxweight=\fR<n>
.IP
Set maximum BIP141 block weight (default: 3996000)
.HP
\fB\-blockmintxfee=\fR<amt>
.IP
Set lowest fee rate (in BTC/kB) for transactions to be included in block
creation. (default: 0.00001)
.PP
RPC server options:
.HP
\fB\-rest\fR
.IP
Accept public REST requests (default: 0)
.HP
\fB\-rpcallowip=\fR<ip>
.IP
Allow JSON\-RPC connections from specified source. Valid for <ip> are a
single IP (e.g. 1.2.3.4), a network/netmask (e.g.
1.2.3.4/255.255.255.0) or a network/CIDR (e.g. 1.2.3.4/24). This
option can be specified multiple times
.HP
\fB\-rpcauth=\fR<userpw>
.IP
Username and HMAC\-SHA\-256 hashed password for JSON\-RPC connections. The
field <userpw> comes in the format: <USERNAME>:<SALT>$<HASH>. A
canonical python script is included in share/rpcauth. The client
then connects normally using the
rpcuser=<USERNAME>/rpcpassword=<PASSWORD> pair of arguments. This
option can be specified multiple times
.HP
\fB\-rpcbind=\fR<addr>[:port]
.IP
Bind to given address to listen for JSON\-RPC connections. Do not expose
the RPC server to untrusted networks such as the public internet!
This option is ignored unless \fB\-rpcallowip\fR is also passed. Port is
optional and overrides \fB\-rpcport\fR. Use [host]:port notation for
IPv6. This option can be specified multiple times (default:
127.0.0.1 and ::1 i.e., localhost)
.HP
\fB\-rpccookiefile=\fR<loc>
.IP
Location of the auth cookie. Relative paths will be prefixed by a
net\-specific datadir location. (default: data dir)
.HP
\fB\-rpcpassword=\fR<pw>
.IP
Password for JSON\-RPC connections
.HP
\fB\-rpcport=\fR<port>
.IP
Listen for JSON\-RPC connections on <port> (default: 8332, testnet:
18332, regtest: 18443)
.HP
\fB\-rpcserialversion\fR
.IP
Sets the serialization of raw transaction or block hex returned in
non\-verbose mode, non\-segwit(0) or segwit(1) (default: 1)
.HP
\fB\-rpcthreads=\fR<n>
.IP
Set the number of threads to service RPC calls (default: 4)
.HP
\fB\-rpcuser=\fR<user>
.IP
Username for JSON\-RPC connections
.HP
\fB\-server\fR
.IP
Accept command line and JSON\-RPC commands
.PP
UI Options:
.HP
\fB\-choosedatadir\fR
.IP
Choose data directory on startup (default: 0)
.HP
\fB\-lang=\fR<lang>
.IP
Set language, for example "de_DE" (default: system locale)
.HP
\fB\-min\fR
.IP
Start minimized
.HP
\fB\-resetguisettings\fR
.IP
Reset all settings changed in the GUI
.HP
\fB\-rootcertificates=\fR<file>
.IP
Set SSL root certificates for payment request (default: \fB\-system\-\fR)
.HP
\fB\-splash\fR
.IP
Show splash screen on startup (default: 1)
.SH COPYRIGHT
<<<<<<< HEAD
Copyright (C) 2009-2018 The NdovuCoin Core developers
=======
Copyright (C) 2009-2019 The Bitcoin Core developers
>>>>>>> 29d70264

Please contribute if you find NdovuCoin Core useful. Visit
<https://bitcoincore.org> for further information about the software.
The source code is available from <https://github.com/bitcoin/bitcoin>.

This is experimental software.
Distributed under the MIT software license, see the accompanying file COPYING
or <https://opensource.org/licenses/MIT>

This product includes software developed by the OpenSSL Project for use in the
OpenSSL Toolkit <https://www.openssl.org> and cryptographic software written by
Eric Young and UPnP software written by Thomas Bernard.<|MERGE_RESOLUTION|>--- conflicted
+++ resolved
@@ -6,11 +6,7 @@
 .B bitcoin-qt
 [\fI\,command-line options\/\fR]
 .SH DESCRIPTION
-<<<<<<< HEAD
-NdovuCoin Core version v0.17.99.0 (64\-bit)
-=======
 Bitcoin Core version v0.18.1.0 (64\-bit)
->>>>>>> 29d70264
 .SH OPTIONS
 .HP
 \-?
@@ -634,11 +630,7 @@
 .IP
 Show splash screen on startup (default: 1)
 .SH COPYRIGHT
-<<<<<<< HEAD
-Copyright (C) 2009-2018 The NdovuCoin Core developers
-=======
 Copyright (C) 2009-2019 The Bitcoin Core developers
->>>>>>> 29d70264
 
 Please contribute if you find NdovuCoin Core useful. Visit
 <https://bitcoincore.org> for further information about the software.
