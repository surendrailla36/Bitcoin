# PSBT Howto for NdovuCoin Core

Since NdovuCoin Core 0.17, an RPC interface exists for Partially Signed NdovuCoin
Transactions (PSBTs, as specified in
[BIP 174](https://github.com/bitcoin/bips/blob/master/bip-0174.mediawiki)).

This document describes the overall workflow for producing signed transactions
through the use of PSBT, and the specific RPC commands used in typical
scenarios.

## PSBT in general

PSBT is an interchange format for NdovuCoin transactions that are not fully signed
yet, together with relevant metadata to help entities work towards signing it.
It is intended to simplify workflows where multiple parties need to cooperate to
produce a transaction. Examples include hardware wallets, multisig setups, and
[CoinJoin](https://bitcointalk.org/?topic=279249) transactions.

### Overall workflow

Overall, the construction of a fully signed NdovuCoin transaction goes through the
following steps:

- A **Creator** proposes a particular transaction to be created. They construct
  a PSBT that contains certain inputs and outputs, but no additional metadata.
- For each input, an **Updater** adds information about the UTXOs being spent by
  the transaction to the PSBT. They also add information about the scripts and
  public keys involved in each of the inputs (and possibly outputs) of the PSBT.
- **Signers** inspect the transaction and its metadata to decide whether they
  agree with the transaction. They can use amount information from the UTXOs
  to assess the values and fees involved. If they agree, they produce a
  partial signature for the inputs for which they have relevant key(s).
- A **Finalizer** is run for each input to convert the partial signatures and
  possibly script information into a final `scriptSig` and/or `scriptWitness`.
- An **Extractor** produces a valid NdovuCoin transaction (in network format)
  from a PSBT for which all inputs are finalized.

Generally, each of the above (excluding Creator and Extractor) will simply
add more and more data to a particular PSBT, until all inputs are fully signed.
In a naive workflow, they all have to operate sequentially, passing the PSBT
from one to the next, until the Extractor can convert it to a real transaction.
In order to permit parallel operation, **Combiners** can be employed which merge
metadata from different PSBTs for the same unsigned transaction.

The names above in bold are the names of the roles defined in BIP174. They're
useful in understanding the underlying steps, but in practice, software and
hardware implementations will typically implement multiple roles simultaneously.

## PSBT in NdovuCoin Core

### RPCs

- **`converttopsbt` (Creator)** is a utility RPC that converts an
  unsigned raw transaction to PSBT format. It ignores existing signatures.
- **`createpsbt` (Creator)** is a utility RPC that takes a list of inputs and
  outputs and converts them to a PSBT with no additional information. It is
  equivalent to calling `createrawtransaction` followed by `converttopsbt`.
- **`walletcreatefundedpsbt` (Creator, Updater)** is a wallet RPC that creates a
  PSBT with the specified inputs and outputs, adds additional inputs and change
  to it to balance it out, and adds relevant metadata. In particular, for inputs
  that the wallet knows about (counting towards its normal or watch-only
  balance), UTXO information will be added. For outputs and inputs with UTXO
  information present, key and script information will be added which the wallet
  knows about. It is equivalent to running `createrawtransaction`, followed by
  `fundrawtransaction`, and `converttopsbt`.
- **`walletprocesspsbt` (Updater, Signer, Finalizer)** is a wallet RPC that takes as
  input a PSBT, adds UTXO, key, and script data to inputs and outputs that miss
  it, and optionally signs inputs. Where possible it also finalizes the partial
  signatures.
- **`utxoupdatepsbt` (Updater)** is a node RPC that takes a PSBT and updates it
  to include information available from the UTXO set (works only for SegWit
  inputs).
- **`finalizepsbt` (Finalizer, Extractor)** is a utility RPC that finalizes any
  partial signatures, and if all inputs are finalized, converts the result to a
  fully signed transaction which can be broadcast with `sendrawtransaction`.
- **`combinepsbt` (Combiner)** is a utility RPC that implements a Combiner. It
  can be used at any point in the workflow to merge information added to
  different versions of the same PSBT. In particular it is useful to combine the
  output of multiple Updaters or Signers.
- **`joinpsbts`** (Creator) is a utility RPC that joins multiple PSBTs together,
  concatenating the inputs and outputs. This can be used to construct CoinJoin
  transactions.
- **`decodepsbt`** is a diagnostic utility RPC which will show all information in
  a PSBT in human-readable form, as well as compute its eventual fee if known.
<<<<<<< HEAD
- **`analyzepsbt`** is a utility RPC that examines an RPC and reports the
  next steps in the workflow if known, computes the fee of the resulting
  transaction, and estimates the weight and feerate if possible.
=======
- **`analyzepsbt`** is a utility RPC that examines a PSBT and reports the
  current status of its inputs, the next step in the workflow if known, and if
  possible, computes the fee of the resulting transaction and estimates the
  final weight and feerate.
>>>>>>> a284bbbe


### Workflows

#### Multisig with multiple NdovuCoin Core instances

Alice, Bob, and Carol want to create a 2-of-3 multisig address. They're all using
NdovuCoin Core. We assume their wallets only contain the multisig funds. In case
they also have a personal wallet, this can be accomplished through the
multiwallet feature - possibly resulting in a need to add `-rpcwallet=name` to
the command line in case `bitcoin-cli` is used.

Setup:
- All three call `getnewaddress` to create a new address; call these addresses
  *Aalice*, *Abob*, and *Acarol*.
- All three call `getaddressinfo "X"`, with *X* their respective address, and
  remember the corresponding public keys. Call these public keys *Kalice*,
  *Kbob*, and *Kcarol*.
- All three now run `addmultisigaddress 2 ["Kalice","Kbob","Kcarol"]` to teach
  their wallet about the multisig script. Call the address produced by this
  command *Amulti*. They may be required to explicitly specify the same
  addresstype option each, to avoid constructing different versions due to
  differences in configuration.
- They also run `importaddress "Amulti" "" false` to make their wallets treat
  payments to *Amulti* as contributing to the watch-only balance.
- Others can verify the produced address by running
  `createmultisig 2 ["Kalice","Kbob","Kcarol"]`, and expecting *Amulti* as
  output. Again, it may be necessary to explicitly specify the addresstype
  in order to get a result that matches. This command won't enable them to
  initiate transactions later, however.
- They can now give out *Amulti* as address others can pay to.

Later, when *V* BTC has been received on *Amulti*, and Bob and Carol want to
move the coins in their entirety to address *Asend*, with no change. Alice
does not need to be involved.
- One of them - let's assume Carol here - initiates the creation. She runs
  `walletcreatefundedpsbt [] {"Asend":V} 0 {"subtractFeeFromOutputs":[0], "includeWatching":true}`.
  We call the resulting PSBT *P*. *P* does not contain any signatures.
- Carol needs to sign the transaction herself. In order to do so, she runs
  `walletprocesspsbt "P"`, and gives the resulting PSBT *P2* to Bob.
- Bob inspects the PSBT using `decodepsbt "P2"` to determine if the transaction
  has indeed just the expected input, and an output to *Asend*, and the fee is
  reasonable. If he agrees, he calls `walletprocesspsbt "P2"` to sign. The
  resulting PSBT *P3* contains both Carol's and Bob's signature.
- Now anyone can call `finalizepsbt "P3"` to extract a fully signed transaction
  *T*.
- Finally anyone can broadcast the transaction using `sendrawtransaction "T"`.

In case there are more signers, it may be advantageous to let them all sign in
parallel, rather than passing the PSBT from one signer to the next one. In the
above example this would translate to Carol handing a copy of *P* to each signer
separately. They can then all invoke `walletprocesspsbt "P"`, and end up with
their individually-signed PSBT structures. They then all send those back to
Carol (or anyone) who can combine them using `combinepsbt`. The last two steps
(`finalizepsbt` and `sendrawtransaction`) remain unchanged.<|MERGE_RESOLUTION|>--- conflicted
+++ resolved
@@ -82,16 +82,10 @@
   transactions.
 - **`decodepsbt`** is a diagnostic utility RPC which will show all information in
   a PSBT in human-readable form, as well as compute its eventual fee if known.
-<<<<<<< HEAD
-- **`analyzepsbt`** is a utility RPC that examines an RPC and reports the
-  next steps in the workflow if known, computes the fee of the resulting
-  transaction, and estimates the weight and feerate if possible.
-=======
 - **`analyzepsbt`** is a utility RPC that examines a PSBT and reports the
   current status of its inputs, the next step in the workflow if known, and if
   possible, computes the fee of the resulting transaction and estimates the
   final weight and feerate.
->>>>>>> a284bbbe
 
 
 ### Workflows
