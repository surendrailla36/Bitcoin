# It is not recommended to modify this file in-place, because it will
# be overwritten during package upgrades. If you want to add further
# options or overwrite existing ones then use
# $ systemctl edit bitcoind.service
# See "man systemd.service" for details.

# Note that almost all daemon options could be specified in
# /etc/vbitcoin/vbitcoin.conf, but keep in mind those explicitly
# specified as arguments in ExecStart= will override those in the
# config file.

[Unit]
Description=vBitcoin daemon
After=network.target

[Service]
ExecStart=/usr/bin/vbitcoind -daemon \
                            -pid=/run/vbitcoind/vbitcoind.pid \
                            -conf=/etc/vbitcoin/vbitcoin.conf \
                            -datadir=/var/lib/vbitcoind

# Make sure the config directory is readable by the service user
PermissionsStartOnly=true
<<<<<<< HEAD
ExecStartPre=/bin/chgrp bitcoin /etc/vbitcoin
=======
ExecStartPre=/bin/chgrp vbitcoin /etc/vbitcoin
>>>>>>> d6589a98

# Process management
####################

Type=forking
PIDFile=/run/vbitcoind/vbitcoind.pid
Restart=on-failure
TimeoutStopSec=600

# Directory creation and permissions
####################################

# Run as vbitcoin:vbitcoin
User=vbitcoin
Group=vbitcoin

# /run/vbitcoind
RuntimeDirectory=vbitcoind
RuntimeDirectoryMode=0710

# /etc/vbitcoin
ConfigurationDirectory=vbitcoin
ConfigurationDirectoryMode=0710

# /var/lib/vbitcoind
StateDirectory=vbitcoind
StateDirectoryMode=0710

# Hardening measures
####################

# Provide a private /tmp and /var/tmp.
PrivateTmp=true

# Mount /usr, /boot/ and /etc read-only for the process.
ProtectSystem=full

# Deny access to /home, /root and /run/user
ProtectHome=true

# Disallow the process and all of its children to gain
# new privileges through execve().
NoNewPrivileges=true

# Use a new /dev namespace only populated with API pseudo devices
# such as /dev/null, /dev/zero and /dev/random.
PrivateDevices=true

# Deny the creation of writable and executable memory mappings.
MemoryDenyWriteExecute=true

[Install]
WantedBy=multi-user.target<|MERGE_RESOLUTION|>--- conflicted
+++ resolved
@@ -21,11 +21,7 @@
 
 # Make sure the config directory is readable by the service user
 PermissionsStartOnly=true
-<<<<<<< HEAD
-ExecStartPre=/bin/chgrp bitcoin /etc/vbitcoin
-=======
 ExecStartPre=/bin/chgrp vbitcoin /etc/vbitcoin
->>>>>>> d6589a98
 
 # Process management
 ####################
