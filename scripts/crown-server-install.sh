#!/bin/bash
# Copyright (c) 2018 The Crown developers
# Distributed under the MIT/X11 software license, see the accompanying
# file COPYING or http://www.opensource.org/licenses/mit-license.php.

# Usage: ./crown-server-install.sh [OPTION]...
#
# Setup crown server or update existing one

LATEST_RELEASE="0.12.5.2"

systemnode=false
masternode=false
help=false
install=false
unknown=()
appname=$(basename "$0")

print_help()
{
echo "Usage: $(basename "$0") [OPTION]...
Setup crown server or update existing one

  -m, --masternode                  create a masternode
  -s, --systemnode                  create a systemnode
  -p, --privkey=privkey             set private key
  -v, --version=version             set version, default will be the latest release
  -h, --help                        display this help and exit

"
}

handle_arguments()
{
    while [[ $# -gt 0 ]]
    do
        key="$1"
        case $key in
            -h|--help)
                help=true
                shift
                ;;
            -m|--masternode)
                masternode=true
                shift
                ;;
            -s|--systemnode)
                systemnode=true
                shift
                ;;
            -p|--privkey)
                privkey="$2"
                shift
                shift
                ;;
            --privkey=*)
                privkey="${key#*=}"
                shift
                ;;
            -v|--version)
                LATEST_RELEASE="$2"
                shift
                shift
                ;;
            --version=*)
                LATEST_RELEASE="${key#*=}"
                shift
                ;;

            *)    # unknown option
                unknown+=("$1") # save it in an array
                shift
                ;;
        esac
    done
    if [ "$help" = true ] ; then
        print_help
        exit 0
    fi

    # Check if there are unknown arguments
    if [ ${#unknown[@]} -gt 0 ] ; then
        printf "$appname: unrecognized option '${unknown[0]}'\nTry '$appname --help' for more information.\n"
        exit 1
    fi

    # Check if only one of the options is set
    if [ "$masternode" = true ] && [ "$systemnode" = true ] ; then
        echo "'-m|masternode' and '-s|--systemnode' options are mutually exclusive."
        exit 1
    fi

    # Check if private key is set and not empty
    if [ ! -z ${privkey+x} ] && [ -z "$privkey" ]; then
        printf "$appname: option '-p|--privkey' requires an argument'\nTry '$appname --help' for more information.\n"
        exit 1
    fi

    # Check if '-m' or '-s' option is set with '-p'
    if [ ! -z "$privkey" ] && [ "$masternode" != true ] && [ "$systemnode" != true ] ; then
        printf "$appname: If private key is set '-m' or '-s' option is mandatory'\nTry '$appname --help' for more information.\n"
        exit 1
    fi

    # If private key is set then install otherwise update
    if [ ! -z "$privkey" ]; then
        install=true
    fi
    echo $LATEST_RELEASE
}

install_dependencies() {
    sudo apt-get install curl ufw unzip -y
}

create_swap() {
    if [ `sudo swapon | wc -l` -lt 2 ]; then
        sudo mkdir -p /var/cache/swap/   
        sudo dd if=/dev/zero of=/var/cache/swap/myswap bs=1M count=1024
        sudo chmod 600 /var/cache/swap/myswap
        sudo mkswap /var/cache/swap/myswap
        sudo swapon /var/cache/swap/myswap
        swap_line='/var/cache/swap/myswap   none    swap    sw  0   0'
        # Add the line only once 
        sudo grep -q -F "$swap_line" /etc/fstab || echo "$swap_line" | sudo tee --append /etc/fstab > /dev/null
        cat /etc/fstab
    fi
}

update_repos() {
    sudo apt-get update
    sudo DEBIAN_FRONTEND=noninteractive apt-get -y -o Dpkg::Options::="--force-confdef" -o Dpkg::Options::="--force-confold" upgrade
}

download_package() {
    # Create temporary directory
    dir=`mktemp -d`
    if [ -z "$dir" ]; then
        # Create directory under $HOME if above operation failed
        dir=$HOME/crown-temp
        mkdir -p $dir
    fi
    # 32 or 64 bit? If getconf fails we'll assume 64
    BITS=$(getconf LONG_BIT 2>/dev/null)
    if [ $? -ne 0 ]; then
       BITS=64
    fi
    # Change this later to take latest release version.
<<<<<<< HEAD
    wget "https://github.com/Crowndev/crowncoin/releases/download/$LATEST_RELEASE/Crown-Linux$BITS.zip" -O $dir/crown.zip
=======
    wget "https://github.com/Crowndev/crowncoin/releases/download/v$LATEST_RELEASE/Crown-$LATEST_RELEASE-Linux64.zip" -O $dir/crown.zip
>>>>>>> bdaefb53
}

install_package() {
    sudo unzip -d $dir/crown $dir/crown.zip
    sudo cp -f $dir/crown/*/bin/* /usr/local/bin/
    sudo cp -f $dir/crown/*/lib/* /usr/local/lib/
    sudo rm -rf $dir
}

configure_conf() {
    cd $HOME
    mkdir -p .crown
    sudo mv .crown/crown.conf .crown/crown.bak
    touch .crown/crown.conf
    IP=$(curl http://checkip.amazonaws.com/)
    PW=$(< /dev/urandom tr -dc a-zA-Z0-9 | head -c32;echo;)
    echo "==========================================================="
    pwd
    echo "daemon=1" > .crown/crown.conf 
    echo "rpcallowip=127.0.0.1" >> .crown/crown.conf 
    echo "rpcuser=crowncoinrpc">> .crown/crown.conf 
    echo "rpcpassword="$PW >> .crown/crown.conf 
    echo "listen=1" >> .crown/crown.conf 
    echo "server=1" >>.crown/crown.conf 
    echo "externalip="$IP >>.crown/crown.conf 
    if [ "$systemnode" = true ] ; then
        echo "systemnode=1" >>.crown/crown.conf
        echo "systemnodeprivkey="$privkey >>.crown/crown.conf
    elif [ "$masternode" = true ] ; then
        echo "masternode=1" >>.crown/crown.conf
        echo "masternodeprivkey="$privkey >>.crown/crown.conf
    fi
    cat .crown/crown.conf
}

configure_firewall() {
    sudo ufw allow ssh/tcp
    sudo ufw limit ssh/tcp
    sudo ufw allow 9340/tcp
    sudo ufw logging on
    sudo ufw --force enable
}

add_cron_job() {
    cron_line="@reboot /usr/local/bin/crownd"
    if [ `crontab -l 2>/dev/null | grep "$cron_line" | wc -l` -eq 0 ]; then
        (crontab -l 2>/dev/null; echo "$cron_line") | crontab -
    fi
}

main() {
    # (Quietly) Stop crownd (in case it's running)
    /usr/local/bin/crown-cli stop 2>/dev/null
    # Update Repos
    update_repos
    # Install dependencies
    install_dependencies
    # Download the latest release
    download_package
    # Extract and install
    install_package

    if [ "$install" = true ] ; then
        # Create swap to help with sync
        create_swap
        # Create folder structures and configure crown.conf
        configure_conf
        # Configure firewall
        configure_firewall
    fi

    # Ensure there is a cron job to restart crownd on reboot
    add_cron_job
    # Start Crownd to begin sync
    /usr/local/bin/crownd
}

handle_arguments "$@"
main
<|MERGE_RESOLUTION|>--- conflicted
+++ resolved
@@ -146,11 +146,7 @@
        BITS=64
     fi
     # Change this later to take latest release version.
-<<<<<<< HEAD
-    wget "https://github.com/Crowndev/crowncoin/releases/download/$LATEST_RELEASE/Crown-Linux$BITS.zip" -O $dir/crown.zip
-=======
     wget "https://github.com/Crowndev/crowncoin/releases/download/v$LATEST_RELEASE/Crown-$LATEST_RELEASE-Linux64.zip" -O $dir/crown.zip
->>>>>>> bdaefb53
 }
 
 install_package() {
