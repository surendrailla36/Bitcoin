--- conflicted
+++ resolved
@@ -1,9 +1,5 @@
 variables:
-<<<<<<< HEAD
-  RELEASE_VERSION: "0.12.5.1"
-=======
   RELEASE_VERSION: "0.12.5.2"
->>>>>>> bdaefb53
   GIT_STRATEGY: "clone"
   MAKEJOBS: "-j4"
   CCACHE_SIZE: "100M"
@@ -80,15 +76,9 @@
 .job_template: &osx_definition
   variables:
     CROWN_CONFIG: ""
-<<<<<<< HEAD
     HOST: "x86_64-apple-darwin14"
     OSX_SDK: "10.8"
     GOAL: "install deploy"
-=======
-    HOST: "x86_64-apple-darwin11"
-    GOAL: "install deploy"
-    OSX_SDK: "10.7"
->>>>>>> bdaefb53
     OUTDIR: "Crown-${RELEASE_VERSION}-Osx"
     PACKAGES: "cmake gcc-multilib g++-multilib libcap-dev libbz2-dev"
 
@@ -114,10 +104,7 @@
 
 .job_template: &macos_release_definition
   artifacts:
-<<<<<<< HEAD
     name: "$OUTDIR-dmg"
-=======
->>>>>>> bdaefb53
     paths:
     - Crown-Qt.dmg
   only:
@@ -126,10 +113,7 @@
 
 .job_template: &macos_snapshot_definition
   artifacts:
-<<<<<<< HEAD
     name: "$OUTDIR-dmg"
-=======
->>>>>>> bdaefb53
     paths:
     - Crown-Qt.dmg
     expire_in: 2 weeks
