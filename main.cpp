--- conflicted
+++ resolved
@@ -3886,17 +3886,14 @@
                 // Choose coins to use
                 set<pair<CWalletTx*,unsigned int> > setCoins;
                 int64 nValueIn = 0;
-<<<<<<< HEAD
                 if (!SelectCoins(nTotalValue, setCoins, nValueIn))
                     return false;
-=======
                 foreach(CWalletTx* pcoin, setCoins)
                 {
                     int64 nCredit = pcoin->GetCredit();
                     nValueIn += nCredit;
                     dPriority += (double)nCredit * pcoin->GetDepthInMainChain();
                 }
->>>>>>> 8f58d0db
 
                 // Fill a vout to the payee
                 bool fChangeFirst = GetRand(2);
