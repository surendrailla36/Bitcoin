--- conflicted
+++ resolved
@@ -15,11 +15,7 @@
 
 #### Useful skills:
 
-<<<<<<< HEAD
-<!-- (For example, “std::thread”, “Qt5 GUI and async GUI design” or “basic understanding of Bitcoin mining and the Bitcoin Core RPC interface”.) -->
-=======
-<!-- (For example, “C++11 std::thread”, “Qt5 GUI and async GUI design” or “basic understanding of Navcoin staking and the Navcoin Core RPC interface”.) -->
->>>>>>> 2f61f6b4
+<!-- (For example, “std::thread” or “basic understanding of Navcoin staking and the Navcoin Core RPC interface”.) -->
 
 #### Want to work on this issue?
 
