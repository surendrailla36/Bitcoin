--- conflicted
+++ resolved
@@ -49,13 +49,7 @@
     tx2.vout = [CTxOut(amount, scriptPubKey)]
     tx2.rehash()
 
-<<<<<<< HEAD
-    binascii.hexlify(tx2.serialize()).decode('utf-8')
-
-    signed_tx = node.signrawtransaction(binascii.hexlify(tx2.serialize()).decode('utf-8'))
-=======
     signed_tx = node.signrawtransaction(txToHex(tx2))
->>>>>>> 0d719145
 
     txid = node.sendrawtransaction(signed_tx['hex'], True)
 
@@ -117,17 +111,10 @@
         print("Running test opt-in...")
         self.test_opt_in()
 
-<<<<<<< HEAD
-        print "Running test prioritised transactions..."
-        self.test_prioritised_transactions()
-
-        print "Passed\n"
-=======
         print("Running test prioritised transactions...")
         self.test_prioritised_transactions()
 
         print("Passed\n")
->>>>>>> 0d719145
 
     def test_simple_doublespend(self):
         """Simple doublespend"""
@@ -537,11 +524,7 @@
         # correctly used by replacement logic
 
         # 1. Check that feeperkb uses modified fees
-<<<<<<< HEAD
-        tx0_outpoint = make_utxo(self.nodes[0], 1.1*COIN)
-=======
         tx0_outpoint = make_utxo(self.nodes[0], int(1.1*COIN))
->>>>>>> 0d719145
 
         tx1a = CTransaction()
         tx1a.vin = [CTxIn(tx0_outpoint, nSequence=0)]
@@ -552,11 +535,7 @@
         # Higher fee, but the actual fee per KB is much lower.
         tx1b = CTransaction()
         tx1b.vin = [CTxIn(tx0_outpoint, nSequence=0)]
-<<<<<<< HEAD
-        tx1b.vout = [CTxOut(0.001*COIN, CScript([b'a'*740000]))]
-=======
         tx1b.vout = [CTxOut(int(0.001*COIN), CScript([b'a'*740000]))]
->>>>>>> 0d719145
         tx1b_hex = txToHex(tx1b)
 
         # Verify tx1b cannot replace tx1a.
@@ -576,11 +555,7 @@
         assert(tx1b_txid in self.nodes[0].getrawmempool())
 
         # 2. Check that absolute fee checks use modified fee.
-<<<<<<< HEAD
-        tx1_outpoint = make_utxo(self.nodes[0], 1.1*COIN)
-=======
         tx1_outpoint = make_utxo(self.nodes[0], int(1.1*COIN))
->>>>>>> 0d719145
 
         tx2a = CTransaction()
         tx2a.vin = [CTxIn(tx1_outpoint, nSequence=0)]
@@ -591,11 +566,7 @@
         # Lower fee, but we'll prioritise it
         tx2b = CTransaction()
         tx2b.vin = [CTxIn(tx1_outpoint, nSequence=0)]
-<<<<<<< HEAD
-        tx2b.vout = [CTxOut(1.01*COIN, CScript([b'a']))]
-=======
         tx2b.vout = [CTxOut(int(1.01*COIN), CScript([b'a']))]
->>>>>>> 0d719145
         tx2b.rehash()
         tx2b_hex = txToHex(tx2b)
 
