--- conflicted
+++ resolved
@@ -76,17 +76,11 @@
             assert_equal(mempool[x]['descendantcount'], descendant_count)
             descendant_fees += mempool[x]['fee']
             assert_equal(mempool[x]['modifiedfee'], mempool[x]['fee'])
-<<<<<<< HEAD
-            assert_equal(mempool[x]['descendantfees'], SATOSHIS*descendant_fees)
-=======
             assert_equal(mempool[x]['descendantfees'], descendant_fees * COIN)
->>>>>>> 0d719145
             descendant_size += mempool[x]['size']
             assert_equal(mempool[x]['descendantsize'], descendant_size)
             descendant_count += 1
 
-<<<<<<< HEAD
-=======
             # Check that getmempooldescendants is correct
             assert_equal(sorted(descendants), sorted(self.nodes[0].getmempooldescendants(x)))
             descendants.append(x)
@@ -108,7 +102,6 @@
             assert_equal(mempool[x], v_descendants[x])
         assert(chain[0] not in v_descendants.keys())
 
->>>>>>> 0d719145
         # Check that descendant modified fees includes fee deltas from
         # prioritisetransaction
         self.nodes[0].prioritisetransaction(chain[-1], 0, 1000)
@@ -117,11 +110,7 @@
         descendant_fees = 0
         for x in reversed(chain):
             descendant_fees += mempool[x]['fee']
-<<<<<<< HEAD
-            assert_equal(mempool[x]['descendantfees'], SATOSHIS*descendant_fees+1000)
-=======
             assert_equal(mempool[x]['descendantfees'], descendant_fees * COIN + 1000)
->>>>>>> 0d719145
 
         # Adding one more transaction on to the chain should fail.
         try:
@@ -150,28 +139,6 @@
             if (x == chain[-1]):
                 assert_equal(mempool[x]['modifiedfee'], mempool[x]['fee']+satoshi_round(0.00002))
             assert_equal(mempool[x]['descendantfees'], descendant_fees * COIN + 2000)
-
-        # Check that prioritising a tx before it's added to the mempool works
-        # First clear the mempool by mining a block.
-        self.nodes[0].generate(1)
-        sync_blocks(self.nodes)
-        assert_equal(len(self.nodes[0].getrawmempool()), 0)
-        # Prioritise a transaction that has been mined, then add it back to the
-        # mempool by using invalidateblock.
-        self.nodes[0].prioritisetransaction(chain[-1], 0, 2000)
-        self.nodes[0].invalidateblock(self.nodes[0].getbestblockhash())
-        # Keep node1's tip synced with node0
-        self.nodes[1].invalidateblock(self.nodes[1].getbestblockhash())
-
-        # Now check that the transaction is in the mempool, with the right modified fee
-        mempool = self.nodes[0].getrawmempool(True)
-
-        descendant_fees = 0
-        for x in reversed(chain):
-            descendant_fees += mempool[x]['fee']
-            if (x == chain[-1]):
-                assert_equal(mempool[x]['modifiedfee'], mempool[x]['fee']+satoshi_round(0.00002))
-            assert_equal(mempool[x]['descendantfees'], SATOSHIS*descendant_fees+2000)
 
         # TODO: check that node1's mempool is as expected
 
