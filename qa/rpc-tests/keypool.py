--- conflicted
+++ resolved
@@ -47,8 +47,6 @@
         except JSONRPCException as e:
             assert(e.error['code']==-12)
 
-<<<<<<< HEAD
-=======
         # refill keypool with three new addresses
         nodes[0].walletpassphrase('test', 1)
         nodes[0].keypoolrefill(3)
@@ -67,7 +65,6 @@
         except JSONRPCException as e:
             assert(e.error['code']==-12)
 
->>>>>>> 8cddbdd8
     def setup_chain(self):
         print("Initializing test directory "+self.options.tmpdir)
         initialize_chain(self.options.tmpdir)
