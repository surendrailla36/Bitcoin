// Copyright (c) 2009-2010 Satoshi Nakamoto
// Copyright (c) 2009-2022 The Bitcoin Core developers
// Distributed under the MIT software license, see the accompanying
// file COPYING or http://www.opensource.org/licenses/mit-license.php.

#ifndef BITCOIN_LOGGING_H
#define BITCOIN_LOGGING_H

#include <threadsafety.h>
#include <tinyformat.h>
#include <util/fs.h>
#include <util/string.h>

#include <atomic>
#include <cstdint>
#include <functional>
#include <list>
#include <mutex>
#include <string>
#include <unordered_map>
#include <vector>

static const bool DEFAULT_LOGTIMEMICROS = false;
static const bool DEFAULT_LOGIPS        = false;
static const bool DEFAULT_LOGTIMESTAMPS = true;
static const bool DEFAULT_LOGTHREADNAMES = false;
static const bool DEFAULT_LOGSOURCELOCATIONS = false;
extern const char * const DEFAULT_DEBUGLOGFILE;

extern bool fLogIPs;

struct LogCategory {
    std::string category;
    bool active;
};

namespace BCLog {
    enum LogFlags : uint32_t {
        NONE        = 0,
        NET         = (1 <<  0),
        TOR         = (1 <<  1),
        MEMPOOL     = (1 <<  2),
        HTTP        = (1 <<  3),
        BENCH       = (1 <<  4),
        ZMQ         = (1 <<  5),
        WALLETDB    = (1 <<  6),
        RPC         = (1 <<  7),
        ESTIMATEFEE = (1 <<  8),
        ADDRMAN     = (1 <<  9),
        SELECTCOINS = (1 << 10),
        REINDEX     = (1 << 11),
        CMPCTBLOCK  = (1 << 12),
        RAND        = (1 << 13),
        PRUNE       = (1 << 14),
        PROXY       = (1 << 15),
        MEMPOOLREJ  = (1 << 16),
        LIBEVENT    = (1 << 17),
        COINDB      = (1 << 18),
        LEVELDB     = (1 << 20),
        VALIDATION  = (1 << 21),
        I2P         = (1 << 22),
        IPC         = (1 << 23),
#ifdef DEBUG_LOCKCONTENTION
        LOCK        = (1 << 24),
#endif
        UTIL        = (1 << 25),
        BLOCKSTORAGE = (1 << 26),
        TXRECONCILIATION = (1 << 27),
        SCAN        = (1 << 28),
<<<<<<< HEAD
        DANDELION   = (1 << 29),
=======
        TXPACKAGES  = (1 << 29),
>>>>>>> 3e691258
        ALL         = ~(uint32_t)0,
    };
    enum class Level {
        Trace = 0, // High-volume or detailed logging for development/debugging
        Debug,     // Reasonably noisy logging, but still usable in production
        Info,      // Default
        Warning,
        Error,
        None, // Internal use only
    };
    constexpr auto DEFAULT_LOG_LEVEL{Level::Debug};

    class Logger
    {
    private:
        mutable StdMutex m_cs; // Can not use Mutex from sync.h because in debug mode it would cause a deadlock when a potential deadlock was detected

        FILE* m_fileout GUARDED_BY(m_cs) = nullptr;
        std::list<std::string> m_msgs_before_open GUARDED_BY(m_cs);
        bool m_buffering GUARDED_BY(m_cs) = true; //!< Buffer messages before logging can be started.

        /**
         * m_started_new_line is a state variable that will suppress printing of
         * the timestamp when multiple calls are made that don't end in a
         * newline.
         */
        std::atomic_bool m_started_new_line{true};

        //! Category-specific log level. Overrides `m_log_level`.
        std::unordered_map<LogFlags, Level> m_category_log_levels GUARDED_BY(m_cs);

        //! If there is no category-specific log level, all logs with a severity
        //! level lower than `m_log_level` will be ignored.
        std::atomic<Level> m_log_level{DEFAULT_LOG_LEVEL};

        /** Log categories bitfield. */
        std::atomic<uint32_t> m_categories{0};

        std::string LogTimestampStr(const std::string& str);

        /** Slots that connect to the print signal */
        std::list<std::function<void(const std::string&)>> m_print_callbacks GUARDED_BY(m_cs) {};

    public:
        bool m_print_to_console = false;
        bool m_print_to_file = false;

        bool m_log_timestamps = DEFAULT_LOGTIMESTAMPS;
        bool m_log_time_micros = DEFAULT_LOGTIMEMICROS;
        bool m_log_threadnames = DEFAULT_LOGTHREADNAMES;
        bool m_log_sourcelocations = DEFAULT_LOGSOURCELOCATIONS;

        fs::path m_file_path;
        std::atomic<bool> m_reopen_file{false};

        /** Send a string to the log output */
        void LogPrintStr(const std::string& str, const std::string& logging_function, const std::string& source_file, int source_line, BCLog::LogFlags category, BCLog::Level level);

        /** Returns whether logs will be written to any output */
        bool Enabled() const
        {
            StdLockGuard scoped_lock(m_cs);
            return m_buffering || m_print_to_console || m_print_to_file || !m_print_callbacks.empty();
        }

        /** Connect a slot to the print signal and return the connection */
        std::list<std::function<void(const std::string&)>>::iterator PushBackCallback(std::function<void(const std::string&)> fun)
        {
            StdLockGuard scoped_lock(m_cs);
            m_print_callbacks.push_back(std::move(fun));
            return --m_print_callbacks.end();
        }

        /** Delete a connection */
        void DeleteCallback(std::list<std::function<void(const std::string&)>>::iterator it)
        {
            StdLockGuard scoped_lock(m_cs);
            m_print_callbacks.erase(it);
        }

        /** Start logging (and flush all buffered messages) */
        bool StartLogging();
        /** Only for testing */
        void DisconnectTestLogger();

        void ShrinkDebugFile();

        std::unordered_map<LogFlags, Level> CategoryLevels() const
        {
            StdLockGuard scoped_lock(m_cs);
            return m_category_log_levels;
        }
        void SetCategoryLogLevel(const std::unordered_map<LogFlags, Level>& levels)
        {
            StdLockGuard scoped_lock(m_cs);
            m_category_log_levels = levels;
        }
        bool SetCategoryLogLevel(const std::string& category_str, const std::string& level_str);

        Level LogLevel() const { return m_log_level.load(); }
        void SetLogLevel(Level level) { m_log_level = level; }
        bool SetLogLevel(const std::string& level);

        uint32_t GetCategoryMask() const { return m_categories.load(); }

        void EnableCategory(LogFlags flag);
        bool EnableCategory(const std::string& str);
        void DisableCategory(LogFlags flag);
        bool DisableCategory(const std::string& str);

        bool WillLogCategory(LogFlags category) const;
        bool WillLogCategoryLevel(LogFlags category, Level level) const;

        /** Returns a vector of the log categories in alphabetical order. */
        std::vector<LogCategory> LogCategoriesList() const;
        /** Returns a string with the log categories in alphabetical order. */
        std::string LogCategoriesString() const
        {
            return Join(LogCategoriesList(), ", ", [&](const LogCategory& i) { return i.category; });
        };

        //! Returns a string with all user-selectable log levels.
        std::string LogLevelsString() const;

        //! Returns the string representation of a log level.
        std::string LogLevelToStr(BCLog::Level level) const;

        bool DefaultShrinkDebugFile() const;
    };

} // namespace BCLog

BCLog::Logger& LogInstance();

/** Return true if log accepts specified category, at the specified level. */
static inline bool LogAcceptCategory(BCLog::LogFlags category, BCLog::Level level)
{
    return LogInstance().WillLogCategoryLevel(category, level);
}

/** Return true if str parses as a log category and set the flag */
bool GetLogCategory(BCLog::LogFlags& flag, const std::string& str);

// Be conservative when using LogPrintf/error or other things which
// unconditionally log to debug.log! It should not be the case that an inbound
// peer can fill up a user's disk with debug.log entries.

template <typename... Args>
static inline void LogPrintf_(const std::string& logging_function, const std::string& source_file, const int source_line, const BCLog::LogFlags flag, const BCLog::Level level, const char* fmt, const Args&... args)
{
    if (LogInstance().Enabled()) {
        std::string log_msg;
        try {
            log_msg = tfm::format(fmt, args...);
        } catch (tinyformat::format_error& fmterr) {
            /* Original format string will have newline so don't add one here */
            log_msg = "Error \"" + std::string(fmterr.what()) + "\" while formatting log message: " + fmt;
        }
        LogInstance().LogPrintStr(log_msg, logging_function, source_file, source_line, flag, level);
    }
}

#define LogPrintLevel_(category, level, ...) LogPrintf_(__func__, __FILE__, __LINE__, category, level, __VA_ARGS__)

// Log unconditionally.
#define LogPrintf(...) LogPrintLevel_(BCLog::LogFlags::NONE, BCLog::Level::None, __VA_ARGS__)

// Log unconditionally, prefixing the output with the passed category name.
#define LogPrintfCategory(category, ...) LogPrintLevel_(category, BCLog::Level::None, __VA_ARGS__)

// Use a macro instead of a function for conditional logging to prevent
// evaluating arguments when logging for the category is not enabled.

// Log conditionally, prefixing the output with the passed category name.
#define LogPrint(category, ...)                                        \
    do {                                                               \
        if (LogAcceptCategory((category), BCLog::Level::Debug)) {      \
            LogPrintLevel_(category, BCLog::Level::None, __VA_ARGS__); \
        }                                                              \
    } while (0)

// Log conditionally, prefixing the output with the passed category name and severity level.
#define LogPrintLevel(category, level, ...)               \
    do {                                                  \
        if (LogAcceptCategory((category), (level))) {     \
            LogPrintLevel_(category, level, __VA_ARGS__); \
        }                                                 \
    } while (0)

template <typename... Args>
bool error(const char* fmt, const Args&... args)
{
    LogPrintf("ERROR: %s\n", tfm::format(fmt, args...));
    return false;
}

#endif // BITCOIN_LOGGING_H<|MERGE_RESOLUTION|>--- conflicted
+++ resolved
@@ -67,11 +67,8 @@
         BLOCKSTORAGE = (1 << 26),
         TXRECONCILIATION = (1 << 27),
         SCAN        = (1 << 28),
-<<<<<<< HEAD
-        DANDELION   = (1 << 29),
-=======
+        DANDELION   = (1 << 30),
         TXPACKAGES  = (1 << 29),
->>>>>>> 3e691258
         ALL         = ~(uint32_t)0,
     };
     enum class Level {
