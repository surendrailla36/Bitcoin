--- conflicted
+++ resolved
@@ -67,18 +67,11 @@
                                                      "Optionally add the \"S\" flag to wrap the output in a pay-to-script-hash.",
                    ArgsManager::ALLOW_ANY, OptionsCategory::COMMANDS);
     argsman.AddArg("outscript=VALUE:SCRIPT[:FLAGS]", "Add raw script output to TX. "
-<<<<<<< HEAD
-                                                     "Optionally add the \"W\" flag to produce a pay-to-witness-script-hash output. "
-                                                     "Optionally add the \"S\" flag to wrap the output in a pay-to-script-hash.",
-                   ArgsManager::ALLOW_ANY, OptionsCategory::COMMANDS);
-    argsman.AddArg("replaceable(=N)", "Set RBF opt-in sequence number for input N (if not provided, opt-in all available inputs)", ArgsManager::ALLOW_ANY, OptionsCategory::COMMANDS);
-=======
         "Optionally add the \"W\" flag to produce a pay-to-witness-script-hash output. "
         "Optionally add the \"S\" flag to wrap the output in a pay-to-script-hash.", ArgsManager::ALLOW_ANY, OptionsCategory::COMMANDS);
     argsman.AddArg("replaceable(=N)", "Sets Replace-By-Fee (RBF) opt-in sequence number for input N. "
         "If N is not provided, the command attempts to opt-in all available inputs for RBF. "
         "If the transaction has no inputs, this option is ignored.", ArgsManager::ALLOW_ANY, OptionsCategory::COMMANDS);
->>>>>>> 4b1196a9
     argsman.AddArg("sign=SIGHASH-FLAGS", "Add zero or more signatures to transaction. "
                                          "This command requires JSON registers:"
                                          "prevtxs=JSON object, "
