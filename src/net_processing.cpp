// Copyright (c) 2009-2010 Satoshi Nakamoto
// Copyright (c) 2009-2016 The Bitcoin Core developers
// Distributed under the MIT software license, see the accompanying
// file COPYING or http://www.opensource.org/licenses/mit-license.php.

#include "net_processing.h"

#include "addrman.h"
#include "arith_uint256.h"
#include "blockencodings.h"
#include "chainparams.h"
#include "consensus/validation.h"
#include "hash.h"
#include "init.h"
#include "validation.h"
#include "merkleblock.h"
#include "net.h"
#include "netmessagemaker.h"
#include "netbase.h"
#include "policy/fees.h"
#include "policy/policy.h"
#include "primitives/block.h"
#include "primitives/transaction.h"
#include "random.h"
#include "reverse_iterator.h"
#include "tinyformat.h"
#include "txmempool.h"
#include "ui_interface.h"
#include "util.h"
#include "utilmoneystr.h"
#include "utilstrencodings.h"
#include "validationinterface.h"

#if defined(NDEBUG)
# error "Bitcoin cannot be compiled without assertions."
#endif

std::atomic<int64_t> nTimeBestReceived(0); // Used only to inform the wallet of when we last received a block

struct IteratorComparator
{
    template<typename I>
    bool operator()(const I& a, const I& b)
    {
        return &(*a) < &(*b);
    }
};

struct COrphanTx {
    // When modifying, adapt the copy of this definition in tests/DoS_tests.
    CTransactionRef tx;
    NodeId fromPeer;
    int64_t nTimeExpire;
};
std::map<uint256, COrphanTx> mapOrphanTransactions GUARDED_BY(cs_main);
std::map<COutPoint, std::set<std::map<uint256, COrphanTx>::iterator, IteratorComparator>> mapOrphanTransactionsByPrev GUARDED_BY(cs_main);
void EraseOrphansFor(NodeId peer) EXCLUSIVE_LOCKS_REQUIRED(cs_main);

static size_t vExtraTxnForCompactIt = 0;
static std::vector<std::pair<uint256, CTransactionRef>> vExtraTxnForCompact GUARDED_BY(cs_main);

static const uint64_t RANDOMIZER_ID_ADDRESS_RELAY = 0x3cac0035b5866b90ULL; // SHA256("main address relay")[0:8]

// Internal stuff
namespace {
    /** Number of nodes with fSyncStarted. */
    int nSyncStarted = 0;

    /**
     * Sources of received blocks, saved to be able to send them reject
     * messages or ban them when processing happens afterwards. Protected by
     * cs_main.
     * Set mapBlockSource[hash].second to false if the node should not be
     * punished if the block is invalid.
     */
    std::map<uint256, std::pair<NodeId, bool>> mapBlockSource;

    /**
     * Filter for transactions that were recently rejected by
     * AcceptToMemoryPool. These are not rerequested until the chain tip
     * changes, at which point the entire filter is reset. Protected by
     * cs_main.
     *
     * Without this filter we'd be re-requesting txs from each of our peers,
     * increasing bandwidth consumption considerably. For instance, with 100
     * peers, half of which relay a tx we don't accept, that might be a 50x
     * bandwidth increase. A flooding attacker attempting to roll-over the
     * filter using minimum-sized, 60byte, transactions might manage to send
     * 1000/sec if we have fast peers, so we pick 120,000 to give our peers a
     * two minute window to send invs to us.
     *
     * Decreasing the false positive rate is fairly cheap, so we pick one in a
     * million to make it highly unlikely for users to have issues with this
     * filter.
     *
     * Memory used: 1.3 MB
     */
    std::unique_ptr<CRollingBloomFilter> recentRejects;
    uint256 hashRecentRejectsChainTip;

    /** Blocks that are in flight, and that are in the queue to be downloaded. Protected by cs_main. */
    struct QueuedBlock {
        uint256 hash;
        const CBlockIndex* pindex;                               //!< Optional.
        bool fValidatedHeaders;                                  //!< Whether this block has validated headers at the time of request.
        std::unique_ptr<PartiallyDownloadedBlock> partialBlock;  //!< Optional, used for CMPCTBLOCK downloads
    };
    std::map<uint256, std::pair<NodeId, std::list<QueuedBlock>::iterator> > mapBlocksInFlight;

    /** Stack of nodes which we have set to announce using compact blocks */
    std::list<NodeId> lNodesAnnouncingHeaderAndIDs;

    /** Number of preferable block download peers. */
    int nPreferredDownload = 0;

    /** Number of peers from which we're downloading blocks. */
    int nPeersWithValidatedDownloads = 0;

    /** Relay map, protected by cs_main. */
    typedef std::map<uint256, CTransactionRef> MapRelay;
    MapRelay mapRelay;
    /** Expiration-time ordered list of (expire time, relay map entry) pairs, protected by cs_main). */
    std::deque<std::pair<int64_t, MapRelay::iterator>> vRelayExpiration;
} // namespace

//////////////////////////////////////////////////////////////////////////////
//
// Registration of network node signals.
//

namespace {

struct CBlockReject {
    unsigned char chRejectCode;
    std::string strRejectReason;
    uint256 hashBlock;
};

/**
 * Maintain validation-specific state about nodes, protected by cs_main, instead
 * by CNode's own locks. This simplifies asynchronous operation, where
 * processing of incoming data is done after the ProcessMessage call returns,
 * and we're no longer holding the node's locks.
 */
struct CNodeState {
    //! The peer's address
    const CService address;
    //! Whether we have a fully established connection.
    bool fCurrentlyConnected;
    //! Accumulated misbehaviour score for this peer.
    int nMisbehavior;
    //! Whether this peer should be disconnected and banned (unless whitelisted).
    bool fShouldBan;
    //! String name of this peer (debugging/logging purposes).
    const std::string name;
    //! List of asynchronously-determined block rejections to notify this peer about.
    std::vector<CBlockReject> rejects;
    //! The best known block we know this peer has announced.
    const CBlockIndex *pindexBestKnownBlock;
    //! The hash of the last unknown block this peer has announced.
    uint256 hashLastUnknownBlock;
    //! The last full block we both have.
    const CBlockIndex *pindexLastCommonBlock;
    //! The best header we have sent our peer.
    const CBlockIndex *pindexBestHeaderSent;
    //! Length of current-streak of unconnecting headers announcements
    int nUnconnectingHeaders;
    //! Whether we've started headers synchronization with this peer.
    bool fSyncStarted;
    //! When to potentially disconnect peer for stalling headers download
    int64_t nHeadersSyncTimeout;
    //! Since when we're stalling block download progress (in microseconds), or 0.
    int64_t nStallingSince;
    std::list<QueuedBlock> vBlocksInFlight;
    //! When the first entry in vBlocksInFlight started downloading. Don't care when vBlocksInFlight is empty.
    int64_t nDownloadingSince;
    int nBlocksInFlight;
    int nBlocksInFlightValidHeaders;
    //! Whether we consider this a preferred download peer.
    bool fPreferredDownload;
    //! Whether this peer wants invs or headers (when possible) for block announcements.
    bool fPreferHeaders;
    //! Whether this peer wants invs or cmpctblocks (when possible) for block announcements.
    bool fPreferHeaderAndIDs;
    /**
      * Whether this peer will send us cmpctblocks if we request them.
      * This is not used to gate request logic, as we really only care about fSupportsDesiredCmpctVersion,
      * but is used as a flag to "lock in" the version of compact blocks (fWantsCmpctWitness) we send.
      */
    bool fProvidesHeaderAndIDs;
    //! Whether this peer can give us witnesses
    bool fHaveWitness;
    //! Whether this peer wants witnesses in cmpctblocks/blocktxns
    bool fWantsCmpctWitness;
    /**
     * If we've announced NODE_WITNESS to this peer: whether the peer sends witnesses in cmpctblocks/blocktxns,
     * otherwise: whether this peer sends non-witnesses in cmpctblocks/blocktxns.
     */
    bool fSupportsDesiredCmpctVersion;

    CNodeState(CAddress addrIn, std::string addrNameIn) : address(addrIn), name(addrNameIn) {
        fCurrentlyConnected = false;
        nMisbehavior = 0;
        fShouldBan = false;
        pindexBestKnownBlock = nullptr;
        hashLastUnknownBlock.SetNull();
        pindexLastCommonBlock = nullptr;
        pindexBestHeaderSent = nullptr;
        nUnconnectingHeaders = 0;
        fSyncStarted = false;
        nHeadersSyncTimeout = 0;
        nStallingSince = 0;
        nDownloadingSince = 0;
        nBlocksInFlight = 0;
        nBlocksInFlightValidHeaders = 0;
        fPreferredDownload = false;
        fPreferHeaders = false;
        fPreferHeaderAndIDs = false;
        fProvidesHeaderAndIDs = false;
        fHaveWitness = false;
        fWantsCmpctWitness = false;
        fSupportsDesiredCmpctVersion = false;
    }
};

/** Map maintaining per-node state. Requires cs_main. */
std::map<NodeId, CNodeState> mapNodeState;

// Requires cs_main.
CNodeState *State(NodeId pnode) {
    std::map<NodeId, CNodeState>::iterator it = mapNodeState.find(pnode);
    if (it == mapNodeState.end())
        return nullptr;
    return &it->second;
}

void UpdatePreferredDownload(CNode* node, CNodeState* state)
{
    nPreferredDownload -= state->fPreferredDownload;

    // Whether this node should be marked as a preferred download node.
    state->fPreferredDownload = (!node->fInbound || node->fWhitelisted) && !node->fOneShot && !node->fClient;

    nPreferredDownload += state->fPreferredDownload;
}

void PushNodeVersion(CNode *pnode, CConnman& connman, int64_t nTime)
{
    ServiceFlags nLocalNodeServices = pnode->GetLocalServices();
    uint64_t nonce = pnode->GetLocalNonce();
    int nNodeStartingHeight = pnode->GetMyStartingHeight();
    NodeId nodeid = pnode->GetId();
    CAddress addr = pnode->addr;

    CAddress addrYou = (addr.IsRoutable() && !IsProxy(addr) ? addr : CAddress(CService(), addr.nServices));
    CAddress addrMe = CAddress(CService(), nLocalNodeServices);

    connman.PushMessage(pnode, CNetMsgMaker(INIT_PROTO_VERSION).Make(NetMsgType::VERSION, PROTOCOL_VERSION, (uint64_t)nLocalNodeServices, nTime, addrYou, addrMe,
            nonce, strSubVersion, nNodeStartingHeight, ::fRelayTxes));

    if (fLogIPs) {
        LogPrint(BCLog::NET, "send version message: version %d, blocks=%d, us=%s, them=%s, peer=%d\n", PROTOCOL_VERSION, nNodeStartingHeight, addrMe.ToString(), addrYou.ToString(), nodeid);
    } else {
        LogPrint(BCLog::NET, "send version message: version %d, blocks=%d, us=%s, peer=%d\n", PROTOCOL_VERSION, nNodeStartingHeight, addrMe.ToString(), nodeid);
    }
}

void InitializeNode(CNode *pnode, CConnman& connman) {
    CAddress addr = pnode->addr;
    std::string addrName = pnode->GetAddrName();
    NodeId nodeid = pnode->GetId();
    {
        LOCK(cs_main);
        mapNodeState.emplace_hint(mapNodeState.end(), std::piecewise_construct, std::forward_as_tuple(nodeid), std::forward_as_tuple(addr, std::move(addrName)));
    }
    if(!pnode->fInbound)
        PushNodeVersion(pnode, connman, GetTime());
}

void FinalizeNode(NodeId nodeid, bool& fUpdateConnectionTime) {
    fUpdateConnectionTime = false;
    LOCK(cs_main);
    CNodeState *state = State(nodeid);

    if (state->fSyncStarted)
        nSyncStarted--;

    if (state->nMisbehavior == 0 && state->fCurrentlyConnected) {
        fUpdateConnectionTime = true;
    }

    for (const QueuedBlock& entry : state->vBlocksInFlight) {
        mapBlocksInFlight.erase(entry.hash);
    }
    EraseOrphansFor(nodeid);
    nPreferredDownload -= state->fPreferredDownload;
    nPeersWithValidatedDownloads -= (state->nBlocksInFlightValidHeaders != 0);
    assert(nPeersWithValidatedDownloads >= 0);

    mapNodeState.erase(nodeid);

    if (mapNodeState.empty()) {
        // Do a consistency check after the last peer is removed.
        assert(mapBlocksInFlight.empty());
        assert(nPreferredDownload == 0);
        assert(nPeersWithValidatedDownloads == 0);
    }
    LogPrint(BCLog::NET, "Cleared nodestate for peer=%d\n", nodeid);
}

// Requires cs_main.
// Returns a bool indicating whether we requested this block.
// Also used if a block was /not/ received and timed out or started with another peer
bool MarkBlockAsReceived(const uint256& hash) {
    std::map<uint256, std::pair<NodeId, std::list<QueuedBlock>::iterator> >::iterator itInFlight = mapBlocksInFlight.find(hash);
    if (itInFlight != mapBlocksInFlight.end()) {
        CNodeState *state = State(itInFlight->second.first);
        state->nBlocksInFlightValidHeaders -= itInFlight->second.second->fValidatedHeaders;
        if (state->nBlocksInFlightValidHeaders == 0 && itInFlight->second.second->fValidatedHeaders) {
            // Last validated block on the queue was received.
            nPeersWithValidatedDownloads--;
        }
        if (state->vBlocksInFlight.begin() == itInFlight->second.second) {
            // First block on the queue was received, update the start download time for the next one
            state->nDownloadingSince = std::max(state->nDownloadingSince, GetTimeMicros());
        }
        state->vBlocksInFlight.erase(itInFlight->second.second);
        state->nBlocksInFlight--;
        state->nStallingSince = 0;
        mapBlocksInFlight.erase(itInFlight);
        return true;
    }
    return false;
}

// Requires cs_main.
// returns false, still setting pit, if the block was already in flight from the same peer
// pit will only be valid as long as the same cs_main lock is being held
bool MarkBlockAsInFlight(NodeId nodeid, const uint256& hash, const CBlockIndex* pindex = nullptr, std::list<QueuedBlock>::iterator** pit = nullptr) {
    CNodeState *state = State(nodeid);
    assert(state != nullptr);

    // Short-circuit most stuff in case its from the same node
    std::map<uint256, std::pair<NodeId, std::list<QueuedBlock>::iterator> >::iterator itInFlight = mapBlocksInFlight.find(hash);
    if (itInFlight != mapBlocksInFlight.end() && itInFlight->second.first == nodeid) {
        if (pit) {
            *pit = &itInFlight->second.second;
        }
        return false;
    }

    // Make sure it's not listed somewhere already.
    MarkBlockAsReceived(hash);

    std::list<QueuedBlock>::iterator it = state->vBlocksInFlight.insert(state->vBlocksInFlight.end(),
            {hash, pindex, pindex != nullptr, std::unique_ptr<PartiallyDownloadedBlock>(pit ? new PartiallyDownloadedBlock(&mempool) : nullptr)});
    state->nBlocksInFlight++;
    state->nBlocksInFlightValidHeaders += it->fValidatedHeaders;
    if (state->nBlocksInFlight == 1) {
        // We're starting a block download (batch) from this peer.
        state->nDownloadingSince = GetTimeMicros();
    }
    if (state->nBlocksInFlightValidHeaders == 1 && pindex != nullptr) {
        nPeersWithValidatedDownloads++;
    }
    itInFlight = mapBlocksInFlight.insert(std::make_pair(hash, std::make_pair(nodeid, it))).first;
    if (pit)
        *pit = &itInFlight->second.second;
    return true;
}

/** Check whether the last unknown block a peer advertised is not yet known. */
void ProcessBlockAvailability(NodeId nodeid) {
    CNodeState *state = State(nodeid);
    assert(state != nullptr);

    if (!state->hashLastUnknownBlock.IsNull()) {
        BlockMap::iterator itOld = mapBlockIndex.find(state->hashLastUnknownBlock);
        if (itOld != mapBlockIndex.end() && itOld->second->nChainWork > 0) {
            if (state->pindexBestKnownBlock == nullptr || itOld->second->nChainWork >= state->pindexBestKnownBlock->nChainWork)
                state->pindexBestKnownBlock = itOld->second;
            state->hashLastUnknownBlock.SetNull();
        }
    }
}

/** Update tracking information about which blocks a peer is assumed to have. */
void UpdateBlockAvailability(NodeId nodeid, const uint256 &hash) {
    CNodeState *state = State(nodeid);
    assert(state != nullptr);

    ProcessBlockAvailability(nodeid);

    BlockMap::iterator it = mapBlockIndex.find(hash);
    if (it != mapBlockIndex.end() && it->second->nChainWork > 0) {
        // An actually better block was announced.
        if (state->pindexBestKnownBlock == nullptr || it->second->nChainWork >= state->pindexBestKnownBlock->nChainWork)
            state->pindexBestKnownBlock = it->second;
    } else {
        // An unknown block was announced; just assume that the latest one is the best one.
        state->hashLastUnknownBlock = hash;
    }
}

void MaybeSetPeerAsAnnouncingHeaderAndIDs(NodeId nodeid, CConnman& connman) {
    AssertLockHeld(cs_main);
    CNodeState* nodestate = State(nodeid);
    if (!nodestate || !nodestate->fSupportsDesiredCmpctVersion) {
        // Never ask from peers who can't provide witnesses.
        return;
    }
    if (nodestate->fProvidesHeaderAndIDs) {
        for (std::list<NodeId>::iterator it = lNodesAnnouncingHeaderAndIDs.begin(); it != lNodesAnnouncingHeaderAndIDs.end(); it++) {
            if (*it == nodeid) {
                lNodesAnnouncingHeaderAndIDs.erase(it);
                lNodesAnnouncingHeaderAndIDs.push_back(nodeid);
                return;
            }
        }
        connman.ForNode(nodeid, [&connman](CNode* pfrom){
            bool fAnnounceUsingCMPCTBLOCK = false;
            uint64_t nCMPCTBLOCKVersion = (pfrom->GetLocalServices() & NODE_WITNESS) ? 2 : 1;
            if (lNodesAnnouncingHeaderAndIDs.size() >= 3) {
                // As per BIP152, we only get 3 of our peers to announce
                // blocks using compact encodings.
                connman.ForNode(lNodesAnnouncingHeaderAndIDs.front(), [&connman, fAnnounceUsingCMPCTBLOCK, nCMPCTBLOCKVersion](CNode* pnodeStop){
                    connman.PushMessage(pnodeStop, CNetMsgMaker(pnodeStop->GetSendVersion()).Make(NetMsgType::SENDCMPCT, fAnnounceUsingCMPCTBLOCK, nCMPCTBLOCKVersion));
                    return true;
                });
                lNodesAnnouncingHeaderAndIDs.pop_front();
            }
            fAnnounceUsingCMPCTBLOCK = true;
            connman.PushMessage(pfrom, CNetMsgMaker(pfrom->GetSendVersion()).Make(NetMsgType::SENDCMPCT, fAnnounceUsingCMPCTBLOCK, nCMPCTBLOCKVersion));
            lNodesAnnouncingHeaderAndIDs.push_back(pfrom->GetId());
            return true;
        });
    }
}

// Requires cs_main
bool CanDirectFetch(const Consensus::Params &consensusParams)
{
    return chainActive.Tip()->GetBlockTime() > GetAdjustedTime() - consensusParams.nPowTargetSpacing * 20;
}

// Requires cs_main
bool PeerHasHeader(CNodeState *state, const CBlockIndex *pindex)
{
    if (state->pindexBestKnownBlock && pindex == state->pindexBestKnownBlock->GetAncestor(pindex->nHeight))
        return true;
    if (state->pindexBestHeaderSent && pindex == state->pindexBestHeaderSent->GetAncestor(pindex->nHeight))
        return true;
    return false;
}

/** Update pindexLastCommonBlock and add not-in-flight missing successors to vBlocks, until it has
 *  at most count entries. */
void FindNextBlocksToDownload(NodeId nodeid, unsigned int count, std::vector<const CBlockIndex*>& vBlocks, NodeId& nodeStaller, const Consensus::Params& consensusParams) {
    if (count == 0)
        return;

    vBlocks.reserve(vBlocks.size() + count);
    CNodeState *state = State(nodeid);
    assert(state != nullptr);

    // Make sure pindexBestKnownBlock is up to date, we'll need it.
    ProcessBlockAvailability(nodeid);

    if (state->pindexBestKnownBlock == nullptr || state->pindexBestKnownBlock->nChainWork < chainActive.Tip()->nChainWork || state->pindexBestKnownBlock->nChainWork < UintToArith256(consensusParams.nMinimumChainWork)) {
        // This peer has nothing interesting.
        return;
    }

    if (state->pindexLastCommonBlock == nullptr) {
        // Bootstrap quickly by guessing a parent of our best tip is the forking point.
        // Guessing wrong in either direction is not a problem.
        state->pindexLastCommonBlock = chainActive[std::min(state->pindexBestKnownBlock->nHeight, chainActive.Height())];
    }

    // If the peer reorganized, our previous pindexLastCommonBlock may not be an ancestor
    // of its current tip anymore. Go back enough to fix that.
    state->pindexLastCommonBlock = LastCommonAncestor(state->pindexLastCommonBlock, state->pindexBestKnownBlock);
    if (state->pindexLastCommonBlock == state->pindexBestKnownBlock)
        return;

    std::vector<const CBlockIndex*> vToFetch;
    const CBlockIndex *pindexWalk = state->pindexLastCommonBlock;
    // Never fetch further than the best block we know the peer has, or more than BLOCK_DOWNLOAD_WINDOW + 1 beyond the last
    // linked block we have in common with this peer. The +1 is so we can detect stalling, namely if we would be able to
    // download that next block if the window were 1 larger.
    int nWindowEnd = state->pindexLastCommonBlock->nHeight + BLOCK_DOWNLOAD_WINDOW;
    int nMaxHeight = std::min<int>(state->pindexBestKnownBlock->nHeight, nWindowEnd + 1);
    NodeId waitingfor = -1;
    while (pindexWalk->nHeight < nMaxHeight) {
        // Read up to 128 (or more, if more blocks than that are needed) successors of pindexWalk (towards
        // pindexBestKnownBlock) into vToFetch. We fetch 128, because CBlockIndex::GetAncestor may be as expensive
        // as iterating over ~100 CBlockIndex* entries anyway.
        int nToFetch = std::min(nMaxHeight - pindexWalk->nHeight, std::max<int>(count - vBlocks.size(), 128));
        vToFetch.resize(nToFetch);
        pindexWalk = state->pindexBestKnownBlock->GetAncestor(pindexWalk->nHeight + nToFetch);
        vToFetch[nToFetch - 1] = pindexWalk;
        for (unsigned int i = nToFetch - 1; i > 0; i--) {
            vToFetch[i - 1] = vToFetch[i]->pprev;
        }

        // Iterate over those blocks in vToFetch (in forward direction), adding the ones that
        // are not yet downloaded and not in flight to vBlocks. In the mean time, update
        // pindexLastCommonBlock as long as all ancestors are already downloaded, or if it's
        // already part of our chain (and therefore don't need it even if pruned).
        for (const CBlockIndex* pindex : vToFetch) {
            if (!pindex->IsValid(BLOCK_VALID_TREE)) {
                // We consider the chain that this peer is on invalid.
                return;
            }
            if (!State(nodeid)->fHaveWitness && IsWitnessEnabled(pindex->pprev, consensusParams)) {
                // We wouldn't download this block or its descendants from this peer.
                return;
            }
            if (pindex->nStatus & BLOCK_HAVE_DATA || chainActive.Contains(pindex)) {
                if (pindex->nChainTx)
                    state->pindexLastCommonBlock = pindex;
            } else if (mapBlocksInFlight.count(pindex->GetBlockHash()) == 0) {
                // The block is not already downloaded, and not yet in flight.
                if (pindex->nHeight > nWindowEnd) {
                    // We reached the end of the window.
                    if (vBlocks.size() == 0 && waitingfor != nodeid) {
                        // We aren't able to fetch anything, but we would be if the download window was one larger.
                        nodeStaller = waitingfor;
                    }
                    return;
                }
                vBlocks.push_back(pindex);
                if (vBlocks.size() == count) {
                    return;
                }
            } else if (waitingfor == -1) {
                // This is the first already-in-flight block.
                waitingfor = mapBlocksInFlight[pindex->GetBlockHash()].first;
            }
        }
    }
}

} // namespace

bool GetNodeStateStats(NodeId nodeid, CNodeStateStats &stats) {
    LOCK(cs_main);
    CNodeState *state = State(nodeid);
    if (state == nullptr)
        return false;
    stats.nMisbehavior = state->nMisbehavior;
    stats.nSyncHeight = state->pindexBestKnownBlock ? state->pindexBestKnownBlock->nHeight : -1;
    stats.nCommonHeight = state->pindexLastCommonBlock ? state->pindexLastCommonBlock->nHeight : -1;
    for (const QueuedBlock& queue : state->vBlocksInFlight) {
        if (queue.pindex)
            stats.vHeightInFlight.push_back(queue.pindex->nHeight);
    }
    return true;
}

void RegisterNodeSignals(CNodeSignals& nodeSignals)
{
    nodeSignals.ProcessMessages.connect(&ProcessMessages);
    nodeSignals.SendMessages.connect(&SendMessages);
    nodeSignals.InitializeNode.connect(&InitializeNode);
    nodeSignals.FinalizeNode.connect(&FinalizeNode);
}

void UnregisterNodeSignals(CNodeSignals& nodeSignals)
{
    nodeSignals.ProcessMessages.disconnect(&ProcessMessages);
    nodeSignals.SendMessages.disconnect(&SendMessages);
    nodeSignals.InitializeNode.disconnect(&InitializeNode);
    nodeSignals.FinalizeNode.disconnect(&FinalizeNode);
}

//////////////////////////////////////////////////////////////////////////////
//
// mapOrphanTransactions
//

void AddToCompactExtraTransactions(const CTransactionRef& tx)
{
    size_t max_extra_txn = gArgs.GetArg("-blockreconstructionextratxn", DEFAULT_BLOCK_RECONSTRUCTION_EXTRA_TXN);
    if (max_extra_txn <= 0)
        return;
    if (!vExtraTxnForCompact.size())
        vExtraTxnForCompact.resize(max_extra_txn);
    vExtraTxnForCompact[vExtraTxnForCompactIt] = std::make_pair(tx->GetWitnessHash(), tx);
    vExtraTxnForCompactIt = (vExtraTxnForCompactIt + 1) % max_extra_txn;
}

bool AddOrphanTx(const CTransactionRef& tx, NodeId peer) EXCLUSIVE_LOCKS_REQUIRED(cs_main)
{
    const uint256& hash = tx->GetHash();
    if (mapOrphanTransactions.count(hash))
        return false;

    // Ignore big transactions, to avoid a
    // send-big-orphans memory exhaustion attack. If a peer has a legitimate
    // large transaction with a missing parent then we assume
    // it will rebroadcast it later, after the parent transaction(s)
    // have been mined or received.
    // 100 orphans, each of which is at most 99,999 bytes big is
    // at most 10 megabytes of orphans and somewhat more byprev index (in the worst case):
    unsigned int sz = GetTransactionWeight(*tx);
    if (sz >= MAX_STANDARD_TX_WEIGHT)
    {
        LogPrint(BCLog::MEMPOOL, "ignoring large orphan tx (size: %u, hash: %s)\n", sz, hash.ToString());
        return false;
    }

    auto ret = mapOrphanTransactions.emplace(hash, COrphanTx{tx, peer, GetTime() + ORPHAN_TX_EXPIRE_TIME});
    assert(ret.second);
    for (const CTxIn& txin : tx->vin) {
        mapOrphanTransactionsByPrev[txin.prevout].insert(ret.first);
    }

    AddToCompactExtraTransactions(tx);

    LogPrint(BCLog::MEMPOOL, "stored orphan tx %s (mapsz %u outsz %u)\n", hash.ToString(),
             mapOrphanTransactions.size(), mapOrphanTransactionsByPrev.size());
    statsClient.inc("transactions.orphans.add", 1.0f);
    statsClient.gauge("transactions.orphans", mapOrphanTransactions.size());
    return true;
}

int static EraseOrphanTx(uint256 hash) EXCLUSIVE_LOCKS_REQUIRED(cs_main)
{
    std::map<uint256, COrphanTx>::iterator it = mapOrphanTransactions.find(hash);
    if (it == mapOrphanTransactions.end())
        return 0;
    for (const CTxIn& txin : it->second.tx->vin)
    {
        auto itPrev = mapOrphanTransactionsByPrev.find(txin.prevout);
        if (itPrev == mapOrphanTransactionsByPrev.end())
            continue;
        itPrev->second.erase(it);
        if (itPrev->second.empty())
            mapOrphanTransactionsByPrev.erase(itPrev);
    }
    mapOrphanTransactions.erase(it);
    statsClient.inc("transactions.orphans.remove", 1.0f);
    statsClient.gauge("transactions.orphans", mapOrphanTransactions.size());
    return 1;
}

void EraseOrphansFor(NodeId peer)
{
    int nErased = 0;
    std::map<uint256, COrphanTx>::iterator iter = mapOrphanTransactions.begin();
    while (iter != mapOrphanTransactions.end())
    {
        std::map<uint256, COrphanTx>::iterator maybeErase = iter++; // increment to avoid iterator becoming invalid
        if (maybeErase->second.fromPeer == peer)
        {
            nErased += EraseOrphanTx(maybeErase->second.tx->GetHash());
        }
    }
    if (nErased > 0) LogPrint(BCLog::MEMPOOL, "Erased %d orphan tx from peer=%d\n", nErased, peer);
}


unsigned int LimitOrphanTxSize(unsigned int nMaxOrphans) EXCLUSIVE_LOCKS_REQUIRED(cs_main)
{
    unsigned int nEvicted = 0;
    static int64_t nNextSweep;
    int64_t nNow = GetTime();
    if (nNextSweep <= nNow) {
        // Sweep out expired orphan pool entries:
        int nErased = 0;
        int64_t nMinExpTime = nNow + ORPHAN_TX_EXPIRE_TIME - ORPHAN_TX_EXPIRE_INTERVAL;
        std::map<uint256, COrphanTx>::iterator iter = mapOrphanTransactions.begin();
        while (iter != mapOrphanTransactions.end())
        {
            std::map<uint256, COrphanTx>::iterator maybeErase = iter++;
            if (maybeErase->second.nTimeExpire <= nNow) {
                nErased += EraseOrphanTx(maybeErase->second.tx->GetHash());
            } else {
                nMinExpTime = std::min(maybeErase->second.nTimeExpire, nMinExpTime);
            }
        }
        // Sweep again 5 minutes after the next entry that expires in order to batch the linear scan.
        nNextSweep = nMinExpTime + ORPHAN_TX_EXPIRE_INTERVAL;
        if (nErased > 0) LogPrint(BCLog::MEMPOOL, "Erased %d orphan tx due to expiration\n", nErased);
    }
    while (mapOrphanTransactions.size() > nMaxOrphans)
    {
        // Evict a random orphan:
        uint256 randomhash = GetRandHash();
        std::map<uint256, COrphanTx>::iterator it = mapOrphanTransactions.lower_bound(randomhash);
        if (it == mapOrphanTransactions.end())
            it = mapOrphanTransactions.begin();
        EraseOrphanTx(it->first);
        ++nEvicted;
    }
    return nEvicted;
}

// Requires cs_main.
void Misbehaving(NodeId pnode, int howmuch)
{
    if (howmuch == 0)
        return;

    CNodeState *state = State(pnode);
    if (state == nullptr)
        return;

    state->nMisbehavior += howmuch;
    int banscore = gArgs.GetArg("-banscore", DEFAULT_BANSCORE_THRESHOLD);
    if (state->nMisbehavior >= banscore && state->nMisbehavior - howmuch < banscore)
    {
        LogPrintf("%s: %s peer=%d (%d -> %d) BAN THRESHOLD EXCEEDED\n", __func__, state->name, pnode, state->nMisbehavior-howmuch, state->nMisbehavior);
        state->fShouldBan = true;
        statsClient.inc("misbehavior.banned", 1.0f);
    } else {
        LogPrintf("%s: %s peer=%d (%d -> %d)\n", __func__, state->name, pnode, state->nMisbehavior-howmuch, state->nMisbehavior);
        statsClient.count("misbehavior.amount", howmuch, 1.0);
    }
}








//////////////////////////////////////////////////////////////////////////////
//
// blockchain -> download logic notification
//

PeerLogicValidation::PeerLogicValidation(CConnman* connmanIn) : connman(connmanIn) {
    // Initialize global variables that cannot be constructed at startup.
    recentRejects.reset(new CRollingBloomFilter(120000, 0.000001));
}

void PeerLogicValidation::BlockConnected(const std::shared_ptr<const CBlock>& pblock, const CBlockIndex* pindex, const std::vector<CTransactionRef>& vtxConflicted) {
    LOCK(cs_main);

    std::vector<uint256> vOrphanErase;

    for (const CTransactionRef& ptx : pblock->vtx) {
        const CTransaction& tx = *ptx;

        // Which orphan pool entries must we evict?
        for (const auto& txin : tx.vin) {
            auto itByPrev = mapOrphanTransactionsByPrev.find(txin.prevout);
            if (itByPrev == mapOrphanTransactionsByPrev.end()) continue;
            for (auto mi = itByPrev->second.begin(); mi != itByPrev->second.end(); ++mi) {
                const CTransaction& orphanTx = *(*mi)->second.tx;
                const uint256& orphanHash = orphanTx.GetHash();
                vOrphanErase.push_back(orphanHash);
            }
        }
    }

    // Erase orphan transactions include or precluded by this block
    if (vOrphanErase.size()) {
        int nErased = 0;
        for (uint256 &orphanHash : vOrphanErase) {
            nErased += EraseOrphanTx(orphanHash);
        }
        LogPrint(BCLog::MEMPOOL, "Erased %d orphan tx included or conflicted by block\n", nErased);
    }
}

// All of the following cache a recent block, and are protected by cs_most_recent_block
static CCriticalSection cs_most_recent_block;
static std::shared_ptr<const CBlock> most_recent_block;
static std::shared_ptr<const CBlockHeaderAndShortTxIDs> most_recent_compact_block;
static uint256 most_recent_block_hash;
static bool fWitnessesPresentInMostRecentCompactBlock;

void PeerLogicValidation::NewPoWValidBlock(const CBlockIndex *pindex, const std::shared_ptr<const CBlock>& pblock) {
    std::shared_ptr<const CBlockHeaderAndShortTxIDs> pcmpctblock = std::make_shared<const CBlockHeaderAndShortTxIDs> (*pblock, true);
    const CNetMsgMaker msgMaker(PROTOCOL_VERSION);

    LOCK(cs_main);

    static int nHighestFastAnnounce = 0;
    if (pindex->nHeight <= nHighestFastAnnounce)
        return;
    nHighestFastAnnounce = pindex->nHeight;

    bool fWitnessEnabled = IsWitnessEnabled(pindex->pprev, Params().GetConsensus());
    uint256 hashBlock(pblock->GetHash());

    {
        LOCK(cs_most_recent_block);
        most_recent_block_hash = hashBlock;
        most_recent_block = pblock;
        most_recent_compact_block = pcmpctblock;
        fWitnessesPresentInMostRecentCompactBlock = fWitnessEnabled;
    }

    connman->ForEachNode([this, &pcmpctblock, pindex, &msgMaker, fWitnessEnabled, &hashBlock](CNode* pnode) {
        // TODO: Avoid the repeated-serialization here
        if (pnode->nVersion < INVALID_CB_NO_BAN_VERSION || pnode->fDisconnect)
            return;
        ProcessBlockAvailability(pnode->GetId());
        CNodeState &state = *State(pnode->GetId());
        // If the peer has, or we announced to them the previous block already,
        // but we don't think they have this one, go ahead and announce it
        if (state.fPreferHeaderAndIDs && (!fWitnessEnabled || state.fWantsCmpctWitness) &&
                !PeerHasHeader(&state, pindex) && PeerHasHeader(&state, pindex->pprev)) {

            LogPrint(BCLog::NET, "%s sending header-and-ids %s to peer=%d\n", "PeerLogicValidation::NewPoWValidBlock",
                    hashBlock.ToString(), pnode->GetId());
            connman->PushMessage(pnode, msgMaker.Make(NetMsgType::CMPCTBLOCK, *pcmpctblock));
            state.pindexBestHeaderSent = pindex;
        }
    });
}

void PeerLogicValidation::UpdatedBlockTip(const CBlockIndex *pindexNew, const CBlockIndex *pindexFork, bool fInitialDownload) {
    const int nNewHeight = pindexNew->nHeight;
    connman->SetBestHeight(nNewHeight);

    if (!fInitialDownload) {
        // Find the hashes of all blocks that weren't previously in the best chain.
        std::vector<uint256> vHashes;
        const CBlockIndex *pindexToAnnounce = pindexNew;
        while (pindexToAnnounce != pindexFork) {
            vHashes.push_back(pindexToAnnounce->GetBlockHash());
            pindexToAnnounce = pindexToAnnounce->pprev;
            if (vHashes.size() == MAX_BLOCKS_TO_ANNOUNCE) {
                // Limit announcements in case of a huge reorganization.
                // Rely on the peer's synchronization mechanism in that case.
                break;
            }
        }
        // Relay inventory, but don't relay old inventory during initial block download.
        connman->ForEachNode([nNewHeight, &vHashes](CNode* pnode) {
            if (nNewHeight > (pnode->nStartingHeight != -1 ? pnode->nStartingHeight - 2000 : 0)) {
                for (const uint256& hash : reverse_iterate(vHashes)) {
                    pnode->PushBlockHash(hash);
                }
            }
        });
        connman->WakeMessageHandler();
    }

    nTimeBestReceived = GetTime();
}

void PeerLogicValidation::BlockChecked(const CBlock& block, const CValidationState& state) {
    LOCK(cs_main);

    const uint256 hash(block.GetHash());
    std::map<uint256, std::pair<NodeId, bool>>::iterator it = mapBlockSource.find(hash);

    int nDoS = 0;
    if (state.IsInvalid(nDoS)) {
        // Don't send reject message with code 0 or an internal reject code.
        if (it != mapBlockSource.end() && State(it->second.first) && state.GetRejectCode() > 0 && state.GetRejectCode() < REJECT_INTERNAL) {
            CBlockReject reject = {(unsigned char)state.GetRejectCode(), state.GetRejectReason().substr(0, MAX_REJECT_MESSAGE_LENGTH), hash};
            State(it->second.first)->rejects.push_back(reject);
            if (nDoS > 0 && it->second.second)
                Misbehaving(it->second.first, nDoS);
        }
    }
    // Check that:
    // 1. The block is valid
    // 2. We're not in initial block download
    // 3. This is currently the best block we're aware of. We haven't updated
    //    the tip yet so we have no way to check this directly here. Instead we
    //    just check that there are currently no other blocks in flight.
    else if (state.IsValid() &&
             !IsInitialBlockDownload() &&
             mapBlocksInFlight.count(hash) == mapBlocksInFlight.size()) {
        if (it != mapBlockSource.end()) {
            MaybeSetPeerAsAnnouncingHeaderAndIDs(it->second.first, *connman);
        }
    }
    if (it != mapBlockSource.end())
        mapBlockSource.erase(it);
}

//////////////////////////////////////////////////////////////////////////////
//
// Messages
//


bool static AlreadyHave(const CInv& inv) EXCLUSIVE_LOCKS_REQUIRED(cs_main)
{
    switch (inv.type)
    {
    case MSG_TX:
    case MSG_WITNESS_TX:
        {
            assert(recentRejects);
            if (chainActive.Tip()->GetBlockHash() != hashRecentRejectsChainTip)
            {
                // If the chain tip has changed previously rejected transactions
                // might be now valid, e.g. due to a nLockTime'd tx becoming valid,
                // or a double-spend. Reset the rejects filter and give those
                // txs a second chance.
                hashRecentRejectsChainTip = chainActive.Tip()->GetBlockHash();
                recentRejects->reset();
            }

            return recentRejects->contains(inv.hash) ||
                   mempool.exists(inv.hash) ||
                   mapOrphanTransactions.count(inv.hash) ||
                   pcoinsTip->HaveCoinInCache(COutPoint(inv.hash, 0)) || // Best effort: only try output 0 and 1
                   pcoinsTip->HaveCoinInCache(COutPoint(inv.hash, 1));
        }
    case MSG_BLOCK:
    case MSG_WITNESS_BLOCK:
        return mapBlockIndex.count(inv.hash);
    }
    // Don't know what it is, just say we already got one
    return true;
}

static void RelayTransaction(const CTransaction& tx, CConnman& connman)
{
    CInv inv(MSG_TX, tx.GetHash());
    connman.ForEachNode([&inv](CNode* pnode)
    {
        pnode->PushInventory(inv);
    });
}

static void RelayAddress(const CAddress& addr, bool fReachable, CConnman& connman)
{
    unsigned int nRelayNodes = fReachable ? 2 : 1; // limited relaying of addresses outside our network(s)

    // Relay to a limited number of other nodes
    // Use deterministic randomness to send to the same nodes for 24 hours
    // at a time so the addrKnowns of the chosen nodes prevent repeats
    uint64_t hashAddr = addr.GetHash();
    const CSipHasher hasher = connman.GetDeterministicRandomizer(RANDOMIZER_ID_ADDRESS_RELAY).Write(hashAddr << 32).Write((GetTime() + hashAddr) / (24*60*60));
    FastRandomContext insecure_rand;

    std::array<std::pair<uint64_t, CNode*>,2> best{{{0, nullptr}, {0, nullptr}}};
    assert(nRelayNodes <= best.size());

    auto sortfunc = [&best, &hasher, nRelayNodes](CNode* pnode) {
        if (pnode->nVersion >= CADDR_TIME_VERSION) {
            uint64_t hashKey = CSipHasher(hasher).Write(pnode->GetId()).Finalize();
            for (unsigned int i = 0; i < nRelayNodes; i++) {
                 if (hashKey > best[i].first) {
                     std::copy(best.begin() + i, best.begin() + nRelayNodes - 1, best.begin() + i + 1);
                     best[i] = std::make_pair(hashKey, pnode);
                     break;
                 }
            }
        }
    };

    auto pushfunc = [&addr, &best, nRelayNodes, &insecure_rand] {
        for (unsigned int i = 0; i < nRelayNodes && best[i].first != 0; i++) {
            best[i].second->PushAddress(addr, insecure_rand);
        }
    };

    connman.ForEachNodeThen(std::move(sortfunc), std::move(pushfunc));
}

void static ProcessGetData(CNode* pfrom, const Consensus::Params& consensusParams, CConnman& connman, const std::atomic<bool>& interruptMsgProc)
{
    std::deque<CInv>::iterator it = pfrom->vRecvGetData.begin();
    std::vector<CInv> vNotFound;
    const CNetMsgMaker msgMaker(pfrom->GetSendVersion());
    LOCK(cs_main);

    while (it != pfrom->vRecvGetData.end()) {
        // Don't bother if send buffer is too full to respond anyway
        if (pfrom->fPauseSend)
            break;

        const CInv &inv = *it;
        {
            if (interruptMsgProc)
                return;

            it++;

            if (inv.type == MSG_BLOCK || inv.type == MSG_FILTERED_BLOCK || inv.type == MSG_CMPCT_BLOCK || inv.type == MSG_WITNESS_BLOCK)
            {
                bool send = false;
                BlockMap::iterator mi = mapBlockIndex.find(inv.hash);
                std::shared_ptr<const CBlock> a_recent_block;
                std::shared_ptr<const CBlockHeaderAndShortTxIDs> a_recent_compact_block;
                bool fWitnessesPresentInARecentCompactBlock;
                {
                    LOCK(cs_most_recent_block);
                    a_recent_block = most_recent_block;
                    a_recent_compact_block = most_recent_compact_block;
                    fWitnessesPresentInARecentCompactBlock = fWitnessesPresentInMostRecentCompactBlock;
                }
                if (mi != mapBlockIndex.end())
                {
                    if (mi->second->nChainTx && !mi->second->IsValid(BLOCK_VALID_SCRIPTS) &&
                            mi->second->IsValid(BLOCK_VALID_TREE)) {
                        // If we have the block and all of its parents, but have not yet validated it,
                        // we might be in the middle of connecting it (ie in the unlock of cs_main
                        // before ActivateBestChain but after AcceptBlock).
                        // In this case, we need to run ActivateBestChain prior to checking the relay
                        // conditions below.
                        CValidationState dummy;
                        ActivateBestChain(dummy, Params(), a_recent_block);
                    }
                    if (chainActive.Contains(mi->second)) {
                        send = true;
                    } else {
                        static const int nOneMonth = 30 * 24 * 60 * 60;
                        // To prevent fingerprinting attacks, only send blocks outside of the active
                        // chain if they are valid, and no more than a month older (both in time, and in
                        // best equivalent proof of work) than the best header chain we know about.
                        send = mi->second->IsValid(BLOCK_VALID_SCRIPTS) && (pindexBestHeader != nullptr) &&
                            (pindexBestHeader->GetBlockTime() - mi->second->GetBlockTime() < nOneMonth) &&
                            (GetBlockProofEquivalentTime(*pindexBestHeader, *mi->second, *pindexBestHeader, consensusParams) < nOneMonth);
                        if (!send) {
                            LogPrintf("%s: ignoring request from peer=%i for old block that isn't in the main chain\n", __func__, pfrom->GetId());
                        }
                    }
                }
                // disconnect node in case we have reached the outbound limit for serving historical blocks
                // never disconnect whitelisted nodes
                static const int nOneWeek = 7 * 24 * 60 * 60; // assume > 1 week = historical
                if (send && connman.OutboundTargetReached(true) && ( ((pindexBestHeader != nullptr) && (pindexBestHeader->GetBlockTime() - mi->second->GetBlockTime() > nOneWeek)) || inv.type == MSG_FILTERED_BLOCK) && !pfrom->fWhitelisted)
                {
                    LogPrint(BCLog::NET, "historical block serving limit reached, disconnect peer=%d\n", pfrom->GetId());

                    //disconnect node
                    pfrom->fDisconnect = true;
                    send = false;
                }
                // Pruned nodes may have deleted the block, so check whether
                // it's available before trying to send.
                if (send && (mi->second->nStatus & BLOCK_HAVE_DATA))
                {
                    std::shared_ptr<const CBlock> pblock;
                    if (a_recent_block && a_recent_block->GetHash() == (*mi).second->GetBlockHash()) {
                        pblock = a_recent_block;
                    } else {
                        // Send block from disk
                        std::shared_ptr<CBlock> pblockRead = std::make_shared<CBlock>();
                        if (!ReadBlockFromDisk(*pblockRead, (*mi).second, consensusParams))
                            assert(!"cannot load block from disk");
                        pblock = pblockRead;
                    }
                    if (inv.type == MSG_BLOCK)
                        connman.PushMessage(pfrom, msgMaker.Make(SERIALIZE_TRANSACTION_NO_WITNESS, NetMsgType::BLOCK, *pblock));
                    else if (inv.type == MSG_WITNESS_BLOCK)
                        connman.PushMessage(pfrom, msgMaker.Make(NetMsgType::BLOCK, *pblock));
                    else if (inv.type == MSG_FILTERED_BLOCK)
                    {
                        bool sendMerkleBlock = false;
                        CMerkleBlock merkleBlock;
                        {
                            LOCK(pfrom->cs_filter);
                            if (pfrom->pfilter) {
                                sendMerkleBlock = true;
                                merkleBlock = CMerkleBlock(*pblock, *pfrom->pfilter);
                            }
                        }
                        if (sendMerkleBlock) {
                            connman.PushMessage(pfrom, msgMaker.Make(NetMsgType::MERKLEBLOCK, merkleBlock));
                            // CMerkleBlock just contains hashes, so also push any transactions in the block the client did not see
                            // This avoids hurting performance by pointlessly requiring a round-trip
                            // Note that there is currently no way for a node to request any single transactions we didn't send here -
                            // they must either disconnect and retry or request the full block.
                            // Thus, the protocol spec specified allows for us to provide duplicate txn here,
                            // however we MUST always provide at least what the remote peer needs
                            typedef std::pair<unsigned int, uint256> PairType;
                            for (PairType& pair : merkleBlock.vMatchedTxn)
                                connman.PushMessage(pfrom, msgMaker.Make(SERIALIZE_TRANSACTION_NO_WITNESS, NetMsgType::TX, *pblock->vtx[pair.first]));
                        }
                        // else
                            // no response
                    }
                    else if (inv.type == MSG_CMPCT_BLOCK)
                    {
                        // If a peer is asking for old blocks, we're almost guaranteed
                        // they won't have a useful mempool to match against a compact block,
                        // and we don't feel like constructing the object for them, so
                        // instead we respond with the full, non-compact block.
                        bool fPeerWantsWitness = State(pfrom->GetId())->fWantsCmpctWitness;
                        int nSendFlags = fPeerWantsWitness ? 0 : SERIALIZE_TRANSACTION_NO_WITNESS;
                        if (CanDirectFetch(consensusParams) && mi->second->nHeight >= chainActive.Height() - MAX_CMPCTBLOCK_DEPTH) {
                            if ((fPeerWantsWitness || !fWitnessesPresentInARecentCompactBlock) && a_recent_compact_block && a_recent_compact_block->header.GetHash() == mi->second->GetBlockHash()) {
                                connman.PushMessage(pfrom, msgMaker.Make(nSendFlags, NetMsgType::CMPCTBLOCK, *a_recent_compact_block));
                            } else {
                                CBlockHeaderAndShortTxIDs cmpctblock(*pblock, fPeerWantsWitness);
                                connman.PushMessage(pfrom, msgMaker.Make(nSendFlags, NetMsgType::CMPCTBLOCK, cmpctblock));
                            }
                        } else {
                            connman.PushMessage(pfrom, msgMaker.Make(nSendFlags, NetMsgType::BLOCK, *pblock));
                        }
                    }

                    // Trigger the peer node to send a getblocks request for the next batch of inventory
                    if (inv.hash == pfrom->hashContinue)
                    {
                        // Bypass PushInventory, this must send even if redundant,
                        // and we want it right after the last block so they don't
                        // wait for other stuff first.
                        std::vector<CInv> vInv;
                        vInv.push_back(CInv(MSG_BLOCK, chainActive.Tip()->GetBlockHash()));
                        connman.PushMessage(pfrom, msgMaker.Make(NetMsgType::INV, vInv));
                        pfrom->hashContinue.SetNull();
                    }
                }
            }
            else if (inv.type == MSG_TX || inv.type == MSG_WITNESS_TX)
            {
                // Send stream from relay memory
                bool push = false;
                auto mi = mapRelay.find(inv.hash);
                int nSendFlags = (inv.type == MSG_TX ? SERIALIZE_TRANSACTION_NO_WITNESS : 0);
                if (mi != mapRelay.end()) {
                    connman.PushMessage(pfrom, msgMaker.Make(nSendFlags, NetMsgType::TX, *mi->second));
                    push = true;
                } else if (pfrom->timeLastMempoolReq) {
                    auto txinfo = mempool.info(inv.hash);
                    // To protect privacy, do not answer getdata using the mempool when
                    // that TX couldn't have been INVed in reply to a MEMPOOL request.
                    if (txinfo.tx && txinfo.nTime <= pfrom->timeLastMempoolReq) {
                        connman.PushMessage(pfrom, msgMaker.Make(nSendFlags, NetMsgType::TX, *txinfo.tx));
                        push = true;
                    }
                }
                if (!push) {
                    vNotFound.push_back(inv);
                }
            }

            // Track requests for our stuff.
            GetMainSignals().Inventory(inv.hash);

            if (inv.type == MSG_BLOCK || inv.type == MSG_FILTERED_BLOCK || inv.type == MSG_CMPCT_BLOCK || inv.type == MSG_WITNESS_BLOCK)
                break;
        }
    }

    pfrom->vRecvGetData.erase(pfrom->vRecvGetData.begin(), it);

    if (!vNotFound.empty()) {
        // Let the peer know that we didn't find what it asked for, so it doesn't
        // have to wait around forever. Currently only SPV clients actually care
        // about this message: it's needed when they are recursively walking the
        // dependencies of relevant unconfirmed transactions. SPV clients want to
        // do that because they want to know about (and store and rebroadcast and
        // risk analyze) the dependencies of transactions relevant to them, without
        // having to download the entire memory pool.
        connman.PushMessage(pfrom, msgMaker.Make(NetMsgType::NOTFOUND, vNotFound));
    }
}

uint32_t GetFetchFlags(CNode* pfrom) {
    uint32_t nFetchFlags = 0;
    if ((pfrom->GetLocalServices() & NODE_WITNESS) && State(pfrom->GetId())->fHaveWitness) {
        nFetchFlags |= MSG_WITNESS_FLAG;
    }
    return nFetchFlags;
}

inline void static SendBlockTransactions(const CBlock& block, const BlockTransactionsRequest& req, CNode* pfrom, CConnman& connman) {
    BlockTransactions resp(req);
    for (size_t i = 0; i < req.indexes.size(); i++) {
        if (req.indexes[i] >= block.vtx.size()) {
            LOCK(cs_main);
            Misbehaving(pfrom->GetId(), 100);
            LogPrintf("Peer %d sent us a getblocktxn with out-of-bounds tx indices", pfrom->GetId());
            return;
        }
        resp.txn[i] = block.vtx[req.indexes[i]];
    }
    LOCK(cs_main);
    const CNetMsgMaker msgMaker(pfrom->GetSendVersion());
    int nSendFlags = State(pfrom->GetId())->fWantsCmpctWitness ? 0 : SERIALIZE_TRANSACTION_NO_WITNESS;
    connman.PushMessage(pfrom, msgMaker.Make(nSendFlags, NetMsgType::BLOCKTXN, resp));
}

bool static ProcessMessage(CNode* pfrom, const std::string& strCommand, CDataStream& vRecv, int64_t nTimeReceived, const CChainParams& chainparams, CConnman& connman, const std::atomic<bool>& interruptMsgProc)
{
<<<<<<< HEAD
    LogPrint("net", "received: %s (%u bytes) peer=%d\n", SanitizeString(strCommand), vRecv.size(), pfrom->id);
    statsClient.inc("message.received." + SanitizeString(strCommand), 1.0f);

    if (IsArgSet("-dropmessagestest") && GetRand(GetArg("-dropmessagestest", 0)) == 0)
=======
    LogPrint(BCLog::NET, "received: %s (%u bytes) peer=%d\n", SanitizeString(strCommand), vRecv.size(), pfrom->GetId());
    if (gArgs.IsArgSet("-dropmessagestest") && GetRand(gArgs.GetArg("-dropmessagestest", 0)) == 0)
>>>>>>> ec20f01b
    {
        LogPrintf("dropmessagestest DROPPING RECV MESSAGE\n");
        return true;
    }


    if (!(pfrom->GetLocalServices() & NODE_BLOOM) &&
              (strCommand == NetMsgType::FILTERLOAD ||
               strCommand == NetMsgType::FILTERADD))
    {
        if (pfrom->nVersion >= NO_BLOOM_VERSION) {
            LOCK(cs_main);
            Misbehaving(pfrom->GetId(), 100);
            return false;
        } else {
            pfrom->fDisconnect = true;
            return false;
        }
    }

    if (strCommand == NetMsgType::REJECT)
    {
<<<<<<< HEAD
=======
        if (LogAcceptCategory(BCLog::NET)) {
>>>>>>> ec20f01b
            try {
                std::string strMsg; unsigned char ccode; std::string strReason;
                vRecv >> LIMITED_STRING(strMsg, CMessageHeader::COMMAND_SIZE) >> ccode >> LIMITED_STRING(strReason, MAX_REJECT_MESSAGE_LENGTH);

                std::ostringstream ss;
                ss << strMsg << " code " << itostr(ccode) << ": " << strReason;

                if (strMsg == NetMsgType::BLOCK || strMsg == NetMsgType::TX)
                {
                    uint256 hash;
                    vRecv >> hash;
                    ss << ": hash " << hash.ToString();
                }
<<<<<<< HEAD
                LogPrint("net", "Reject %s\n", SanitizeString(ss.str()));
		statsClient.inc("message.sent.reject_" + strMsg + "_" + pfrom->RejectCodeToString(ccode), 1.0f);
=======
                LogPrint(BCLog::NET, "Reject %s\n", SanitizeString(ss.str()));
>>>>>>> ec20f01b
            } catch (const std::ios_base::failure&) {
                // Avoid feedback loops by preventing reject messages from triggering a new reject message.
                LogPrint(BCLog::NET, "Unparseable reject message received\n");
            }
    }

    else if (strCommand == NetMsgType::VERSION)
    {
        // Each connection can only send one version message
        if (pfrom->nVersion != 0)
        {
            connman.PushMessage(pfrom, CNetMsgMaker(INIT_PROTO_VERSION).Make(NetMsgType::REJECT, strCommand, REJECT_DUPLICATE, std::string("Duplicate version message")));
            LOCK(cs_main);
            Misbehaving(pfrom->GetId(), 1);
            return false;
        }

        int64_t nTime;
        CAddress addrMe;
        CAddress addrFrom;
        uint64_t nNonce = 1;
        uint64_t nServiceInt;
        ServiceFlags nServices;
        int nVersion;
        int nSendVersion;
        std::string strSubVer;
        std::string cleanSubVer;
        int nStartingHeight = -1;
        bool fRelay = true;

        vRecv >> nVersion >> nServiceInt >> nTime >> addrMe;
        nSendVersion = std::min(nVersion, PROTOCOL_VERSION);
        nServices = ServiceFlags(nServiceInt);
        if (!pfrom->fInbound)
        {
            connman.SetServices(pfrom->addr, nServices);
        }
        if (pfrom->nServicesExpected & ~nServices)
        {
            LogPrint(BCLog::NET, "peer=%d does not offer the expected services (%08x offered, %08x expected); disconnecting\n", pfrom->GetId(), nServices, pfrom->nServicesExpected);
            connman.PushMessage(pfrom, CNetMsgMaker(INIT_PROTO_VERSION).Make(NetMsgType::REJECT, strCommand, REJECT_NONSTANDARD,
                               strprintf("Expected to offer services %08x", pfrom->nServicesExpected)));
            pfrom->fDisconnect = true;
            return false;
        }

        if (nServices & ((1 << 7) | (1 << 5))) {
            if (GetTime() < 1533096000) {
                // Immediately disconnect peers that use service bits 6 or 8 until August 1st, 2018
                // These bits have been used as a flag to indicate that a node is running incompatible
                // consensus rules instead of changing the network magic, so we're stuck disconnecting
                // based on these service bits, at least for a while.
                pfrom->fDisconnect = true;
                return false;
            }
        }

        if (nVersion < MIN_PEER_PROTO_VERSION)
        {
            // disconnect from peers older than this proto version
            LogPrintf("peer=%d using obsolete version %i; disconnecting\n", pfrom->GetId(), nVersion);
            connman.PushMessage(pfrom, CNetMsgMaker(INIT_PROTO_VERSION).Make(NetMsgType::REJECT, strCommand, REJECT_OBSOLETE,
                               strprintf("Version must be %d or greater", MIN_PEER_PROTO_VERSION)));
            pfrom->fDisconnect = true;
            return false;
        }

        if (nVersion == 10300)
            nVersion = 300;
        if (!vRecv.empty())
            vRecv >> addrFrom >> nNonce;
        if (!vRecv.empty()) {
            vRecv >> LIMITED_STRING(strSubVer, MAX_SUBVERSION_LENGTH);
            cleanSubVer = SanitizeString(strSubVer);
        }
        if (!vRecv.empty()) {
            vRecv >> nStartingHeight;
        }
        if (!vRecv.empty())
            vRecv >> fRelay;
        // Disconnect if we connected to ourself
        if (pfrom->fInbound && !connman.CheckIncomingNonce(nNonce))
        {
            LogPrintf("connected to self at %s, disconnecting\n", pfrom->addr.ToString());
            pfrom->fDisconnect = true;
            return true;
        }

        if (pfrom->fInbound && addrMe.IsRoutable())
        {
            SeenLocal(addrMe);
        }

        // Be shy and don't send version until we hear
        if (pfrom->fInbound)
            PushNodeVersion(pfrom, connman, GetAdjustedTime());

        connman.PushMessage(pfrom, CNetMsgMaker(INIT_PROTO_VERSION).Make(NetMsgType::VERACK));

        pfrom->nServices = nServices;
        pfrom->SetAddrLocal(addrMe);
        {
            LOCK(pfrom->cs_SubVer);
            pfrom->strSubVer = strSubVer;
            pfrom->cleanSubVer = cleanSubVer;
        }
        pfrom->nStartingHeight = nStartingHeight;
        pfrom->fClient = !(nServices & NODE_NETWORK);
        {
            LOCK(pfrom->cs_filter);
            pfrom->fRelayTxes = fRelay; // set to true after we get the first filter* message
        }

        // Change version
        pfrom->SetSendVersion(nSendVersion);
        pfrom->nVersion = nVersion;

        if((nServices & NODE_WITNESS))
        {
            LOCK(cs_main);
            State(pfrom->GetId())->fHaveWitness = true;
        }

        // Potentially mark this peer as a preferred download peer.
        {
        LOCK(cs_main);
        UpdatePreferredDownload(pfrom, State(pfrom->GetId()));
        }

        if (!pfrom->fInbound)
        {
            // Advertise our address
            if (fListen && !IsInitialBlockDownload())
            {
                CAddress addr = GetLocalAddress(&pfrom->addr, pfrom->GetLocalServices());
                FastRandomContext insecure_rand;
                if (addr.IsRoutable())
                {
                    LogPrint(BCLog::NET, "ProcessMessages: advertising address %s\n", addr.ToString());
                    pfrom->PushAddress(addr, insecure_rand);
                } else if (IsPeerAddrLocalGood(pfrom)) {
                    addr.SetIP(addrMe);
                    LogPrint(BCLog::NET, "ProcessMessages: advertising address %s\n", addr.ToString());
                    pfrom->PushAddress(addr, insecure_rand);
                }
            }

            // Get recent addresses
            if (pfrom->fOneShot || pfrom->nVersion >= CADDR_TIME_VERSION || connman.GetAddressCount() < 1000)
            {
                connman.PushMessage(pfrom, CNetMsgMaker(nSendVersion).Make(NetMsgType::GETADDR));
                pfrom->fGetAddr = true;
            }
            connman.MarkAddressGood(pfrom->addr);
        }

        std::string remoteAddr;
        if (fLogIPs)
            remoteAddr = ", peeraddr=" + pfrom->addr.ToString();

        LogPrintf("receive version message: %s: version %d, blocks=%d, us=%s, peer=%d%s\n",
                  cleanSubVer, pfrom->nVersion,
                  pfrom->nStartingHeight, addrMe.ToString(), pfrom->GetId(),
                  remoteAddr);

        int64_t nTimeOffset = nTime - GetTime();
        pfrom->nTimeOffset = nTimeOffset;
        AddTimeData(pfrom->addr, nTimeOffset);

        // If the peer is old enough to have the old alert system, send it the final alert.
        if (pfrom->nVersion <= 70012) {
            CDataStream finalAlert(ParseHex("60010000000000000000000000ffffff7f00000000ffffff7ffeffff7f01ffffff7f00000000ffffff7f00ffffff7f002f555247454e543a20416c657274206b657920636f6d70726f6d697365642c2075706772616465207265717569726564004630440220653febd6410f470f6bae11cad19c48413becb1ac2c17f908fd0fd53bdc3abd5202206d0e9c96fe88d4a0f01ed9dedae2b6f9e00da94cad0fecaae66ecf689bf71b50"), SER_NETWORK, PROTOCOL_VERSION);
            connman.PushMessage(pfrom, CNetMsgMaker(nSendVersion).Make("alert", finalAlert));
        }

        // Feeler connections exist only to verify if address is online.
        if (pfrom->fFeeler) {
            assert(pfrom->fInbound == false);
            pfrom->fDisconnect = true;
        }
        return true;
    }


    else if (pfrom->nVersion == 0)
    {
        // Must have a version message before anything else
        LOCK(cs_main);
        Misbehaving(pfrom->GetId(), 1);
        return false;
    }

    // At this point, the outgoing message serialization version can't change.
    const CNetMsgMaker msgMaker(pfrom->GetSendVersion());

    if (strCommand == NetMsgType::VERACK)
    {
        pfrom->SetRecvVersion(std::min(pfrom->nVersion.load(), PROTOCOL_VERSION));

        if (!pfrom->fInbound) {
            // Mark this node as currently connected, so we update its timestamp later.
            LOCK(cs_main);
            State(pfrom->GetId())->fCurrentlyConnected = true;
        }

        if (pfrom->nVersion >= SENDHEADERS_VERSION) {
            // Tell our peer we prefer to receive headers rather than inv's
            // We send this to non-NODE NETWORK peers as well, because even
            // non-NODE NETWORK peers can announce blocks (such as pruning
            // nodes)
            connman.PushMessage(pfrom, msgMaker.Make(NetMsgType::SENDHEADERS));
        }
        if (pfrom->nVersion >= SHORT_IDS_BLOCKS_VERSION) {
            // Tell our peer we are willing to provide version 1 or 2 cmpctblocks
            // However, we do not request new block announcements using
            // cmpctblock messages.
            // We send this to non-NODE NETWORK peers as well, because
            // they may wish to request compact blocks from us
            bool fAnnounceUsingCMPCTBLOCK = false;
            uint64_t nCMPCTBLOCKVersion = 2;
            if (pfrom->GetLocalServices() & NODE_WITNESS)
                connman.PushMessage(pfrom, msgMaker.Make(NetMsgType::SENDCMPCT, fAnnounceUsingCMPCTBLOCK, nCMPCTBLOCKVersion));
            nCMPCTBLOCKVersion = 1;
            connman.PushMessage(pfrom, msgMaker.Make(NetMsgType::SENDCMPCT, fAnnounceUsingCMPCTBLOCK, nCMPCTBLOCKVersion));
        }
        pfrom->fSuccessfullyConnected = true;
    }

    else if (!pfrom->fSuccessfullyConnected)
    {
        // Must have a verack message before anything else
        LOCK(cs_main);
        Misbehaving(pfrom->GetId(), 1);
        return false;
    }

    else if (strCommand == NetMsgType::ADDR)
    {
        std::vector<CAddress> vAddr;
        vRecv >> vAddr;

        // Don't want addr from older versions unless seeding
        if (pfrom->nVersion < CADDR_TIME_VERSION && connman.GetAddressCount() > 1000)
            return true;
        if (vAddr.size() > 1000)
        {
            LOCK(cs_main);
            Misbehaving(pfrom->GetId(), 20);
            return error("message addr size() = %u", vAddr.size());
        }

        // Store the new addresses
        std::vector<CAddress> vAddrOk;
        int64_t nNow = GetAdjustedTime();
        int64_t nSince = nNow - 10 * 60;
        for (CAddress& addr : vAddr)
        {
            if (interruptMsgProc)
                return true;

            if ((addr.nServices & REQUIRED_SERVICES) != REQUIRED_SERVICES)
                continue;

            if (addr.nTime <= 100000000 || addr.nTime > nNow + 10 * 60)
                addr.nTime = nNow - 5 * 24 * 60 * 60;
            pfrom->AddAddressKnown(addr);
            bool fReachable = IsReachable(addr);
            if (addr.nTime > nSince && !pfrom->fGetAddr && vAddr.size() <= 10 && addr.IsRoutable())
            {
                // Relay to a limited number of other nodes
                RelayAddress(addr, fReachable, connman);
            }
            // Do not store addresses outside our network
            if (fReachable)
                vAddrOk.push_back(addr);
        }
        connman.AddNewAddresses(vAddrOk, pfrom->addr, 2 * 60 * 60);
        if (vAddr.size() < 1000)
            pfrom->fGetAddr = false;
        if (pfrom->fOneShot)
            pfrom->fDisconnect = true;
	statsClient.gauge("peers.knownAddresses", connman.GetAddressCount(), 1.0f);
    }

    else if (strCommand == NetMsgType::SENDHEADERS)
    {
        LOCK(cs_main);
        State(pfrom->GetId())->fPreferHeaders = true;
    }

    else if (strCommand == NetMsgType::SENDCMPCT)
    {
        bool fAnnounceUsingCMPCTBLOCK = false;
        uint64_t nCMPCTBLOCKVersion = 0;
        vRecv >> fAnnounceUsingCMPCTBLOCK >> nCMPCTBLOCKVersion;
        if (nCMPCTBLOCKVersion == 1 || ((pfrom->GetLocalServices() & NODE_WITNESS) && nCMPCTBLOCKVersion == 2)) {
            LOCK(cs_main);
            // fProvidesHeaderAndIDs is used to "lock in" version of compact blocks we send (fWantsCmpctWitness)
            if (!State(pfrom->GetId())->fProvidesHeaderAndIDs) {
                State(pfrom->GetId())->fProvidesHeaderAndIDs = true;
                State(pfrom->GetId())->fWantsCmpctWitness = nCMPCTBLOCKVersion == 2;
            }
            if (State(pfrom->GetId())->fWantsCmpctWitness == (nCMPCTBLOCKVersion == 2)) // ignore later version announces
                State(pfrom->GetId())->fPreferHeaderAndIDs = fAnnounceUsingCMPCTBLOCK;
            if (!State(pfrom->GetId())->fSupportsDesiredCmpctVersion) {
                if (pfrom->GetLocalServices() & NODE_WITNESS)
                    State(pfrom->GetId())->fSupportsDesiredCmpctVersion = (nCMPCTBLOCKVersion == 2);
                else
                    State(pfrom->GetId())->fSupportsDesiredCmpctVersion = (nCMPCTBLOCKVersion == 1);
            }
        }
    }


    else if (strCommand == NetMsgType::INV)
    {
        std::vector<CInv> vInv;
        vRecv >> vInv;
        if (vInv.size() > MAX_INV_SZ)
        {
            LOCK(cs_main);
            Misbehaving(pfrom->GetId(), 20);
            return error("message inv size() = %u", vInv.size());
        }

        bool fBlocksOnly = !fRelayTxes;

        // Allow whitelisted peers to send data other than blocks in blocks only mode if whitelistrelay is true
        if (pfrom->fWhitelisted && gArgs.GetBoolArg("-whitelistrelay", DEFAULT_WHITELISTRELAY))
            fBlocksOnly = false;

        LOCK(cs_main);

        uint32_t nFetchFlags = GetFetchFlags(pfrom);

        for (CInv &inv : vInv)
        {
            if (interruptMsgProc)
                return true;

            bool fAlreadyHave = AlreadyHave(inv);
            LogPrint(BCLog::NET, "got inv: %s  %s peer=%d\n", inv.ToString(), fAlreadyHave ? "have" : "new", pfrom->GetId());

            if (inv.type == MSG_TX) {
                inv.type |= nFetchFlags;
		statsClient.inc("message.received.inv_tx", 1.0f);
            }

            if (inv.type == MSG_BLOCK) {
                UpdateBlockAvailability(pfrom->GetId(), inv.hash);
                if (!fAlreadyHave && !fImporting && !fReindex && !mapBlocksInFlight.count(inv.hash)) {
                    // We used to request the full block here, but since headers-announcements are now the
                    // primary method of announcement on the network, and since, in the case that a node
                    // fell back to inv we probably have a reorg which we should get the headers for first,
                    // we now only provide a getheaders response here. When we receive the headers, we will
                    // then ask for the blocks we need.
                    connman.PushMessage(pfrom, msgMaker.Make(NetMsgType::GETHEADERS, chainActive.GetLocator(pindexBestHeader), inv.hash));
                    LogPrint(BCLog::NET, "getheaders (%d) %s to peer=%d\n", pindexBestHeader->nHeight, inv.hash.ToString(), pfrom->GetId());
                }
		statsClient.inc("message.received.inv_block", 1.0f);
            }
            else
            {
                pfrom->AddInventoryKnown(inv);
                if (fBlocksOnly) {
                    LogPrint(BCLog::NET, "transaction (%s) inv sent in violation of protocol peer=%d\n", inv.hash.ToString(), pfrom->GetId());
                } else if (!fAlreadyHave && !fImporting && !fReindex && !IsInitialBlockDownload()) {
                    pfrom->AskFor(inv);
                }
            }

            // Track requests for our stuff
            GetMainSignals().Inventory(inv.hash);
        }
    }


    else if (strCommand == NetMsgType::GETDATA)
    {
        std::vector<CInv> vInv;
        vRecv >> vInv;
        if (vInv.size() > MAX_INV_SZ)
        {
            LOCK(cs_main);
            Misbehaving(pfrom->GetId(), 20);
            return error("message getdata size() = %u", vInv.size());
        }

        LogPrint(BCLog::NET, "received getdata (%u invsz) peer=%d\n", vInv.size(), pfrom->GetId());

        if (vInv.size() > 0) {
            LogPrint(BCLog::NET, "received getdata for: %s peer=%d\n", vInv[0].ToString(), pfrom->GetId());
        }

        pfrom->vRecvGetData.insert(pfrom->vRecvGetData.end(), vInv.begin(), vInv.end());
        ProcessGetData(pfrom, chainparams.GetConsensus(), connman, interruptMsgProc);
    }


    else if (strCommand == NetMsgType::GETBLOCKS)
    {
        CBlockLocator locator;
        uint256 hashStop;
        vRecv >> locator >> hashStop;

        // We might have announced the currently-being-connected tip using a
        // compact block, which resulted in the peer sending a getblocks
        // request, which we would otherwise respond to without the new block.
        // To avoid this situation we simply verify that we are on our best
        // known chain now. This is super overkill, but we handle it better
        // for getheaders requests, and there are no known nodes which support
        // compact blocks but still use getblocks to request blocks.
        {
            std::shared_ptr<const CBlock> a_recent_block;
            {
                LOCK(cs_most_recent_block);
                a_recent_block = most_recent_block;
            }
            CValidationState dummy;
            ActivateBestChain(dummy, Params(), a_recent_block);
        }

        LOCK(cs_main);

        // Find the last block the caller has in the main chain
        const CBlockIndex* pindex = FindForkInGlobalIndex(chainActive, locator);

        // Send the rest of the chain
        if (pindex)
            pindex = chainActive.Next(pindex);
        int nLimit = 500;
        LogPrint(BCLog::NET, "getblocks %d to %s limit %d from peer=%d\n", (pindex ? pindex->nHeight : -1), hashStop.IsNull() ? "end" : hashStop.ToString(), nLimit, pfrom->GetId());
        for (; pindex; pindex = chainActive.Next(pindex))
        {
            if (pindex->GetBlockHash() == hashStop)
            {
                LogPrint(BCLog::NET, "  getblocks stopping at %d %s\n", pindex->nHeight, pindex->GetBlockHash().ToString());
                break;
            }
            // If pruning, don't inv blocks unless we have on disk and are likely to still have
            // for some reasonable time window (1 hour) that block relay might require.
            const int nPrunedBlocksLikelyToHave = MIN_BLOCKS_TO_KEEP - 3600 / chainparams.GetConsensus().nPowTargetSpacing;
            if (fPruneMode && (!(pindex->nStatus & BLOCK_HAVE_DATA) || pindex->nHeight <= chainActive.Tip()->nHeight - nPrunedBlocksLikelyToHave))
            {
                LogPrint(BCLog::NET, " getblocks stopping, pruned or too old block at %d %s\n", pindex->nHeight, pindex->GetBlockHash().ToString());
                break;
            }
            pfrom->PushInventory(CInv(MSG_BLOCK, pindex->GetBlockHash()));
            if (--nLimit <= 0)
            {
                // When this block is requested, we'll send an inv that'll
                // trigger the peer to getblocks the next batch of inventory.
                LogPrint(BCLog::NET, "  getblocks stopping at limit %d %s\n", pindex->nHeight, pindex->GetBlockHash().ToString());
                pfrom->hashContinue = pindex->GetBlockHash();
                break;
            }
        }
    }


    else if (strCommand == NetMsgType::GETBLOCKTXN)
    {
        BlockTransactionsRequest req;
        vRecv >> req;

        std::shared_ptr<const CBlock> recent_block;
        {
            LOCK(cs_most_recent_block);
            if (most_recent_block_hash == req.blockhash)
                recent_block = most_recent_block;
            // Unlock cs_most_recent_block to avoid cs_main lock inversion
        }
        if (recent_block) {
            SendBlockTransactions(*recent_block, req, pfrom, connman);
            return true;
        }

        LOCK(cs_main);

        BlockMap::iterator it = mapBlockIndex.find(req.blockhash);
        if (it == mapBlockIndex.end() || !(it->second->nStatus & BLOCK_HAVE_DATA)) {
            LogPrintf("Peer %d sent us a getblocktxn for a block we don't have", pfrom->GetId());
            return true;
        }

        if (it->second->nHeight < chainActive.Height() - MAX_BLOCKTXN_DEPTH) {
            // If an older block is requested (should never happen in practice,
            // but can happen in tests) send a block response instead of a
            // blocktxn response. Sending a full block response instead of a
            // small blocktxn response is preferable in the case where a peer
            // might maliciously send lots of getblocktxn requests to trigger
            // expensive disk reads, because it will require the peer to
            // actually receive all the data read from disk over the network.
            LogPrint(BCLog::NET, "Peer %d sent us a getblocktxn for a block > %i deep", pfrom->GetId(), MAX_BLOCKTXN_DEPTH);
            CInv inv;
            inv.type = State(pfrom->GetId())->fWantsCmpctWitness ? MSG_WITNESS_BLOCK : MSG_BLOCK;
            inv.hash = req.blockhash;
            pfrom->vRecvGetData.push_back(inv);
            ProcessGetData(pfrom, chainparams.GetConsensus(), connman, interruptMsgProc);
            return true;
        }

        CBlock block;
        bool ret = ReadBlockFromDisk(block, it->second, chainparams.GetConsensus());
        assert(ret);

        SendBlockTransactions(block, req, pfrom, connman);
    }


    else if (strCommand == NetMsgType::GETHEADERS)
    {
        CBlockLocator locator;
        uint256 hashStop;
        vRecv >> locator >> hashStop;

        LOCK(cs_main);
        if (IsInitialBlockDownload() && !pfrom->fWhitelisted) {
            LogPrint(BCLog::NET, "Ignoring getheaders from peer=%d because node is in initial block download\n", pfrom->GetId());
            return true;
        }

        CNodeState *nodestate = State(pfrom->GetId());
        const CBlockIndex* pindex = nullptr;
        if (locator.IsNull())
        {
            // If locator is null, return the hashStop block
            BlockMap::iterator mi = mapBlockIndex.find(hashStop);
            if (mi == mapBlockIndex.end())
                return true;
            pindex = (*mi).second;
        }
        else
        {
            // Find the last block the caller has in the main chain
            pindex = FindForkInGlobalIndex(chainActive, locator);
            if (pindex)
                pindex = chainActive.Next(pindex);
        }

        // we must use CBlocks, as CBlockHeaders won't include the 0x00 nTx count at the end
        std::vector<CBlock> vHeaders;
        int nLimit = MAX_HEADERS_RESULTS;
        LogPrint(BCLog::NET, "getheaders %d to %s from peer=%d\n", (pindex ? pindex->nHeight : -1), hashStop.IsNull() ? "end" : hashStop.ToString(), pfrom->GetId());
        for (; pindex; pindex = chainActive.Next(pindex))
        {
            vHeaders.push_back(pindex->GetBlockHeader());
            if (--nLimit <= 0 || pindex->GetBlockHash() == hashStop)
                break;
        }
        // pindex can be nullptr either if we sent chainActive.Tip() OR
        // if our peer has chainActive.Tip() (and thus we are sending an empty
        // headers message). In both cases it's safe to update
        // pindexBestHeaderSent to be our tip.
        //
        // It is important that we simply reset the BestHeaderSent value here,
        // and not max(BestHeaderSent, newHeaderSent). We might have announced
        // the currently-being-connected tip using a compact block, which
        // resulted in the peer sending a headers request, which we respond to
        // without the new block. By resetting the BestHeaderSent, we ensure we
        // will re-announce the new block via headers (or compact blocks again)
        // in the SendMessages logic.
        nodestate->pindexBestHeaderSent = pindex ? pindex : chainActive.Tip();
        connman.PushMessage(pfrom, msgMaker.Make(NetMsgType::HEADERS, vHeaders));
    }


    else if (strCommand == NetMsgType::TX)
    {
        // Stop processing the transaction early if
        // We are in blocks only mode and peer is either not whitelisted or whitelistrelay is off
        if (!fRelayTxes && (!pfrom->fWhitelisted || !gArgs.GetBoolArg("-whitelistrelay", DEFAULT_WHITELISTRELAY)))
        {
            LogPrint(BCLog::NET, "transaction sent in violation of protocol peer=%d\n", pfrom->GetId());
            return true;
        }

        std::deque<COutPoint> vWorkQueue;
        std::vector<uint256> vEraseQueue;
        CTransactionRef ptx;
        vRecv >> ptx;
        const CTransaction& tx = *ptx;

        CInv inv(MSG_TX, tx.GetHash());
        pfrom->AddInventoryKnown(inv);

        LOCK(cs_main);

        bool fMissingInputs = false;
        CValidationState state;

        pfrom->setAskFor.erase(inv.hash);
        mapAlreadyAskedFor.erase(inv.hash);

        std::list<CTransactionRef> lRemovedTxn;

        if (!AlreadyHave(inv) && AcceptToMemoryPool(mempool, state, ptx, true, &fMissingInputs, &lRemovedTxn)) {
            mempool.check(pcoinsTip);
            RelayTransaction(tx, connman);
            for (unsigned int i = 0; i < tx.vout.size(); i++) {
                vWorkQueue.emplace_back(inv.hash, i);
            }

            pfrom->nLastTXTime = GetTime();

            LogPrint(BCLog::MEMPOOL, "AcceptToMemoryPool: peer=%d: accepted %s (poolsz %u txn, %u kB)\n",
                pfrom->GetId(),
                tx.GetHash().ToString(),
                mempool.size(), mempool.DynamicMemoryUsage() / 1000);

            // Recursively process any orphan transactions that depended on this one
            std::set<NodeId> setMisbehaving;
            while (!vWorkQueue.empty()) {
                auto itByPrev = mapOrphanTransactionsByPrev.find(vWorkQueue.front());
                vWorkQueue.pop_front();
                if (itByPrev == mapOrphanTransactionsByPrev.end())
                    continue;
                for (auto mi = itByPrev->second.begin();
                     mi != itByPrev->second.end();
                     ++mi)
                {
                    const CTransactionRef& porphanTx = (*mi)->second.tx;
                    const CTransaction& orphanTx = *porphanTx;
                    const uint256& orphanHash = orphanTx.GetHash();
                    NodeId fromPeer = (*mi)->second.fromPeer;
                    bool fMissingInputs2 = false;
                    // Use a dummy CValidationState so someone can't setup nodes to counter-DoS based on orphan
                    // resolution (that is, feeding people an invalid transaction based on LegitTxX in order to get
                    // anyone relaying LegitTxX banned)
                    CValidationState stateDummy;


                    if (setMisbehaving.count(fromPeer))
                        continue;
                    if (AcceptToMemoryPool(mempool, stateDummy, porphanTx, true, &fMissingInputs2, &lRemovedTxn)) {
                        LogPrint(BCLog::MEMPOOL, "   accepted orphan tx %s\n", orphanHash.ToString());
                        RelayTransaction(orphanTx, connman);
                        for (unsigned int i = 0; i < orphanTx.vout.size(); i++) {
                            vWorkQueue.emplace_back(orphanHash, i);
                        }
                        vEraseQueue.push_back(orphanHash);
                    }
                    else if (!fMissingInputs2)
                    {
                        int nDos = 0;
                        if (stateDummy.IsInvalid(nDos) && nDos > 0)
                        {
                            // Punish peer that gave us an invalid orphan tx
                            Misbehaving(fromPeer, nDos);
                            setMisbehaving.insert(fromPeer);
                            LogPrint(BCLog::MEMPOOL, "   invalid orphan tx %s\n", orphanHash.ToString());
                        }
                        // Has inputs but not accepted to mempool
                        // Probably non-standard or insufficient fee
                        LogPrint(BCLog::MEMPOOL, "   removed orphan tx %s\n", orphanHash.ToString());
                        vEraseQueue.push_back(orphanHash);
                        if (!orphanTx.HasWitness() && !stateDummy.CorruptionPossible()) {
                            // Do not use rejection cache for witness transactions or
                            // witness-stripped transactions, as they can have been malleated.
                            // See https://github.com/bitcoin/bitcoin/issues/8279 for details.
                            assert(recentRejects);
                            recentRejects->insert(orphanHash);
                        }
                    }
                    mempool.check(pcoinsTip);
                }
            }

            for (uint256 hash : vEraseQueue)
                EraseOrphanTx(hash);
        }
        else if (fMissingInputs)
        {
            bool fRejectedParents = false; // It may be the case that the orphans parents have all been rejected
            for (const CTxIn& txin : tx.vin) {
                if (recentRejects->contains(txin.prevout.hash)) {
                    fRejectedParents = true;
                    break;
                }
            }
            if (!fRejectedParents) {
                uint32_t nFetchFlags = GetFetchFlags(pfrom);
                for (const CTxIn& txin : tx.vin) {
                    CInv _inv(MSG_TX | nFetchFlags, txin.prevout.hash);
                    pfrom->AddInventoryKnown(_inv);
                    if (!AlreadyHave(_inv)) pfrom->AskFor(_inv);
                }
                AddOrphanTx(ptx, pfrom->GetId());

                // DoS prevention: do not allow mapOrphanTransactions to grow unbounded
                unsigned int nMaxOrphanTx = (unsigned int)std::max((int64_t)0, gArgs.GetArg("-maxorphantx", DEFAULT_MAX_ORPHAN_TRANSACTIONS));
                unsigned int nEvicted = LimitOrphanTxSize(nMaxOrphanTx);
                if (nEvicted > 0) {
                    LogPrint(BCLog::MEMPOOL, "mapOrphan overflow, removed %u tx\n", nEvicted);
                }
            } else {
                LogPrint(BCLog::MEMPOOL, "not keeping orphan with rejected parents %s\n",tx.GetHash().ToString());
                // We will continue to reject this tx since it has rejected
                // parents so avoid re-requesting it from other peers.
                recentRejects->insert(tx.GetHash());
            }
        } else {
            if (!tx.HasWitness() && !state.CorruptionPossible()) {
                // Do not use rejection cache for witness transactions or
                // witness-stripped transactions, as they can have been malleated.
                // See https://github.com/bitcoin/bitcoin/issues/8279 for details.
                assert(recentRejects);
                recentRejects->insert(tx.GetHash());
                if (RecursiveDynamicUsage(*ptx) < 100000) {
                    AddToCompactExtraTransactions(ptx);
                }
            } else if (tx.HasWitness() && RecursiveDynamicUsage(*ptx) < 100000) {
                AddToCompactExtraTransactions(ptx);
            }

            if (pfrom->fWhitelisted && gArgs.GetBoolArg("-whitelistforcerelay", DEFAULT_WHITELISTFORCERELAY)) {
                // Always relay transactions received from whitelisted peers, even
                // if they were already in the mempool or rejected from it due
                // to policy, allowing the node to function as a gateway for
                // nodes hidden behind it.
                //
                // Never relay transactions that we would assign a non-zero DoS
                // score for, as we expect peers to do the same with us in that
                // case.
                int nDoS = 0;
                if (!state.IsInvalid(nDoS) || nDoS == 0) {
                    LogPrintf("Force relaying tx %s from whitelisted peer=%d\n", tx.GetHash().ToString(), pfrom->GetId());
                    RelayTransaction(tx, connman);
                } else {
                    LogPrintf("Not relaying invalid transaction %s from whitelisted peer=%d (%s)\n", tx.GetHash().ToString(), pfrom->GetId(), FormatStateMessage(state));
                }
            }
        }

        for (const CTransactionRef& removedTx : lRemovedTxn)
            AddToCompactExtraTransactions(removedTx);

        int nDoS = 0;
        if (state.IsInvalid(nDoS))
        {
            LogPrint(BCLog::MEMPOOLREJ, "%s from peer=%d was not accepted: %s\n", tx.GetHash().ToString(),
                pfrom->GetId(),
                FormatStateMessage(state));
            if (state.GetRejectCode() > 0 && state.GetRejectCode() < REJECT_INTERNAL) // Never send AcceptToMemoryPool's internal codes over P2P
                connman.PushMessage(pfrom, msgMaker.Make(NetMsgType::REJECT, strCommand, (unsigned char)state.GetRejectCode(),
                                   state.GetRejectReason().substr(0, MAX_REJECT_MESSAGE_LENGTH), inv.hash));
            if (nDoS > 0) {
                Misbehaving(pfrom->GetId(), nDoS);
            }
        }
    }


    else if (strCommand == NetMsgType::CMPCTBLOCK && !fImporting && !fReindex) // Ignore blocks received while importing
    {
        CBlockHeaderAndShortTxIDs cmpctblock;
        vRecv >> cmpctblock;

        {
        LOCK(cs_main);

        if (mapBlockIndex.find(cmpctblock.header.hashPrevBlock) == mapBlockIndex.end()) {
            // Doesn't connect (or is genesis), instead of DoSing in AcceptBlockHeader, request deeper headers
            if (!IsInitialBlockDownload())
                connman.PushMessage(pfrom, msgMaker.Make(NetMsgType::GETHEADERS, chainActive.GetLocator(pindexBestHeader), uint256()));
            return true;
        }
        }

        const CBlockIndex *pindex = nullptr;
        CValidationState state;
        if (!ProcessNewBlockHeaders({cmpctblock.header}, state, chainparams, &pindex)) {
            int nDoS;
            if (state.IsInvalid(nDoS)) {
                if (nDoS > 0) {
                    LOCK(cs_main);
                    Misbehaving(pfrom->GetId(), nDoS);
                }
                LogPrintf("Peer %d sent us invalid header via cmpctblock\n", pfrom->GetId());
                return true;
            }
        }

        // When we succeed in decoding a block's txids from a cmpctblock
        // message we typically jump to the BLOCKTXN handling code, with a
        // dummy (empty) BLOCKTXN message, to re-use the logic there in
        // completing processing of the putative block (without cs_main).
        bool fProcessBLOCKTXN = false;
        CDataStream blockTxnMsg(SER_NETWORK, PROTOCOL_VERSION);

        // If we end up treating this as a plain headers message, call that as well
        // without cs_main.
        bool fRevertToHeaderProcessing = false;
        CDataStream vHeadersMsg(SER_NETWORK, PROTOCOL_VERSION);

        // Keep a CBlock for "optimistic" compactblock reconstructions (see
        // below)
        std::shared_ptr<CBlock> pblock = std::make_shared<CBlock>();
        bool fBlockReconstructed = false;

        {
        LOCK(cs_main);
        // If AcceptBlockHeader returned true, it set pindex
        assert(pindex);
        UpdateBlockAvailability(pfrom->GetId(), pindex->GetBlockHash());

        std::map<uint256, std::pair<NodeId, std::list<QueuedBlock>::iterator> >::iterator blockInFlightIt = mapBlocksInFlight.find(pindex->GetBlockHash());
        bool fAlreadyInFlight = blockInFlightIt != mapBlocksInFlight.end();

        if (pindex->nStatus & BLOCK_HAVE_DATA) // Nothing to do here
            return true;

        if (pindex->nChainWork <= chainActive.Tip()->nChainWork || // We know something better
                pindex->nTx != 0) { // We had this block at some point, but pruned it
            if (fAlreadyInFlight) {
                // We requested this block for some reason, but our mempool will probably be useless
                // so we just grab the block via normal getdata
                std::vector<CInv> vInv(1);
                vInv[0] = CInv(MSG_BLOCK | GetFetchFlags(pfrom), cmpctblock.header.GetHash());
                connman.PushMessage(pfrom, msgMaker.Make(NetMsgType::GETDATA, vInv));
            }
            return true;
        }

        // If we're not close to tip yet, give up and let parallel block fetch work its magic
        if (!fAlreadyInFlight && !CanDirectFetch(chainparams.GetConsensus()))
            return true;

        CNodeState *nodestate = State(pfrom->GetId());

        if (IsWitnessEnabled(pindex->pprev, chainparams.GetConsensus()) && !nodestate->fSupportsDesiredCmpctVersion) {
            // Don't bother trying to process compact blocks from v1 peers
            // after segwit activates.
            return true;
        }

        // We want to be a bit conservative just to be extra careful about DoS
        // possibilities in compact block processing...
        if (pindex->nHeight <= chainActive.Height() + 2) {
            if ((!fAlreadyInFlight && nodestate->nBlocksInFlight < MAX_BLOCKS_IN_TRANSIT_PER_PEER) ||
                 (fAlreadyInFlight && blockInFlightIt->second.first == pfrom->GetId())) {
                std::list<QueuedBlock>::iterator* queuedBlockIt = nullptr;
                if (!MarkBlockAsInFlight(pfrom->GetId(), pindex->GetBlockHash(), pindex, &queuedBlockIt)) {
                    if (!(*queuedBlockIt)->partialBlock)
                        (*queuedBlockIt)->partialBlock.reset(new PartiallyDownloadedBlock(&mempool));
                    else {
                        // The block was already in flight using compact blocks from the same peer
                        LogPrint(BCLog::NET, "Peer sent us compact block we were already syncing!\n");
                        return true;
                    }
                }

                PartiallyDownloadedBlock& partialBlock = *(*queuedBlockIt)->partialBlock;
                ReadStatus status = partialBlock.InitData(cmpctblock, vExtraTxnForCompact);
                if (status == READ_STATUS_INVALID) {
                    MarkBlockAsReceived(pindex->GetBlockHash()); // Reset in-flight state in case of whitelist
                    Misbehaving(pfrom->GetId(), 100);
                    LogPrintf("Peer %d sent us invalid compact block\n", pfrom->GetId());
                    return true;
                } else if (status == READ_STATUS_FAILED) {
                    // Duplicate txindexes, the block is now in-flight, so just request it
                    std::vector<CInv> vInv(1);
                    vInv[0] = CInv(MSG_BLOCK | GetFetchFlags(pfrom), cmpctblock.header.GetHash());
                    connman.PushMessage(pfrom, msgMaker.Make(NetMsgType::GETDATA, vInv));
                    return true;
                }

                BlockTransactionsRequest req;
                for (size_t i = 0; i < cmpctblock.BlockTxCount(); i++) {
                    if (!partialBlock.IsTxAvailable(i))
                        req.indexes.push_back(i);
                }
                if (req.indexes.empty()) {
                    // Dirty hack to jump to BLOCKTXN code (TODO: move message handling into their own functions)
                    BlockTransactions txn;
                    txn.blockhash = cmpctblock.header.GetHash();
                    blockTxnMsg << txn;
                    fProcessBLOCKTXN = true;
                } else {
                    req.blockhash = pindex->GetBlockHash();
                    connman.PushMessage(pfrom, msgMaker.Make(NetMsgType::GETBLOCKTXN, req));
                }
            } else {
                // This block is either already in flight from a different
                // peer, or this peer has too many blocks outstanding to
                // download from.
                // Optimistically try to reconstruct anyway since we might be
                // able to without any round trips.
                PartiallyDownloadedBlock tempBlock(&mempool);
                ReadStatus status = tempBlock.InitData(cmpctblock, vExtraTxnForCompact);
                if (status != READ_STATUS_OK) {
                    // TODO: don't ignore failures
                    return true;
                }
                std::vector<CTransactionRef> dummy;
                status = tempBlock.FillBlock(*pblock, dummy);
                if (status == READ_STATUS_OK) {
                    fBlockReconstructed = true;
                }
            }
        } else {
            if (fAlreadyInFlight) {
                // We requested this block, but its far into the future, so our
                // mempool will probably be useless - request the block normally
                std::vector<CInv> vInv(1);
                vInv[0] = CInv(MSG_BLOCK | GetFetchFlags(pfrom), cmpctblock.header.GetHash());
                connman.PushMessage(pfrom, msgMaker.Make(NetMsgType::GETDATA, vInv));
                return true;
            } else {
                // If this was an announce-cmpctblock, we want the same treatment as a header message
                // Dirty hack to process as if it were just a headers message (TODO: move message handling into their own functions)
                std::vector<CBlock> headers;
                headers.push_back(cmpctblock.header);
                vHeadersMsg << headers;
                fRevertToHeaderProcessing = true;
            }
        }
        } // cs_main

        if (fProcessBLOCKTXN)
            return ProcessMessage(pfrom, NetMsgType::BLOCKTXN, blockTxnMsg, nTimeReceived, chainparams, connman, interruptMsgProc);

        if (fRevertToHeaderProcessing)
            return ProcessMessage(pfrom, NetMsgType::HEADERS, vHeadersMsg, nTimeReceived, chainparams, connman, interruptMsgProc);

        if (fBlockReconstructed) {
            // If we got here, we were able to optimistically reconstruct a
            // block that is in flight from some other peer.
            {
                LOCK(cs_main);
                mapBlockSource.emplace(pblock->GetHash(), std::make_pair(pfrom->GetId(), false));
            }
            bool fNewBlock = false;
            ProcessNewBlock(chainparams, pblock, true, &fNewBlock);
            if (fNewBlock) {
                pfrom->nLastBlockTime = GetTime();
            } else {
                LOCK(cs_main);
                mapBlockSource.erase(pblock->GetHash());
            }
            LOCK(cs_main); // hold cs_main for CBlockIndex::IsValid()
            if (pindex->IsValid(BLOCK_VALID_TRANSACTIONS)) {
                // Clear download state for this block, which is in
                // process from some other peer.  We do this after calling
                // ProcessNewBlock so that a malleated cmpctblock announcement
                // can't be used to interfere with block relay.
                MarkBlockAsReceived(pblock->GetHash());
            }
        }

    }

    else if (strCommand == NetMsgType::BLOCKTXN && !fImporting && !fReindex) // Ignore blocks received while importing
    {
        BlockTransactions resp;
        vRecv >> resp;

        std::shared_ptr<CBlock> pblock = std::make_shared<CBlock>();
        bool fBlockRead = false;
        {
            LOCK(cs_main);

            std::map<uint256, std::pair<NodeId, std::list<QueuedBlock>::iterator> >::iterator it = mapBlocksInFlight.find(resp.blockhash);
            if (it == mapBlocksInFlight.end() || !it->second.second->partialBlock ||
                    it->second.first != pfrom->GetId()) {
                LogPrint(BCLog::NET, "Peer %d sent us block transactions for block we weren't expecting\n", pfrom->GetId());
                return true;
            }

            PartiallyDownloadedBlock& partialBlock = *it->second.second->partialBlock;
            ReadStatus status = partialBlock.FillBlock(*pblock, resp.txn);
            if (status == READ_STATUS_INVALID) {
                MarkBlockAsReceived(resp.blockhash); // Reset in-flight state in case of whitelist
                Misbehaving(pfrom->GetId(), 100);
                LogPrintf("Peer %d sent us invalid compact block/non-matching block transactions\n", pfrom->GetId());
                return true;
            } else if (status == READ_STATUS_FAILED) {
                // Might have collided, fall back to getdata now :(
                std::vector<CInv> invs;
                invs.push_back(CInv(MSG_BLOCK | GetFetchFlags(pfrom), resp.blockhash));
                connman.PushMessage(pfrom, msgMaker.Make(NetMsgType::GETDATA, invs));
            } else {
                // Block is either okay, or possibly we received
                // READ_STATUS_CHECKBLOCK_FAILED.
                // Note that CheckBlock can only fail for one of a few reasons:
                // 1. bad-proof-of-work (impossible here, because we've already
                //    accepted the header)
                // 2. merkleroot doesn't match the transactions given (already
                //    caught in FillBlock with READ_STATUS_FAILED, so
                //    impossible here)
                // 3. the block is otherwise invalid (eg invalid coinbase,
                //    block is too big, too many legacy sigops, etc).
                // So if CheckBlock failed, #3 is the only possibility.
                // Under BIP 152, we don't DoS-ban unless proof of work is
                // invalid (we don't require all the stateless checks to have
                // been run).  This is handled below, so just treat this as
                // though the block was successfully read, and rely on the
                // handling in ProcessNewBlock to ensure the block index is
                // updated, reject messages go out, etc.
                MarkBlockAsReceived(resp.blockhash); // it is now an empty pointer
                fBlockRead = true;
                // mapBlockSource is only used for sending reject messages and DoS scores,
                // so the race between here and cs_main in ProcessNewBlock is fine.
                // BIP 152 permits peers to relay compact blocks after validating
                // the header only; we should not punish peers if the block turns
                // out to be invalid.
                mapBlockSource.emplace(resp.blockhash, std::make_pair(pfrom->GetId(), false));
            }
        } // Don't hold cs_main when we call into ProcessNewBlock
        if (fBlockRead) {
            bool fNewBlock = false;
            // Since we requested this block (it was in mapBlocksInFlight), force it to be processed,
            // even if it would not be a candidate for new tip (missing previous block, chain not long enough, etc)
            ProcessNewBlock(chainparams, pblock, true, &fNewBlock);
            if (fNewBlock) {
                pfrom->nLastBlockTime = GetTime();
            } else {
                LOCK(cs_main);
                mapBlockSource.erase(pblock->GetHash());
            }
        }
    }


    else if (strCommand == NetMsgType::HEADERS && !fImporting && !fReindex) // Ignore headers received while importing
    {
        std::vector<CBlockHeader> headers;

        // Bypass the normal CBlock deserialization, as we don't want to risk deserializing 2000 full blocks.
        unsigned int nCount = ReadCompactSize(vRecv);
        if (nCount > MAX_HEADERS_RESULTS) {
            LOCK(cs_main);
            Misbehaving(pfrom->GetId(), 20);
            return error("headers message size = %u", nCount);
        }
        headers.resize(nCount);
        for (unsigned int n = 0; n < nCount; n++) {
            vRecv >> headers[n];
            ReadCompactSize(vRecv); // ignore tx count; assume it is 0.
        }

        if (nCount == 0) {
            // Nothing interesting. Stop asking this peers for more headers.
            return true;
        }

        const CBlockIndex *pindexLast = nullptr;
        {
        LOCK(cs_main);
        CNodeState *nodestate = State(pfrom->GetId());

        // If this looks like it could be a block announcement (nCount <
        // MAX_BLOCKS_TO_ANNOUNCE), use special logic for handling headers that
        // don't connect:
        // - Send a getheaders message in response to try to connect the chain.
        // - The peer can send up to MAX_UNCONNECTING_HEADERS in a row that
        //   don't connect before giving DoS points
        // - Once a headers message is received that is valid and does connect,
        //   nUnconnectingHeaders gets reset back to 0.
        if (mapBlockIndex.find(headers[0].hashPrevBlock) == mapBlockIndex.end() && nCount < MAX_BLOCKS_TO_ANNOUNCE) {
            nodestate->nUnconnectingHeaders++;
            connman.PushMessage(pfrom, msgMaker.Make(NetMsgType::GETHEADERS, chainActive.GetLocator(pindexBestHeader), uint256()));
            LogPrint(BCLog::NET, "received header %s: missing prev block %s, sending getheaders (%d) to end (peer=%d, nUnconnectingHeaders=%d)\n",
                    headers[0].GetHash().ToString(),
                    headers[0].hashPrevBlock.ToString(),
                    pindexBestHeader->nHeight,
                    pfrom->GetId(), nodestate->nUnconnectingHeaders);
            // Set hashLastUnknownBlock for this peer, so that if we
            // eventually get the headers - even from a different peer -
            // we can use this peer to download.
            UpdateBlockAvailability(pfrom->GetId(), headers.back().GetHash());

            if (nodestate->nUnconnectingHeaders % MAX_UNCONNECTING_HEADERS == 0) {
                Misbehaving(pfrom->GetId(), 20);
            }
            return true;
        }

        uint256 hashLastBlock;
        for (const CBlockHeader& header : headers) {
            if (!hashLastBlock.IsNull() && header.hashPrevBlock != hashLastBlock) {
                Misbehaving(pfrom->GetId(), 20);
                return error("non-continuous headers sequence");
            }
            hashLastBlock = header.GetHash();
        }
        }

        CValidationState state;
        if (!ProcessNewBlockHeaders(headers, state, chainparams, &pindexLast)) {
            int nDoS;
            if (state.IsInvalid(nDoS)) {
                if (nDoS > 0) {
                    LOCK(cs_main);
                    Misbehaving(pfrom->GetId(), nDoS);
                }
                return error("invalid header received");
            }
        }

        {
        LOCK(cs_main);
        CNodeState *nodestate = State(pfrom->GetId());
        if (nodestate->nUnconnectingHeaders > 0) {
            LogPrint(BCLog::NET, "peer=%d: resetting nUnconnectingHeaders (%d -> 0)\n", pfrom->GetId(), nodestate->nUnconnectingHeaders);
        }
        nodestate->nUnconnectingHeaders = 0;

        assert(pindexLast);
        UpdateBlockAvailability(pfrom->GetId(), pindexLast->GetBlockHash());

        if (nCount == MAX_HEADERS_RESULTS) {
            // Headers message had its maximum size; the peer may have more headers.
            // TODO: optimize: if pindexLast is an ancestor of chainActive.Tip or pindexBestHeader, continue
            // from there instead.
            LogPrint(BCLog::NET, "more getheaders (%d) to end to peer=%d (startheight:%d)\n", pindexLast->nHeight, pfrom->GetId(), pfrom->nStartingHeight);
            connman.PushMessage(pfrom, msgMaker.Make(NetMsgType::GETHEADERS, chainActive.GetLocator(pindexLast), uint256()));
        }

        bool fCanDirectFetch = CanDirectFetch(chainparams.GetConsensus());
        // If this set of headers is valid and ends in a block with at least as
        // much work as our tip, download as much as possible.
        if (fCanDirectFetch && pindexLast->IsValid(BLOCK_VALID_TREE) && chainActive.Tip()->nChainWork <= pindexLast->nChainWork) {
            std::vector<const CBlockIndex*> vToFetch;
            const CBlockIndex *pindexWalk = pindexLast;
            // Calculate all the blocks we'd need to switch to pindexLast, up to a limit.
            while (pindexWalk && !chainActive.Contains(pindexWalk) && vToFetch.size() <= MAX_BLOCKS_IN_TRANSIT_PER_PEER) {
                if (!(pindexWalk->nStatus & BLOCK_HAVE_DATA) &&
                        !mapBlocksInFlight.count(pindexWalk->GetBlockHash()) &&
                        (!IsWitnessEnabled(pindexWalk->pprev, chainparams.GetConsensus()) || State(pfrom->GetId())->fHaveWitness)) {
                    // We don't have this block, and it's not yet in flight.
                    vToFetch.push_back(pindexWalk);
                }
                pindexWalk = pindexWalk->pprev;
            }
            // If pindexWalk still isn't on our main chain, we're looking at a
            // very large reorg at a time we think we're close to caught up to
            // the main chain -- this shouldn't really happen.  Bail out on the
            // direct fetch and rely on parallel download instead.
            if (!chainActive.Contains(pindexWalk)) {
                LogPrint(BCLog::NET, "Large reorg, won't direct fetch to %s (%d)\n",
                        pindexLast->GetBlockHash().ToString(),
                        pindexLast->nHeight);
            } else {
                std::vector<CInv> vGetData;
                // Download as much as possible, from earliest to latest.
                for (const CBlockIndex *pindex : reverse_iterate(vToFetch)) {
                    if (nodestate->nBlocksInFlight >= MAX_BLOCKS_IN_TRANSIT_PER_PEER) {
                        // Can't download any more from this peer
                        break;
                    }
                    uint32_t nFetchFlags = GetFetchFlags(pfrom);
                    vGetData.push_back(CInv(MSG_BLOCK | nFetchFlags, pindex->GetBlockHash()));
                    MarkBlockAsInFlight(pfrom->GetId(), pindex->GetBlockHash(), pindex);
                    LogPrint(BCLog::NET, "Requesting block %s from  peer=%d\n",
                            pindex->GetBlockHash().ToString(), pfrom->GetId());
                }
                if (vGetData.size() > 1) {
                    LogPrint(BCLog::NET, "Downloading blocks toward %s (%d) via headers direct fetch\n",
                            pindexLast->GetBlockHash().ToString(), pindexLast->nHeight);
                }
                if (vGetData.size() > 0) {
                    if (nodestate->fSupportsDesiredCmpctVersion && vGetData.size() == 1 && mapBlocksInFlight.size() == 1 && pindexLast->pprev->IsValid(BLOCK_VALID_CHAIN)) {
                        // In any case, we want to download using a compact block, not a regular one
                        vGetData[0] = CInv(MSG_CMPCT_BLOCK, vGetData[0].hash);
                    }
                    connman.PushMessage(pfrom, msgMaker.Make(NetMsgType::GETDATA, vGetData));
                }
            }
        }
        }
    }

    else if (strCommand == NetMsgType::BLOCK && !fImporting && !fReindex) // Ignore blocks received while importing
    {
        std::shared_ptr<CBlock> pblock = std::make_shared<CBlock>();
        vRecv >> *pblock;

        LogPrint(BCLog::NET, "received block %s peer=%d\n", pblock->GetHash().ToString(), pfrom->GetId());

        // Process all blocks from whitelisted peers, even if not requested,
        // unless we're still syncing with the network.
        // Such an unrequested block may still be processed, subject to the
        // conditions in AcceptBlock().
        bool forceProcessing = pfrom->fWhitelisted && !IsInitialBlockDownload();
        const uint256 hash(pblock->GetHash());
        {
            LOCK(cs_main);
            // Also always process if we requested the block explicitly, as we may
            // need it even though it is not a candidate for a new best tip.
            forceProcessing |= MarkBlockAsReceived(hash);
            // mapBlockSource is only used for sending reject messages and DoS scores,
            // so the race between here and cs_main in ProcessNewBlock is fine.
            mapBlockSource.emplace(hash, std::make_pair(pfrom->GetId(), true));
        }
        bool fNewBlock = false;
        ProcessNewBlock(chainparams, pblock, forceProcessing, &fNewBlock);
        if (fNewBlock) {
            pfrom->nLastBlockTime = GetTime();
        } else {
            LOCK(cs_main);
            mapBlockSource.erase(pblock->GetHash());
        }
    }


    else if (strCommand == NetMsgType::GETADDR)
    {
        // This asymmetric behavior for inbound and outbound connections was introduced
        // to prevent a fingerprinting attack: an attacker can send specific fake addresses
        // to users' AddrMan and later request them by sending getaddr messages.
        // Making nodes which are behind NAT and can only make outgoing connections ignore
        // the getaddr message mitigates the attack.
        if (!pfrom->fInbound) {
            LogPrint(BCLog::NET, "Ignoring \"getaddr\" from outbound connection. peer=%d\n", pfrom->GetId());
            return true;
        }

        // Only send one GetAddr response per connection to reduce resource waste
        //  and discourage addr stamping of INV announcements.
        if (pfrom->fSentAddr) {
            LogPrint(BCLog::NET, "Ignoring repeated \"getaddr\". peer=%d\n", pfrom->GetId());
            return true;
        }
        pfrom->fSentAddr = true;

        pfrom->vAddrToSend.clear();
        std::vector<CAddress> vAddr = connman.GetAddresses();
        FastRandomContext insecure_rand;
        for (const CAddress &addr : vAddr)
            pfrom->PushAddress(addr, insecure_rand);
    }


    else if (strCommand == NetMsgType::MEMPOOL)
    {
        if (!(pfrom->GetLocalServices() & NODE_BLOOM) && !pfrom->fWhitelisted)
        {
            LogPrint(BCLog::NET, "mempool request with bloom filters disabled, disconnect peer=%d\n", pfrom->GetId());
            pfrom->fDisconnect = true;
            return true;
        }

        if (connman.OutboundTargetReached(false) && !pfrom->fWhitelisted)
        {
            LogPrint(BCLog::NET, "mempool request with bandwidth limit reached, disconnect peer=%d\n", pfrom->GetId());
            pfrom->fDisconnect = true;
            return true;
        }

        LOCK(pfrom->cs_inventory);
        pfrom->fSendMempool = true;
    }


    else if (strCommand == NetMsgType::PING)
    {
        if (pfrom->nVersion > BIP0031_VERSION)
        {
            uint64_t nonce = 0;
            vRecv >> nonce;
            // Echo the message back with the nonce. This allows for two useful features:
            //
            // 1) A remote node can quickly check if the connection is operational
            // 2) Remote nodes can measure the latency of the network thread. If this node
            //    is overloaded it won't respond to pings quickly and the remote node can
            //    avoid sending us more work, like chain download requests.
            //
            // The nonce stops the remote getting confused between different pings: without
            // it, if the remote node sends a ping once per second and this node takes 5
            // seconds to respond to each, the 5th ping the remote sends would appear to
            // return very quickly.
            connman.PushMessage(pfrom, msgMaker.Make(NetMsgType::PONG, nonce));
        }
    }


    else if (strCommand == NetMsgType::PONG)
    {
        int64_t pingUsecEnd = nTimeReceived;
        uint64_t nonce = 0;
        size_t nAvail = vRecv.in_avail();
        bool bPingFinished = false;
        std::string sProblem;

        if (nAvail >= sizeof(nonce)) {
            vRecv >> nonce;

            // Only process pong message if there is an outstanding ping (old ping without nonce should never pong)
            if (pfrom->nPingNonceSent != 0) {
                if (nonce == pfrom->nPingNonceSent) {
                    // Matching pong received, this ping is no longer outstanding
                    bPingFinished = true;
                    int64_t pingUsecTime = pingUsecEnd - pfrom->nPingUsecStart;
                    if (pingUsecTime > 0) {
                        // Successful ping time measurement, replace previous
                        pfrom->nPingUsecTime = pingUsecTime;
                        pfrom->nMinPingUsecTime = std::min(pfrom->nMinPingUsecTime.load(), pingUsecTime);
                    } else {
                        // This should never happen
                        sProblem = "Timing mishap";
                    }
                } else {
                    // Nonce mismatches are normal when pings are overlapping
                    sProblem = "Nonce mismatch";
                    if (nonce == 0) {
                        // This is most likely a bug in another implementation somewhere; cancel this ping
                        bPingFinished = true;
                        sProblem = "Nonce zero";
                    }
                }
            } else {
                sProblem = "Unsolicited pong without ping";
            }
        } else {
            // This is most likely a bug in another implementation somewhere; cancel this ping
            bPingFinished = true;
            sProblem = "Short payload";
        }

        if (!(sProblem.empty())) {
            LogPrint(BCLog::NET, "pong peer=%d: %s, %x expected, %x received, %u bytes\n",
                pfrom->GetId(),
                sProblem,
                pfrom->nPingNonceSent,
                nonce,
                nAvail);
        }
        if (bPingFinished) {
            pfrom->nPingNonceSent = 0;
        }
    }


    else if (strCommand == NetMsgType::FILTERLOAD)
    {
        CBloomFilter filter;
        vRecv >> filter;

        if (!filter.IsWithinSizeConstraints())
        {
            // There is no excuse for sending a too-large filter
            LOCK(cs_main);
            Misbehaving(pfrom->GetId(), 100);
        }
        else
        {
            LOCK(pfrom->cs_filter);
            delete pfrom->pfilter;
            pfrom->pfilter = new CBloomFilter(filter);
            pfrom->pfilter->UpdateEmptyFull();
            pfrom->fRelayTxes = true;
        }
    }


    else if (strCommand == NetMsgType::FILTERADD)
    {
        std::vector<unsigned char> vData;
        vRecv >> vData;

        // Nodes must NEVER send a data item > 520 bytes (the max size for a script data object,
        // and thus, the maximum size any matched object can have) in a filteradd message
        bool bad = false;
        if (vData.size() > MAX_SCRIPT_ELEMENT_SIZE) {
            bad = true;
        } else {
            LOCK(pfrom->cs_filter);
            if (pfrom->pfilter) {
                pfrom->pfilter->insert(vData);
            } else {
                bad = true;
            }
        }
        if (bad) {
            LOCK(cs_main);
            Misbehaving(pfrom->GetId(), 100);
        }
    }


    else if (strCommand == NetMsgType::FILTERCLEAR)
    {
        LOCK(pfrom->cs_filter);
        if (pfrom->GetLocalServices() & NODE_BLOOM) {
            delete pfrom->pfilter;
            pfrom->pfilter = new CBloomFilter();
        }
        pfrom->fRelayTxes = true;
    }

    else if (strCommand == NetMsgType::FEEFILTER) {
        CAmount newFeeFilter = 0;
        vRecv >> newFeeFilter;
        if (MoneyRange(newFeeFilter)) {
            {
                LOCK(pfrom->cs_feeFilter);
                pfrom->minFeeFilter = newFeeFilter;
            }
            LogPrint(BCLog::NET, "received: feefilter of %s from peer=%d\n", CFeeRate(newFeeFilter).ToString(), pfrom->GetId());
        }
    }

    else if (strCommand == NetMsgType::NOTFOUND) {
        // We do not care about the NOTFOUND message, but logging an Unknown Command
        // message would be undesirable as we transmit it ourselves.
    }

    else {
        // Ignore unknown commands for extensibility
        LogPrint(BCLog::NET, "Unknown command \"%s\" from peer=%d\n", SanitizeString(strCommand), pfrom->GetId());
    }



    return true;
}

static bool SendRejectsAndCheckIfBanned(CNode* pnode, CConnman& connman)
{
    AssertLockHeld(cs_main);
    CNodeState &state = *State(pnode->GetId());

    for (const CBlockReject& reject : state.rejects) {
        connman.PushMessage(pnode, CNetMsgMaker(INIT_PROTO_VERSION).Make(NetMsgType::REJECT, (std::string)NetMsgType::BLOCK, reject.chRejectCode, reject.strRejectReason, reject.hashBlock));
    }
    state.rejects.clear();

    if (state.fShouldBan) {
        state.fShouldBan = false;
        if (pnode->fWhitelisted)
            LogPrintf("Warning: not punishing whitelisted peer %s!\n", pnode->addr.ToString());
        else if (pnode->fAddnode)
            LogPrintf("Warning: not punishing addnoded peer %s!\n", pnode->addr.ToString());
        else {
            pnode->fDisconnect = true;
            if (pnode->addr.IsLocal())
                LogPrintf("Warning: not banning local peer %s!\n", pnode->addr.ToString());
            else
            {
                connman.Ban(pnode->addr, BanReasonNodeMisbehaving);
            }
        }
        return true;
    }
    return false;
}

bool ProcessMessages(CNode* pfrom, CConnman& connman, const std::atomic<bool>& interruptMsgProc)
{
    const CChainParams& chainparams = Params();
    //
    // Message format
    //  (4) message start
    //  (12) command
    //  (4) size
    //  (4) checksum
    //  (x) data
    //
    bool fMoreWork = false;

    if (!pfrom->vRecvGetData.empty())
        ProcessGetData(pfrom, chainparams.GetConsensus(), connman, interruptMsgProc);

    if (pfrom->fDisconnect)
        return false;

    // this maintains the order of responses
    if (!pfrom->vRecvGetData.empty()) return true;

    // Don't bother if send buffer is too full to respond anyway
    if (pfrom->fPauseSend)
        return false;

    std::list<CNetMessage> msgs;
    {
        LOCK(pfrom->cs_vProcessMsg);
        if (pfrom->vProcessMsg.empty())
            return false;
        // Just take one message
        msgs.splice(msgs.begin(), pfrom->vProcessMsg, pfrom->vProcessMsg.begin());
        pfrom->nProcessQueueSize -= msgs.front().vRecv.size() + CMessageHeader::HEADER_SIZE;
        pfrom->fPauseRecv = pfrom->nProcessQueueSize > connman.GetReceiveFloodSize();
        fMoreWork = !pfrom->vProcessMsg.empty();
    }
    CNetMessage& msg(msgs.front());

    msg.SetVersion(pfrom->GetRecvVersion());
    // Scan for message start
    if (memcmp(msg.hdr.pchMessageStart, chainparams.MessageStart(), CMessageHeader::MESSAGE_START_SIZE) != 0) {
        LogPrintf("PROCESSMESSAGE: INVALID MESSAGESTART %s peer=%d\n", SanitizeString(msg.hdr.GetCommand()), pfrom->GetId());
        pfrom->fDisconnect = true;
        return false;
    }

    // Read header
    CMessageHeader& hdr = msg.hdr;
    if (!hdr.IsValid(chainparams.MessageStart()))
    {
        LogPrintf("PROCESSMESSAGE: ERRORS IN HEADER %s peer=%d\n", SanitizeString(hdr.GetCommand()), pfrom->GetId());
        return fMoreWork;
    }
    std::string strCommand = hdr.GetCommand();

    // Message size
    unsigned int nMessageSize = hdr.nMessageSize;

    // Checksum
    CDataStream& vRecv = msg.vRecv;
    const uint256& hash = msg.GetMessageHash();
    if (memcmp(hash.begin(), hdr.pchChecksum, CMessageHeader::CHECKSUM_SIZE) != 0)
    {
        LogPrintf("%s(%s, %u bytes): CHECKSUM ERROR expected %s was %s\n", __func__,
           SanitizeString(strCommand), nMessageSize,
           HexStr(hash.begin(), hash.begin()+CMessageHeader::CHECKSUM_SIZE),
           HexStr(hdr.pchChecksum, hdr.pchChecksum+CMessageHeader::CHECKSUM_SIZE));
        return fMoreWork;
    }

    // Process message
    bool fRet = false;
    try
    {
        fRet = ProcessMessage(pfrom, strCommand, vRecv, msg.nTime, chainparams, connman, interruptMsgProc);
        if (interruptMsgProc)
            return false;
        if (!pfrom->vRecvGetData.empty())
            fMoreWork = true;
    }
    catch (const std::ios_base::failure& e)
    {
        connman.PushMessage(pfrom, CNetMsgMaker(INIT_PROTO_VERSION).Make(NetMsgType::REJECT, strCommand, REJECT_MALFORMED, std::string("error parsing message")));
        if (strstr(e.what(), "end of data"))
        {
            // Allow exceptions from under-length message on vRecv
            LogPrintf("%s(%s, %u bytes): Exception '%s' caught, normally caused by a message being shorter than its stated length\n", __func__, SanitizeString(strCommand), nMessageSize, e.what());
        }
        else if (strstr(e.what(), "size too large"))
        {
            // Allow exceptions from over-long size
            LogPrintf("%s(%s, %u bytes): Exception '%s' caught\n", __func__, SanitizeString(strCommand), nMessageSize, e.what());
        }
        else if (strstr(e.what(), "non-canonical ReadCompactSize()"))
        {
            // Allow exceptions from non-canonical encoding
            LogPrintf("%s(%s, %u bytes): Exception '%s' caught\n", __func__, SanitizeString(strCommand), nMessageSize, e.what());
        }
        else
        {
            PrintExceptionContinue(&e, "ProcessMessages()");
        }
    }
    catch (const std::exception& e) {
        PrintExceptionContinue(&e, "ProcessMessages()");
    } catch (...) {
        PrintExceptionContinue(nullptr, "ProcessMessages()");
    }

    if (!fRet) {
        LogPrintf("%s(%s, %u bytes) FAILED peer=%d\n", __func__, SanitizeString(strCommand), nMessageSize, pfrom->GetId());
    }

    LOCK(cs_main);
    SendRejectsAndCheckIfBanned(pfrom, connman);

    return fMoreWork;
}

class CompareInvMempoolOrder
{
    CTxMemPool *mp;
public:
    explicit CompareInvMempoolOrder(CTxMemPool *_mempool)
    {
        mp = _mempool;
    }

    bool operator()(std::set<uint256>::iterator a, std::set<uint256>::iterator b)
    {
        /* As std::make_heap produces a max-heap, we want the entries with the
         * fewest ancestors/highest fee to sort later. */
        return mp->CompareDepthAndScore(*b, *a);
    }
};

bool SendMessages(CNode* pto, CConnman& connman, const std::atomic<bool>& interruptMsgProc)
{
    const Consensus::Params& consensusParams = Params().GetConsensus();
    {
        // Don't send anything until the version handshake is complete
        if (!pto->fSuccessfullyConnected || pto->fDisconnect)
            return true;

        // If we get here, the outgoing message serialization version is set and can't change.
        const CNetMsgMaker msgMaker(pto->GetSendVersion());

        //
        // Message: ping
        //
        bool pingSend = false;
        if (pto->fPingQueued) {
            // RPC ping request by user
            pingSend = true;
        }
        if (pto->nPingNonceSent == 0 && pto->nPingUsecStart + PING_INTERVAL * 1000000 < GetTimeMicros()) {
            // Ping automatically sent as a latency probe & keepalive.
            pingSend = true;
        }
        if (pingSend) {
            uint64_t nonce = 0;
            while (nonce == 0) {
                GetRandBytes((unsigned char*)&nonce, sizeof(nonce));
            }
            pto->fPingQueued = false;
            pto->nPingUsecStart = GetTimeMicros();
            if (pto->nVersion > BIP0031_VERSION) {
                pto->nPingNonceSent = nonce;
                connman.PushMessage(pto, msgMaker.Make(NetMsgType::PING, nonce));
            } else {
                // Peer is too old to support ping command with nonce, pong will never arrive.
                pto->nPingNonceSent = 0;
                connman.PushMessage(pto, msgMaker.Make(NetMsgType::PING));
            }
        }

        TRY_LOCK(cs_main, lockMain); // Acquire cs_main for IsInitialBlockDownload() and CNodeState()
        if (!lockMain)
            return true;

        if (SendRejectsAndCheckIfBanned(pto, connman))
            return true;
        CNodeState &state = *State(pto->GetId());

        // Address refresh broadcast
        int64_t nNow = GetTimeMicros();
        if (!IsInitialBlockDownload() && pto->nNextLocalAddrSend < nNow) {
            AdvertiseLocal(pto);
            pto->nNextLocalAddrSend = PoissonNextSend(nNow, AVG_LOCAL_ADDRESS_BROADCAST_INTERVAL);
        }

        //
        // Message: addr
        //
        if (pto->nNextAddrSend < nNow) {
            pto->nNextAddrSend = PoissonNextSend(nNow, AVG_ADDRESS_BROADCAST_INTERVAL);
            std::vector<CAddress> vAddr;
            vAddr.reserve(pto->vAddrToSend.size());
            for (const CAddress& addr : pto->vAddrToSend)
            {
                if (!pto->addrKnown.contains(addr.GetKey()))
                {
                    pto->addrKnown.insert(addr.GetKey());
                    vAddr.push_back(addr);
                    // receiver rejects addr messages larger than 1000
                    if (vAddr.size() >= 1000)
                    {
                        connman.PushMessage(pto, msgMaker.Make(NetMsgType::ADDR, vAddr));
                        vAddr.clear();
                    }
                }
            }
            pto->vAddrToSend.clear();
            if (!vAddr.empty())
                connman.PushMessage(pto, msgMaker.Make(NetMsgType::ADDR, vAddr));
            // we only send the big addr message once
            if (pto->vAddrToSend.capacity() > 40)
                pto->vAddrToSend.shrink_to_fit();
        }

        // Start block sync
        if (pindexBestHeader == nullptr)
            pindexBestHeader = chainActive.Tip();
        bool fFetch = state.fPreferredDownload || (nPreferredDownload == 0 && !pto->fClient && !pto->fOneShot); // Download if this is a nice peer, or we have no nice peers and this one might do.
        if (!state.fSyncStarted && !pto->fClient && !fImporting && !fReindex) {
            // Only actively request headers from a single peer, unless we're close to today.
            if ((nSyncStarted == 0 && fFetch) || pindexBestHeader->GetBlockTime() > GetAdjustedTime() - 24 * 60 * 60) {
                state.fSyncStarted = true;
                state.nHeadersSyncTimeout = GetTimeMicros() + HEADERS_DOWNLOAD_TIMEOUT_BASE + HEADERS_DOWNLOAD_TIMEOUT_PER_HEADER * (GetAdjustedTime() - pindexBestHeader->GetBlockTime())/(consensusParams.nPowTargetSpacing);
                nSyncStarted++;
                const CBlockIndex *pindexStart = pindexBestHeader;
                /* If possible, start at the block preceding the currently
                   best known header.  This ensures that we always get a
                   non-empty list of headers back as long as the peer
                   is up-to-date.  With a non-empty response, we can initialise
                   the peer's known best block.  This wouldn't be possible
                   if we requested starting at pindexBestHeader and
                   got back an empty response.  */
                if (pindexStart->pprev)
                    pindexStart = pindexStart->pprev;
                LogPrint(BCLog::NET, "initial getheaders (%d) to peer=%d (startheight:%d)\n", pindexStart->nHeight, pto->GetId(), pto->nStartingHeight);
                connman.PushMessage(pto, msgMaker.Make(NetMsgType::GETHEADERS, chainActive.GetLocator(pindexStart), uint256()));
            }
        }

        // Resend wallet transactions that haven't gotten in a block yet
        // Except during reindex, importing and IBD, when old wallet
        // transactions become unconfirmed and spams other nodes.
        if (!fReindex && !fImporting && !IsInitialBlockDownload())
        {
            GetMainSignals().Broadcast(nTimeBestReceived, &connman);
        }

        //
        // Try sending block announcements via headers
        //
        {
            // If we have less than MAX_BLOCKS_TO_ANNOUNCE in our
            // list of block hashes we're relaying, and our peer wants
            // headers announcements, then find the first header
            // not yet known to our peer but would connect, and send.
            // If no header would connect, or if we have too many
            // blocks, or if the peer doesn't want headers, just
            // add all to the inv queue.
            LOCK(pto->cs_inventory);
            std::vector<CBlock> vHeaders;
            bool fRevertToInv = ((!state.fPreferHeaders &&
                                 (!state.fPreferHeaderAndIDs || pto->vBlockHashesToAnnounce.size() > 1)) ||
                                pto->vBlockHashesToAnnounce.size() > MAX_BLOCKS_TO_ANNOUNCE);
            const CBlockIndex *pBestIndex = nullptr; // last header queued for delivery
            ProcessBlockAvailability(pto->GetId()); // ensure pindexBestKnownBlock is up-to-date

            if (!fRevertToInv) {
                bool fFoundStartingHeader = false;
                // Try to find first header that our peer doesn't have, and
                // then send all headers past that one.  If we come across any
                // headers that aren't on chainActive, give up.
                for (const uint256 &hash : pto->vBlockHashesToAnnounce) {
                    BlockMap::iterator mi = mapBlockIndex.find(hash);
                    assert(mi != mapBlockIndex.end());
                    const CBlockIndex *pindex = mi->second;
                    if (chainActive[pindex->nHeight] != pindex) {
                        // Bail out if we reorged away from this block
                        fRevertToInv = true;
                        break;
                    }
                    if (pBestIndex != nullptr && pindex->pprev != pBestIndex) {
                        // This means that the list of blocks to announce don't
                        // connect to each other.
                        // This shouldn't really be possible to hit during
                        // regular operation (because reorgs should take us to
                        // a chain that has some block not on the prior chain,
                        // which should be caught by the prior check), but one
                        // way this could happen is by using invalidateblock /
                        // reconsiderblock repeatedly on the tip, causing it to
                        // be added multiple times to vBlockHashesToAnnounce.
                        // Robustly deal with this rare situation by reverting
                        // to an inv.
                        fRevertToInv = true;
                        break;
                    }
                    pBestIndex = pindex;
                    if (fFoundStartingHeader) {
                        // add this to the headers message
                        vHeaders.push_back(pindex->GetBlockHeader());
                    } else if (PeerHasHeader(&state, pindex)) {
                        continue; // keep looking for the first new block
                    } else if (pindex->pprev == nullptr || PeerHasHeader(&state, pindex->pprev)) {
                        // Peer doesn't have this header but they do have the prior one.
                        // Start sending headers.
                        fFoundStartingHeader = true;
                        vHeaders.push_back(pindex->GetBlockHeader());
                    } else {
                        // Peer doesn't have this header or the prior one -- nothing will
                        // connect, so bail out.
                        fRevertToInv = true;
                        break;
                    }
                }
            }
            if (!fRevertToInv && !vHeaders.empty()) {
                if (vHeaders.size() == 1 && state.fPreferHeaderAndIDs) {
                    // We only send up to 1 block as header-and-ids, as otherwise
                    // probably means we're doing an initial-ish-sync or they're slow
                    LogPrint(BCLog::NET, "%s sending header-and-ids %s to peer=%d\n", __func__,
                            vHeaders.front().GetHash().ToString(), pto->GetId());

                    int nSendFlags = state.fWantsCmpctWitness ? 0 : SERIALIZE_TRANSACTION_NO_WITNESS;

                    bool fGotBlockFromCache = false;
                    {
                        LOCK(cs_most_recent_block);
                        if (most_recent_block_hash == pBestIndex->GetBlockHash()) {
                            if (state.fWantsCmpctWitness || !fWitnessesPresentInMostRecentCompactBlock)
                                connman.PushMessage(pto, msgMaker.Make(nSendFlags, NetMsgType::CMPCTBLOCK, *most_recent_compact_block));
                            else {
                                CBlockHeaderAndShortTxIDs cmpctblock(*most_recent_block, state.fWantsCmpctWitness);
                                connman.PushMessage(pto, msgMaker.Make(nSendFlags, NetMsgType::CMPCTBLOCK, cmpctblock));
                            }
                            fGotBlockFromCache = true;
                        }
                    }
                    if (!fGotBlockFromCache) {
                        CBlock block;
                        bool ret = ReadBlockFromDisk(block, pBestIndex, consensusParams);
                        assert(ret);
                        CBlockHeaderAndShortTxIDs cmpctblock(block, state.fWantsCmpctWitness);
                        connman.PushMessage(pto, msgMaker.Make(nSendFlags, NetMsgType::CMPCTBLOCK, cmpctblock));
                    }
                    state.pindexBestHeaderSent = pBestIndex;
                } else if (state.fPreferHeaders) {
                    if (vHeaders.size() > 1) {
                        LogPrint(BCLog::NET, "%s: %u headers, range (%s, %s), to peer=%d\n", __func__,
                                vHeaders.size(),
                                vHeaders.front().GetHash().ToString(),
                                vHeaders.back().GetHash().ToString(), pto->GetId());
                    } else {
                        LogPrint(BCLog::NET, "%s: sending header %s to peer=%d\n", __func__,
                                vHeaders.front().GetHash().ToString(), pto->GetId());
                    }
                    connman.PushMessage(pto, msgMaker.Make(NetMsgType::HEADERS, vHeaders));
                    state.pindexBestHeaderSent = pBestIndex;
                } else
                    fRevertToInv = true;
            }
            if (fRevertToInv) {
                // If falling back to using an inv, just try to inv the tip.
                // The last entry in vBlockHashesToAnnounce was our tip at some point
                // in the past.
                if (!pto->vBlockHashesToAnnounce.empty()) {
                    const uint256 &hashToAnnounce = pto->vBlockHashesToAnnounce.back();
                    BlockMap::iterator mi = mapBlockIndex.find(hashToAnnounce);
                    assert(mi != mapBlockIndex.end());
                    const CBlockIndex *pindex = mi->second;

                    // Warn if we're announcing a block that is not on the main chain.
                    // This should be very rare and could be optimized out.
                    // Just log for now.
                    if (chainActive[pindex->nHeight] != pindex) {
                        LogPrint(BCLog::NET, "Announcing block %s not on main chain (tip=%s)\n",
                            hashToAnnounce.ToString(), chainActive.Tip()->GetBlockHash().ToString());
                    }

                    // If the peer's chain has this block, don't inv it back.
                    if (!PeerHasHeader(&state, pindex)) {
                        pto->PushInventory(CInv(MSG_BLOCK, hashToAnnounce));
                        LogPrint(BCLog::NET, "%s: sending inv peer=%d hash=%s\n", __func__,
                            pto->GetId(), hashToAnnounce.ToString());
                    }
                }
            }
            pto->vBlockHashesToAnnounce.clear();
        }

        //
        // Message: inventory
        //
        std::vector<CInv> vInv;
        {
            LOCK(pto->cs_inventory);
            vInv.reserve(std::max<size_t>(pto->vInventoryBlockToSend.size(), INVENTORY_BROADCAST_MAX));

            // Add blocks
            for (const uint256& hash : pto->vInventoryBlockToSend) {
                vInv.push_back(CInv(MSG_BLOCK, hash));
                if (vInv.size() == MAX_INV_SZ) {
                    connman.PushMessage(pto, msgMaker.Make(NetMsgType::INV, vInv));
                    vInv.clear();
                }
            }
            pto->vInventoryBlockToSend.clear();

            // Check whether periodic sends should happen
            bool fSendTrickle = pto->fWhitelisted;
            if (pto->nNextInvSend < nNow) {
                fSendTrickle = true;
                // Use half the delay for outbound peers, as there is less privacy concern for them.
                pto->nNextInvSend = PoissonNextSend(nNow, INVENTORY_BROADCAST_INTERVAL >> !pto->fInbound);
            }

            // Time to send but the peer has requested we not relay transactions.
            if (fSendTrickle) {
                LOCK(pto->cs_filter);
                if (!pto->fRelayTxes) pto->setInventoryTxToSend.clear();
            }

            // Respond to BIP35 mempool requests
            if (fSendTrickle && pto->fSendMempool) {
                auto vtxinfo = mempool.infoAll();
                pto->fSendMempool = false;
                CAmount filterrate = 0;
                {
                    LOCK(pto->cs_feeFilter);
                    filterrate = pto->minFeeFilter;
                }

                LOCK(pto->cs_filter);

                for (const auto& txinfo : vtxinfo) {
                    const uint256& hash = txinfo.tx->GetHash();
                    CInv inv(MSG_TX, hash);
                    pto->setInventoryTxToSend.erase(hash);
                    if (filterrate) {
                        if (txinfo.feeRate.GetFeePerK() < filterrate)
                            continue;
                    }
                    if (pto->pfilter) {
                        if (!pto->pfilter->IsRelevantAndUpdate(*txinfo.tx)) continue;
                    }
                    pto->filterInventoryKnown.insert(hash);
                    vInv.push_back(inv);
                    if (vInv.size() == MAX_INV_SZ) {
                        connman.PushMessage(pto, msgMaker.Make(NetMsgType::INV, vInv));
                        vInv.clear();
                    }
                }
                pto->timeLastMempoolReq = GetTime();
            }

            // Determine transactions to relay
            if (fSendTrickle) {
                // Produce a vector with all candidates for sending
                std::vector<std::set<uint256>::iterator> vInvTx;
                vInvTx.reserve(pto->setInventoryTxToSend.size());
                for (std::set<uint256>::iterator it = pto->setInventoryTxToSend.begin(); it != pto->setInventoryTxToSend.end(); it++) {
                    vInvTx.push_back(it);
                }
                CAmount filterrate = 0;
                {
                    LOCK(pto->cs_feeFilter);
                    filterrate = pto->minFeeFilter;
                }
                // Topologically and fee-rate sort the inventory we send for privacy and priority reasons.
                // A heap is used so that not all items need sorting if only a few are being sent.
                CompareInvMempoolOrder compareInvMempoolOrder(&mempool);
                std::make_heap(vInvTx.begin(), vInvTx.end(), compareInvMempoolOrder);
                // No reason to drain out at many times the network's capacity,
                // especially since we have many peers and some will draw much shorter delays.
                unsigned int nRelayedTransactions = 0;
                LOCK(pto->cs_filter);
                while (!vInvTx.empty() && nRelayedTransactions < INVENTORY_BROADCAST_MAX) {
                    // Fetch the top element from the heap
                    std::pop_heap(vInvTx.begin(), vInvTx.end(), compareInvMempoolOrder);
                    std::set<uint256>::iterator it = vInvTx.back();
                    vInvTx.pop_back();
                    uint256 hash = *it;
                    // Remove it from the to-be-sent set
                    pto->setInventoryTxToSend.erase(it);
                    // Check if not in the filter already
                    if (pto->filterInventoryKnown.contains(hash)) {
                        continue;
                    }
                    // Not in the mempool anymore? don't bother sending it.
                    auto txinfo = mempool.info(hash);
                    if (!txinfo.tx) {
                        continue;
                    }
                    if (filterrate && txinfo.feeRate.GetFeePerK() < filterrate) {
                        continue;
                    }
                    if (pto->pfilter && !pto->pfilter->IsRelevantAndUpdate(*txinfo.tx)) continue;
                    // Send
                    vInv.push_back(CInv(MSG_TX, hash));
                    nRelayedTransactions++;
                    {
                        // Expire old relay messages
                        while (!vRelayExpiration.empty() && vRelayExpiration.front().first < nNow)
                        {
                            mapRelay.erase(vRelayExpiration.front().second);
                            vRelayExpiration.pop_front();
                        }

                        auto ret = mapRelay.insert(std::make_pair(hash, std::move(txinfo.tx)));
                        if (ret.second) {
                            vRelayExpiration.push_back(std::make_pair(nNow + 15 * 60 * 1000000, ret.first));
                        }
                    }
                    if (vInv.size() == MAX_INV_SZ) {
                        connman.PushMessage(pto, msgMaker.Make(NetMsgType::INV, vInv));
                        vInv.clear();
                    }
                    pto->filterInventoryKnown.insert(hash);
                }
            }
        }
        if (!vInv.empty())
            connman.PushMessage(pto, msgMaker.Make(NetMsgType::INV, vInv));

        // Detect whether we're stalling
        nNow = GetTimeMicros();
        if (state.nStallingSince && state.nStallingSince < nNow - 1000000 * BLOCK_STALLING_TIMEOUT) {
            // Stalling only triggers when the block download window cannot move. During normal steady state,
            // the download window should be much larger than the to-be-downloaded set of blocks, so disconnection
            // should only happen during initial block download.
            LogPrintf("Peer=%d is stalling block download, disconnecting\n", pto->GetId());
            pto->fDisconnect = true;
            return true;
        }
        // In case there is a block that has been in flight from this peer for 2 + 0.5 * N times the block interval
        // (with N the number of peers from which we're downloading validated blocks), disconnect due to timeout.
        // We compensate for other peers to prevent killing off peers due to our own downstream link
        // being saturated. We only count validated in-flight blocks so peers can't advertise non-existing block hashes
        // to unreasonably increase our timeout.
        if (state.vBlocksInFlight.size() > 0) {
            QueuedBlock &queuedBlock = state.vBlocksInFlight.front();
            int nOtherPeersWithValidatedDownloads = nPeersWithValidatedDownloads - (state.nBlocksInFlightValidHeaders > 0);
            if (nNow > state.nDownloadingSince + consensusParams.nPowTargetSpacing * (BLOCK_DOWNLOAD_TIMEOUT_BASE + BLOCK_DOWNLOAD_TIMEOUT_PER_PEER * nOtherPeersWithValidatedDownloads)) {
                LogPrintf("Timeout downloading block %s from peer=%d, disconnecting\n", queuedBlock.hash.ToString(), pto->GetId());
                pto->fDisconnect = true;
                return true;
            }
        }
        // Check for headers sync timeouts
        if (state.fSyncStarted && state.nHeadersSyncTimeout < std::numeric_limits<int64_t>::max()) {
            // Detect whether this is a stalling initial-headers-sync peer
            if (pindexBestHeader->GetBlockTime() <= GetAdjustedTime() - 24*60*60) {
                if (nNow > state.nHeadersSyncTimeout && nSyncStarted == 1 && (nPreferredDownload - state.fPreferredDownload >= 1)) {
                    // Disconnect a (non-whitelisted) peer if it is our only sync peer,
                    // and we have others we could be using instead.
                    // Note: If all our peers are inbound, then we won't
                    // disconnect our sync peer for stalling; we have bigger
                    // problems if we can't get any outbound peers.
                    if (!pto->fWhitelisted) {
                        LogPrintf("Timeout downloading headers from peer=%d, disconnecting\n", pto->GetId());
                        pto->fDisconnect = true;
                        return true;
                    } else {
                        LogPrintf("Timeout downloading headers from whitelisted peer=%d, not disconnecting\n", pto->GetId());
                        // Reset the headers sync state so that we have a
                        // chance to try downloading from a different peer.
                        // Note: this will also result in at least one more
                        // getheaders message to be sent to
                        // this peer (eventually).
                        state.fSyncStarted = false;
                        nSyncStarted--;
                        state.nHeadersSyncTimeout = 0;
                    }
                }
            } else {
                // After we've caught up once, reset the timeout so we can't trigger
                // disconnect later.
                state.nHeadersSyncTimeout = std::numeric_limits<int64_t>::max();
            }
        }


        //
        // Message: getdata (blocks)
        //
        std::vector<CInv> vGetData;
        if (!pto->fClient && (fFetch || !IsInitialBlockDownload()) && state.nBlocksInFlight < MAX_BLOCKS_IN_TRANSIT_PER_PEER) {
            std::vector<const CBlockIndex*> vToDownload;
            NodeId staller = -1;
            FindNextBlocksToDownload(pto->GetId(), MAX_BLOCKS_IN_TRANSIT_PER_PEER - state.nBlocksInFlight, vToDownload, staller, consensusParams);
            for (const CBlockIndex *pindex : vToDownload) {
                uint32_t nFetchFlags = GetFetchFlags(pto);
                vGetData.push_back(CInv(MSG_BLOCK | nFetchFlags, pindex->GetBlockHash()));
                MarkBlockAsInFlight(pto->GetId(), pindex->GetBlockHash(), pindex);
                LogPrint(BCLog::NET, "Requesting block %s (%d) peer=%d\n", pindex->GetBlockHash().ToString(),
                    pindex->nHeight, pto->GetId());
            }
            if (state.nBlocksInFlight == 0 && staller != -1) {
                if (State(staller)->nStallingSince == 0) {
                    State(staller)->nStallingSince = nNow;
                    LogPrint(BCLog::NET, "Stall started peer=%d\n", staller);
                }
            }
        }

        //
        // Message: getdata (non-blocks)
        //
        while (!pto->mapAskFor.empty() && (*pto->mapAskFor.begin()).first <= nNow)
        {
            const CInv& inv = (*pto->mapAskFor.begin()).second;
            if (!AlreadyHave(inv))
            {
                LogPrint(BCLog::NET, "Requesting %s peer=%d\n", inv.ToString(), pto->GetId());
                vGetData.push_back(inv);
                if (vGetData.size() >= 1000)
                {
                    connman.PushMessage(pto, msgMaker.Make(NetMsgType::GETDATA, vGetData));
                    vGetData.clear();
                }
            } else {
                //If we're not going to ask, don't expect a response.
                pto->setAskFor.erase(inv.hash);
            }
            pto->mapAskFor.erase(pto->mapAskFor.begin());
        }
        if (!vGetData.empty())
            connman.PushMessage(pto, msgMaker.Make(NetMsgType::GETDATA, vGetData));

        //
        // Message: feefilter
        //
        // We don't want white listed peers to filter txs to us if we have -whitelistforcerelay
        if (pto->nVersion >= FEEFILTER_VERSION && gArgs.GetBoolArg("-feefilter", DEFAULT_FEEFILTER) &&
            !(pto->fWhitelisted && gArgs.GetBoolArg("-whitelistforcerelay", DEFAULT_WHITELISTFORCERELAY))) {
            CAmount currentFilter = mempool.GetMinFee(gArgs.GetArg("-maxmempool", DEFAULT_MAX_MEMPOOL_SIZE) * 1000000).GetFeePerK();
            int64_t timeNow = GetTimeMicros();
            if (timeNow > pto->nextSendTimeFeeFilter) {
                static CFeeRate default_feerate(DEFAULT_MIN_RELAY_TX_FEE);
                static FeeFilterRounder filterRounder(default_feerate);
                CAmount filterToSend = filterRounder.round(currentFilter);
                // We always have a fee filter of at least minRelayTxFee
                filterToSend = std::max(filterToSend, ::minRelayTxFee.GetFeePerK());
                if (filterToSend != pto->lastSentFeeFilter) {
                    connman.PushMessage(pto, msgMaker.Make(NetMsgType::FEEFILTER, filterToSend));
                    pto->lastSentFeeFilter = filterToSend;
                }
                pto->nextSendTimeFeeFilter = PoissonNextSend(timeNow, AVG_FEEFILTER_BROADCAST_INTERVAL);
            }
            // If the fee filter has changed substantially and it's still more than MAX_FEEFILTER_CHANGE_DELAY
            // until scheduled broadcast, then move the broadcast to within MAX_FEEFILTER_CHANGE_DELAY.
            else if (timeNow + MAX_FEEFILTER_CHANGE_DELAY * 1000000 < pto->nextSendTimeFeeFilter &&
                     (currentFilter < 3 * pto->lastSentFeeFilter / 4 || currentFilter > 4 * pto->lastSentFeeFilter / 3)) {
                pto->nextSendTimeFeeFilter = timeNow + GetRandInt(MAX_FEEFILTER_CHANGE_DELAY) * 1000000;
            }
        }
    }
    return true;
}

class CNetProcessingCleanup
{
public:
    CNetProcessingCleanup() {}
    ~CNetProcessingCleanup() {
        // orphan transactions
        mapOrphanTransactions.clear();
        mapOrphanTransactionsByPrev.clear();
    }
} instance_of_cnetprocessingcleanup;<|MERGE_RESOLUTION|>--- conflicted
+++ resolved
@@ -1181,15 +1181,9 @@
 
 bool static ProcessMessage(CNode* pfrom, const std::string& strCommand, CDataStream& vRecv, int64_t nTimeReceived, const CChainParams& chainparams, CConnman& connman, const std::atomic<bool>& interruptMsgProc)
 {
-<<<<<<< HEAD
-    LogPrint("net", "received: %s (%u bytes) peer=%d\n", SanitizeString(strCommand), vRecv.size(), pfrom->id);
+    LogPrint(BCLog::NET, "received: %s (%u bytes) peer=%d\n", SanitizeString(strCommand), vRecv.size(), pfrom->GetId());
     statsClient.inc("message.received." + SanitizeString(strCommand), 1.0f);
-
-    if (IsArgSet("-dropmessagestest") && GetRand(GetArg("-dropmessagestest", 0)) == 0)
-=======
-    LogPrint(BCLog::NET, "received: %s (%u bytes) peer=%d\n", SanitizeString(strCommand), vRecv.size(), pfrom->GetId());
     if (gArgs.IsArgSet("-dropmessagestest") && GetRand(gArgs.GetArg("-dropmessagestest", 0)) == 0)
->>>>>>> ec20f01b
     {
         LogPrintf("dropmessagestest DROPPING RECV MESSAGE\n");
         return true;
@@ -1212,10 +1206,7 @@
 
     if (strCommand == NetMsgType::REJECT)
     {
-<<<<<<< HEAD
-=======
         if (LogAcceptCategory(BCLog::NET)) {
->>>>>>> ec20f01b
             try {
                 std::string strMsg; unsigned char ccode; std::string strReason;
                 vRecv >> LIMITED_STRING(strMsg, CMessageHeader::COMMAND_SIZE) >> ccode >> LIMITED_STRING(strReason, MAX_REJECT_MESSAGE_LENGTH);
@@ -1229,16 +1220,13 @@
                     vRecv >> hash;
                     ss << ": hash " << hash.ToString();
                 }
-<<<<<<< HEAD
-                LogPrint("net", "Reject %s\n", SanitizeString(ss.str()));
-		statsClient.inc("message.sent.reject_" + strMsg + "_" + pfrom->RejectCodeToString(ccode), 1.0f);
-=======
+        		statsClient.inc("message.sent.reject_" + strMsg + "_" + pfrom->RejectCodeToString(ccode), 1.0f);
                 LogPrint(BCLog::NET, "Reject %s\n", SanitizeString(ss.str()));
->>>>>>> ec20f01b
             } catch (const std::ios_base::failure&) {
                 // Avoid feedback loops by preventing reject messages from triggering a new reject message.
                 LogPrint(BCLog::NET, "Unparseable reject message received\n");
             }
+        }
     }
 
     else if (strCommand == NetMsgType::VERSION)
@@ -1516,7 +1504,7 @@
             pfrom->fGetAddr = false;
         if (pfrom->fOneShot)
             pfrom->fDisconnect = true;
-	statsClient.gauge("peers.knownAddresses", connman.GetAddressCount(), 1.0f);
+        statsClient.gauge("peers.knownAddresses", connman.GetAddressCount(), 1.0f);
     }
 
     else if (strCommand == NetMsgType::SENDHEADERS)
@@ -1580,7 +1568,7 @@
 
             if (inv.type == MSG_TX) {
                 inv.type |= nFetchFlags;
-		statsClient.inc("message.received.inv_tx", 1.0f);
+		        statsClient.inc("message.received.inv_tx", 1.0f);
             }
 
             if (inv.type == MSG_BLOCK) {
@@ -1594,7 +1582,7 @@
                     connman.PushMessage(pfrom, msgMaker.Make(NetMsgType::GETHEADERS, chainActive.GetLocator(pindexBestHeader), inv.hash));
                     LogPrint(BCLog::NET, "getheaders (%d) %s to peer=%d\n", pindexBestHeader->nHeight, inv.hash.ToString(), pfrom->GetId());
                 }
-		statsClient.inc("message.received.inv_block", 1.0f);
+		        statsClient.inc("message.received.inv_block", 1.0f);
             }
             else
             {
