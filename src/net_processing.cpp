--- conflicted
+++ resolved
@@ -1659,7 +1659,7 @@
         pfrom->nChainHeight = nStartingHeight;
         {
             LOCK(cs_main);
-            connman.cPeerBlockCounts.input(pfrom->nChainHeight);
+            connman->cPeerBlockCounts.input(pfrom->nChainHeight);
         }
         pfrom->nServices = nServices;
         pfrom->SetAddrLocal(addrMe);
@@ -2634,146 +2634,12 @@
             ReadCompactSize(vRecv); // ignore tx count; assume it is 0.
         }
 
-<<<<<<< HEAD
-        if (nCount == 0) {
-            // Nothing interesting. Stop asking this peers for more headers.
-            return true;
-        }
-
-        const CBlockIndex *pindexLast = nullptr;
-        {
-        LOCK(cs_main);
-        CNodeState *nodestate = State(pfrom->GetId());
-
-        // If this looks like it could be a block announcement (nCount <
-        // MAX_BLOCKS_TO_ANNOUNCE), use special logic for handling headers that
-        // don't connect:
-        // - Send a getheaders message in response to try to connect the chain.
-        // - The peer can send up to MAX_UNCONNECTING_HEADERS in a row that
-        //   don't connect before giving DoS points
-        // - Once a headers message is received that is valid and does connect,
-        //   nUnconnectingHeaders gets reset back to 0.
-        if (mapBlockIndex.find(headers[0].hashPrevBlock) == mapBlockIndex.end() && nCount < MAX_BLOCKS_TO_ANNOUNCE) {
-            nodestate->nUnconnectingHeaders++;
-            connman.PushMessage(pfrom, msgMaker.Make(NetMsgType::GETHEADERS, chainActive.GetLocator(pindexBestHeader), uint256()));
-            LogPrint(BCLog::NET, "received header %s: missing prev block %s, sending getheaders (%d) to end (peer=%d, nUnconnectingHeaders=%d)\n",
-                    headers[0].GetHash().ToString(),
-                    headers[0].hashPrevBlock.ToString(),
-                    pindexBestHeader->nHeight,
-                    pfrom->GetId(), nodestate->nUnconnectingHeaders);
-            // Set hashLastUnknownBlock for this peer, so that if we
-            // eventually get the headers - even from a different peer -
-            // we can use this peer to download.
-            UpdateBlockAvailability(pfrom->GetId(), headers.back().GetHash());
-
-            if (nodestate->nUnconnectingHeaders % MAX_UNCONNECTING_HEADERS == 0) {
-                Misbehaving(pfrom->GetId(), 20);
-            }
-            return true;
-        }
-
-        uint256 hashLastBlock;
-        for (const CBlockHeader& header : headers) {
-            if (!hashLastBlock.IsNull() && header.hashPrevBlock != hashLastBlock) {
-                Misbehaving(pfrom->GetId(), 20);
-                return error("non-continuous headers sequence");
-            }
-            hashLastBlock = header.GetHash();
-        }
-        }
-
-        CValidationState state;
-        state.nodeId = pfrom->GetId();
-        if (!ProcessNewBlockHeaders(headers, state, chainparams, &pindexLast)) {
-            int nDoS;
-            if (state.IsInvalid(nDoS)) {
-                if (nDoS > 0) {
-                    LOCK(cs_main);
-                    Misbehaving(pfrom->GetId(), nDoS);
-                }
-                return error("invalid header received");
-            }
-        }
-
-        {
-        LOCK(cs_main);
-        CNodeState *nodestate = State(pfrom->GetId());
-        if (nodestate->nUnconnectingHeaders > 0) {
-            LogPrint(BCLog::NET, "peer=%d: resetting nUnconnectingHeaders (%d -> 0)\n", pfrom->GetId(), nodestate->nUnconnectingHeaders);
-        }
-        nodestate->nUnconnectingHeaders = 0;
-
-        assert(pindexLast);
-        UpdateBlockAvailability(pfrom->GetId(), pindexLast->GetBlockHash());
-
-        if (nCount == MAX_HEADERS_RESULTS) {
-            // Headers message had its maximum size; the peer may have more headers.
-            // TODO: optimize: if pindexLast is an ancestor of chainActive.Tip or pindexBestHeader, continue
-            // from there instead.
-            LogPrint(BCLog::NET, "more getheaders (%d) to end to peer=%d (startheight:%d)\n", pindexLast->nHeight, pfrom->GetId(), pfrom->nStartingHeight);
-            connman.PushMessage(pfrom, msgMaker.Make(NetMsgType::GETHEADERS, chainActive.GetLocator(pindexLast), uint256()));
-        }
-
-        bool fCanDirectFetch = CanDirectFetch(chainparams.GetConsensus());
-        // If this set of headers is valid and ends in a block with at least as
-        // much work as our tip, download as much as possible.
-        if (fCanDirectFetch && pindexLast->IsValid(BLOCK_VALID_TREE) && chainActive.Tip()->nChainWork <= pindexLast->nChainWork) {
-            std::vector<const CBlockIndex*> vToFetch;
-            const CBlockIndex *pindexWalk = pindexLast;
-            // Calculate all the blocks we'd need to switch to pindexLast, up to a limit.
-            while (pindexWalk && !chainActive.Contains(pindexWalk) && vToFetch.size() <= MAX_BLOCKS_IN_TRANSIT_PER_PEER) {
-                if (!(pindexWalk->nStatus & BLOCK_HAVE_DATA) &&
-                        !mapBlocksInFlight.count(pindexWalk->GetBlockHash()) &&
-                        (!IsWitnessEnabled(pindexWalk->pprev, chainparams.GetConsensus()) || State(pfrom->GetId())->fHaveWitness)) {
-                    // We don't have this block, and it's not yet in flight.
-                    vToFetch.push_back(pindexWalk);
-                }
-                pindexWalk = pindexWalk->pprev;
-            }
-            // If pindexWalk still isn't on our main chain, we're looking at a
-            // very large reorg at a time we think we're close to caught up to
-            // the main chain -- this shouldn't really happen.  Bail out on the
-            // direct fetch and rely on parallel download instead.
-            if (!chainActive.Contains(pindexWalk)) {
-                LogPrint(BCLog::NET, "Large reorg, won't direct fetch to %s (%d)\n",
-                        pindexLast->GetBlockHash().ToString(),
-                        pindexLast->nHeight);
-            } else {
-                std::vector<CInv> vGetData;
-                // Download as much as possible, from earliest to latest.
-                for (const CBlockIndex *pindex : reverse_iterate(vToFetch)) {
-                    if (nodestate->nBlocksInFlight >= MAX_BLOCKS_IN_TRANSIT_PER_PEER) {
-                        // Can't download any more from this peer
-                        break;
-                    }
-                    uint32_t nFetchFlags = GetFetchFlags(pfrom);
-                    vGetData.push_back(CInv(MSG_BLOCK | nFetchFlags, pindex->GetBlockHash()));
-                    MarkBlockAsInFlight(pfrom->GetId(), pindex->GetBlockHash(), pindex);
-                    LogPrint(BCLog::NET, "Requesting block %s from  peer=%d\n",
-                            pindex->GetBlockHash().ToString(), pfrom->GetId());
-                }
-                if (vGetData.size() > 1) {
-                    LogPrint(BCLog::NET, "Downloading blocks toward %s (%d) via headers direct fetch\n",
-                            pindexLast->GetBlockHash().ToString(), pindexLast->nHeight);
-                }
-                if (vGetData.size() > 0) {
-                    if (nodestate->fSupportsDesiredCmpctVersion && vGetData.size() == 1 && mapBlocksInFlight.size() == 1 && pindexLast->pprev->IsValid(BLOCK_VALID_CHAIN)) {
-                        // In any case, we want to download using a compact block, not a regular one
-                        vGetData[0] = CInv(MSG_CMPCT_BLOCK, vGetData[0].hash);
-                    }
-                    connman.PushMessage(pfrom, msgMaker.Make(NetMsgType::GETDATA, vGetData));
-                }
-            }
-        }
-        }
-=======
         // Headers received via a HEADERS message should be valid, and reflect
         // the chain the peer is on. If we receive a known-invalid header,
         // disconnect the peer if it is using one of our outbound connection
         // slots.
         bool should_punish = !pfrom->fInbound && !pfrom->m_manual_connection;
         return ProcessHeadersMessage(pfrom, connman, headers, chainparams, should_punish);
->>>>>>> 7b57bc99
     }
 
     else if (strCommand == NetMsgType::BLOCK && !fImporting && !fReindex) // Ignore blocks received while importing
@@ -2783,16 +2649,11 @@
 
         LogPrint(BCLog::NET, "received block %s peer=%d\n", pblock->GetHash().ToString(), pfrom->GetId());
 
-<<<<<<< HEAD
         // Process all blocks from whitelisted peers, even if not requested,
         // unless we're still syncing with the network.
         // Such an unrequested block may still be processed, subject to the
         // conditions in AcceptBlock().
         bool forceProcessing = pfrom->fWhitelisted && !IsInitialBlockDownload();
-
-=======
-        bool forceProcessing = false;
->>>>>>> 7b57bc99
         const uint256 hash(pblock->GetHash());
         {
             LOCK(cs_main);
@@ -2873,27 +2734,9 @@
         vRecv >> nChainHeight;
         pfrom->nChainHeight = nChainHeight;
         {
-<<<<<<< HEAD
             LOCK(cs_main);
-            connman.cPeerBlockCounts.input(nChainHeight);
-=======
-            uint64_t nonce = 0;
-            vRecv >> nonce;
-            // Echo the message back with the nonce. This allows for two useful features:
-            //
-            // 1) A remote node can quickly check if the connection is operational
-            // 2) Remote nodes can measure the latency of the network thread. If this node
-            //    is overloaded it won't respond to pings quickly and the remote node can
-            //    avoid sending us more work, like chain download requests.
-            //
-            // The nonce stops the remote getting confused between different pings: without
-            // it, if the remote node sends a ping once per second and this node takes 5
-            // seconds to respond to each, the 5th ping the remote sends would appear to
-            // return very quickly.
-            connman->PushMessage(pfrom, msgMaker.Make(NetMsgType::PONG, nonce));
->>>>>>> 7b57bc99
-        }
-
+            connman->cPeerBlockCounts.input(nChainHeight);
+        }
 
         // Echo the message back with the nonce. This allows for two useful features:
         //
@@ -2906,7 +2749,7 @@
         // it, if the remote node sends a ping once per second and this node takes 5
         // seconds to respond to each, the 5th ping the remote sends would appear to
         // return very quickly.
-        connman.PushMessage(pfrom, msgMaker.Make(NetMsgType::PONG, nonce));
+        connman->PushMessage(pfrom, msgMaker.Make(NetMsgType::PONG, nonce));
     }
 
 
@@ -3379,24 +3222,14 @@
             }
             pto->fPingQueued = false;
             pto->nPingUsecStart = GetTimeMicros();
-<<<<<<< HEAD
             int nChainHeight;
             {
                 LOCK(cs_main);
                 nChainHeight = (int)chainActive.Height();
-=======
-            if (pto->nVersion > BIP0031_VERSION) {
-                pto->nPingNonceSent = nonce;
-                connman->PushMessage(pto, msgMaker.Make(NetMsgType::PING, nonce));
-            } else {
-                // Peer is too old to support ping command with nonce, pong will never arrive.
-                pto->nPingNonceSent = 0;
-                connman->PushMessage(pto, msgMaker.Make(NetMsgType::PING));
->>>>>>> 7b57bc99
             }
             // BIP0031_VERSION
             pto->nPingNonceSent = nonce;
-            connman.PushMessage(pto, msgMaker.Make(NetMsgType::PING, nonce, nChainHeight));
+            connman->PushMessage(pto, msgMaker.Make(NetMsgType::PING, nonce, nChainHeight));
         }
 
         TRY_LOCK(cs_main, lockMain); // Acquire cs_main for IsInitialBlockDownload() and CNodeState()
