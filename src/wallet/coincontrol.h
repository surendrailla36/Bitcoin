// Copyright (c) 2011-2017 The Bitcoin Core developers
// Distributed under the MIT software license, see the accompanying
// file COPYING or http://www.opensource.org/licenses/mit-license.php.

#ifndef BITCOIN_WALLET_COINCONTROL_H
#define BITCOIN_WALLET_COINCONTROL_H

#include <policy/feerate.h>
#include <policy/fees.h>
#include <primitives/transaction.h>
#include <wallet/wallet.h>

#include <boost/optional.hpp>

class CCoinControlEntry
{
public:
    COutPoint op;
    int nType;
    int nDepth;
    CAmount nValue;
    CScript scriptPubKey;
    int64_t nTxTime;
};


class CInputData
{
public:
    CAmount nValue;
    uint256 blind;
    CScriptWitness scriptWitness;
};

/** Coin Control Features. */
class CCoinControl
{
public:
    CScript scriptChange;
    //! Custom change destination, if not set an address is generated
    CTxDestination destChange;
    //! Override the default change type if set, ignored if destChange is set
    boost::optional<OutputType> m_change_type;
    //! If false, allows unselected inputs, but requires all selected inputs be used
    bool fAllowOtherInputs;
    //! Includes watch only addresses which match the ISMINE_WATCH_SOLVABLE criteria
    bool fAllowWatchOnly;
    //! Override automatic min/max checks on fee, m_feerate must be set if true
    bool fOverrideFeeRate;
<<<<<<< HEAD
    int nCoinType;

    //! Override the default payTxFee if set
=======
    //! Override the wallet's m_pay_tx_fee if set
>>>>>>> 6f8b3453
    boost::optional<CFeeRate> m_feerate;
    //! Override the default confirmation target if set
    boost::optional<unsigned int> m_confirm_target;
    //! Override the wallet's m_signal_rbf if set
    boost::optional<bool> m_signal_bip125_rbf;
    //! Fee estimation mode to control arguments to estimateSmartFee
    FeeEstimateMode m_fee_mode;


    mutable bool fHaveAnonOutputs = false;
    mutable bool fNeedHardwareKey = false;
    CAmount m_extrafee;
    std::map<COutPoint, CInputData> m_inputData;
    bool fAllowLocked = false;
    //MapRecords_t mapRecords; // hack for COutputR


    CCoinControl()
    {
        SetNull();
    }

    void SetNull()
    {
        destChange = CNoDestination();
        m_change_type.reset();
        fAllowOtherInputs = false;
        fAllowWatchOnly = false;
        setSelected.clear();
        m_feerate.reset();
        fOverrideFeeRate = false;
        nCoinType = OUTPUT_STANDARD;
        m_confirm_target.reset();
        m_signal_bip125_rbf.reset();
        m_fee_mode = FeeEstimateMode::UNSET;
        fHaveAnonOutputs = false;
        m_extrafee = 0;
    }

    bool HasSelected() const
    {
        return (setSelected.size() > 0);
    }

    bool IsSelected(const COutPoint& output) const
    {
        return (setSelected.count(output) > 0);
    }

    void Select(const COutPoint& output)
    {
        setSelected.insert(output);
    }

    void UnSelect(const COutPoint& output)
    {
        setSelected.erase(output);
    }

    void UnSelectAll()
    {
        setSelected.clear();
    }

    void ListSelected(std::vector<COutPoint>& vOutpoints) const
    {
        vOutpoints.assign(setSelected.begin(), setSelected.end());
    }

    size_t NumSelected()
    {
        return setSelected.size();
    }

//private:
    std::set<COutPoint> setSelected;
};

#endif // BITCOIN_WALLET_COINCONTROL_H<|MERGE_RESOLUTION|>--- conflicted
+++ resolved
@@ -47,13 +47,8 @@
     bool fAllowWatchOnly;
     //! Override automatic min/max checks on fee, m_feerate must be set if true
     bool fOverrideFeeRate;
-<<<<<<< HEAD
-    int nCoinType;
 
-    //! Override the default payTxFee if set
-=======
     //! Override the wallet's m_pay_tx_fee if set
->>>>>>> 6f8b3453
     boost::optional<CFeeRate> m_feerate;
     //! Override the default confirmation target if set
     boost::optional<unsigned int> m_confirm_target;
@@ -62,7 +57,7 @@
     //! Fee estimation mode to control arguments to estimateSmartFee
     FeeEstimateMode m_fee_mode;
 
-
+    int nCoinType;
     mutable bool fHaveAnonOutputs = false;
     mutable bool fNeedHardwareKey = false;
     CAmount m_extrafee;
