// Copyright (c) 2009-2010 Satoshi Nakamoto
// Copyright (c) 2009-2022 The Bitcoin Core developers
// Distributed under the MIT software license, see the accompanying
// file COPYING or http://www.opensource.org/licenses/mit-license.php.

#ifndef BITCOIN_WALLET_WALLETDB_H
#define BITCOIN_WALLET_WALLETDB_H

#include <blsct/wallet/address.h>
#include <blsct/wallet/hdchain.h>
#include <key.h>
#include <script/sign.h>
#include <wallet/db.h>
#include <wallet/walletutil.h>

#include <stdint.h>
#include <string>
#include <vector>

class CScript;
class uint160;
class uint256;
struct CBlockLocator;

namespace wallet {
class CKeyPool;
class CMasterKey;
class CWallet;
class CWalletTx;
struct WalletContext;

/**
 * Overview of wallet database classes:
 *
 * - WalletBatch is an abstract modifier object for the wallet database, and encapsulates a database
 *   batch update as well as methods to act on the database. It should be agnostic to the database implementation.
 *
 * The following classes are implementation specific:
 * - BerkeleyEnvironment is an environment in which the database exists.
 * - BerkeleyDatabase represents a wallet database.
 * - BerkeleyBatch is a low-level database batch update.
 */

static const bool DEFAULT_FLUSHWALLET = true;

<<<<<<< HEAD
/** Error statuses for the wallet database */
enum class DBErrors {
    LOAD_OK,
    CORRUPT,
    NONCRITICAL_ERROR,
    TOO_NEW,
    EXTERNAL_SIGNER_SUPPORT_REQUIRED,
    LOAD_FAIL,
    NEED_REWRITE,
    NEED_RESCAN,
    UNKNOWN_DESCRIPTOR,
    UNEXPECTED_LEGACY_ENTRY
=======
/** Error statuses for the wallet database.
 * Values are in order of severity. When multiple errors occur, the most severe (highest value) will be returned.
 */
enum class DBErrors : int
{
    LOAD_OK = 0,
    NEED_RESCAN = 1,
    NEED_REWRITE = 2,
    EXTERNAL_SIGNER_SUPPORT_REQUIRED = 3,
    NONCRITICAL_ERROR = 4,
    TOO_NEW = 5,
    UNKNOWN_DESCRIPTOR = 6,
    LOAD_FAIL = 7,
    UNEXPECTED_LEGACY_ENTRY = 8,
    CORRUPT = 9,
>>>>>>> 3e691258
};

namespace DBKeys {
extern const std::string ACENTRY;
extern const std::string ACTIVEEXTERNALSPK;
extern const std::string ACTIVEINTERNALSPK;
extern const std::string BESTBLOCK;
extern const std::string BESTBLOCK_NOMERKLE;
extern const std::string BLSCTHDCHAIN;
extern const std::string BLSCTKEY;
extern const std::string BLSCTKEYMETA;
extern const std::string BLSCTSUBADDRESS;
extern const std::string BLSCTSUBADDRESSPOOL;
extern const std::string CRYPTED_BLSCTKEY;
extern const std::string CRYPTED_KEY;
extern const std::string CSCRIPT;
extern const std::string DEFAULTKEY;
extern const std::string DESTDATA;
extern const std::string FLAGS;
extern const std::string HDCHAIN;
extern const std::string KEY;
extern const std::string KEYMETA;
extern const std::string LOCKED_UTXO;
extern const std::string MASTER_KEY;
extern const std::string MINVERSION;
extern const std::string NAME;
extern const std::string OLD_KEY;
extern const std::string ORDERPOSNEXT;
extern const std::string POOL;
extern const std::string PURPOSE;
extern const std::string SETTINGS;
extern const std::string SPENDKEY;
extern const std::string TX;
extern const std::string VERSION;
extern const std::string VIEWKEY;
extern const std::string WALLETDESCRIPTOR;
extern const std::string WALLETDESCRIPTORCKEY;
extern const std::string WALLETDESCRIPTORKEY;
extern const std::string WATCHMETA;
extern const std::string WATCHS;

// Keys in this set pertain only to the legacy wallet (LegacyScriptPubKeyMan) and are removed during migration from legacy to descriptors.
extern const std::unordered_set<std::string> LEGACY_TYPES;
extern const std::unordered_set<std::string> BLSCT_TYPES;
extern const std::unordered_set<std::string> BLSCTKEY_TYPES;
} // namespace DBKeys

/* simple HD chain data model */
class CHDChain
{
public:
    uint32_t nExternalChainCounter;
    uint32_t nInternalChainCounter;
    CKeyID seed_id;                   //!< seed hash160
    int64_t m_next_external_index{0}; // Next index in the keypool to be used. Memory only.
    int64_t m_next_internal_index{0}; // Next index in the keypool to be used. Memory only.

    static const int VERSION_HD_BASE = 1;
    static const int VERSION_HD_CHAIN_SPLIT = 2;
    static const int CURRENT_VERSION = VERSION_HD_CHAIN_SPLIT;
    int nVersion;

    CHDChain() { SetNull(); }

    SERIALIZE_METHODS(CHDChain, obj)
    {
        READWRITE(obj.nVersion, obj.nExternalChainCounter, obj.seed_id);
        if (obj.nVersion >= VERSION_HD_CHAIN_SPLIT) {
            READWRITE(obj.nInternalChainCounter);
        }
    }

    void SetNull()
    {
        nVersion = CHDChain::CURRENT_VERSION;
        nExternalChainCounter = 0;
        nInternalChainCounter = 0;
        seed_id.SetNull();
    }

    bool operator==(const CHDChain& chain) const
    {
        return seed_id == chain.seed_id;
    }
};

class CKeyMetadata
{
public:
    static const int VERSION_BASIC = 1;
    static const int VERSION_WITH_HDDATA = 10;
    static const int VERSION_WITH_KEY_ORIGIN = 12;
    static const int CURRENT_VERSION = VERSION_WITH_KEY_ORIGIN;
    int nVersion;
    int64_t nCreateTime;         // 0 means unknown
    std::string hdKeypath;       // optional HD/bip32 keypath. Still used to determine whether a key is a seed. Also kept for backwards compatibility
    CKeyID hd_seed_id;           // id of the HD seed used to derive this key
    KeyOriginInfo key_origin;    // Key origin info with path and fingerprint
    bool has_key_origin = false; //!< Whether the key_origin is useful

    CKeyMetadata()
    {
        SetNull();
    }
    explicit CKeyMetadata(int64_t nCreateTime_)
    {
        SetNull();
        nCreateTime = nCreateTime_;
    }

    SERIALIZE_METHODS(CKeyMetadata, obj)
    {
        READWRITE(obj.nVersion, obj.nCreateTime);
        if (obj.nVersion >= VERSION_WITH_HDDATA) {
            READWRITE(obj.hdKeypath, obj.hd_seed_id);
        }
        if (obj.nVersion >= VERSION_WITH_KEY_ORIGIN) {
            READWRITE(obj.key_origin);
            READWRITE(obj.has_key_origin);
        }
    }

    void SetNull()
    {
        nVersion = CKeyMetadata::CURRENT_VERSION;
        nCreateTime = 0;
        hdKeypath.clear();
        hd_seed_id.SetNull();
        key_origin.clear();
        has_key_origin = false;
    }
};

/** Access to the wallet database.
 * Opens the database and provides read and write access to it. Each read and write is its own transaction.
 * Multiple operation transactions can be started using TxnBegin() and committed using TxnCommit()
 * Otherwise the transaction will be committed when the object goes out of scope.
 * Optionally (on by default) it will flush to disk on close.
 * Every 1000 writes will automatically trigger a flush to disk.
 */
class WalletBatch
{
private:
    template <typename K, typename T>
    bool WriteIC(const K& key, const T& value, bool fOverwrite = true)
    {
        if (!m_batch->Write(key, value, fOverwrite)) {
            return false;
        }
        m_database.IncrementUpdateCounter();
        if (m_database.nUpdateCounter % 1000 == 0) {
            m_batch->Flush();
        }
        return true;
    }

    template <typename K>
    bool EraseIC(const K& key)
    {
        if (!m_batch->Erase(key)) {
            return false;
        }
        m_database.IncrementUpdateCounter();
        if (m_database.nUpdateCounter % 1000 == 0) {
            m_batch->Flush();
        }
        return true;
    }

public:
    explicit WalletBatch(WalletDatabase& database, bool _fFlushOnClose = true) : m_batch(database.MakeBatch(_fFlushOnClose)),
                                                                                 m_database(database)
    {
    }
    WalletBatch(const WalletBatch&) = delete;
    WalletBatch& operator=(const WalletBatch&) = delete;

    bool WriteName(const std::string& strAddress, const std::string& strName);
    bool EraseName(const std::string& strAddress);

    bool WritePurpose(const std::string& strAddress, const std::string& purpose);
    bool ErasePurpose(const std::string& strAddress);

    bool WriteTx(const CWalletTx& wtx);
    bool EraseTx(uint256 hash);

    bool WriteKeyMetadata(const CKeyMetadata& meta, const CPubKey& pubkey, const bool overwrite);
    bool WriteKey(const CPubKey& vchPubKey, const CPrivKey& vchPrivKey, const CKeyMetadata& keyMeta);
    bool WriteCryptedKey(const CPubKey& vchPubKey, const std::vector<unsigned char>& vchCryptedSecret, const CKeyMetadata& keyMeta);
    bool WriteMasterKey(unsigned int nID, const CMasterKey& kMasterKey);

    bool WriteKeyMetadata(const CKeyMetadata& meta, const blsct::PublicKey& pubkey, const bool overwrite);
    bool WriteKey(const blsct::PublicKey& vchPubKey, const blsct::PrivateKey& vchPrivKey, const CKeyMetadata& keyMeta);
    bool WriteCryptedKey(const blsct::PublicKey& vchPubKey, const std::vector<unsigned char>& vchCryptedSecret, const CKeyMetadata& keyMeta);
    bool WriteViewKey(const blsct::PublicKey& pubKey, const blsct::PrivateKey& privKey, const CKeyMetadata& keyMeta);
    bool WriteSpendKey(const blsct::PublicKey& pubKey);

    bool WriteSubAddress(const CKeyID& hashId, const blsct::SubAddressIdentifier& index);

    bool ReadSubAddressPool(const blsct::SubAddressIdentifier& id, blsct::SubAddressPool& keypool);
    bool WriteSubAddressPool(const blsct::SubAddressIdentifier& id, const blsct::SubAddressPool& keypool);
    bool EraseSubAddressPool(const blsct::SubAddressIdentifier& id);

    bool WriteCScript(const uint160& hash, const CScript& redeemScript);
    bool WriteWatchOnly(const CScript& script, const CKeyMetadata& keymeta);
    bool EraseWatchOnly(const CScript& script);

    bool WriteBestBlock(const CBlockLocator& locator);
    bool ReadBestBlock(CBlockLocator& locator);

    bool WriteOrderPosNext(int64_t nOrderPosNext);

    bool ReadPool(int64_t nPool, CKeyPool& keypool);
    bool WritePool(int64_t nPool, const CKeyPool& keypool);
    bool ErasePool(int64_t nPool);

    bool WriteMinVersion(int nVersion);

    bool WriteDescriptorKey(const uint256& desc_id, const CPubKey& pubkey, const CPrivKey& privkey);
    bool WriteCryptedDescriptorKey(const uint256& desc_id, const CPubKey& pubkey, const std::vector<unsigned char>& secret);
    bool WriteDescriptor(const uint256& desc_id, const WalletDescriptor& descriptor);
    bool WriteDescriptorDerivedCache(const CExtPubKey& xpub, const uint256& desc_id, uint32_t key_exp_index, uint32_t der_index);
    bool WriteDescriptorParentCache(const CExtPubKey& xpub, const uint256& desc_id, uint32_t key_exp_index);
    bool WriteDescriptorLastHardenedCache(const CExtPubKey& xpub, const uint256& desc_id, uint32_t key_exp_index);
    bool WriteDescriptorCacheItems(const uint256& desc_id, const DescriptorCache& cache);

    bool WriteLockedUTXO(const COutPoint& output);
    bool EraseLockedUTXO(const COutPoint& output);

    bool WriteAddressPreviouslySpent(const CTxDestination& dest, bool previously_spent);
    bool WriteAddressReceiveRequest(const CTxDestination& dest, const std::string& id, const std::string& receive_request);
    bool EraseAddressReceiveRequest(const CTxDestination& dest, const std::string& id);
    bool EraseAddressData(const CTxDestination& dest);

    bool WriteActiveScriptPubKeyMan(uint8_t type, const uint256& id, bool internal);
    bool EraseActiveScriptPubKeyMan(uint8_t type, bool internal);

    DBErrors LoadWallet(CWallet* pwallet);
    DBErrors FindWalletTxHashes(std::vector<uint256>& tx_hashes);
    DBErrors ZapSelectTx(std::vector<uint256>& vHashIn, std::vector<uint256>& vHashOut);

    //! write the hdchain model (external chain child index counter)
    bool WriteHDChain(const CHDChain& chain);
    bool WriteBLSCTHDChain(const blsct::HDChain& chain);

    //! Delete records of the given types
    bool EraseRecords(const std::unordered_set<std::string>& types);

    bool WriteWalletFlags(const uint64_t flags);
    //! Begin a new transaction
    bool TxnBegin();
    //! Commit current transaction
    bool TxnCommit();
    //! Abort current transaction
    bool TxnAbort();

private:
    std::unique_ptr<DatabaseBatch> m_batch;
    WalletDatabase& m_database;
};

//! Compacts BDB state so that wallet.dat is self-contained (if there are changes)
void MaybeCompactWalletDB(WalletContext& context);

bool LoadKey(CWallet* pwallet, DataStream& ssKey, DataStream& ssValue, std::string& strErr);
bool LoadCryptedKey(CWallet* pwallet, DataStream& ssKey, DataStream& ssValue, std::string& strErr);
bool LoadEncryptionKey(CWallet* pwallet, DataStream& ssKey, DataStream& ssValue, std::string& strErr);
bool LoadHDChain(CWallet* pwallet, DataStream& ssValue, std::string& strErr);
} // namespace wallet

#endif // BITCOIN_WALLET_WALLETDB_H<|MERGE_RESOLUTION|>--- conflicted
+++ resolved
@@ -43,20 +43,6 @@
 
 static const bool DEFAULT_FLUSHWALLET = true;
 
-<<<<<<< HEAD
-/** Error statuses for the wallet database */
-enum class DBErrors {
-    LOAD_OK,
-    CORRUPT,
-    NONCRITICAL_ERROR,
-    TOO_NEW,
-    EXTERNAL_SIGNER_SUPPORT_REQUIRED,
-    LOAD_FAIL,
-    NEED_REWRITE,
-    NEED_RESCAN,
-    UNKNOWN_DESCRIPTOR,
-    UNEXPECTED_LEGACY_ENTRY
-=======
 /** Error statuses for the wallet database.
  * Values are in order of severity. When multiple errors occur, the most severe (highest value) will be returned.
  */
@@ -72,7 +58,6 @@
     LOAD_FAIL = 7,
     UNEXPECTED_LEGACY_ENTRY = 8,
     CORRUPT = 9,
->>>>>>> 3e691258
 };
 
 namespace DBKeys {
