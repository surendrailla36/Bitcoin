// Copyright (c) 2009-2010 Satoshi Nakamoto
// Copyright (c) 2009-2017 The Bitcoin Core developers
// Distributed under the MIT software license, see the accompanying
// file COPYING or http://www.opensource.org/licenses/mit-license.php.

#include <wallet/db.h>

#include <addrman.h>
#include <hash.h>
#include <protocol.h>
#include <util.h>
#include <utilstrencodings.h>
#include <wallet/walletutil.h>

#include <stdint.h>

#ifndef WIN32
#include <sys/stat.h>
#endif

#include <boost/thread.hpp>

namespace {
//! Make sure database has a unique fileid within the environment. If it
//! doesn't, throw an error. BDB caches do not work properly when more than one
//! open database has the same fileid (values written to one database may show
//! up in reads to other databases).
//!
//! BerkeleyDB generates unique fileids by default
//! (https://docs.oracle.com/cd/E17275_01/html/programmer_reference/program_copy.html),
//! so bitcoin should never create different databases with the same fileid, but
//! this error can be triggered if users manually copy database files.
void CheckUniqueFileid(const CDBEnv& env, const std::string& filename, Db& db)
{
    if (env.IsMock()) return;

    u_int8_t fileid[DB_FILE_ID_LEN];
    int ret = db.get_mpf()->get_fileid(fileid);
    if (ret != 0) {
        throw std::runtime_error(strprintf("CDB: Can't open database %s (get_fileid failed with %d)", filename, ret));
    }

    for (const auto& item : env.mapDb) {
        u_int8_t item_fileid[DB_FILE_ID_LEN];
        if (item.second && item.second->get_mpf()->get_fileid(item_fileid) == 0 &&
            memcmp(fileid, item_fileid, sizeof(fileid)) == 0) {
            const char* item_filename = nullptr;
            item.second->get_dbname(&item_filename, nullptr);
            throw std::runtime_error(strprintf("CDB: Can't open database %s (duplicates fileid %s from %s)", filename,
                HexStr(std::begin(item_fileid), std::end(item_fileid)),
                item_filename ? item_filename : "(unknown database)"));
        }
    }
}

CCriticalSection cs_db;
std::map<std::string, CDBEnv> g_dbenvs; //!< Map from directory name to open db environment.
} // namespace

CDBEnv* GetWalletEnv(const fs::path& wallet_path, std::string& database_filename)
{
    fs::path env_directory;
    if (fs::is_regular_file(wallet_path)) {
        // Special case for backwards compatibility: if wallet path points to an
        // existing file, treat it as the path to a BDB data file in a parent
        // directory that also contains BDB log files.
        env_directory = wallet_path.parent_path();
        database_filename = wallet_path.filename().string();
    } else {
        // Normal case: Interpret wallet path as a directory path containing
        // data and log files.
        env_directory = wallet_path;
        database_filename = "wallet.dat";
    }
    LOCK(cs_db);
    // Note: An ununsed temporary CDBEnv object may be created inside the
    // emplace function if the key already exists. This is a little inefficient,
    // but not a big concern since the map will be changed in the future to hold
    // pointers instead of objects, anyway.
    return &g_dbenvs.emplace(std::piecewise_construct, std::forward_as_tuple(env_directory.string()), std::forward_as_tuple(env_directory)).first->second;
}

//
// CDB
//

void CDBEnv::Close()
{
    if (!fDbEnvInit)
        return;

    fDbEnvInit = false;

    for (auto& db : mapDb) {
        auto count = mapFileUseCount.find(db.first);
        assert(count == mapFileUseCount.end() || count->second == 0);
        if (db.second) {
            db.second->close(0);
            delete db.second;
            db.second = nullptr;
        }
    }

    int ret = dbenv->close(0);
    if (ret != 0)
        LogPrintf("CDBEnv::EnvShutdown: Error %d shutting down database environment: %s\n", ret, DbEnv::strerror(ret));
    if (!fMockDb)
        DbEnv((u_int32_t)0).remove(strPath.c_str(), 0);
}

void CDBEnv::Reset()
{
    dbenv.reset(new DbEnv(DB_CXX_NO_EXCEPTIONS));
    fDbEnvInit = false;
    fMockDb = false;
}

CDBEnv::CDBEnv(const fs::path& dir_path) : strPath(dir_path.string())
{
    Reset();
}

CDBEnv::~CDBEnv()
{
    Close();
}

bool CDBEnv::Open(bool retry)
{
    if (fDbEnvInit)
        return true;

    boost::this_thread::interruption_point();

    fs::path pathIn = strPath;
    TryCreateDirectories(pathIn);
    if (!LockDirectory(pathIn, ".walletlock")) {
        LogPrintf("Cannot obtain a lock on wallet directory %s. Another instance of particl may be using it.\n", strPath);
        return false;
    }

    fs::path pathLogDir = pathIn / "database";
    TryCreateDirectories(pathLogDir);
    fs::path pathErrorFile = pathIn / "db.log";
    LogPrintf("CDBEnv::Open: LogDir=%s ErrorFile=%s\n", pathLogDir.string(), pathErrorFile.string());

    unsigned int nEnvFlags = 0;
    if (gArgs.GetBoolArg("-privdb", DEFAULT_WALLET_PRIVDB))
        nEnvFlags |= DB_PRIVATE;

    dbenv->set_lg_dir(pathLogDir.string().c_str());
    dbenv->set_cachesize(0, 0x100000, 1); // 1 MiB should be enough for just the wallet
    dbenv->set_lg_bsize(0x10000);
    dbenv->set_lg_max(1048576);
    dbenv->set_lk_max_locks(40000);
    dbenv->set_lk_max_objects(40000);
    dbenv->set_errfile(fsbridge::fopen(pathErrorFile, "a")); /// debug
    dbenv->set_flags(DB_AUTO_COMMIT, 1);
    dbenv->set_flags(DB_TXN_WRITE_NOSYNC, 1);
    dbenv->log_set_config(DB_LOG_AUTO_REMOVE, 1);
    int ret = dbenv->open(strPath.c_str(),
                         DB_CREATE |
                             DB_INIT_LOCK |
                             DB_INIT_LOG |
                             DB_INIT_MPOOL |
                             DB_INIT_TXN |
                             DB_THREAD |
                             DB_RECOVER |
                             nEnvFlags,
                         S_IRUSR | S_IWUSR);
    if (ret != 0) {
        dbenv->close(0);
        LogPrintf("CDBEnv::Open: Error %d opening database environment: %s\n", ret, DbEnv::strerror(ret));
        if (retry) {
            // try moving the database env out of the way
            fs::path pathDatabaseBak = pathIn / strprintf("database.%d.bak", GetTime());
            try {
                fs::rename(pathLogDir, pathDatabaseBak);
                LogPrintf("Moved old %s to %s. Retrying.\n", pathLogDir.string(), pathDatabaseBak.string());
            } catch (const fs::filesystem_error&) {
                // failure is ok (well, not really, but it's not worse than what we started with)
            }
            // try opening it again one more time
            if (!Open(false /* retry */)) {
                // if it still fails, it probably means we can't even create the database env
                return false;
            }
        } else {
            return false;
        }
    }

    fDbEnvInit = true;
    fMockDb = false;
    return true;
}

void CDBEnv::MakeMock()
{
    if (fDbEnvInit)
        throw std::runtime_error("CDBEnv::MakeMock: Already initialized");

    boost::this_thread::interruption_point();

    LogPrint(BCLog::DB, "CDBEnv::MakeMock\n");

    dbenv->set_cachesize(1, 0, 1);
    dbenv->set_lg_bsize(10485760 * 4);
    dbenv->set_lg_max(10485760);
    dbenv->set_lk_max_locks(10000);
    dbenv->set_lk_max_objects(10000);
    dbenv->set_flags(DB_AUTO_COMMIT, 1);
    dbenv->log_set_config(DB_LOG_IN_MEMORY, 1);
    int ret = dbenv->open(nullptr,
                         DB_CREATE |
                             DB_INIT_LOCK |
                             DB_INIT_LOG |
                             DB_INIT_MPOOL |
                             DB_INIT_TXN |
                             DB_THREAD |
                             DB_PRIVATE,
                         S_IRUSR | S_IWUSR);
    if (ret > 0)
        throw std::runtime_error(strprintf("CDBEnv::MakeMock: Error %d opening database environment.", ret));

    fDbEnvInit = true;
    fMockDb = true;
}

CDBEnv::VerifyResult CDBEnv::Verify(const std::string& strFile, recoverFunc_type recoverFunc, std::string& out_backup_filename)
{
    LOCK(cs_db);
    assert(mapFileUseCount.count(strFile) == 0);

    Db db(dbenv.get(), 0);
    int result = db.verify(strFile.c_str(), nullptr, nullptr, 0);
    if (result == 0)
        return VerifyResult::VERIFY_OK;
    else if (recoverFunc == nullptr)
        return VerifyResult::RECOVER_FAIL;

    // Try to recover:
    bool fRecovered = (*recoverFunc)(fs::path(strPath) / strFile, out_backup_filename);
    return (fRecovered ? VerifyResult::RECOVER_OK : VerifyResult::RECOVER_FAIL);
}

<<<<<<< HEAD
bool CDB::Recover(const std::string& filename, void *callbackDataIn, bool (*recoverKVcallback)(void* callbackData, CDataStream &ssKey, CDataStream &ssValue), std::string& newFilename)
=======
bool CDB::Recover(const fs::path& file_path, void *callbackDataIn, bool (*recoverKVcallback)(void* callbackData, CDataStream ssKey, CDataStream ssValue), std::string& newFilename)
>>>>>>> 243c9bb7
{
    std::string filename;
    CDBEnv* env = GetWalletEnv(file_path, filename);

    // Recovery procedure:
    // move wallet file to walletfilename.timestamp.bak
    // Call Salvage with fAggressive=true to
    // get as much data as possible.
    // Rewrite salvaged data to fresh wallet file
    // Set -rescan so any missing transactions will be
    // found.
    int64_t now = GetTime();
    newFilename = strprintf("%s.%d.bak", filename, now);

    int result = env->dbenv->dbrename(nullptr, filename.c_str(), nullptr,
                                       newFilename.c_str(), DB_AUTO_COMMIT);
    if (result == 0)
        LogPrintf("Renamed %s to %s\n", filename, newFilename);
    else
    {
        LogPrintf("Failed to rename %s to %s\n", filename, newFilename);
        return false;
    }

    std::vector<CDBEnv::KeyValPair> salvagedData;
    bool fSuccess = env->Salvage(newFilename, true, salvagedData);
    if (salvagedData.empty())
    {
        LogPrintf("Salvage(aggressive) found no records in %s.\n", newFilename);
        return false;
    }
    LogPrintf("Salvage(aggressive) found %u records\n", salvagedData.size());

    std::unique_ptr<Db> pdbCopy = MakeUnique<Db>(env->dbenv.get(), 0);
    int ret = pdbCopy->open(nullptr,               // Txn pointer
                            filename.c_str(),   // Filename
                            "main",             // Logical db name
                            DB_BTREE,           // Database type
                            DB_CREATE,          // Flags
                            0);
    if (ret > 0) {
        LogPrintf("Cannot create database file %s\n", filename);
        pdbCopy->close(0);
        return false;
    }

    DbTxn* ptxn = env->TxnBegin();
    for (CDBEnv::KeyValPair& row : salvagedData)
    {
        if (recoverKVcallback)
        {
            CDataStream ssKey(row.first, SER_DISK, CLIENT_VERSION);
            CDataStream ssValue(row.second, SER_DISK, CLIENT_VERSION);
            if (!(*recoverKVcallback)(callbackDataIn, ssKey, ssValue))
                continue;

            if (fParticlMode)
            {
                Dbt datKey(&row.first[0], row.first.size());
                Dbt datValue(ssValue.data(), ssValue.size());
                int ret2 = pdbCopy->put(ptxn, &datKey, &datValue, DB_NOOVERWRITE);
                if (ret2 > 0)
                    fSuccess = false;
                continue;
            };
        };

        Dbt datKey(&row.first[0], row.first.size());
        Dbt datValue(&row.second[0], row.second.size());
        int ret2 = pdbCopy->put(ptxn, &datKey, &datValue, DB_NOOVERWRITE);
        if (ret2 > 0)
            fSuccess = false;
    }
    ptxn->commit(0);
    pdbCopy->close(0);

    return fSuccess;
}

bool CDB::VerifyEnvironment(const fs::path& file_path, std::string& errorStr)
{
    std::string walletFile;
    CDBEnv* env = GetWalletEnv(file_path, walletFile);
    fs::path walletDir = env->Directory();

    LogPrintf("Using BerkeleyDB version %s\n", DbEnv::version(0, 0, 0));
    LogPrintf("Using wallet %s\n", walletFile);

    // Wallet file must be a plain filename without a directory
    if (walletFile != fs::basename(walletFile) + fs::extension(walletFile))
    {
        errorStr = strprintf(_("Wallet %s resides outside wallet directory %s"), walletFile, walletDir.string());
        return false;
    }

    if (!env->Open(true /* retry */)) {
        errorStr = strprintf(_("Error initializing wallet database environment %s!"), walletDir);
        return false;
    }

    return true;
}

bool CDB::VerifyDatabaseFile(const fs::path& file_path, std::string& warningStr, std::string& errorStr, CDBEnv::recoverFunc_type recoverFunc)
{
    std::string walletFile;
    CDBEnv* env = GetWalletEnv(file_path, walletFile);
    fs::path walletDir = env->Directory();

    if (fs::exists(walletDir / walletFile))
    {
        std::string backup_filename;
        CDBEnv::VerifyResult r = env->Verify(walletFile, recoverFunc, backup_filename);
        if (r == CDBEnv::VerifyResult::RECOVER_OK)
        {
            warningStr = strprintf(_("Warning: Wallet file corrupt, data salvaged!"
                                     " Original %s saved as %s in %s; if"
                                     " your balance or transactions are incorrect you should"
                                     " restore from a backup."),
                                   walletFile, backup_filename, walletDir);
        }
        if (r == CDBEnv::VerifyResult::RECOVER_FAIL)
        {
            errorStr = strprintf(_("%s corrupt, salvage failed"), walletFile);
            return false;
        }
    }
    // also return true if files does not exists
    return true;
}

/* End of headers, beginning of key/value data */
static const char *HEADER_END = "HEADER=END";
/* End of key/value data */
static const char *DATA_END = "DATA=END";

bool CDBEnv::Salvage(const std::string& strFile, bool fAggressive, std::vector<CDBEnv::KeyValPair>& vResult)
{
    LOCK(cs_db);
    assert(mapFileUseCount.count(strFile) == 0);

    u_int32_t flags = DB_SALVAGE;
    if (fAggressive)
        flags |= DB_AGGRESSIVE;

    std::stringstream strDump;

    Db db(dbenv.get(), 0);
    int result = db.verify(strFile.c_str(), nullptr, &strDump, flags);
    if (result == DB_VERIFY_BAD) {
        LogPrintf("CDBEnv::Salvage: Database salvage found errors, all data may not be recoverable.\n");
        if (!fAggressive) {
            LogPrintf("CDBEnv::Salvage: Rerun with aggressive mode to ignore errors and continue.\n");
            return false;
        }
    }
    if (result != 0 && result != DB_VERIFY_BAD) {
        LogPrintf("CDBEnv::Salvage: Database salvage failed with result %d.\n", result);
        return false;
    }

    // Format of bdb dump is ascii lines:
    // header lines...
    // HEADER=END
    //  hexadecimal key
    //  hexadecimal value
    //  ... repeated
    // DATA=END

    std::string strLine;
    while (!strDump.eof() && strLine != HEADER_END)
        getline(strDump, strLine); // Skip past header

    std::string keyHex, valueHex;
    while (!strDump.eof() && keyHex != DATA_END) {
        getline(strDump, keyHex);
        if (keyHex != DATA_END) {
            if (strDump.eof())
                break;
            getline(strDump, valueHex);
            if (valueHex == DATA_END) {
                LogPrintf("CDBEnv::Salvage: WARNING: Number of keys in data does not match number of values.\n");
                break;
            }
            vResult.push_back(make_pair(ParseHex(keyHex), ParseHex(valueHex)));
        }
    }

    if (keyHex != DATA_END) {
        LogPrintf("CDBEnv::Salvage: WARNING: Unexpected end of file while reading salvage output.\n");
        return false;
    }

    return (result == 0);
}


void CDBEnv::CheckpointLSN(const std::string& strFile)
{
    dbenv->txn_checkpoint(0, 0, 0);
    if (fMockDb)
        return;
    dbenv->lsn_reset(strFile.c_str(), 0);
}


CDB::CDB(CWalletDBWrapper& dbw, const char* pszMode, bool fFlushOnCloseIn) : pdb(nullptr), activeTxn(nullptr)
{
    fReadOnly = (!strchr(pszMode, '+') && !strchr(pszMode, 'w'));
    fFlushOnClose = fFlushOnCloseIn;
    env = dbw.env;
    if (dbw.IsDummy()) {
        return;
    }
    const std::string &strFilename = dbw.strFile;

    bool fCreate = strchr(pszMode, 'c') != nullptr;
    unsigned int nFlags = DB_READ_UNCOMMITTED | DB_THREAD; // get must be called with DB_READ_UNCOMMITTED also for it to apply
    if (fCreate)
        nFlags |= DB_CREATE;

    {
        LOCK(cs_db);
        if (!env->Open(false /* retry */))
            throw std::runtime_error("CDB: Failed to open database environment.");

        pdb = env->mapDb[strFilename];
        if (pdb == nullptr) {
            int ret;
            std::unique_ptr<Db> pdb_temp = MakeUnique<Db>(env->dbenv.get(), 0);

            bool fMockDb = env->IsMock();
            if (fMockDb) {
                DbMpoolFile* mpf = pdb_temp->get_mpf();
                ret = mpf->set_flags(DB_MPOOL_NOFILE, 1);
                if (ret != 0) {
                    throw std::runtime_error(strprintf("CDB: Failed to configure for no temp file backing for database %s", strFilename));
                }
            }

            ret = pdb_temp->open(nullptr,                             // Txn pointer
                            fMockDb ? nullptr : strFilename.c_str(),  // Filename
                            fMockDb ? strFilename.c_str() : "main",   // Logical db name
                            DB_BTREE,                                 // Database type
                            nFlags,                                   // Flags
                            0);

            if (ret != 0) {
                throw std::runtime_error(strprintf("CDB: Error %d, can't open database %s", ret, strFilename));
            }

            // Call CheckUniqueFileid on the containing BDB environment to
            // avoid BDB data consistency bugs that happen when different data
            // files in the same environment have the same fileid.
            //
            // Also call CheckUniqueFileid on all the other g_dbenvs to prevent
            // bitcoin from opening the same data file through another
            // environment when the file is referenced through equivalent but
            // not obviously identical symlinked or hard linked or bind mounted
            // paths. In the future a more relaxed check for equal inode and
            // device ids could be done instead, which would allow opening
            // different backup copies of a wallet at the same time. Maybe even
            // more ideally, an exclusive lock for accessing the database could
            // be implemented, so no equality checks are needed at all. (Newer
            // versions of BDB have an set_lk_exclusive method for this
            // purpose, but the older version we use does not.)
            for (auto& env : g_dbenvs) {
                CheckUniqueFileid(env.second, strFilename, *pdb_temp);
            }

            pdb = pdb_temp.release();
            env->mapDb[strFilename] = pdb;

            if (fCreate && !Exists(std::string("version"))) {
                bool fTmp = fReadOnly;
                fReadOnly = false;
                WriteVersion(CLIENT_VERSION);
                fReadOnly = fTmp;
            }
        }
        ++env->mapFileUseCount[strFilename];
        strFile = strFilename;
    }
}

void CDB::Flush()
{
    if (activeTxn)
        return;

    // Flush database activity from memory pool to disk log
    unsigned int nMinutes = 0;
    if (fReadOnly)
        nMinutes = 1;

    env->dbenv->txn_checkpoint(nMinutes ? gArgs.GetArg("-dblogsize", DEFAULT_WALLET_DBLOGSIZE) * 1024 : 0, nMinutes, 0);
}

void CWalletDBWrapper::IncrementUpdateCounter()
{
    ++nUpdateCounter;
}

void CDB::Close()
{
    if (!pdb)
        return;
    if (activeTxn)
        activeTxn->abort();
    activeTxn = nullptr;
    pdb = nullptr;

    if (fFlushOnClose)
        Flush();

    {
        LOCK(cs_db);
        --env->mapFileUseCount[strFile];
    }
}

void CDBEnv::CloseDb(const std::string& strFile)
{
    {
        LOCK(cs_db);
        if (mapDb[strFile] != nullptr) {
            // Close the database handle
            Db* pdb = mapDb[strFile];
            pdb->close(0);
            delete pdb;
            mapDb[strFile] = nullptr;
        }
    }
}

bool CDB::Rewrite(CWalletDBWrapper& dbw, const char* pszSkip)
{
    if (dbw.IsDummy()) {
        return true;
    }
    CDBEnv *env = dbw.env;
    const std::string& strFile = dbw.strFile;
    while (true) {
        {
            LOCK(cs_db);
            if (!env->mapFileUseCount.count(strFile) || env->mapFileUseCount[strFile] == 0) {
                // Flush log data to the dat file
                env->CloseDb(strFile);
                env->CheckpointLSN(strFile);
                env->mapFileUseCount.erase(strFile);

                bool fSuccess = true;
                LogPrintf("CDB::Rewrite: Rewriting %s...\n", strFile);
                std::string strFileRes = strFile + ".rewrite";
                { // surround usage of db with extra {}
                    CDB db(dbw, "r");
                    std::unique_ptr<Db> pdbCopy = MakeUnique<Db>(env->dbenv.get(), 0);

                    int ret = pdbCopy->open(nullptr,               // Txn pointer
                                            strFileRes.c_str(), // Filename
                                            "main",             // Logical db name
                                            DB_BTREE,           // Database type
                                            DB_CREATE,          // Flags
                                            0);
                    if (ret > 0) {
                        LogPrintf("CDB::Rewrite: Can't create database file %s\n", strFileRes);
                        fSuccess = false;
                    }

                    Dbc* pcursor = db.GetCursor();
                    if (pcursor)
                        while (fSuccess) {
                            CDataStream ssKey(SER_DISK, CLIENT_VERSION);
                            CDataStream ssValue(SER_DISK, CLIENT_VERSION);
                            int ret1 = db.ReadAtCursor(pcursor, ssKey, ssValue);
                            if (ret1 == DB_NOTFOUND) {
                                pcursor->close();
                                break;
                            } else if (ret1 != 0) {
                                pcursor->close();
                                fSuccess = false;
                                break;
                            }
                            if (pszSkip &&
                                strncmp(ssKey.data(), pszSkip, std::min(ssKey.size(), strlen(pszSkip))) == 0)
                                continue;
                            if (strncmp(ssKey.data(), "\x07version", 8) == 0) {
                                // Update version:
                                ssValue.clear();
                                ssValue << CLIENT_VERSION;
                            }

                            Dbt datKey(ssKey.data(), ssKey.size());
                            Dbt datValue(ssValue.data(), ssValue.size());
                            int ret2 = pdbCopy->put(nullptr, &datKey, &datValue, DB_NOOVERWRITE);
                            if (ret2 > 0)
                                fSuccess = false;
                        }
                    if (fSuccess) {
                        db.Close();
                        env->CloseDb(strFile);
                        if (pdbCopy->close(0))
                            fSuccess = false;
                    } else {
                        pdbCopy->close(0);
                    }
                }
                if (fSuccess) {
                    Db dbA(env->dbenv.get(), 0);
                    if (dbA.remove(strFile.c_str(), nullptr, 0))
                        fSuccess = false;
                    Db dbB(env->dbenv.get(), 0);
                    if (dbB.rename(strFileRes.c_str(), nullptr, strFile.c_str(), 0))
                        fSuccess = false;
                }
                if (!fSuccess)
                    LogPrintf("CDB::Rewrite: Failed to rewrite database file %s\n", strFileRes);
                return fSuccess;
            }
        }
        MilliSleep(100);
    }
}


void CDBEnv::Flush(bool fShutdown)
{
    int64_t nStart = GetTimeMillis();
    // Flush log data to the actual data file on all files that are not in use
    LogPrint(BCLog::DB, "CDBEnv::Flush: Flush(%s)%s\n", fShutdown ? "true" : "false", fDbEnvInit ? "" : " database not started");
    if (!fDbEnvInit)
        return;
    {
        LOCK(cs_db);
        std::map<std::string, int>::iterator mi = mapFileUseCount.begin();
        while (mi != mapFileUseCount.end()) {
            std::string strFile = (*mi).first;
            int nRefCount = (*mi).second;
            LogPrint(BCLog::DB, "CDBEnv::Flush: Flushing %s (refcount = %d)...\n", strFile, nRefCount);
            if (nRefCount == 0) {
                // Move log data to the dat file
                CloseDb(strFile);
                LogPrint(BCLog::DB, "CDBEnv::Flush: %s checkpoint\n", strFile);
                dbenv->txn_checkpoint(0, 0, 0);
                LogPrint(BCLog::DB, "CDBEnv::Flush: %s detach\n", strFile);
                if (!fMockDb)
                    dbenv->lsn_reset(strFile.c_str(), 0);
                LogPrint(BCLog::DB, "CDBEnv::Flush: %s closed\n", strFile);
                mapFileUseCount.erase(mi++);
            } else
                mi++;
        }
        LogPrint(BCLog::DB, "CDBEnv::Flush: Flush(%s)%s took %15dms\n", fShutdown ? "true" : "false", fDbEnvInit ? "" : " database not started", GetTimeMillis() - nStart);
        if (fShutdown) {
            char** listp;
            if (mapFileUseCount.empty()) {
                dbenv->log_archive(&listp, DB_ARCH_REMOVE);
                Close();
                if (!fMockDb)
                    fs::remove_all(fs::path(strPath) / "database");
            }
        }
    }
}

bool CDB::PeriodicFlush(CWalletDBWrapper& dbw)
{
    if (dbw.IsDummy()) {
        return true;
    }
    bool ret = false;
    CDBEnv *env = dbw.env;
    const std::string& strFile = dbw.strFile;
    TRY_LOCK(cs_db, lockDb);
    if (lockDb)
    {
        // Don't do this if any databases are in use
        int nRefCount = 0;
        std::map<std::string, int>::iterator mit = env->mapFileUseCount.begin();
        while (mit != env->mapFileUseCount.end())
        {
            nRefCount += (*mit).second;
            mit++;
        }

        if (nRefCount == 0)
        {
            boost::this_thread::interruption_point();
            std::map<std::string, int>::iterator mi = env->mapFileUseCount.find(strFile);
            if (mi != env->mapFileUseCount.end())
            {
                LogPrint(BCLog::DB, "Flushing %s\n", strFile);
                int64_t nStart = GetTimeMillis();

                // Flush wallet file so it's self contained
                env->CloseDb(strFile);
                env->CheckpointLSN(strFile);

                env->mapFileUseCount.erase(mi++);
                LogPrint(BCLog::DB, "Flushed %s %dms\n", strFile, GetTimeMillis() - nStart);
                ret = true;
            }
        }
    }

    return ret;
}

bool CWalletDBWrapper::Rewrite(const char* pszSkip)
{
    return CDB::Rewrite(*this, pszSkip);
}

bool CWalletDBWrapper::Backup(const std::string& strDest)
{
    if (IsDummy()) {
        return false;
    }
    while (true)
    {
        {
            LOCK(cs_db);
            if (!env->mapFileUseCount.count(strFile) || env->mapFileUseCount[strFile] == 0)
            {
                // Flush log data to the dat file
                env->CloseDb(strFile);
                env->CheckpointLSN(strFile);
                env->mapFileUseCount.erase(strFile);

                // Copy wallet file
                fs::path pathSrc = GetWalletDir() / strFile;
                fs::path pathDest(strDest);
                if (fs::is_directory(pathDest))
                    pathDest /= strFile;

                try {
                    if (fs::equivalent(pathSrc, pathDest)) {
                        LogPrintf("cannot backup to wallet source file %s\n", pathDest.string());
                        return false;
                    }

                    fs::copy_file(pathSrc, pathDest, fs::copy_option::overwrite_if_exists);
                    LogPrintf("copied %s to %s\n", strFile, pathDest.string());
                    return true;
                } catch (const fs::filesystem_error& e) {
                    LogPrintf("error copying %s to %s - %s\n", strFile, pathDest.string(), e.what());
                    return false;
                }
            }
        }
        MilliSleep(100);
    }
}

void CWalletDBWrapper::Flush(bool shutdown)
{
    if (!IsDummy()) {
        env->Flush(shutdown);
    }
}<|MERGE_RESOLUTION|>--- conflicted
+++ resolved
@@ -244,11 +244,7 @@
     return (fRecovered ? VerifyResult::RECOVER_OK : VerifyResult::RECOVER_FAIL);
 }
 
-<<<<<<< HEAD
-bool CDB::Recover(const std::string& filename, void *callbackDataIn, bool (*recoverKVcallback)(void* callbackData, CDataStream &ssKey, CDataStream &ssValue), std::string& newFilename)
-=======
-bool CDB::Recover(const fs::path& file_path, void *callbackDataIn, bool (*recoverKVcallback)(void* callbackData, CDataStream ssKey, CDataStream ssValue), std::string& newFilename)
->>>>>>> 243c9bb7
+bool CDB::Recover(const fs::path& file_path, void *callbackDataIn, bool (*recoverKVcallback)(void* callbackData, CDataStream &ssKey, CDataStream &ssValue), std::string& newFilename)
 {
     std::string filename;
     CDBEnv* env = GetWalletEnv(file_path, filename);
