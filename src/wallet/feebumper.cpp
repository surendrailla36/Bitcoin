// Copyright (c) 2017 The Bitcoin Core developers
// Distributed under the MIT software license, see the accompanying
// file COPYING or http://www.opensource.org/licenses/mit-license.php.

#include <consensus/validation.h>
#include <wallet/coincontrol.h>
#include <wallet/feebumper.h>
#include <wallet/fees.h>
#include <wallet/wallet.h>
#include <policy/fees.h>
#include <policy/policy.h>
#include <policy/rbf.h>
#include <validation.h> //for mempool access
#include <txmempool.h>
#include <utilmoneystr.h>
#include <util.h>
#include <net.h>

<<<<<<< HEAD
// Calculate the size of the transaction assuming all signatures are max size
// Use DummySignatureCreator, which inserts 72 byte signatures everywhere.
// TODO: re-use this in CWallet::CreateTransaction (right now
// CreateTransaction uses the constructed dummy-signed tx to do a priority
// calculation, but we should be able to refactor after priority is removed).
// NOTE: this requires that all inputs must be in mapWallet (eg the tx should
// be IsAllFromMe).
static int64_t CalculateMaximumSignedTxSize(const CTransaction &tx, const CWallet *wallet)
{
    CMutableTransaction txNew(tx);
    std::vector<CInputCoin> vCoins;
    // Look up the inputs.  We should have already checked that this transaction
    // IsAllFromMe(ISMINE_SPENDABLE), so every input should already be in our
    // wallet, with a valid index into the vout array.
    for (auto& input : tx.vin) {
        const auto mi = wallet->mapWallet.find(input.prevout.hash);
        assert(mi != wallet->mapWallet.end() && input.prevout.n < mi->second.tx->GetNumVOuts());
        vCoins.emplace_back(CInputCoin(&(mi->second), input.prevout.n));
    }
    if (!wallet->DummySignTx(txNew, vCoins)) {
        // This should never happen, because IsAllFromMe(ISMINE_SPENDABLE)
        // implies that we can sign for every input.
        return -1;
    }
    return GetVirtualTransactionSize(txNew);
}

=======
>>>>>>> 243c9bb7
//! Check whether transaction has descendant in wallet or mempool, or has been
//! mined, or conflicts with a mined transaction. Return a feebumper::Result.
static feebumper::Result PreconditionChecks(const CWallet* wallet, const CWalletTx& wtx, std::vector<std::string>& errors)
{
    if (wallet->HasWalletSpend(wtx.GetHash())) {
        errors.push_back("Transaction has descendants in the wallet");
        return feebumper::Result::INVALID_PARAMETER;
    }

    {
        LOCK(mempool.cs);
        auto it_mp = mempool.mapTx.find(wtx.GetHash());
        if (it_mp != mempool.mapTx.end() && it_mp->GetCountWithDescendants() > 1) {
            errors.push_back("Transaction has descendants in the mempool");
            return feebumper::Result::INVALID_PARAMETER;
        }
    }

    if (wtx.GetDepthInMainChain() != 0) {
        errors.push_back("Transaction has been mined, or is conflicted with a mined transaction");
        return feebumper::Result::WALLET_ERROR;
    }

    if (!SignalsOptInRBF(*wtx.tx)) {
        errors.push_back("Transaction is not BIP 125 replaceable");
        return feebumper::Result::WALLET_ERROR;
    }

    if (wtx.mapValue.count("replaced_by_txid")) {
        errors.push_back(strprintf("Cannot bump transaction %s which was already bumped by transaction %s", wtx.GetHash().ToString(), wtx.mapValue.at("replaced_by_txid")));
        return feebumper::Result::WALLET_ERROR;
    }

    // check that original tx consists entirely of our inputs
    // if not, we can't bump the fee, because the wallet has no way of knowing the value of the other inputs (thus the fee)
    if (!wallet->IsAllFromMe(*wtx.tx, ISMINE_SPENDABLE)) {
        errors.push_back("Transaction contains inputs that don't belong to this wallet");
        return feebumper::Result::WALLET_ERROR;
    }


    return feebumper::Result::OK;
}

namespace feebumper {

bool TransactionCanBeBumped(const CWallet* wallet, const uint256& txid)
{
    LOCK2(cs_main, wallet->cs_wallet);
    const CWalletTx* wtx = wallet->GetWalletTx(txid);
    if (wtx == nullptr) return false;

    std::vector<std::string> errors_dummy;
    feebumper::Result res = PreconditionChecks(wallet, *wtx, errors_dummy);
    return res == feebumper::Result::OK;
}

Result CreateTransaction(const CWallet* wallet, const uint256& txid, const CCoinControl& coin_control, CAmount total_fee, std::vector<std::string>& errors,
                         CAmount& old_fee, CAmount& new_fee, CMutableTransaction& mtx)
{
    LOCK2(cs_main, wallet->cs_wallet);
    errors.clear();
    auto it = wallet->mapWallet.find(txid);
    if (it == wallet->mapWallet.end()) {
        errors.push_back("Invalid or non-wallet transaction id");
        return Result::INVALID_ADDRESS_OR_KEY;
    }
    const CWalletTx& wtx = it->second;

    Result result = PreconditionChecks(wallet, wtx, errors);
    if (result != Result::OK) {
        return result;
    }

    // figure out which output was change
    // if there was no change output or multiple change outputs, fail
    int nOutput = -1;
    for (size_t i = 0; i < wtx.tx->vout.size(); ++i) {
        if (wallet->IsChange(wtx.tx->vout[i])) {
            if (nOutput != -1) {
                errors.push_back("Transaction has multiple change outputs");
                return Result::WALLET_ERROR;
            }
            nOutput = i;
        }
    }
    if (nOutput == -1) {
        errors.push_back("Transaction does not have a change output");
        return Result::WALLET_ERROR;
    }

    // Calculate the expected size of the new transaction.
    int64_t txSize = GetVirtualTransactionSize(*(wtx.tx));
    const int64_t maxNewTxSize = CalculateMaximumSignedTxSize(*wtx.tx, wallet);
    if (maxNewTxSize < 0) {
        errors.push_back("Transaction contains inputs that cannot be signed");
        return Result::INVALID_ADDRESS_OR_KEY;
    }

    // calculate the old fee and fee-rate
    old_fee = wtx.GetDebit(ISMINE_SPENDABLE) - wtx.tx->GetValueOut();
    CFeeRate nOldFeeRate(old_fee, txSize);
    CFeeRate nNewFeeRate;
    // The wallet uses a conservative WALLET_INCREMENTAL_RELAY_FEE value to
    // future proof against changes to network wide policy for incremental relay
    // fee that our node may not be aware of.
    CFeeRate walletIncrementalRelayFee = CFeeRate(WALLET_INCREMENTAL_RELAY_FEE);
    if (::incrementalRelayFee > walletIncrementalRelayFee) {
        walletIncrementalRelayFee = ::incrementalRelayFee;
    }

    if (total_fee > 0) {
        CAmount minTotalFee = nOldFeeRate.GetFee(maxNewTxSize) + ::incrementalRelayFee.GetFee(maxNewTxSize);
        if (total_fee < minTotalFee) {
            errors.push_back(strprintf("Insufficient totalFee, must be at least %s (oldFee %s + incrementalFee %s)",
                                                                FormatMoney(minTotalFee), FormatMoney(nOldFeeRate.GetFee(maxNewTxSize)), FormatMoney(::incrementalRelayFee.GetFee(maxNewTxSize))));
            return Result::INVALID_PARAMETER;
        }
        CAmount requiredFee = GetRequiredFee(maxNewTxSize);
        if (total_fee < requiredFee) {
            errors.push_back(strprintf("Insufficient totalFee (cannot be less than required fee %s)",
                                                                FormatMoney(requiredFee)));
            return Result::INVALID_PARAMETER;
        }
        new_fee = total_fee;
        nNewFeeRate = CFeeRate(total_fee, maxNewTxSize);
    } else {
        new_fee = GetMinimumFee(maxNewTxSize, coin_control, mempool, ::feeEstimator, nullptr /* FeeCalculation */);
        nNewFeeRate = CFeeRate(new_fee, maxNewTxSize);

        // New fee rate must be at least old rate + minimum incremental relay rate
        // walletIncrementalRelayFee.GetFeePerK() should be exact, because it's initialized
        // in that unit (fee per kb).
        // However, nOldFeeRate is a calculated value from the tx fee/size, so
        // add 1 satoshi to the result, because it may have been rounded down.
        if (nNewFeeRate.GetFeePerK() < nOldFeeRate.GetFeePerK() + 1 + walletIncrementalRelayFee.GetFeePerK()) {
            nNewFeeRate = CFeeRate(nOldFeeRate.GetFeePerK() + 1 + walletIncrementalRelayFee.GetFeePerK());
            new_fee = nNewFeeRate.GetFee(maxNewTxSize);
        }
    }

    // Check that in all cases the new fee doesn't violate maxTxFee
     if (new_fee > maxTxFee) {
         errors.push_back(strprintf("Specified or calculated fee %s is too high (cannot be higher than maxTxFee %s)",
                               FormatMoney(new_fee), FormatMoney(maxTxFee)));
         return Result::WALLET_ERROR;
     }

    // check that fee rate is higher than mempool's minimum fee
    // (no point in bumping fee if we know that the new tx won't be accepted to the mempool)
    // This may occur if the user set TotalFee or paytxfee too low, if fallbackfee is too low, or, perhaps,
    // in a rare situation where the mempool minimum fee increased significantly since the fee estimation just a
    // moment earlier. In this case, we report an error to the user, who may use total_fee to make an adjustment.
    CFeeRate minMempoolFeeRate = mempool.GetMinFee(gArgs.GetArg("-maxmempool", DEFAULT_MAX_MEMPOOL_SIZE) * 1000000);
    if (nNewFeeRate.GetFeePerK() < minMempoolFeeRate.GetFeePerK()) {
        errors.push_back(strprintf(
            "New fee rate (%s) is lower than the minimum fee rate (%s) to get into the mempool -- "
            "the totalFee value should be at least %s or the settxfee value should be at least %s to add transaction",
            FormatMoney(nNewFeeRate.GetFeePerK()),
            FormatMoney(minMempoolFeeRate.GetFeePerK()),
            FormatMoney(minMempoolFeeRate.GetFee(maxNewTxSize)),
            FormatMoney(minMempoolFeeRate.GetFeePerK())));
        return Result::WALLET_ERROR;
    }

    // Now modify the output to increase the fee.
    // If the output is not large enough to pay the fee, fail.
    CAmount nDelta = new_fee - old_fee;
    assert(nDelta > 0);
    mtx =  *wtx.tx;
    CTxOut* poutput = &(mtx.vout[nOutput]);
    if (poutput->nValue < nDelta) {
        errors.push_back("Change output is too small to bump the fee");
        return Result::WALLET_ERROR;
    }

    // If the output would become dust, discard it (converting the dust to fee)
    poutput->nValue -= nDelta;
    if (poutput->nValue <= GetDustThreshold(*poutput, ::dustRelayFee)) {
        LogPrint(BCLog::RPC, "Bumping fee and discarding dust output\n");
        new_fee += poutput->nValue;
        mtx.vout.erase(mtx.vout.begin() + nOutput);
    }

    // Mark new tx not replaceable, if requested.
    if (!coin_control.signalRbf) {
        for (auto& input : mtx.vin) {
            if (input.nSequence < 0xfffffffe) input.nSequence = 0xfffffffe;
        }
    }


    return Result::OK;
}

bool SignTransaction(CWallet* wallet, CMutableTransaction& mtx) {
    LOCK2(cs_main, wallet->cs_wallet);
    return wallet->SignTransaction(mtx);
}

Result CommitTransaction(CWallet* wallet, const uint256& txid, CMutableTransaction&& mtx, std::vector<std::string>& errors, uint256& bumped_txid)
{
    LOCK2(cs_main, wallet->cs_wallet);
    if (!errors.empty()) {
        return Result::MISC_ERROR;
    }
    auto it = txid.IsNull() ? wallet->mapWallet.end() : wallet->mapWallet.find(txid);
    if (it == wallet->mapWallet.end()) {
        errors.push_back("Invalid or non-wallet transaction id");
        return Result::MISC_ERROR;
    }
    CWalletTx& oldWtx = it->second;

    // make sure the transaction still has no descendants and hasn't been mined in the meantime
    Result result = PreconditionChecks(wallet, oldWtx, errors);
    if (result != Result::OK) {
        return result;
    }

    // commit/broadcast the tx
    CTransactionRef tx = MakeTransactionRef(std::move(mtx));
    mapValue_t mapValue = oldWtx.mapValue;
    mapValue["replaces_txid"] = oldWtx.GetHash().ToString();

    CReserveKey reservekey(wallet);
    CValidationState state;
    if (!wallet->CommitTransaction(tx, std::move(mapValue), oldWtx.vOrderForm, oldWtx.strFromAccount, reservekey, g_connman.get(), state)) {
        // NOTE: CommitTransaction never returns false, so this should never happen.
        errors.push_back(strprintf("The transaction was rejected: %s", FormatStateMessage(state)));
        return Result::WALLET_ERROR;
    }

    bumped_txid = tx->GetHash();
    if (state.IsInvalid()) {
        // This can happen if the mempool rejected the transaction.  Report
        // what happened in the "errors" response.
        errors.push_back(strprintf("Error: The transaction was rejected: %s", FormatStateMessage(state)));
    }

    // mark the original tx as bumped
    if (!wallet->MarkReplaced(oldWtx.GetHash(), bumped_txid)) {
        // TODO: see if JSON-RPC has a standard way of returning a response
        // along with an exception. It would be good to return information about
        // wtxBumped to the caller even if marking the original transaction
        // replaced does not succeed for some reason.
        errors.push_back("Created new bumpfee transaction but could not mark the original transaction as replaced");
    }
    return Result::OK;
}

} // namespace feebumper<|MERGE_RESOLUTION|>--- conflicted
+++ resolved
@@ -16,36 +16,6 @@
 #include <util.h>
 #include <net.h>
 
-<<<<<<< HEAD
-// Calculate the size of the transaction assuming all signatures are max size
-// Use DummySignatureCreator, which inserts 72 byte signatures everywhere.
-// TODO: re-use this in CWallet::CreateTransaction (right now
-// CreateTransaction uses the constructed dummy-signed tx to do a priority
-// calculation, but we should be able to refactor after priority is removed).
-// NOTE: this requires that all inputs must be in mapWallet (eg the tx should
-// be IsAllFromMe).
-static int64_t CalculateMaximumSignedTxSize(const CTransaction &tx, const CWallet *wallet)
-{
-    CMutableTransaction txNew(tx);
-    std::vector<CInputCoin> vCoins;
-    // Look up the inputs.  We should have already checked that this transaction
-    // IsAllFromMe(ISMINE_SPENDABLE), so every input should already be in our
-    // wallet, with a valid index into the vout array.
-    for (auto& input : tx.vin) {
-        const auto mi = wallet->mapWallet.find(input.prevout.hash);
-        assert(mi != wallet->mapWallet.end() && input.prevout.n < mi->second.tx->GetNumVOuts());
-        vCoins.emplace_back(CInputCoin(&(mi->second), input.prevout.n));
-    }
-    if (!wallet->DummySignTx(txNew, vCoins)) {
-        // This should never happen, because IsAllFromMe(ISMINE_SPENDABLE)
-        // implies that we can sign for every input.
-        return -1;
-    }
-    return GetVirtualTransactionSize(txNew);
-}
-
-=======
->>>>>>> 243c9bb7
 //! Check whether transaction has descendant in wallet or mempool, or has been
 //! mined, or conflicts with a mined transaction. Return a feebumper::Result.
 static feebumper::Result PreconditionChecks(const CWallet* wallet, const CWalletTx& wtx, std::vector<std::string>& errors)
