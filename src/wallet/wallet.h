// Copyright (c) 2009-2010 Satoshi Nakamoto
// Copyright (c) 2009-2022 The Bitcoin Core developers
// Distributed under the MIT software license, see the accompanying
// file COPYING or http://www.opensource.org/licenses/mit-license.php.

#ifndef BITCOIN_WALLET_WALLET_H
#define BITCOIN_WALLET_WALLET_H

<<<<<<< HEAD
#include <blsct/wallet/keyman.h>
=======
#include <addresstype.h>
>>>>>>> 3e691258
#include <consensus/amount.h>
#include <interfaces/chain.h>
#include <interfaces/handler.h>
#include <kernel/cs_main.h>
#include <logging.h>
#include <outputtype.h>
#include <policy/feerate.h>
#include <primitives/transaction.h>
#include <script/interpreter.h>
#include <script/script.h>
#include <support/allocators/secure.h>
#include <sync.h>
#include <tinyformat.h>
#include <uint256.h>
#include <util/fs.h>
#include <util/hasher.h>
#include <util/result.h>
#include <util/string.h>
#include <util/time.h>
#include <util/ui_change_type.h>
#include <wallet/crypter.h>
#include <wallet/db.h>
#include <wallet/scriptpubkeyman.h>
#include <wallet/transaction.h>
#include <wallet/types.h>
#include <wallet/walletutil.h>

#include <atomic>
#include <cassert>
#include <cstddef>
#include <cstdint>
#include <functional>
#include <limits>
#include <map>
#include <memory>
#include <optional>
#include <set>
#include <string>
#include <unordered_map>
#include <utility>
#include <vector>

#include <boost/signals2/signal.hpp>

class CKey;
class CKeyID;
class CPubKey;
class Coin;
class SigningProvider;
enum class MemPoolRemovalReason;
enum class SigningResult;
enum class TransactionError;
namespace interfaces {
class Wallet;
}
namespace wallet {
class CWallet;
class WalletBatch;
enum class DBErrors : int;
} // namespace wallet
struct CBlockLocator;
struct CExtKey;
struct FlatSigningProvider;
struct KeyOriginInfo;
struct PartiallySignedTransaction;
struct SignatureData;

using LoadWalletFn = std::function<void(std::unique_ptr<interfaces::Wallet> wallet)>;

struct bilingual_str;

namespace wallet {
struct WalletContext;

//! Explicitly unload and delete the wallet.
//! Blocks the current thread after signaling the unload intent so that all
//! wallet pointer owners release the wallet.
//! Note that, when blocking is not required, the wallet is implicitly unloaded
//! by the shared pointer deleter.
void UnloadWallet(std::shared_ptr<CWallet>&& wallet);

bool AddWallet(WalletContext& context, const std::shared_ptr<CWallet>& wallet);
bool RemoveWallet(WalletContext& context, const std::shared_ptr<CWallet>& wallet, std::optional<bool> load_on_start, std::vector<bilingual_str>& warnings);
bool RemoveWallet(WalletContext& context, const std::shared_ptr<CWallet>& wallet, std::optional<bool> load_on_start);
std::vector<std::shared_ptr<CWallet>> GetWallets(WalletContext& context);
std::shared_ptr<CWallet> GetDefaultWallet(WalletContext& context, size_t& count);
std::shared_ptr<CWallet> GetWallet(WalletContext& context, const std::string& name);
std::shared_ptr<CWallet> LoadWallet(WalletContext& context, const std::string& name, std::optional<bool> load_on_start, const DatabaseOptions& options, DatabaseStatus& status, bilingual_str& error, std::vector<bilingual_str>& warnings);
std::shared_ptr<CWallet> CreateWallet(WalletContext& context, const std::string& name, std::optional<bool> load_on_start, DatabaseOptions& options, DatabaseStatus& status, bilingual_str& error, std::vector<bilingual_str>& warnings);
std::shared_ptr<CWallet> RestoreWallet(WalletContext& context, const fs::path& backup_file, const std::string& wallet_name, std::optional<bool> load_on_start, DatabaseStatus& status, bilingual_str& error, std::vector<bilingual_str>& warnings);
std::unique_ptr<interfaces::Handler> HandleLoadWallet(WalletContext& context, LoadWalletFn load_wallet);
void NotifyWalletLoaded(WalletContext& context, const std::shared_ptr<CWallet>& wallet);
std::unique_ptr<WalletDatabase> MakeWalletDatabase(const std::string& name, const DatabaseOptions& options, DatabaseStatus& status, bilingual_str& error);

//! -paytxfee default
constexpr CAmount DEFAULT_PAY_TX_FEE = 0;
//! -fallbackfee default
static const CAmount DEFAULT_FALLBACK_FEE = 0;
//! -discardfee default
static const CAmount DEFAULT_DISCARD_FEE = 10000;
//! -mintxfee default
static const CAmount DEFAULT_TRANSACTION_MINFEE = 1000;
//! -consolidatefeerate default
static const CAmount DEFAULT_CONSOLIDATE_FEERATE{10000}; // 10 sat/vbyte
/**
 * maximum fee increase allowed to do partial spend avoidance, even for nodes with this feature disabled by default
 *
 * A value of -1 disables this feature completely.
 * A value of 0 (current default) means to attempt to do partial spend avoidance, and use its results if the fees remain *unchanged*
 * A value > 0 means to do partial spend avoidance if the fee difference against a regular coin selection instance is in the range [0..value].
 */
static const CAmount DEFAULT_MAX_AVOIDPARTIALSPEND_FEE = 0;
//! discourage APS fee higher than this amount
constexpr CAmount HIGH_APS_FEE{COIN / 10000};
//! minimum recommended increment for replacement txs
static const CAmount WALLET_INCREMENTAL_RELAY_FEE = 5000;
//! Default for -spendzeroconfchange
static const bool DEFAULT_SPEND_ZEROCONF_CHANGE = true;
//! Default for -walletrejectlongchains
static const bool DEFAULT_WALLET_REJECT_LONG_CHAINS{true};
//! -txconfirmtarget default
static const unsigned int DEFAULT_TX_CONFIRM_TARGET = 6;
//! -walletrbf default
static const bool DEFAULT_WALLET_RBF = true;
static const bool DEFAULT_WALLETBROADCAST = true;
static const bool DEFAULT_DISABLE_WALLET = false;
static const bool DEFAULT_WALLETCROSSCHAIN = false;
//! -maxtxfee default
constexpr CAmount DEFAULT_TRANSACTION_MAXFEE{COIN / 10};
//! Discourage users to set fees higher than this amount (in satoshis) per kB
constexpr CAmount HIGH_TX_FEE_PER_KB{COIN / 100};
//! -maxtxfee will warn if called with a higher fee than this amount (in satoshis)
constexpr CAmount HIGH_MAX_TX_FEE{100 * HIGH_TX_FEE_PER_KB};
//! Pre-calculated constants for input size estimation in *virtual size*
static constexpr size_t DUMMY_NESTED_P2WPKH_INPUT_SIZE = 91;

class CCoinControl;

//! Default for -addresstype
constexpr OutputType DEFAULT_ADDRESS_TYPE{OutputType::BECH32};

static constexpr uint64_t KNOWN_WALLET_FLAGS =
    WALLET_FLAG_AVOID_REUSE | WALLET_FLAG_BLANK_WALLET | WALLET_FLAG_KEY_ORIGIN_METADATA | WALLET_FLAG_LAST_HARDENED_XPUB_CACHED | WALLET_FLAG_DISABLE_PRIVATE_KEYS | WALLET_FLAG_DESCRIPTORS | WALLET_FLAG_BLSCT | WALLET_FLAG_EXTERNAL_SIGNER;

static constexpr uint64_t MUTABLE_WALLET_FLAGS =
    WALLET_FLAG_AVOID_REUSE;

static const std::map<std::string, WalletFlags> WALLET_FLAG_MAP{
    {"avoid_reuse", WALLET_FLAG_AVOID_REUSE},
    {"blank", WALLET_FLAG_BLANK_WALLET},
    {"key_origin_metadata", WALLET_FLAG_KEY_ORIGIN_METADATA},
    {"last_hardened_xpub_cached", WALLET_FLAG_LAST_HARDENED_XPUB_CACHED},
    {"disable_private_keys", WALLET_FLAG_DISABLE_PRIVATE_KEYS},
    {"descriptor_wallet", WALLET_FLAG_DESCRIPTORS},
    {"blsct_wallet", WALLET_FLAG_BLSCT},
    {"external_signer", WALLET_FLAG_EXTERNAL_SIGNER}};

/** A wrapper to reserve an address from a wallet
 *
 * ReserveDestination is used to reserve an address.
 * It is currently only used inside of CreateTransaction.
 *
 * Instantiating a ReserveDestination does not reserve an address. To do so,
 * GetReservedDestination() needs to be called on the object. Once an address has been
 * reserved, call KeepDestination() on the ReserveDestination object to make sure it is not
 * returned. Call ReturnDestination() to return the address so it can be reused (for
 * example, if the address was used in a new transaction
 * and that transaction was not completed and needed to be aborted).
 *
 * If an address is reserved and KeepDestination() is not called, then the address will be
 * returned when the ReserveDestination goes out of scope.
 */
class ReserveDestination
{
protected:
    //! The wallet to reserve from
    const CWallet* const pwallet;
    //! The ScriptPubKeyMan to reserve from. Based on type when GetReservedDestination is called
    ScriptPubKeyMan* m_spk_man{nullptr};
    OutputType const type;
    //! The index of the address's key in the keypool
    int64_t nIndex{-1};
    //! The destination
    CTxDestination address;
    //! Whether this is from the internal (change output) keypool
    bool fInternal{false};

public:
    //! Construct a ReserveDestination object. This does NOT reserve an address yet
    explicit ReserveDestination(CWallet* pwallet, OutputType type)
        : pwallet(pwallet), type(type) {}

    ReserveDestination(const ReserveDestination&) = delete;
    ReserveDestination& operator=(const ReserveDestination&) = delete;

    //! Destructor. If a key has been reserved and not KeepKey'ed, it will be returned to the keypool
    ~ReserveDestination()
    {
        ReturnDestination();
    }

    //! Reserve an address
    util::Result<CTxDestination> GetReservedDestination(bool internal);
    //! Return reserved address
    void ReturnDestination();
    //! Keep the address. Do not return its key to the keypool when this object goes out of scope
    void KeepDestination();
};

/**
 * Address book data.
 */
struct CAddressBookData {
    /**
     * Address label which is always nullopt for change addresses. For sending
     * and receiving addresses, it will be set to an arbitrary label string
     * provided by the user, or to "", which is the default label. The presence
     * or absence of a label is used to distinguish change addresses from
     * non-change addresses by wallet transaction listing and fee bumping code.
     */
    std::optional<std::string> label;

    /**
     * Address purpose which was originally recorded for payment protocol
     * support but now serves as a cached IsMine value. Wallet code should
     * not rely on this field being set.
     */
    std::optional<AddressPurpose> purpose;

    /**
     * Whether coins with this address have previously been spent. Set when the
     * the wallet avoid_reuse option is enabled and this is an IsMine address
     * that has already received funds and spent them. This is used during coin
     * selection to increase privacy by not creating different transactions
     * that spend from the same addresses.
     */
    bool previously_spent{false};

    /**
     * Map containing data about previously generated receive requests
     * requesting funds to be sent to this address. Only present for IsMine
     * addresses. Map keys are decimal numbers uniquely identifying each
     * request, and map values are serialized RecentRequestEntry objects
     * containing BIP21 URI information including message and amount.
     */
    std::map<std::string, std::string> receive_requests{};

    /** Accessor methods. */
    bool IsChange() const { return !label.has_value(); }
    std::string GetLabel() const { return label ? *label : std::string{}; }
    void SetLabel(std::string name) { label = std::move(name); }
};

inline std::string PurposeToString(AddressPurpose p)
{
    switch (p) {
    case AddressPurpose::RECEIVE: return "receive";
    case AddressPurpose::SEND: return "send";
    case AddressPurpose::REFUND: return "refund";
    } // no default case so the compiler will warn when a new enum as added
    assert(false);
}

inline std::optional<AddressPurpose> PurposeFromString(std::string_view s)
{
    if (s == "receive")
        return AddressPurpose::RECEIVE;
    else if (s == "send")
        return AddressPurpose::SEND;
    else if (s == "refund")
        return AddressPurpose::REFUND;
    return {};
}

<<<<<<< HEAD
struct CRecipient {
    CScript scriptPubKey;
=======
struct CRecipient
{
    CTxDestination dest;
>>>>>>> 3e691258
    CAmount nAmount;
    bool fSubtractFeeFromAmount;
};

class WalletRescanReserver; // forward declarations for ScanForWalletTransactions/RescanFromTime
/**
 * A CWallet maintains a set of transactions and balances, and provides the ability to create new transactions.
 */
class CWallet final : public WalletStorage, public interfaces::Chain::Notifications
{
private:
    CKeyingMaterial vMasterKey GUARDED_BY(cs_wallet);

    bool Unlock(const CKeyingMaterial& vMasterKeyIn, bool accept_no_keys = false);

    std::atomic<bool> fAbortRescan{false};
    std::atomic<bool> fScanningWallet{false}; // controlled by WalletRescanReserver
    std::atomic<bool> m_attaching_chain{false};
    std::atomic<bool> m_scanning_with_passphrase{false};
    std::atomic<SteadyClock::time_point> m_scanning_start{SteadyClock::time_point{}};
    std::atomic<double> m_scanning_progress{0};
    friend class WalletRescanReserver;

    //! the current wallet version: clients below this version are not able to load the wallet
    int nWalletVersion GUARDED_BY(cs_wallet){FEATURE_BASE};

    /** The next scheduled rebroadcast of wallet transactions. */
    NodeClock::time_point m_next_resend{GetDefaultNextResend()};
    /** Whether this wallet will submit newly created transactions to the node's mempool and
     * prompt rebroadcasts (see ResendWalletTransactions()). */
    bool fBroadcastTransactions = false;
    // Local time that the tip block was received. Used to schedule wallet rebroadcasts.
    std::atomic<int64_t> m_best_block_time{0};

    // First created key time. Used to skip blocks prior to this time.
    // 'std::numeric_limits<int64_t>::max()' if wallet is blank.
    std::atomic<int64_t> m_birth_time{std::numeric_limits<int64_t>::max()};

    /**
     * Used to keep track of spent outpoints, and
     * detect and report conflicts (double-spends or
     * mutated transactions where the mutant gets mined).
     */
    typedef std::unordered_multimap<COutPoint, uint256, SaltedOutpointHasher> TxSpends;
    TxSpends mapTxSpends GUARDED_BY(cs_wallet);
    void AddToSpends(const COutPoint& outpoint, const uint256& wtxid, WalletBatch* batch = nullptr) EXCLUSIVE_LOCKS_REQUIRED(cs_wallet);
    void AddToSpends(const CWalletTx& wtx, WalletBatch* batch = nullptr) EXCLUSIVE_LOCKS_REQUIRED(cs_wallet);

    /**
     * Add a transaction to the wallet, or update it.  confirm.block_* should
     * be set when the transaction was known to be included in a block.  When
     * block_hash.IsNull(), then wallet state is not updated in AddToWallet, but
     * notifications happen and cached balances are marked dirty.
     *
     * If fUpdate is true, existing transactions will be updated.
     * TODO: One exception to this is that the abandoned state is cleared under the
     * assumption that any further notification of a transaction that was considered
     * abandoned is an indication that it is not safe to be considered abandoned.
     * Abandoned state should probably be more carefully tracked via different
     * chain notifications or by checking mempool presence when necessary.
     *
     * Should be called with rescanning_old_block set to true, if the transaction is
     * not discovered in real time, but during a rescan of old blocks.
     */
    bool AddToWalletIfInvolvingMe(const CTransactionRef& tx, const SyncTxState& state, bool fUpdate, bool rescanning_old_block) EXCLUSIVE_LOCKS_REQUIRED(cs_wallet);

    /** Mark a transaction (and its in-wallet descendants) as conflicting with a particular block. */
    void MarkConflicted(const uint256& hashBlock, int conflicting_height, const uint256& hashTx);

    enum class TxUpdate { UNCHANGED, CHANGED, NOTIFY_CHANGED };

    using TryUpdatingStateFn = std::function<TxUpdate(CWalletTx& wtx)>;

    /** Mark a transaction (and its in-wallet descendants) as a particular tx state. */
    void RecursiveUpdateTxState(const uint256& tx_hash, const TryUpdatingStateFn& try_updating_state) EXCLUSIVE_LOCKS_REQUIRED(cs_wallet);

    /** Mark a transaction's inputs dirty, thus forcing the outputs to be recomputed */
    void MarkInputsDirty(const CTransactionRef& tx) EXCLUSIVE_LOCKS_REQUIRED(cs_wallet);

    void SyncMetaData(std::pair<TxSpends::iterator, TxSpends::iterator>) EXCLUSIVE_LOCKS_REQUIRED(cs_wallet);

    void SyncTransaction(const CTransactionRef& tx, const SyncTxState& state, bool update_tx = true, bool rescanning_old_block = false) EXCLUSIVE_LOCKS_REQUIRED(cs_wallet);

    /** WalletFlags set on this wallet. */
    std::atomic<uint64_t> m_wallet_flags{0};

    bool SetAddressBookWithDB(WalletBatch& batch, const CTxDestination& address, const std::string& strName, const std::optional<AddressPurpose>& strPurpose);

    //! Unsets a wallet flag and saves it to disk
    void UnsetWalletFlagWithDB(WalletBatch& batch, uint64_t flag);

    //! Unset the blank wallet flag and saves it to disk
    void UnsetBlankWalletFlag(WalletBatch& batch) override;

    /** Interface for accessing chain state. */
    interfaces::Chain* m_chain;

    /** Wallet name: relative directory name or "" for default wallet. */
    std::string m_name;

    /** Internal database handle. */
    std::unique_ptr<WalletDatabase> m_database;

    /**
     * The following is used to keep track of how far behind the wallet is
     * from the chain sync, and to allow clients to block on us being caught up.
     *
     * Processed hash is a pointer on node's tip and doesn't imply that the wallet
     * has scanned sequentially all blocks up to this one.
     */
    uint256 m_last_block_processed GUARDED_BY(cs_wallet);

    /** Height of last block processed is used by wallet to know depth of transactions
     * without relying on Chain interface beyond asynchronous updates. For safety, we
     * initialize it to -1. Height is a pointer on node's tip and doesn't imply
     * that the wallet has scanned sequentially all blocks up to this one.
     */
    int m_last_block_processed_height GUARDED_BY(cs_wallet) = -1;

    std::map<OutputType, ScriptPubKeyMan*> m_external_spk_managers;
    std::map<OutputType, ScriptPubKeyMan*> m_internal_spk_managers;
    std::unique_ptr<blsct::KeyMan> m_blsct_key_manager = nullptr;

    // Indexed by a unique identifier produced by each ScriptPubKeyMan using
    // ScriptPubKeyMan::GetID. In many cases it will be the hash of an internal structure
    std::map<uint256, std::unique_ptr<ScriptPubKeyMan>> m_spk_managers;

    // Appends spk managers into the main 'm_spk_managers'.
    // Must be the only method adding data to it.
    void AddScriptPubKeyMan(const uint256& id, std::unique_ptr<ScriptPubKeyMan> spkm_man);

    // Same as 'AddActiveScriptPubKeyMan' but designed for use within a batch transaction context
    void AddActiveScriptPubKeyManWithDb(WalletBatch& batch, uint256 id, OutputType type, bool internal);

    /**
     * Catch wallet up to current chain, scanning new blocks, updating the best
     * block locator and m_last_block_processed, and registering for
     * notifications about new blocks and transactions.
     */
    static bool AttachChain(const std::shared_ptr<CWallet>& wallet, interfaces::Chain& chain, const bool rescan_required, bilingual_str& error, std::vector<bilingual_str>& warnings);

    static NodeClock::time_point GetDefaultNextResend();

public:
    /**
     * Main wallet lock.
     * This lock protects all the fields added by CWallet.
     */
    mutable RecursiveMutex cs_wallet;

    WalletDatabase& GetDatabase() const override
    {
        assert(static_cast<bool>(m_database));
        return *m_database;
    }

    /** Get a name for this wallet for logging/debugging purposes.
     */
    const std::string& GetName() const { return m_name; }

    typedef std::map<unsigned int, CMasterKey> MasterKeyMap;
    MasterKeyMap mapMasterKeys;
    unsigned int nMasterKeyMaxID = 0;

    /** Construct wallet with specified name and database implementation. */
    CWallet(interfaces::Chain* chain, const std::string& name, std::unique_ptr<WalletDatabase> database)
        : m_chain(chain),
          m_name(name),
          m_database(std::move(database))
    {
    }

    ~CWallet()
    {
        // Should not have slots connected at this point.
        assert(NotifyUnload.empty());
    }

    bool IsCrypted() const;
    bool IsLocked() const override;
    bool Lock();

    /** Interface to assert chain access */
    bool HaveChain() const { return m_chain ? true : false; }

    /** Map from txid to CWalletTx for all transactions this wallet is
     * interested in, including received and sent transactions. */
    std::unordered_map<uint256, CWalletTx, SaltedTxidHasher> mapWallet GUARDED_BY(cs_wallet);

    typedef std::multimap<int64_t, CWalletTx*> TxItems;
    TxItems wtxOrdered;

    int64_t nOrderPosNext GUARDED_BY(cs_wallet) = 0;

    std::map<CTxDestination, CAddressBookData> m_address_book GUARDED_BY(cs_wallet);
    const CAddressBookData* FindAddressBookEntry(const CTxDestination&, bool allow_change = false) const EXCLUSIVE_LOCKS_REQUIRED(cs_wallet);

    /** Set of Coins owned by this wallet that we won't try to spend from. A
     * Coin may be locked if it has already been used to fund a transaction
     * that hasn't confirmed yet. We wouldn't consider the Coin spent already,
     * but also shouldn't try to use it again. */
    std::set<COutPoint> setLockedCoins GUARDED_BY(cs_wallet);

    /** Registered interfaces::Chain::Notifications handler. */
    std::unique_ptr<interfaces::Handler> m_chain_notifications_handler;

    /** Interface for accessing chain state. */
    interfaces::Chain& chain() const
    {
        assert(m_chain);
        return *m_chain;
    }

    const CWalletTx* GetWalletTx(const uint256& hash) const EXCLUSIVE_LOCKS_REQUIRED(cs_wallet);

    std::set<uint256> GetTxConflicts(const CWalletTx& wtx) const EXCLUSIVE_LOCKS_REQUIRED(cs_wallet);

    /**
     * Return depth of transaction in blockchain:
     * <0  : conflicts with a transaction this deep in the blockchain
     *  0  : in memory pool, waiting to be included in a block
     * >=1 : this many blocks deep in the main chain
     *
     * Preconditions: it is only valid to call this function when the wallet is
     * online and the block index is loaded. So this cannot be called by
     * bitcoin-wallet tool code or by wallet migration code. If this is called
     * without the wallet being online, it won't be able able to determine the
     * the height of the last block processed, or the heights of blocks
     * referenced in transaction, and might cause assert failures.
     */
    int GetTxDepthInMainChain(const CWalletTx& wtx) const EXCLUSIVE_LOCKS_REQUIRED(cs_wallet);
    bool IsTxInMainChain(const CWalletTx& wtx) const EXCLUSIVE_LOCKS_REQUIRED(cs_wallet)
    {
        AssertLockHeld(cs_wallet);
        return GetTxDepthInMainChain(wtx) > 0;
    }

    /**
     * @return number of blocks to maturity for this transaction:
     *  0 : is not a coinbase transaction, or is a mature coinbase transaction
     * >0 : is a coinbase transaction which matures in this many blocks
     */
    int GetTxBlocksToMaturity(const CWalletTx& wtx) const EXCLUSIVE_LOCKS_REQUIRED(cs_wallet);
    bool IsTxImmatureCoinBase(const CWalletTx& wtx) const EXCLUSIVE_LOCKS_REQUIRED(cs_wallet);

    //! check whether we support the named feature
    bool CanSupportFeature(enum WalletFeature wf) const override EXCLUSIVE_LOCKS_REQUIRED(cs_wallet)
    {
        AssertLockHeld(cs_wallet);
        return IsFeatureSupported(nWalletVersion, wf);
    }

    bool IsSpent(const COutPoint& outpoint) const EXCLUSIVE_LOCKS_REQUIRED(cs_wallet);

    // Whether this or any known scriptPubKey with the same single key has been spent.
    bool IsSpentKey(const CScript& scriptPubKey) const EXCLUSIVE_LOCKS_REQUIRED(cs_wallet);
    void SetSpentKeyState(WalletBatch& batch, const uint256& hash, unsigned int n, bool used, std::set<CTxDestination>& tx_destinations) EXCLUSIVE_LOCKS_REQUIRED(cs_wallet);

    /** Display address on an external signer. Returns false if external signer support is not compiled */
    bool DisplayAddress(const CTxDestination& dest) EXCLUSIVE_LOCKS_REQUIRED(cs_wallet);

    bool IsLockedCoin(const COutPoint& output) const EXCLUSIVE_LOCKS_REQUIRED(cs_wallet);
    bool LockCoin(const COutPoint& output, WalletBatch* batch = nullptr) EXCLUSIVE_LOCKS_REQUIRED(cs_wallet);
    bool UnlockCoin(const COutPoint& output, WalletBatch* batch = nullptr) EXCLUSIVE_LOCKS_REQUIRED(cs_wallet);
    bool UnlockAllCoins() EXCLUSIVE_LOCKS_REQUIRED(cs_wallet);
    void ListLockedCoins(std::vector<COutPoint>& vOutpts) const EXCLUSIVE_LOCKS_REQUIRED(cs_wallet);

    /*
     * Rescan abort properties
     */
    void AbortRescan() { fAbortRescan = true; }
    bool IsAbortingRescan() const { return fAbortRescan; }
    bool IsScanning() const { return fScanningWallet; }
    bool IsScanningWithPassphrase() const { return m_scanning_with_passphrase; }
    SteadyClock::duration ScanningDuration() const { return fScanningWallet ? SteadyClock::now() - m_scanning_start.load() : SteadyClock::duration{}; }
    double ScanningProgress() const { return fScanningWallet ? (double)m_scanning_progress : 0; }

    //! Upgrade stored CKeyMetadata objects to store key origin info as KeyOriginInfo
    void UpgradeKeyMetadata() EXCLUSIVE_LOCKS_REQUIRED(cs_wallet);

    //! Upgrade DescriptorCaches
    void UpgradeDescriptorCache() EXCLUSIVE_LOCKS_REQUIRED(cs_wallet);

    bool LoadMinVersion(int nVersion) EXCLUSIVE_LOCKS_REQUIRED(cs_wallet)
    {
        AssertLockHeld(cs_wallet);
        nWalletVersion = nVersion;
        return true;
    }

    //! Marks destination as previously spent.
    void LoadAddressPreviouslySpent(const CTxDestination& dest) EXCLUSIVE_LOCKS_REQUIRED(cs_wallet);
    //! Appends payment request to destination.
    void LoadAddressReceiveRequest(const CTxDestination& dest, const std::string& id, const std::string& request) EXCLUSIVE_LOCKS_REQUIRED(cs_wallet);

    //! Holds a timestamp at which point the wallet is scheduled (externally) to be relocked. Caller must arrange for actual relocking to occur via Lock().
    int64_t nRelockTime GUARDED_BY(cs_wallet){0};

    // Used to prevent concurrent calls to walletpassphrase RPC.
    Mutex m_unlock_mutex;
    // Used to prevent deleting the passphrase from memory when it is still in use.
    RecursiveMutex m_relock_mutex;

    bool Unlock(const SecureString& strWalletPassphrase, bool accept_no_keys = false);
    bool ChangeWalletPassphrase(const SecureString& strOldWalletPassphrase, const SecureString& strNewWalletPassphrase);
    bool EncryptWallet(const SecureString& strWalletPassphrase);

    void GetKeyBirthTimes(std::map<CKeyID, int64_t>& mapKeyBirth) const EXCLUSIVE_LOCKS_REQUIRED(cs_wallet);
    unsigned int ComputeTimeSmart(const CWalletTx& wtx, bool rescanning_old_block) const;

    /**
     * Increment the next transaction order id
     * @return next transaction order id
     */
    int64_t IncOrderPosNext(WalletBatch* batch = nullptr) EXCLUSIVE_LOCKS_REQUIRED(cs_wallet);
    DBErrors ReorderTransactions();

    void MarkDirty();

    //! Callback for updating transaction metadata in mapWallet.
    //!
    //! @param wtx - reference to mapWallet transaction to update
    //! @param new_tx - true if wtx is newly inserted, false if it previously existed
    //!
    //! @return true if wtx is changed and needs to be saved to disk, otherwise false
    using UpdateWalletTxFn = std::function<bool(CWalletTx& wtx, bool new_tx)>;

    /**
     * Add the transaction to the wallet, wrapping it up inside a CWalletTx
     * @return the recently added wtx pointer or nullptr if there was a db write error.
     */
    CWalletTx* AddToWallet(CTransactionRef tx, const TxState& state, const UpdateWalletTxFn& update_wtx = nullptr, bool fFlushOnClose = true, bool rescanning_old_block = false);
    bool LoadToWallet(const uint256& hash, const UpdateWalletTxFn& fill_wtx) EXCLUSIVE_LOCKS_REQUIRED(cs_wallet);
    void transactionAddedToMempool(const CTransactionRef& tx) override;
    void blockConnected(ChainstateRole role, const interfaces::BlockInfo& block) override;
    void blockDisconnected(const interfaces::BlockInfo& block) override;
    void updatedBlockTip() override;
    int64_t RescanFromTime(int64_t startTime, const WalletRescanReserver& reserver, bool update);

    struct ScanResult {
        enum { SUCCESS,
               FAILURE,
               USER_ABORT } status = SUCCESS;

        //! Hash and height of most recent block that was successfully scanned.
        //! Unset if no blocks were scanned due to read errors or the chain
        //! being empty.
        uint256 last_scanned_block;
        std::optional<int> last_scanned_height;

        //! Height of the most recent block that could not be scanned due to
        //! read errors or pruning. Will be set if status is FAILURE, unset if
        //! status is SUCCESS, and may or may not be set if status is
        //! USER_ABORT.
        uint256 last_failed_block;
    };
    ScanResult ScanForWalletTransactions(const uint256& start_block, int start_height, std::optional<int> max_height, const WalletRescanReserver& reserver, bool fUpdate, const bool save_progress);
    void transactionRemovedFromMempool(const CTransactionRef& tx, MemPoolRemovalReason reason) override;
    /** Set the next time this wallet should resend transactions to 12-36 hours from now, ~1 day on average. */
    void SetNextResend() { m_next_resend = GetDefaultNextResend(); }
    /** Return true if all conditions for periodically resending transactions are met. */
    bool ShouldResend() const;
    void ResubmitWalletTransactions(bool relay, bool force);

    OutputType TransactionChangeType(const std::optional<OutputType>& change_type, const std::vector<CRecipient>& vecSend) const;

    /** Fetch the inputs and sign with SIGHASH_ALL. */
    bool SignTransaction(CMutableTransaction& tx) const EXCLUSIVE_LOCKS_REQUIRED(cs_wallet);
    /** Sign the tx given the input coins and sighash. */
    bool SignTransaction(CMutableTransaction& tx, const std::map<COutPoint, Coin>& coins, int sighash, std::map<int, bilingual_str>& input_errors) const;
    SigningResult SignMessage(const std::string& message, const PKHash& pkhash, std::string& str_sig) const;

    /**
     * Fills out a PSBT with information from the wallet. Fills in UTXOs if we have
     * them. Tries to sign if sign=true. Sets `complete` if the PSBT is now complete
     * (i.e. has all required signatures or signature-parts, and is ready to
     * finalize.) Sets `error` and returns false if something goes wrong.
     *
     * @param[in]  psbtx PartiallySignedTransaction to fill in
     * @param[out] complete indicates whether the PSBT is now complete
     * @param[in]  sighash_type the sighash type to use when signing (if PSBT does not specify)
     * @param[in]  sign whether to sign or not
     * @param[in]  bip32derivs whether to fill in bip32 derivation information if available
     * @param[out] n_signed the number of inputs signed by this wallet
     * @param[in] finalize whether to create the final scriptSig or scriptWitness if possible
     * return error
     */
    TransactionError FillPSBT(PartiallySignedTransaction& psbtx,
                              bool& complete,
                              int sighash_type = SIGHASH_DEFAULT,
                              bool sign = true,
                              bool bip32derivs = true,
                              size_t* n_signed = nullptr,
                              bool finalize = true) const;

    /**
     * Submit the transaction to the node's mempool and then relay to peers.
     * Should be called after CreateTransaction unless you want to abort
     * broadcasting the transaction.
     *
     * @param[in] tx The transaction to be broadcast.
     * @param[in] mapValue key-values to be set on the transaction.
     * @param[in] orderForm BIP 70 / BIP 21 order form details to be set on the transaction.
     */
    void CommitTransaction(CTransactionRef tx, mapValue_t mapValue, std::vector<std::pair<std::string, std::string>> orderForm);

    /** Pass this transaction to node for mempool insertion and relay to peers if flag set to true */
    bool SubmitTxMemoryPoolAndRelay(CWalletTx& wtx, std::string& err_string, bool relay) const
        EXCLUSIVE_LOCKS_REQUIRED(cs_wallet);

<<<<<<< HEAD
    bool DummySignTx(CMutableTransaction& txNew, const std::vector<CTxOut>& txouts, const CCoinControl* coin_control = nullptr) const;

=======
>>>>>>> 3e691258
    bool ImportScripts(const std::set<CScript> scripts, int64_t timestamp) EXCLUSIVE_LOCKS_REQUIRED(cs_wallet);
    bool ImportPrivKeys(const std::map<CKeyID, CKey>& privkey_map, const int64_t timestamp) EXCLUSIVE_LOCKS_REQUIRED(cs_wallet);
    bool ImportPubKeys(const std::vector<CKeyID>& ordered_pubkeys, const std::map<CKeyID, CPubKey>& pubkey_map, const std::map<CKeyID, std::pair<CPubKey, KeyOriginInfo>>& key_origins, const bool add_keypool, const bool internal, const int64_t timestamp) EXCLUSIVE_LOCKS_REQUIRED(cs_wallet);
    bool ImportScriptPubKeys(const std::string& label, const std::set<CScript>& script_pub_keys, const bool have_solving_data, const bool apply_label, const int64_t timestamp) EXCLUSIVE_LOCKS_REQUIRED(cs_wallet);

    /** Updates wallet birth time if 'new_birth_time' is below it */
    void FirstKeyTimeChanged(const ScriptPubKeyMan* spkm, int64_t new_birth_time);

    CFeeRate m_pay_tx_fee{DEFAULT_PAY_TX_FEE};
    unsigned int m_confirm_target{DEFAULT_TX_CONFIRM_TARGET};
    /** Allow Coin Selection to pick unconfirmed UTXOs that were sent from our own wallet if it
     * cannot fund the transaction otherwise. */
    bool m_spend_zero_conf_change{DEFAULT_SPEND_ZEROCONF_CHANGE};
    bool m_signal_rbf{DEFAULT_WALLET_RBF};
    bool m_allow_fallback_fee{true};                //!< will be false if -fallbackfee=0
    CFeeRate m_min_fee{DEFAULT_TRANSACTION_MINFEE}; //!< Override with -mintxfee
    /**
     * If fee estimation does not have enough data to provide estimates, use this fee instead.
     * Has no effect if not using fee estimation
     * Override with -fallbackfee
     */
    CFeeRate m_fallback_fee{DEFAULT_FALLBACK_FEE};

    /** If the cost to spend a change output at this feerate is greater than the value of the
     * output itself, just drop it to fees. */
    CFeeRate m_discard_rate{DEFAULT_DISCARD_FEE};

    /** When the actual feerate is less than the consolidate feerate, we will tend to make transactions which
     * consolidate inputs. When the actual feerate is greater than the consolidate feerate, we will tend to make
     * transactions which have the lowest fees.
     */
    CFeeRate m_consolidate_feerate{DEFAULT_CONSOLIDATE_FEERATE};

    /** The maximum fee amount we're willing to pay to prioritize partial spend avoidance. */
    CAmount m_max_aps_fee{DEFAULT_MAX_AVOIDPARTIALSPEND_FEE}; //!< note: this is absolute fee, not fee rate
    OutputType m_default_address_type{DEFAULT_ADDRESS_TYPE};
    /**
     * Default output type for change outputs. When unset, automatically choose type
     * based on address type setting and the types other of non-change outputs
     * (see -changetype option documentation and implementation in
     * CWallet::TransactionChangeType for details).
     */
    std::optional<OutputType> m_default_change_type{};
    /** Absolute maximum transaction fee (in satoshis) used by default for the wallet */
    CAmount m_default_max_tx_fee{DEFAULT_TRANSACTION_MAXFEE};

    /** Number of pre-generated keys/scripts by each spkm (part of the look-ahead process, used to detect payments) */
    int64_t m_keypool_size{DEFAULT_KEYPOOL_SIZE};

    /** Active wallet account **/
    int64_t m_current_account{0};

    /** Notify external script when a wallet transaction comes in or is updated (handled by -walletnotify) */
    std::string m_notify_tx_changed_script;

    size_t KeypoolCountExternalKeys() const EXCLUSIVE_LOCKS_REQUIRED(cs_wallet);
    bool TopUpKeyPool(unsigned int kpSize = 0, bool fBlsct = true);

    std::optional<int64_t> GetOldestKeyPoolTime() const;

    // Filter struct for 'ListAddrBookAddresses'
    struct AddrBookFilter {
        // Fetch addresses with the provided label
        std::optional<std::string> m_op_label{std::nullopt};
        // Don't include change addresses by default
        bool ignore_change{true};
    };

    /**
     * Filter and retrieve destinations stored in the addressbook
     */
    std::vector<CTxDestination> ListAddrBookAddresses(const std::optional<AddrBookFilter>& filter) const EXCLUSIVE_LOCKS_REQUIRED(cs_wallet);

    /**
     * Retrieve all the known labels in the address book
     */
    std::set<std::string> ListAddrBookLabels(const std::optional<AddressPurpose> purpose) const EXCLUSIVE_LOCKS_REQUIRED(cs_wallet);

    /**
     * Walk-through the address book entries.
     * Stops when the provided 'ListAddrBookFunc' returns false.
     */
    using ListAddrBookFunc = std::function<void(const CTxDestination& dest, const std::string& label, bool is_change, const std::optional<AddressPurpose> purpose)>;
    void ForEachAddrBookEntry(const ListAddrBookFunc& func) const EXCLUSIVE_LOCKS_REQUIRED(cs_wallet);

    /**
     * Marks all outputs in each one of the destinations dirty, so their cache is
     * reset and does not return outdated information.
     */
    void MarkDestinationsDirty(const std::set<CTxDestination>& destinations) EXCLUSIVE_LOCKS_REQUIRED(cs_wallet);

    util::Result<CTxDestination> GetNewDestination(const OutputType type, const std::string label);
    util::Result<CTxDestination> GetNewChangeDestination(const OutputType type);

    isminetype IsMine(const CTxDestination& dest) const EXCLUSIVE_LOCKS_REQUIRED(cs_wallet);
    isminetype IsMine(const CScript& script) const EXCLUSIVE_LOCKS_REQUIRED(cs_wallet);
    /**
     * Returns amount of debit if the input matches the
     * filter, otherwise returns 0
     */
    CAmount GetDebit(const CTxIn& txin, const isminefilter& filter) const;
    isminetype IsMine(const CTxOut& txout) const EXCLUSIVE_LOCKS_REQUIRED(cs_wallet);
    bool IsMine(const CTransaction& tx) const EXCLUSIVE_LOCKS_REQUIRED(cs_wallet);
    isminetype IsMine(const COutPoint& outpoint) const EXCLUSIVE_LOCKS_REQUIRED(cs_wallet);
    /** should probably be renamed to IsRelevantToMe */
    bool IsFromMe(const CTransaction& tx) const;
    CAmount GetDebit(const CTransaction& tx, const isminefilter& filter) const;
    void chainStateFlushed(ChainstateRole role, const CBlockLocator& loc) override;

    DBErrors LoadWallet();
    DBErrors ZapSelectTx(std::vector<uint256>& vHashIn, std::vector<uint256>& vHashOut) EXCLUSIVE_LOCKS_REQUIRED(cs_wallet);

    bool SetAddressBook(const CTxDestination& address, const std::string& strName, const std::optional<AddressPurpose>& purpose);

    bool DelAddressBook(const CTxDestination& address);

    bool IsAddressPreviouslySpent(const CTxDestination& dest) const EXCLUSIVE_LOCKS_REQUIRED(cs_wallet);
    bool SetAddressPreviouslySpent(WalletBatch& batch, const CTxDestination& dest, bool used) EXCLUSIVE_LOCKS_REQUIRED(cs_wallet);

    std::vector<std::string> GetAddressReceiveRequests() const EXCLUSIVE_LOCKS_REQUIRED(cs_wallet);
    bool SetAddressReceiveRequest(WalletBatch& batch, const CTxDestination& dest, const std::string& id, const std::string& value) EXCLUSIVE_LOCKS_REQUIRED(cs_wallet);
    bool EraseAddressReceiveRequest(WalletBatch& batch, const CTxDestination& dest, const std::string& id) EXCLUSIVE_LOCKS_REQUIRED(cs_wallet);

    unsigned int GetKeyPoolSize() const EXCLUSIVE_LOCKS_REQUIRED(cs_wallet);
    unsigned int GetSubAddressPoolSize(const uint64_t& account) const EXCLUSIVE_LOCKS_REQUIRED(cs_wallet);

    //! signify that a particular wallet feature is now used.
    void SetMinVersion(enum WalletFeature, WalletBatch* batch_in = nullptr) override;

    //! get the current wallet format (the oldest client version guaranteed to understand this wallet)
    int GetVersion() const
    {
        LOCK(cs_wallet);
        return nWalletVersion;
    }

    //! Get wallet transactions that conflict with given transaction (spend same outputs)
    std::set<uint256> GetConflicts(const uint256& txid) const EXCLUSIVE_LOCKS_REQUIRED(cs_wallet);

    //! Check if a given transaction has any of its outputs spent by another transaction in the wallet
    bool HasWalletSpend(const CTransactionRef& tx) const EXCLUSIVE_LOCKS_REQUIRED(cs_wallet);

    //! Flush wallet (bitdb flush)
    void Flush();

    //! Close wallet database
    void Close();

    /** Wallet is about to be unloaded */
    boost::signals2::signal<void()> NotifyUnload;

    /**
     * Address book entry changed.
     * @note called without lock cs_wallet held.
     */
    boost::signals2::signal<void(const CTxDestination& address,
                                 const std::string& label, bool isMine,
                                 AddressPurpose purpose, ChangeType status)>
        NotifyAddressBookChanged;

    /**
     * Wallet transaction added, removed or updated.
     * @note called with lock cs_wallet held.
     */
    boost::signals2::signal<void(const uint256& hashTx, ChangeType status)> NotifyTransactionChanged;

    /** Show progress e.g. for rescan */
    boost::signals2::signal<void(const std::string& title, int nProgress)> ShowProgress;

    /** Watch-only address added */
    boost::signals2::signal<void(bool fHaveWatchOnly)> NotifyWatchonlyChanged;

    /** Keypool has new keys */
    boost::signals2::signal<void()> NotifyCanGetAddressesChanged;

    /**
     * Wallet status (encrypted, locked) changed.
     * Note: Called without locks held.
     */
    boost::signals2::signal<void(CWallet* wallet)> NotifyStatusChanged;

    /** Inquire whether this wallet broadcasts transactions. */
    bool GetBroadcastTransactions() const { return fBroadcastTransactions; }
    /** Set whether this wallet broadcasts transactions. */
    void SetBroadcastTransactions(bool broadcast) { fBroadcastTransactions = broadcast; }

    /** Return whether transaction can be abandoned */
    bool TransactionCanBeAbandoned(const uint256& hashTx) const;

    /* Mark a transaction (and it in-wallet descendants) as abandoned so its inputs may be respent. */
    bool AbandonTransaction(const uint256& hashTx);

    /** Mark a transaction as replaced by another transaction. */
    bool MarkReplaced(const uint256& originalHash, const uint256& newHash);

    /* Initializes the wallet, returns a new CWallet instance or a null pointer in case of an error */
    static std::shared_ptr<CWallet> Create(WalletContext& context, const std::string& name, std::unique_ptr<WalletDatabase> database, uint64_t wallet_creation_flags, bilingual_str& error, std::vector<bilingual_str>& warnings);

    /**
     * Wallet post-init setup
     * Gives the wallet a chance to register repetitive tasks and complete post-init tasks
     */
    void postInitProcess();

    bool BackupWallet(const std::string& strDest) const;

    /* Returns true if HD is enabled */
    bool IsHDEnabled() const;

    /* Returns true if the wallet can give out new addresses. This means it has keys in the keypool or can generate new keys */
    bool CanGetAddresses(bool internal = false) const;

    /**
     * Blocks until the wallet state is up-to-date to /at least/ the current
     * chain at the time this function is entered
     * Obviously holding cs_main/cs_wallet when going into this call may cause
     * deadlock
     */
    void BlockUntilSyncedToCurrentChain() const LOCKS_EXCLUDED(::cs_main) EXCLUSIVE_LOCKS_REQUIRED(!cs_wallet);

    /** set a single wallet flag */
    void SetWalletFlag(uint64_t flags);

    /** Unsets a single wallet flag */
    void UnsetWalletFlag(uint64_t flag);

    /** check if a certain wallet flag is set */
    bool IsWalletFlagSet(uint64_t flag) const override;

    /** overwrite all flags by the given uint64_t
       flags must be uninitialised (or 0)
       only known flags may be present */
    void InitWalletFlags(uint64_t flags);
    /** Loads the flags into the wallet. (used by LoadWallet) */
    bool LoadWalletFlags(uint64_t flags);

    /** Determine if we are a legacy wallet */
    bool IsLegacy() const;

    /** Returns a bracketed wallet name for displaying in logs, will return [default wallet] if the wallet has no name */
    std::string GetDisplayName() const override
    {
        std::string wallet_name = GetName().length() == 0 ? "default wallet" : GetName();
        return strprintf("[%s]", wallet_name);
    };

    /** Prepends the wallet name in logging output to ease debugging in multi-wallet use cases */
    template <typename... Params>
<<<<<<< HEAD
    void WalletLogPrintf(std::string fmt, Params... parameters) const
    {
        LogPrintf(("%s " + fmt).c_str(), GetDisplayName(), parameters...);
=======
    void WalletLogPrintf(const char* fmt, Params... parameters) const
    {
        LogPrintf(("%s " + std::string{fmt}).c_str(), GetDisplayName(), parameters...);
>>>>>>> 3e691258
    };

    /** Upgrade the wallet */
    bool UpgradeWallet(int version, bilingual_str& error);

    //! Returns all unique ScriptPubKeyMans in m_internal_spk_managers and m_external_spk_managers
    std::set<ScriptPubKeyMan*> GetActiveScriptPubKeyMans() const;

    //! Returns all unique ScriptPubKeyMans
    std::set<ScriptPubKeyMan*> GetAllScriptPubKeyMans() const;

    //! Get the ScriptPubKeyMan for the given OutputType and internal/external chain.
    ScriptPubKeyMan* GetScriptPubKeyMan(const OutputType& type, bool internal) const;

    //! Get all the ScriptPubKeyMans for a script
    std::set<ScriptPubKeyMan*> GetScriptPubKeyMans(const CScript& script) const;
    //! Get the ScriptPubKeyMan by id
    ScriptPubKeyMan* GetScriptPubKeyMan(const uint256& id) const;

    //! Get the SigningProvider for a script
    std::unique_ptr<SigningProvider> GetSolvingProvider(const CScript& script) const;
    std::unique_ptr<SigningProvider> GetSolvingProvider(const CScript& script, SignatureData& sigdata) const;

    //! Get the wallet descriptors for a script.
    std::vector<WalletDescriptor> GetWalletDescriptors(const CScript& script) const;

    //! Get the LegacyScriptPubKeyMan which is used for all types, internal, and external.
    LegacyScriptPubKeyMan* GetLegacyScriptPubKeyMan() const;
    LegacyScriptPubKeyMan* GetOrCreateLegacyScriptPubKeyMan();

    //! Get the LegacyScriptPubKeyMan which is used for all types, internal, and external.
    blsct::KeyMan* GetBLSCTKeyMan() const;
    blsct::KeyMan* GetOrCreateBLSCTKeyMan();

    //! Make a LegacyScriptPubKeyMan and set it for all types, internal, and external.
    void SetupLegacyScriptPubKeyMan();

    //! Make a BLSCTKeyMan and set it for all types, internal, and external.
    void SetupBLSCTKeyMan();

    const CKeyingMaterial& GetEncryptionKey() const override;
    bool HasEncryptionKeys() const override;

    /** Get last block processed height */
    int GetLastBlockHeight() const EXCLUSIVE_LOCKS_REQUIRED(cs_wallet)
    {
        AssertLockHeld(cs_wallet);
        assert(m_last_block_processed_height >= 0);
        return m_last_block_processed_height;
    };
    uint256 GetLastBlockHash() const EXCLUSIVE_LOCKS_REQUIRED(cs_wallet)
    {
        AssertLockHeld(cs_wallet);
        assert(m_last_block_processed_height >= 0);
        return m_last_block_processed;
    }
    /** Set last block processed height, currently only use in unit test */
    void SetLastBlockProcessed(int block_height, uint256 block_hash) EXCLUSIVE_LOCKS_REQUIRED(cs_wallet)
    {
        AssertLockHeld(cs_wallet);
        m_last_block_processed_height = block_height;
        m_last_block_processed = block_hash;
    };

    //! Connect the signals from ScriptPubKeyMans to the signals in CWallet
    void ConnectScriptPubKeyManNotifiers();

    //! Instantiate a descriptor ScriptPubKeyMan from the WalletDescriptor and load it
    void LoadDescriptorScriptPubKeyMan(uint256 id, WalletDescriptor& desc);

    //! Adds the active ScriptPubKeyMan for the specified type and internal. Writes it to the wallet file
    //! @param[in] id The unique id for the ScriptPubKeyMan
    //! @param[in] type The OutputType this ScriptPubKeyMan provides addresses for
    //! @param[in] internal Whether this ScriptPubKeyMan provides change addresses
    void AddActiveScriptPubKeyMan(uint256 id, OutputType type, bool internal);

    //! Loads an active ScriptPubKeyMan for the specified type and internal. (used by LoadWallet)
    //! @param[in] id The unique id for the ScriptPubKeyMan
    //! @param[in] type The OutputType this ScriptPubKeyMan provides addresses for
    //! @param[in] internal Whether this ScriptPubKeyMan provides change addresses
    void LoadActiveScriptPubKeyMan(uint256 id, OutputType type, bool internal);

    //! Remove specified ScriptPubKeyMan from set of active SPK managers. Writes the change to the wallet file.
    //! @param[in] id The unique id for the ScriptPubKeyMan
    //! @param[in] type The OutputType this ScriptPubKeyMan provides addresses for
    //! @param[in] internal Whether this ScriptPubKeyMan provides change addresses
    void DeactivateScriptPubKeyMan(uint256 id, OutputType type, bool internal);

    //! Create new DescriptorScriptPubKeyMans and add them to the wallet
    void SetupDescriptorScriptPubKeyMans(const CExtKey& master_key) EXCLUSIVE_LOCKS_REQUIRED(cs_wallet);
    void SetupDescriptorScriptPubKeyMans() EXCLUSIVE_LOCKS_REQUIRED(cs_wallet);

    //! Return the DescriptorScriptPubKeyMan for a WalletDescriptor if it is already in the wallet
    DescriptorScriptPubKeyMan* GetDescriptorScriptPubKeyMan(const WalletDescriptor& desc) const;

    //! Returns whether the provided ScriptPubKeyMan is internal
    //! @param[in] spk_man The ScriptPubKeyMan to test
    //! @return contains value only for active DescriptorScriptPubKeyMan, otherwise undefined
    std::optional<bool> IsInternalScriptPubKeyMan(ScriptPubKeyMan* spk_man) const;

    //! Add a descriptor to the wallet, return a ScriptPubKeyMan & associated output type
    ScriptPubKeyMan* AddWalletDescriptor(WalletDescriptor& desc, const FlatSigningProvider& signing_provider, const std::string& label, bool internal) EXCLUSIVE_LOCKS_REQUIRED(cs_wallet);

    /** Move all records from the BDB database to a new SQLite database for storage.
     * The original BDB file will be deleted and replaced with a new SQLite file.
     * A backup is not created.
     * May crash if something unexpected happens in the filesystem.
     */
    bool MigrateToSQLite(bilingual_str& error) EXCLUSIVE_LOCKS_REQUIRED(cs_wallet);

    //! Get all of the descriptors from a legacy wallet
    std::optional<MigrationData> GetDescriptorsForLegacy(bilingual_str& error) const EXCLUSIVE_LOCKS_REQUIRED(cs_wallet);

    //! Adds the ScriptPubKeyMans given in MigrationData to this wallet, removes LegacyScriptPubKeyMan,
    //! and where needed, moves tx and address book entries to watchonly_wallet or solvable_wallet
    bool ApplyMigrationData(MigrationData& data, bilingual_str& error) EXCLUSIVE_LOCKS_REQUIRED(cs_wallet);

    //! Whether the (external) signer performs R-value signature grinding
    bool CanGrindR() const;
};

/**
 * Called periodically by the schedule thread. Prompts individual wallets to resend
 * their transactions. Actual rebroadcast schedule is managed by the wallets themselves.
 */
void MaybeResendWalletTxs(WalletContext& context);

/** RAII object to check and reserve a wallet rescan */
class WalletRescanReserver
{
private:
    using Clock = std::chrono::steady_clock;
    using NowFn = std::function<Clock::time_point()>;
    CWallet& m_wallet;
    bool m_could_reserve{false};
    NowFn m_now;

public:
    explicit WalletRescanReserver(CWallet& w) : m_wallet(w) {}

    bool reserve(bool with_passphrase = false)
    {
        assert(!m_could_reserve);
        if (m_wallet.fScanningWallet.exchange(true)) {
            return false;
        }
        m_wallet.m_scanning_with_passphrase.exchange(with_passphrase);
        m_wallet.m_scanning_start = SteadyClock::now();
        m_wallet.m_scanning_progress = 0;
        m_could_reserve = true;
        return true;
    }

    bool isReserved() const
    {
        return (m_could_reserve && m_wallet.fScanningWallet);
    }

    Clock::time_point now() const { return m_now ? m_now() : Clock::now(); };

    void setNow(NowFn now) { m_now = std::move(now); }

    ~WalletRescanReserver()
    {
        if (m_could_reserve) {
            m_wallet.fScanningWallet = false;
            m_wallet.m_scanning_with_passphrase = false;
        }
    }
};

//! Add wallet name to persistent configuration so it will be loaded on startup.
bool AddWalletSetting(interfaces::Chain& chain, const std::string& wallet_name);

//! Remove wallet name from persistent configuration so it will not be loaded on startup.
bool RemoveWalletSetting(interfaces::Chain& chain, const std::string& wallet_name);

<<<<<<< HEAD
bool DummySignInput(const SigningProvider& provider, CTxIn& tx_in, const CTxOut& txout, bool can_grind_r, const CCoinControl* coin_control);

bool FillInputToWeight(CTxIn& txin, int64_t target_weight);

=======
>>>>>>> 3e691258
struct MigrationResult {
    std::string wallet_name;
    std::shared_ptr<CWallet> wallet;
    std::shared_ptr<CWallet> watchonly_wallet;
    std::shared_ptr<CWallet> solvables_wallet;
    fs::path backup_path;
};

//! Do all steps to migrate a legacy wallet to a descriptor wallet
[[nodiscard]] util::Result<MigrationResult> MigrateLegacyToDescriptor(const std::string& wallet_name, const SecureString& passphrase, WalletContext& context);
} // namespace wallet

#endif // BITCOIN_WALLET_WALLET_H<|MERGE_RESOLUTION|>--- conflicted
+++ resolved
@@ -6,11 +6,8 @@
 #ifndef BITCOIN_WALLET_WALLET_H
 #define BITCOIN_WALLET_WALLET_H
 
-<<<<<<< HEAD
+#include <addresstype.h>
 #include <blsct/wallet/keyman.h>
-=======
-#include <addresstype.h>
->>>>>>> 3e691258
 #include <consensus/amount.h>
 #include <interfaces/chain.h>
 #include <interfaces/handler.h>
@@ -285,14 +282,9 @@
     return {};
 }
 
-<<<<<<< HEAD
-struct CRecipient {
-    CScript scriptPubKey;
-=======
 struct CRecipient
 {
     CTxDestination dest;
->>>>>>> 3e691258
     CAmount nAmount;
     bool fSubtractFeeFromAmount;
 };
@@ -703,11 +695,6 @@
     bool SubmitTxMemoryPoolAndRelay(CWalletTx& wtx, std::string& err_string, bool relay) const
         EXCLUSIVE_LOCKS_REQUIRED(cs_wallet);
 
-<<<<<<< HEAD
-    bool DummySignTx(CMutableTransaction& txNew, const std::vector<CTxOut>& txouts, const CCoinControl* coin_control = nullptr) const;
-
-=======
->>>>>>> 3e691258
     bool ImportScripts(const std::set<CScript> scripts, int64_t timestamp) EXCLUSIVE_LOCKS_REQUIRED(cs_wallet);
     bool ImportPrivKeys(const std::map<CKeyID, CKey>& privkey_map, const int64_t timestamp) EXCLUSIVE_LOCKS_REQUIRED(cs_wallet);
     bool ImportPubKeys(const std::vector<CKeyID>& ordered_pubkeys, const std::map<CKeyID, CPubKey>& pubkey_map, const std::map<CKeyID, std::pair<CPubKey, KeyOriginInfo>>& key_origins, const bool add_keypool, const bool internal, const int64_t timestamp) EXCLUSIVE_LOCKS_REQUIRED(cs_wallet);
@@ -956,15 +943,9 @@
 
     /** Prepends the wallet name in logging output to ease debugging in multi-wallet use cases */
     template <typename... Params>
-<<<<<<< HEAD
-    void WalletLogPrintf(std::string fmt, Params... parameters) const
-    {
-        LogPrintf(("%s " + fmt).c_str(), GetDisplayName(), parameters...);
-=======
     void WalletLogPrintf(const char* fmt, Params... parameters) const
     {
         LogPrintf(("%s " + std::string{fmt}).c_str(), GetDisplayName(), parameters...);
->>>>>>> 3e691258
     };
 
     /** Upgrade the wallet */
@@ -1142,13 +1123,6 @@
 //! Remove wallet name from persistent configuration so it will not be loaded on startup.
 bool RemoveWalletSetting(interfaces::Chain& chain, const std::string& wallet_name);
 
-<<<<<<< HEAD
-bool DummySignInput(const SigningProvider& provider, CTxIn& tx_in, const CTxOut& txout, bool can_grind_r, const CCoinControl* coin_control);
-
-bool FillInputToWeight(CTxIn& txin, int64_t target_weight);
-
-=======
->>>>>>> 3e691258
 struct MigrationResult {
     std::string wallet_name;
     std::shared_ptr<CWallet> wallet;
