--- conflicted
+++ resolved
@@ -245,19 +245,9 @@
 
 bool CCryptoKeyStore::AddCryptedKey(const CPubKey &vchPubKey, const std::vector<unsigned char> &vchCryptedSecret)
 {
-<<<<<<< HEAD
-    {
-        LOCK(cs_KeyStore);
-        if (!SetCrypted())
-            return false;
-
-
-        mapCryptedKeys[vchPubKey.GetID()] = make_pair(vchPubKey, vchCryptedSecret);
-=======
     LOCK(cs_KeyStore);
     if (!SetCrypted()) {
         return false;
->>>>>>> f17942a3
     }
 
     mapCryptedKeys[vchPubKey.GetID()] = make_pair(vchPubKey, vchCryptedSecret);
