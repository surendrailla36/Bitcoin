--- conflicted
+++ resolved
@@ -324,23 +324,14 @@
 
     if (request.fHelp || request.params.size() < 1 || request.params.size() > 2)
         throw std::runtime_error(
-<<<<<<< HEAD
-            "getlabeladdress \"label\"\n"
-            "\nReturns the current Particl address for receiving payments to this label.\n"
-=======
             "getlabeladdress \"label\" ( force ) \n"
             "\nReturns the default receiving address for this label. This will reset to a fresh address once there's a transaction that spends to it.\n"
->>>>>>> 39439e5a
             "\nArguments:\n"
             "1. \"label\"         (string, required) The label for the address. It can also be set to the empty string \"\" to represent the default label.\n"
             "2. \"force\"         (bool, optional) Whether the label should be created if it does not yet exist. If False, the RPC will return an error if called with a label that doesn't exist.\n"
             "                                    Defaults to false (unless the getaccountaddress method alias is being called, in which case defaults to true for backwards compatibility).\n"
             "\nResult:\n"
-<<<<<<< HEAD
-            "\"address\"          (string) The label particl address\n"
-=======
             "\"address\"          (string) The current receiving address for the label.\n"
->>>>>>> 39439e5a
             "\nExamples:\n"
             + HelpExampleCli("getlabeladdress", "")
             + HelpExampleCli("getlabeladdress", "\"\"")
@@ -448,13 +439,8 @@
             "setlabel \"address\" \"label\"\n"
             "\nSets the label associated with the given address.\n"
             "\nArguments:\n"
-<<<<<<< HEAD
-            "1. \"address\"         (string, required) The particl address to be associated with an account.\n"
-            "2. \"label\"           (string, required) The account to assign the address to.\n"
-=======
             "1. \"address\"         (string, required) The bitcoin address to be associated with a label.\n"
             "2. \"label\"           (string, required) The label to assign to the address.\n"
->>>>>>> 39439e5a
             "\nExamples:\n"
             + HelpExampleCli("setlabel", "\"PswXnorAgjpAtaySWkPSmWQe3Fc8LmviVc\" \"tabby\"")
             + HelpExampleRpc("setlabel", "\"PswXnorAgjpAtaySWkPSmWQe3Fc8LmviVc\", \"tabby\"")
@@ -4912,17 +4898,10 @@
     { "wallet",             "listunspent",                      &listunspent,                   {"minconf","maxconf","addresses","include_unsafe","query_options"} },
     { "wallet",             "listwallets",                      &listwallets,                   {} },
     { "wallet",             "lockunspent",                      &lockunspent,                   {"unlock","transactions"} },
-<<<<<<< HEAD
-    { "wallet",             "move",                             &movecmd,                       {"fromaccount","toaccount","amount","minconf","comment"} },
     //{ "wallet",             "sendfrom",                         &sendfrom,                      {"fromaccount","toaddress","amount","minconf","comment","comment_to"} },
     { "wallet",             "sendmany",                         &sendmany,                      {"fromaccount","amounts","minconf","comment","subtractfeefrom","replaceable","conf_target","estimate_mode"} },
     { "wallet",             "sendtoaddress",                    &sendtoaddress,                 {"address","amount","comment","comment_to","subtractfeefromamount","narration","replaceable","conf_target","estimate_mode"} },
     { "wallet",             "setlabel",                         &setlabel,                      {"address","label"} },
-=======
-    { "wallet",             "sendfrom",                         &sendfrom,                      {"fromaccount","toaddress","amount","minconf","comment","comment_to"} },
-    { "wallet",             "sendmany",                         &sendmany,                      {"fromaccount","amounts","minconf","comment","subtractfeefrom","replaceable","conf_target","estimate_mode"} },
-    { "wallet",             "sendtoaddress",                    &sendtoaddress,                 {"address","amount","comment","comment_to","subtractfeefromamount","replaceable","conf_target","estimate_mode"} },
->>>>>>> 39439e5a
     { "wallet",             "settxfee",                         &settxfee,                      {"amount"} },
     { "wallet",             "signmessage",                      &signmessage,                   {"address","message"} },
     { "wallet",             "signrawtransactionwithwallet",     &signrawtransactionwithwallet,  {"hexstring","prevtxs","sighashtype"} },
