// Copyright (c) 2011-2022 The Bitcoin Core developers
// Distributed under the MIT software license, see the accompanying
// file COPYING or http://www.opensource.org/licenses/mit-license.php.

#include <blsct/wallet/txfactory.h>
#include <consensus/validation.h>
#include <core_io.h>
#include <key_io.h>
#include <policy/policy.h>
#include <rpc/rawtransaction_util.h>
#include <rpc/server_util.h>
#include <rpc/util.h>
#include <script/script.h>
#include <util/fees.h>
#include <util/rbf.h>
#include <util/translation.h>
#include <util/vector.h>
#include <validation.h>
#include <wallet/coincontrol.h>
#include <wallet/feebumper.h>
#include <wallet/fees.h>
#include <wallet/rpc/util.h>
#include <wallet/spend.h>
#include <wallet/wallet.h>

#include <univalue.h>

namespace wallet {
static void ParseRecipients(const UniValue& address_amounts, const UniValue& subtract_fee_outputs, std::vector<CRecipient>& recipients)
{
    std::set<CTxDestination> destinations;
    int i = 0;
    for (const std::string& address : address_amounts.getKeys()) {
        CTxDestination dest = DecodeDestination(address);
        if (!IsValidDestination(dest)) {
            throw JSONRPCError(RPC_INVALID_ADDRESS_OR_KEY, std::string("Invalid Bitcoin address: ") + address);
        }

        if (destinations.count(dest)) {
            throw JSONRPCError(RPC_INVALID_PARAMETER, std::string("Invalid parameter, duplicated address: ") + address);
        }
        destinations.insert(dest);

        CAmount amount = AmountFromValue(address_amounts[i++]);

        bool subtract_fee = false;
        for (unsigned int idx = 0; idx < subtract_fee_outputs.size(); idx++) {
            const UniValue& addr = subtract_fee_outputs[idx];
            if (addr.get_str() == address) {
                subtract_fee = true;
            }
        }

        CRecipient recipient = {dest, amount, subtract_fee};
        recipients.push_back(recipient);
    }
}

static void ParseBLSCTRecipients(const UniValue& address_amounts, const UniValue& subtract_fee_outputs, const std::string& sMemo, std::vector<CBLSCTRecipient>& recipients)
{
    std::set<CTxDestination> destinations;
    int i = 0;
    for (const std::string& address : address_amounts.getKeys()) {
        CTxDestination dest = DecodeDestination(address);
        if (!IsValidDestination(dest) || dest.index() != 7) {
            throw JSONRPCError(RPC_INVALID_ADDRESS_OR_KEY, std::string("Invalid BLSCT address: ") + address);
        }

        if (destinations.count(dest)) {
            throw JSONRPCError(RPC_INVALID_PARAMETER, std::string("Invalid parameter, duplicated address: ") + address);
        }
        destinations.insert(dest);

        CAmount amount = AmountFromValue(address_amounts[i++]);

        bool subtract_fee = false;
        for (unsigned int idx = 0; idx < subtract_fee_outputs.size(); idx++) {
            const UniValue& addr = subtract_fee_outputs[idx];
            if (addr.get_str() == address) {
                subtract_fee = true;
            }
        }

        CBLSCTRecipient recipient = {amount, sMemo, dest, subtract_fee};
        recipients.push_back(recipient);
    }
}

static void InterpretFeeEstimationInstructions(const UniValue& conf_target, const UniValue& estimate_mode, const UniValue& fee_rate, UniValue& options)
{
    if (options.exists("conf_target") || options.exists("estimate_mode")) {
        if (!conf_target.isNull() || !estimate_mode.isNull()) {
            throw JSONRPCError(RPC_INVALID_PARAMETER, "Pass conf_target and estimate_mode either as arguments or in the options object, but not both");
        }
    } else {
        options.pushKV("conf_target", conf_target);
        options.pushKV("estimate_mode", estimate_mode);
    }
    if (options.exists("fee_rate")) {
        if (!fee_rate.isNull()) {
            throw JSONRPCError(RPC_INVALID_PARAMETER, "Pass the fee_rate either as an argument, or in the options object, but not both");
        }
    } else {
        options.pushKV("fee_rate", fee_rate);
    }
    if (!options["conf_target"].isNull() && (options["estimate_mode"].isNull() || (options["estimate_mode"].get_str() == "unset"))) {
        throw JSONRPCError(RPC_INVALID_PARAMETER, "Specify estimate_mode");
    }
}

static UniValue FinishTransaction(const std::shared_ptr<CWallet> pwallet, const UniValue& options, const CMutableTransaction& rawTx)
{
    // Make a blank psbt
    PartiallySignedTransaction psbtx(rawTx);

    // First fill transaction with our data without signing,
    // so external signers are not asked to sign more than once.
    bool complete;
    pwallet->FillPSBT(psbtx, complete, SIGHASH_DEFAULT, /*sign=*/false, /*bip32derivs=*/true);
    const TransactionError err{pwallet->FillPSBT(psbtx, complete, SIGHASH_DEFAULT, /*sign=*/true, /*bip32derivs=*/false)};
    if (err != TransactionError::OK) {
        throw JSONRPCTransactionError(err);
    }

    CMutableTransaction mtx;
    complete = FinalizeAndExtractPSBT(psbtx, mtx);

    UniValue result(UniValue::VOBJ);

    const bool psbt_opt_in{options.exists("psbt") && options["psbt"].get_bool()};
    bool add_to_wallet{options.exists("add_to_wallet") ? options["add_to_wallet"].get_bool() : true};
    if (psbt_opt_in || !complete || !add_to_wallet) {
        // Serialize the PSBT
        DataStream ssTx{};
        ssTx << psbtx;
        result.pushKV("psbt", EncodeBase64(ssTx.str()));
    }

    if (complete) {
        std::string hex{EncodeHexTx(CTransaction(mtx))};
        CTransactionRef tx(MakeTransactionRef(std::move(mtx)));
        result.pushKV("txid", tx->GetHash().GetHex());
        if (add_to_wallet && !psbt_opt_in) {
            pwallet->CommitTransaction(tx, {}, /*orderForm=*/{});
        } else {
            result.pushKV("hex", hex);
        }
    }
    result.pushKV("complete", complete);

    return result;
}

static void PreventOutdatedOptions(const UniValue& options)
{
    if (options.exists("feeRate")) {
        throw JSONRPCError(RPC_INVALID_PARAMETER, "Use fee_rate (" + CURRENCY_ATOM + "/vB) instead of feeRate");
    }
    if (options.exists("changeAddress")) {
        throw JSONRPCError(RPC_INVALID_PARAMETER, "Use change_address instead of changeAddress");
    }
    if (options.exists("changePosition")) {
        throw JSONRPCError(RPC_INVALID_PARAMETER, "Use change_position instead of changePosition");
    }
    if (options.exists("includeWatching")) {
        throw JSONRPCError(RPC_INVALID_PARAMETER, "Use include_watching instead of includeWatching");
    }
    if (options.exists("lockUnspents")) {
        throw JSONRPCError(RPC_INVALID_PARAMETER, "Use lock_unspents instead of lockUnspents");
    }
    if (options.exists("subtractFeeFromOutputs")) {
        throw JSONRPCError(RPC_INVALID_PARAMETER, "Use subtract_fee_from_outputs instead of subtractFeeFromOutputs");
    }
}

UniValue SendMoney(CWallet& wallet, const CCoinControl& coin_control, std::vector<CRecipient>& recipients, mapValue_t map_value, bool verbose)
{
    EnsureWalletIsUnlocked(wallet);

    // This function is only used by sendtoaddress and sendmany.
    // This should always try to sign, if we don't have private keys, don't try to do anything here.
    if (wallet.IsWalletFlagSet(WALLET_FLAG_DISABLE_PRIVATE_KEYS)) {
        throw JSONRPCError(RPC_WALLET_ERROR, "Error: Private keys are disabled for this wallet");
    }

    // Shuffle recipient list
    std::shuffle(recipients.begin(), recipients.end(), FastRandomContext());

    // Send
    auto res = CreateTransaction(wallet, recipients, /*change_pos=*/std::nullopt, coin_control, true);
    if (!res) {
        throw JSONRPCError(RPC_WALLET_INSUFFICIENT_FUNDS, util::ErrorString(res).original);
    }
    const CTransactionRef& tx = res->tx;
    wallet.CommitTransaction(tx, std::move(map_value), /*orderForm=*/{});
    if (verbose) {
        UniValue entry(UniValue::VOBJ);
        entry.pushKV("txid", tx->GetHash().GetHex());
        entry.pushKV("fee_reason", StringForFeeReason(res->fee_calc.reason));
        return entry;
    }
    return tx->GetHash().GetHex();
}

UniValue SendBLSCTMoney(CWallet& wallet, std::vector<CBLSCTRecipient>& recipients, bool verbose, CAmount minStakeIn = 0)
{
    EnsureWalletIsUnlocked(wallet);

    if (recipients.size() == 0)
        throw JSONRPCError(RPC_INTERNAL_ERROR, "Error: No recipients");

    // This function is only used by sendtoaddress and sendmany.
    // This should always try to sign, if we don't have private keys, don't try to do anything here.
    if (wallet.IsWalletFlagSet(WALLET_FLAG_DISABLE_PRIVATE_KEYS)) {
        throw JSONRPCError(RPC_WALLET_ERROR, "Error: Private keys are disabled for this wallet");
    }

    // Shuffle recipient list
    std::shuffle(recipients.begin(), recipients.end(), FastRandomContext());

    // Send
    auto outputType = recipients[0].fStakeCommitment ? blsct::CreateOutputType::STAKED_COMMITMENT : blsct::CreateOutputType::NORMAL;
    auto minStake = recipients[0].fStakeCommitment ? minStakeIn : 0;

    auto res = blsct::TxFactory::CreateTransaction(&wallet, wallet.GetBLSCTKeyMan(), recipients[0].destination, recipients[0].nAmount, recipients[0].sMemo, TokenId(), outputType, minStake);

    if (!res) {
        throw JSONRPCError(RPC_WALLET_INSUFFICIENT_FUNDS, "Not enough funds available");
    }

    const CTransactionRef& tx = MakeTransactionRef(res.value());
    mapValue_t map_value;
    wallet.CommitTransaction(tx, std::move(map_value), /*orderForm=*/{});
    if (verbose) {
        UniValue entry(UniValue::VOBJ);
        entry.pushKV("txid", tx->GetHash().GetHex());
        return entry;
    }
    return tx->GetHash().GetHex();
}


/**
 * Update coin control with fee estimation based on the given parameters
 *
 * @param[in]     wallet            Wallet reference
 * @param[in,out] cc                Coin control to be updated
 * @param[in]     conf_target       UniValue integer; confirmation target in blocks, values between 1 and 1008 are valid per policy/fees.h;
 * @param[in]     estimate_mode     UniValue string; fee estimation mode, valid values are "unset", "economical" or "conservative";
 * @param[in]     fee_rate          UniValue real; fee rate in sat/vB;
 *                                      if present, both conf_target and estimate_mode must either be null, or "unset"
 * @param[in]     override_min_fee  bool; whether to set fOverrideFeeRate to true to disable minimum fee rate checks and instead
 *                                      verify only that fee_rate is greater than 0
 * @throws a JSONRPCError if conf_target, estimate_mode, or fee_rate contain invalid values or are in conflict
 */
static void SetFeeEstimateMode(const CWallet& wallet, CCoinControl& cc, const UniValue& conf_target, const UniValue& estimate_mode, const UniValue& fee_rate, bool override_min_fee)
{
    if (!fee_rate.isNull()) {
        if (!conf_target.isNull()) {
            throw JSONRPCError(RPC_INVALID_PARAMETER, "Cannot specify both conf_target and fee_rate. Please provide either a confirmation target in blocks for automatic fee estimation, or an explicit fee rate.");
        }
        if (!estimate_mode.isNull() && estimate_mode.get_str() != "unset") {
            throw JSONRPCError(RPC_INVALID_PARAMETER, "Cannot specify both estimate_mode and fee_rate");
        }
        // Fee rates in sat/vB cannot represent more than 3 significant digits.
        cc.m_feerate = CFeeRate{AmountFromValue(fee_rate, /*decimals=*/3)};
        if (override_min_fee) cc.fOverrideFeeRate = true;
        // Default RBF to true for explicit fee_rate, if unset.
        if (!cc.m_signal_bip125_rbf) cc.m_signal_bip125_rbf = true;
        return;
    }
    if (!estimate_mode.isNull() && !FeeModeFromString(estimate_mode.get_str(), cc.m_fee_mode)) {
        throw JSONRPCError(RPC_INVALID_PARAMETER, InvalidEstimateModeErrorMessage());
    }
    if (!conf_target.isNull()) {
        cc.m_confirm_target = ParseConfirmTarget(conf_target, wallet.chain().estimateMaxBlocks());
    }
}


RPCHelpMan sendtoblsctaddress()
{
    return RPCHelpMan{
        "sendtoblsctaddress",
        "\nSend an amount to a given blsct address." +
            HELP_REQUIRING_PASSPHRASE,
        {
            {"address", RPCArg::Type::STR, RPCArg::Optional::NO, "The BLSCT address to send to."},
            {"amount", RPCArg::Type::AMOUNT, RPCArg::Optional::NO, "The amount in " + CURRENCY_UNIT + " to send. eg 0.1"},
            {"memo", RPCArg::Type::STR, RPCArg::Default{""}, "A memo used to store in the transaction.\n"
                                                             "The recipient will see its value."},
            {"verbose", RPCArg::Type::BOOL, RPCArg::Default{false}, "If true, return extra information about the transaction."},
        },
        {
            RPCResult{"if verbose is not set or set to false",
                      RPCResult::Type::STR_HEX, "txid", "The transaction id."},
            RPCResult{
                "if verbose is set to true",
                RPCResult::Type::OBJ,
                "",
                "",
                {{RPCResult::Type::STR_HEX, "txid", "The transaction id."}},
            },
        },
        RPCExamples{
            "\nSend 0.1 " + CURRENCY_UNIT + "\n" + HelpExampleCli("sendtoblsctaddress", "\"" + BLSCT_EXAMPLE_ADDRESS[0] + "\" 0.1") +
            "\nSend 0.1 " + CURRENCY_UNIT + " including \"donation\" as memo in the transaction using positional arguments\n" + HelpExampleCli("sendtoblsctaddress", "\"" + BLSCT_EXAMPLE_ADDRESS[0] + "\" 0.1 \"donation\"")},
        [&](const RPCHelpMan& self, const JSONRPCRequest& request) -> UniValue {
            std::shared_ptr<CWallet> const pwallet = GetWalletForJSONRPCRequest(request);
            if (!pwallet) return UniValue::VNULL;

            // Make sure the results are valid at least up to the most recent block
            // the user could have gotten from another RPC command prior to now
            pwallet->BlockUntilSyncedToCurrentChain();

            LOCK(pwallet->cs_wallet);

            // Wallet comments
            std::string sMemo;
            if (!request.params[2].isNull() && !request.params[2].get_str().empty())
                sMemo = request.params[2].get_str();

            UniValue address_amounts(UniValue::VOBJ);
            const std::string address = request.params[0].get_str();
            address_amounts.pushKV(address, request.params[1]);

            UniValue subtractFeeFromAmount(UniValue::VARR);

            std::vector<CBLSCTRecipient> recipients;
            ParseBLSCTRecipients(address_amounts, false, sMemo, recipients);
            const bool verbose{request.params[10].isNull() ? false : request.params[10].get_bool()};

            return SendBLSCTMoney(*pwallet, recipients, verbose);
        },
    };
}


RPCHelpMan stakelock()
{
    return RPCHelpMan{
        "stakelock",
        "\nLock an amount in order to stake it." +
            HELP_REQUIRING_PASSPHRASE,
        {
            {"amount", RPCArg::Type::AMOUNT, RPCArg::Optional::NO, "The amount in " + CURRENCY_UNIT + " to send. eg 0.1"},
            {"verbose", RPCArg::Type::BOOL, RPCArg::Default{false}, "If true, return extra information about the transaction."},
        },
        {
            RPCResult{"if verbose is not set or set to false",
                      RPCResult::Type::STR_HEX, "txid", "The transaction id."},
            RPCResult{
                "if verbose is set to true",
                RPCResult::Type::OBJ,
                "",
                "",
                {{RPCResult::Type::STR_HEX, "txid", "The transaction id."}},
            },
        },
        RPCExamples{
            "\nLock 0.1 " + CURRENCY_UNIT + "\n" + HelpExampleCli("stakelock", "0.1")},
        [&](const RPCHelpMan& self, const JSONRPCRequest& request) -> UniValue {
            std::shared_ptr<CWallet> const pwallet = GetWalletForJSONRPCRequest(request);
            if (!pwallet) return UniValue::VNULL;

            // Make sure the results are valid at least up to the most recent block
            // the user could have gotten from another RPC command prior to now
            pwallet->BlockUntilSyncedToCurrentChain();

            LOCK(pwallet->cs_wallet);

            UniValue address_amounts(UniValue::VOBJ);
            auto op_dest = pwallet->GetNewDestination(OutputType::BLSCT, "");
            if (!op_dest) {
                throw JSONRPCError(RPC_WALLET_KEYPOOL_RAN_OUT, util::ErrorString(op_dest).original);
            }

            const std::string address = EncodeDestination(*op_dest);
            address_amounts.pushKV(address, request.params[0]);

            std::vector<CBLSCTRecipient> recipients;
            ParseBLSCTRecipients(address_amounts, false, "", recipients);
            const bool verbose{request.params[10].isNull() ? false : request.params[10].get_bool()};

            recipients[0].fStakeCommitment = true;

            LOCK(cs_main);

            return SendBLSCTMoney(*pwallet, recipients, verbose, Params().GetConsensus().nPePoSMinStakeAmount);
        },
    };
}


RPCHelpMan sendtoaddress()
{
    return RPCHelpMan{
        "sendtoaddress",
        "\nSend an amount to a given address." +
            HELP_REQUIRING_PASSPHRASE,
        {
            {"address", RPCArg::Type::STR, RPCArg::Optional::NO, "The bitcoin address to send to."},
            {"amount", RPCArg::Type::AMOUNT, RPCArg::Optional::NO, "The amount in " + CURRENCY_UNIT + " to send. eg 0.1"},
            {"comment", RPCArg::Type::STR, RPCArg::Optional::OMITTED, "A comment used to store what the transaction is for.\n"
                                                                      "This is not part of the transaction, just kept in your wallet."},
            {"comment_to", RPCArg::Type::STR, RPCArg::Optional::OMITTED, "A comment to store the name of the person or organization\n"
                                                                         "to which you're sending the transaction. This is not part of the \n"
                                                                         "transaction, just kept in your wallet."},
            {"subtractfeefromamount", RPCArg::Type::BOOL, RPCArg::Default{false}, "The fee will be deducted from the amount being sent.\n"
                                                                                  "The recipient will receive less bitcoins than you enter in the amount field."},
            {"replaceable", RPCArg::Type::BOOL, RPCArg::DefaultHint{"wallet default"}, "Signal that this transaction can be replaced by a transaction (BIP 125)"},
            {"conf_target", RPCArg::Type::NUM, RPCArg::DefaultHint{"wallet -txconfirmtarget"}, "Confirmation target in blocks"},
            {"estimate_mode", RPCArg::Type::STR, RPCArg::Default{"unset"}, "The fee estimate mode, must be one of (case insensitive):\n"
                                                                           "\"" +
                                                                               FeeModes("\"\n\"") + "\""},
            {"avoid_reuse", RPCArg::Type::BOOL, RPCArg::Default{true}, "(only available if avoid_reuse wallet flag is set) Avoid spending from dirty addresses; addresses are considered\n"
                                                                       "dirty if they have previously been used in a transaction. If true, this also activates avoidpartialspends, grouping outputs by their addresses."},
            {"fee_rate", RPCArg::Type::AMOUNT, RPCArg::DefaultHint{"not set, fall back to wallet fee estimation"}, "Specify a fee rate in " + CURRENCY_ATOM + "/vB."},
            {"verbose", RPCArg::Type::BOOL, RPCArg::Default{false}, "If true, return extra information about the transaction."},
        },
        {
            RPCResult{"if verbose is not set or set to false",
                      RPCResult::Type::STR_HEX, "txid", "The transaction id."},
            RPCResult{
                "if verbose is set to true",
                RPCResult::Type::OBJ,
                "",
                "",
                {{RPCResult::Type::STR_HEX, "txid", "The transaction id."},
                 {RPCResult::Type::STR, "fee_reason", "The transaction fee reason."}},
            },
        },
        RPCExamples{
            "\nSend 0.1 BTC\n" + HelpExampleCli("sendtoaddress", "\"" + EXAMPLE_ADDRESS[0] + "\" 0.1") +
            "\nSend 0.1 BTC with a confirmation target of 6 blocks in economical fee estimate mode using positional arguments\n" + HelpExampleCli("sendtoaddress", "\"" + EXAMPLE_ADDRESS[0] + "\" 0.1 \"donation\" \"sean's outpost\" false true 6 economical") +
            "\nSend 0.1 BTC with a fee rate of 1.1 " + CURRENCY_ATOM + "/vB, subtract fee from amount, BIP125-replaceable, using positional arguments\n" + HelpExampleCli("sendtoaddress", "\"" + EXAMPLE_ADDRESS[0] + "\" 0.1 \"drinks\" \"room77\" true true null \"unset\" null 1.1") +
            "\nSend 0.2 BTC with a confirmation target of 6 blocks in economical fee estimate mode using named arguments\n" + HelpExampleCli("-named sendtoaddress", "address=\"" + EXAMPLE_ADDRESS[0] + "\" amount=0.2 conf_target=6 estimate_mode=\"economical\"") +
            "\nSend 0.5 BTC with a fee rate of 25 " + CURRENCY_ATOM + "/vB using named arguments\n" + HelpExampleCli("-named sendtoaddress", "address=\"" + EXAMPLE_ADDRESS[0] + "\" amount=0.5 fee_rate=25") + HelpExampleCli("-named sendtoaddress", "address=\"" + EXAMPLE_ADDRESS[0] + "\" amount=0.5 fee_rate=25 subtractfeefromamount=false replaceable=true avoid_reuse=true comment=\"2 pizzas\" comment_to=\"jeremy\" verbose=true")},
        [&](const RPCHelpMan& self, const JSONRPCRequest& request) -> UniValue {
            std::shared_ptr<CWallet> const pwallet = GetWalletForJSONRPCRequest(request);
            if (!pwallet) return UniValue::VNULL;

            // Make sure the results are valid at least up to the most recent block
            // the user could have gotten from another RPC command prior to now
            pwallet->BlockUntilSyncedToCurrentChain();

            LOCK(pwallet->cs_wallet);

            // Wallet comments
            mapValue_t mapValue;
            if (!request.params[2].isNull() && !request.params[2].get_str().empty())
                mapValue["comment"] = request.params[2].get_str();
            if (!request.params[3].isNull() && !request.params[3].get_str().empty())
                mapValue["to"] = request.params[3].get_str();

            bool fSubtractFeeFromAmount = false;
            if (!request.params[4].isNull()) {
                fSubtractFeeFromAmount = request.params[4].get_bool();
            }

            CCoinControl coin_control;
            if (!request.params[5].isNull()) {
                coin_control.m_signal_bip125_rbf = request.params[5].get_bool();
            }

            coin_control.m_avoid_address_reuse = GetAvoidReuseFlag(*pwallet, request.params[8]);
            // We also enable partial spend avoidance if reuse avoidance is set.
            coin_control.m_avoid_partial_spends |= coin_control.m_avoid_address_reuse;

            SetFeeEstimateMode(*pwallet, coin_control, /*conf_target=*/request.params[6], /*estimate_mode=*/request.params[7], /*fee_rate=*/request.params[9], /*override_min_fee=*/false);

            EnsureWalletIsUnlocked(*pwallet);

            UniValue address_amounts(UniValue::VOBJ);
            const std::string address = request.params[0].get_str();
            address_amounts.pushKV(address, request.params[1]);
            UniValue subtractFeeFromAmount(UniValue::VARR);
            if (fSubtractFeeFromAmount) {
                subtractFeeFromAmount.push_back(address);
            }

            std::vector<CRecipient> recipients;
            ParseRecipients(address_amounts, subtractFeeFromAmount, recipients);
            const bool verbose{request.params[10].isNull() ? false : request.params[10].get_bool()};

            return SendMoney(*pwallet, coin_control, recipients, mapValue, verbose);
        },
    };
}


RPCHelpMan sendmany()
{
    return RPCHelpMan{
        "sendmany",
        "Send multiple times. Amounts are double-precision floating point numbers." +
            HELP_REQUIRING_PASSPHRASE,
        {
            {"dummy", RPCArg::Type::STR, RPCArg::Default{"\"\""}, "Must be set to \"\" for backwards compatibility.",
             RPCArgOptions{
                 .oneline_description = "\"\"",
             }},
            {
                "amounts",
                RPCArg::Type::OBJ_USER_KEYS,
                RPCArg::Optional::NO,
                "The addresses and amounts",
                {
                    {"address", RPCArg::Type::AMOUNT, RPCArg::Optional::NO, "The bitcoin address is the key, the numeric amount (can be string) in " + CURRENCY_UNIT + " is the value"},
                },
            },
            {"minconf", RPCArg::Type::NUM, RPCArg::Optional::OMITTED, "Ignored dummy value"},
            {"comment", RPCArg::Type::STR, RPCArg::Optional::OMITTED, "A comment"},
            {
                "subtractfeefrom",
                RPCArg::Type::ARR,
                RPCArg::Optional::OMITTED,
                "The addresses.\n"
                "The fee will be equally deducted from the amount of each selected address.\n"
                "Those recipients will receive less bitcoins than you enter in their corresponding amount field.\n"
                "If no addresses are specified here, the sender pays the fee.",
                {
                    {"address", RPCArg::Type::STR, RPCArg::Optional::OMITTED, "Subtract fee from this address"},
                },
            },
            {"replaceable", RPCArg::Type::BOOL, RPCArg::DefaultHint{"wallet default"}, "Signal that this transaction can be replaced by a transaction (BIP 125)"},
            {"conf_target", RPCArg::Type::NUM, RPCArg::DefaultHint{"wallet -txconfirmtarget"}, "Confirmation target in blocks"},
            {"estimate_mode", RPCArg::Type::STR, RPCArg::Default{"unset"}, "The fee estimate mode, must be one of (case insensitive):\n"
                                                                           "\"" +
                                                                               FeeModes("\"\n\"") + "\""},
            {"fee_rate", RPCArg::Type::AMOUNT, RPCArg::DefaultHint{"not set, fall back to wallet fee estimation"}, "Specify a fee rate in " + CURRENCY_ATOM + "/vB."},
            {"verbose", RPCArg::Type::BOOL, RPCArg::Default{false}, "If true, return extra information about the transaction."},
        },
        {
            RPCResult{"if verbose is not set or set to false",
                      RPCResult::Type::STR_HEX, "txid", "The transaction id for the send. Only 1 transaction is created regardless of\n"
                                                        "the number of addresses."},
            RPCResult{
                "if verbose is set to true",
                RPCResult::Type::OBJ,
                "",
                "",
                {{RPCResult::Type::STR_HEX, "txid", "The transaction id for the send. Only 1 transaction is created regardless of\n"
                                                    "the number of addresses."},
                 {RPCResult::Type::STR, "fee_reason", "The transaction fee reason."}},
            },
        },
        RPCExamples{
            "\nSend two amounts to two different addresses:\n" + HelpExampleCli("sendmany", "\"\" \"{\\\"" + EXAMPLE_ADDRESS[0] + "\\\":0.01,\\\"" + EXAMPLE_ADDRESS[1] + "\\\":0.02}\"") +
            "\nSend two amounts to two different addresses setting the confirmation and comment:\n" + HelpExampleCli("sendmany", "\"\" \"{\\\"" + EXAMPLE_ADDRESS[0] + "\\\":0.01,\\\"" + EXAMPLE_ADDRESS[1] + "\\\":0.02}\" 6 \"testing\"") +
            "\nSend two amounts to two different addresses, subtract fee from amount:\n" + HelpExampleCli("sendmany", "\"\" \"{\\\"" + EXAMPLE_ADDRESS[0] + "\\\":0.01,\\\"" + EXAMPLE_ADDRESS[1] + "\\\":0.02}\" 1 \"\" \"[\\\"" + EXAMPLE_ADDRESS[0] + "\\\",\\\"" + EXAMPLE_ADDRESS[1] + "\\\"]\"") +
            "\nAs a JSON-RPC call\n" + HelpExampleRpc("sendmany", "\"\", {\"" + EXAMPLE_ADDRESS[0] + "\":0.01,\"" + EXAMPLE_ADDRESS[1] + "\":0.02}, 6, \"testing\"")},
        [&](const RPCHelpMan& self, const JSONRPCRequest& request) -> UniValue {
            std::shared_ptr<CWallet> const pwallet = GetWalletForJSONRPCRequest(request);
            if (!pwallet) return UniValue::VNULL;

            // Make sure the results are valid at least up to the most recent block
            // the user could have gotten from another RPC command prior to now
            pwallet->BlockUntilSyncedToCurrentChain();

            LOCK(pwallet->cs_wallet);

            if (!request.params[0].isNull() && !request.params[0].get_str().empty()) {
                throw JSONRPCError(RPC_INVALID_PARAMETER, "Dummy value must be set to \"\"");
            }
            UniValue sendTo = request.params[1].get_obj();

            mapValue_t mapValue;
            if (!request.params[3].isNull() && !request.params[3].get_str().empty())
                mapValue["comment"] = request.params[3].get_str();

            UniValue subtractFeeFromAmount(UniValue::VARR);
            if (!request.params[4].isNull())
                subtractFeeFromAmount = request.params[4].get_array();

            CCoinControl coin_control;
            if (!request.params[5].isNull()) {
                coin_control.m_signal_bip125_rbf = request.params[5].get_bool();
            }

            SetFeeEstimateMode(*pwallet, coin_control, /*conf_target=*/request.params[6], /*estimate_mode=*/request.params[7], /*fee_rate=*/request.params[8], /*override_min_fee=*/false);

            std::vector<CRecipient> recipients;
            ParseRecipients(sendTo, subtractFeeFromAmount, recipients);
            const bool verbose{request.params[9].isNull() ? false : request.params[9].get_bool()};

            return SendMoney(*pwallet, coin_control, recipients, std::move(mapValue), verbose);
        },
    };
}

RPCHelpMan settxfee()
{
    return RPCHelpMan{
        "settxfee",
        "\nSet the transaction fee rate in " + CURRENCY_UNIT + "/kvB for this wallet. Overrides the global -paytxfee command line parameter.\n"
                                                               "Can be deactivated by passing 0 as the fee. In that case automatic fee selection will be used by default.\n",
        {
            {"amount", RPCArg::Type::AMOUNT, RPCArg::Optional::NO, "The transaction fee rate in " + CURRENCY_UNIT + "/kvB"},
        },
        RPCResult{
            RPCResult::Type::BOOL, "", "Returns true if successful"},
        RPCExamples{
            HelpExampleCli("settxfee", "0.00001") + HelpExampleRpc("settxfee", "0.00001")},
        [&](const RPCHelpMan& self, const JSONRPCRequest& request) -> UniValue {
            std::shared_ptr<CWallet> const pwallet = GetWalletForJSONRPCRequest(request);
            if (!pwallet) return UniValue::VNULL;

            LOCK(pwallet->cs_wallet);

            CAmount nAmount = AmountFromValue(request.params[0]);
            CFeeRate tx_fee_rate(nAmount, 1000);
            CFeeRate max_tx_fee_rate(pwallet->m_default_max_tx_fee, 1000);
            if (tx_fee_rate == CFeeRate(0)) {
                // automatic selection
            } else if (tx_fee_rate < pwallet->chain().relayMinFee()) {
                throw JSONRPCError(RPC_INVALID_PARAMETER, strprintf("txfee cannot be less than min relay tx fee (%s)", pwallet->chain().relayMinFee().ToString()));
            } else if (tx_fee_rate < pwallet->m_min_fee) {
                throw JSONRPCError(RPC_INVALID_PARAMETER, strprintf("txfee cannot be less than wallet min fee (%s)", pwallet->m_min_fee.ToString()));
            } else if (tx_fee_rate > max_tx_fee_rate) {
                throw JSONRPCError(RPC_INVALID_PARAMETER, strprintf("txfee cannot be more than wallet max tx fee (%s)", max_tx_fee_rate.ToString()));
            }

            pwallet->m_pay_tx_fee = tx_fee_rate;
            return true;
        },
    };
}


// Only includes key documentation where the key is snake_case in all RPC methods. MixedCase keys can be added later.
static std::vector<RPCArg> FundTxDoc(bool solving_data = true)
{
    std::vector<RPCArg> args = {
        {"conf_target", RPCArg::Type::NUM, RPCArg::DefaultHint{"wallet -txconfirmtarget"}, "Confirmation target in blocks", RPCArgOptions{.also_positional = true}},
        {"estimate_mode", RPCArg::Type::STR, RPCArg::Default{"unset"}, "The fee estimate mode, must be one of (case insensitive):\n"
<<<<<<< HEAD
                                                                       "\"" +
                                                                           FeeModes("\"\n\"") + "\""},
        {"replaceable", RPCArg::Type::BOOL, RPCArg::DefaultHint{"wallet default"}, "Marks this transaction as BIP125-replaceable.\n"
                                                                                   "Allows this transaction to be replaced by a transaction with higher fees"},
=======
         "\"" + FeeModes("\"\n\"") + "\"", RPCArgOptions{.also_positional = true}},
        {
            "replaceable", RPCArg::Type::BOOL, RPCArg::DefaultHint{"wallet default"}, "Marks this transaction as BIP125-replaceable.\n"
            "Allows this transaction to be replaced by a transaction with higher fees"
        },
>>>>>>> c78c67d4
    };
    if (solving_data) {
        args.push_back({"solving_data", RPCArg::Type::OBJ, RPCArg::Optional::OMITTED, "Keys and scripts needed for producing a final transaction with a dummy signature.\n"
                                                                                      "Used for fee estimation during coin selection.",
                        {
                            {"pubkeys", RPCArg::Type::ARR, RPCArg::Default{UniValue::VARR}, "Public keys involved in this transaction.", {
                                                                                                                                             {"pubkey", RPCArg::Type::STR_HEX, RPCArg::Optional::OMITTED, "A public key"},
                                                                                                                                         }},
                            {"scripts", RPCArg::Type::ARR, RPCArg::Default{UniValue::VARR}, "Scripts involved in this transaction.", {
                                                                                                                                         {"script", RPCArg::Type::STR_HEX, RPCArg::Optional::OMITTED, "A script"},
                                                                                                                                     }},
                            {"descriptors", RPCArg::Type::ARR, RPCArg::Default{UniValue::VARR}, "Descriptors that provide solving data for this transaction.", {
                                                                                                                                                                   {"descriptor", RPCArg::Type::STR, RPCArg::Optional::OMITTED, "A descriptor"},
                                                                                                                                                               }},
                        }});
    }
        return args;
}

<<<<<<< HEAD
    void FundTransaction(CWallet& wallet, CMutableTransaction& tx, CAmount& fee_out, int& change_position, const UniValue& options, CCoinControl& coinControl, bool override_min_fee)
    {
        // Make sure the results are valid at least up to the most recent block
        // the user could have gotten from another RPC command prior to now
        wallet.BlockUntilSyncedToCurrentChain();

        change_position = -1;
        bool lockUnspents = false;
        UniValue subtractFeeFromOutputs;
        std::set<int> setSubtractFeeFromOutputs;

        if (!options.isNull()) {
        if (options.type() == UniValue::VBOOL) {
            // backward compatibility bool only fallback
            coinControl.fAllowWatchOnly = options.get_bool();
        } else {
            RPCTypeCheckObj(options,
                            {
                                {"add_inputs", UniValueType(UniValue::VBOOL)},
                                {"include_unsafe", UniValueType(UniValue::VBOOL)},
                                {"add_to_wallet", UniValueType(UniValue::VBOOL)},
                                {"changeAddress", UniValueType(UniValue::VSTR)},
                                {"change_address", UniValueType(UniValue::VSTR)},
                                {"changePosition", UniValueType(UniValue::VNUM)},
                                {"change_position", UniValueType(UniValue::VNUM)},
                                {"change_type", UniValueType(UniValue::VSTR)},
                                {"includeWatching", UniValueType(UniValue::VBOOL)},
                                {"include_watching", UniValueType(UniValue::VBOOL)},
                                {"inputs", UniValueType(UniValue::VARR)},
                                {"lockUnspents", UniValueType(UniValue::VBOOL)},
                                {"lock_unspents", UniValueType(UniValue::VBOOL)},
                                {"locktime", UniValueType(UniValue::VNUM)},
                                {"fee_rate", UniValueType()}, // will be checked by AmountFromValue() in SetFeeEstimateMode()
                                {"feeRate", UniValueType()},  // will be checked by AmountFromValue() below
                                {"psbt", UniValueType(UniValue::VBOOL)},
                                {"solving_data", UniValueType(UniValue::VOBJ)},
                                {"subtractFeeFromOutputs", UniValueType(UniValue::VARR)},
                                {"subtract_fee_from_outputs", UniValueType(UniValue::VARR)},
                                {"replaceable", UniValueType(UniValue::VBOOL)},
                                {"conf_target", UniValueType(UniValue::VNUM)},
                                {"estimate_mode", UniValueType(UniValue::VSTR)},
                                {"minconf", UniValueType(UniValue::VNUM)},
                                {"maxconf", UniValueType(UniValue::VNUM)},
                                {"input_weights", UniValueType(UniValue::VARR)},
                            },
                            true, true);
=======
CreatedTransactionResult FundTransaction(CWallet& wallet, const CMutableTransaction& tx, const UniValue& options, CCoinControl& coinControl, bool override_min_fee)
{
    // Make sure the results are valid at least up to the most recent block
    // the user could have gotten from another RPC command prior to now
    wallet.BlockUntilSyncedToCurrentChain();

    std::optional<unsigned int> change_position;
    bool lockUnspents = false;
    UniValue subtractFeeFromOutputs;
    std::set<int> setSubtractFeeFromOutputs;

    if (!options.isNull()) {
      if (options.type() == UniValue::VBOOL) {
        // backward compatibility bool only fallback
        coinControl.fAllowWatchOnly = options.get_bool();
      }
      else {
        RPCTypeCheckObj(options,
            {
                {"add_inputs", UniValueType(UniValue::VBOOL)},
                {"include_unsafe", UniValueType(UniValue::VBOOL)},
                {"add_to_wallet", UniValueType(UniValue::VBOOL)},
                {"changeAddress", UniValueType(UniValue::VSTR)},
                {"change_address", UniValueType(UniValue::VSTR)},
                {"changePosition", UniValueType(UniValue::VNUM)},
                {"change_position", UniValueType(UniValue::VNUM)},
                {"change_type", UniValueType(UniValue::VSTR)},
                {"includeWatching", UniValueType(UniValue::VBOOL)},
                {"include_watching", UniValueType(UniValue::VBOOL)},
                {"inputs", UniValueType(UniValue::VARR)},
                {"lockUnspents", UniValueType(UniValue::VBOOL)},
                {"lock_unspents", UniValueType(UniValue::VBOOL)},
                {"locktime", UniValueType(UniValue::VNUM)},
                {"fee_rate", UniValueType()}, // will be checked by AmountFromValue() in SetFeeEstimateMode()
                {"feeRate", UniValueType()}, // will be checked by AmountFromValue() below
                {"psbt", UniValueType(UniValue::VBOOL)},
                {"solving_data", UniValueType(UniValue::VOBJ)},
                {"subtractFeeFromOutputs", UniValueType(UniValue::VARR)},
                {"subtract_fee_from_outputs", UniValueType(UniValue::VARR)},
                {"replaceable", UniValueType(UniValue::VBOOL)},
                {"conf_target", UniValueType(UniValue::VNUM)},
                {"estimate_mode", UniValueType(UniValue::VSTR)},
                {"minconf", UniValueType(UniValue::VNUM)},
                {"maxconf", UniValueType(UniValue::VNUM)},
                {"input_weights", UniValueType(UniValue::VARR)},
            },
            true, true);

        if (options.exists("add_inputs")) {
            coinControl.m_allow_other_inputs = options["add_inputs"].get_bool();
        }

        if (options.exists("changeAddress") || options.exists("change_address")) {
            const std::string change_address_str = (options.exists("change_address") ? options["change_address"] : options["changeAddress"]).get_str();
            CTxDestination dest = DecodeDestination(change_address_str);
>>>>>>> c78c67d4

            if (options.exists("add_inputs")) {
                coinControl.m_allow_other_inputs = options["add_inputs"].get_bool();
            }

            if (options.exists("changeAddress") || options.exists("change_address")) {
                const std::string change_address_str = (options.exists("change_address") ? options["change_address"] : options["changeAddress"]).get_str();
                CTxDestination dest = DecodeDestination(change_address_str);

<<<<<<< HEAD
                if (!IsValidDestination(dest)) {
                    throw JSONRPCError(RPC_INVALID_ADDRESS_OR_KEY, "Change address must be a valid navcoin address");
                }
=======
        if (options.exists("changePosition") || options.exists("change_position")) {
            int pos = (options.exists("change_position") ? options["change_position"] : options["changePosition"]).getInt<int>();
            if (pos < 0 || (unsigned int)pos > tx.vout.size()) {
                throw JSONRPCError(RPC_INVALID_PARAMETER, "changePosition out of bounds");
            }
            change_position = (unsigned int)pos;
        }
>>>>>>> c78c67d4

                coinControl.destChange = dest;
            }

            if (options.exists("changePosition") || options.exists("change_position")) {
                change_position = (options.exists("change_position") ? options["change_position"] : options["changePosition"]).getInt<int>();
            }

            if (options.exists("change_type")) {
                if (options.exists("changeAddress") || options.exists("change_address")) {
                    throw JSONRPCError(RPC_INVALID_PARAMETER, "Cannot specify both change address and address type options");
                }
                if (std::optional<OutputType> parsed = ParseOutputType(options["change_type"].get_str())) {
                    coinControl.m_change_type.emplace(parsed.value());
                } else {
                    throw JSONRPCError(RPC_INVALID_ADDRESS_OR_KEY, strprintf("Unknown change type '%s'", options["change_type"].get_str()));
                }
            }

            const UniValue include_watching_option = options.exists("include_watching") ? options["include_watching"] : options["includeWatching"];
            coinControl.fAllowWatchOnly = ParseIncludeWatchonly(include_watching_option, wallet);

            if (options.exists("lockUnspents") || options.exists("lock_unspents")) {
                lockUnspents = (options.exists("lock_unspents") ? options["lock_unspents"] : options["lockUnspents"]).get_bool();
            }

            if (options.exists("include_unsafe")) {
                coinControl.m_include_unsafe_inputs = options["include_unsafe"].get_bool();
            }

            if (options.exists("feeRate")) {
                if (options.exists("fee_rate")) {
                    throw JSONRPCError(RPC_INVALID_PARAMETER, "Cannot specify both fee_rate (" + CURRENCY_ATOM + "/vB) and feeRate (" + CURRENCY_UNIT + "/kvB)");
                }
                if (options.exists("conf_target")) {
                    throw JSONRPCError(RPC_INVALID_PARAMETER, "Cannot specify both conf_target and feeRate. Please provide either a confirmation target in blocks for automatic fee estimation, or an explicit fee rate.");
                }
                if (options.exists("estimate_mode")) {
                    throw JSONRPCError(RPC_INVALID_PARAMETER, "Cannot specify both estimate_mode and feeRate");
                }
                coinControl.m_feerate = CFeeRate(AmountFromValue(options["feeRate"]));
                coinControl.fOverrideFeeRate = true;
            }

            if (options.exists("subtractFeeFromOutputs") || options.exists("subtract_fee_from_outputs"))
                subtractFeeFromOutputs = (options.exists("subtract_fee_from_outputs") ? options["subtract_fee_from_outputs"] : options["subtractFeeFromOutputs"]).get_array();

            if (options.exists("replaceable")) {
                coinControl.m_signal_bip125_rbf = options["replaceable"].get_bool();
            }

            if (options.exists("minconf")) {
                coinControl.m_min_depth = options["minconf"].getInt<int>();

                if (coinControl.m_min_depth < 0) {
                    throw JSONRPCError(RPC_INVALID_PARAMETER, "Negative minconf");
                }
            }

            if (options.exists("maxconf")) {
                coinControl.m_max_depth = options["maxconf"].getInt<int>();

                if (coinControl.m_max_depth < coinControl.m_min_depth) {
                    throw JSONRPCError(RPC_INVALID_PARAMETER, strprintf("maxconf can't be lower than minconf: %d < %d", coinControl.m_max_depth, coinControl.m_min_depth));
                }
            }
            SetFeeEstimateMode(wallet, coinControl, options["conf_target"], options["estimate_mode"], options["fee_rate"], override_min_fee);
        }
        } else {
        // if options is null and not a bool
        coinControl.fAllowWatchOnly = ParseIncludeWatchonly(NullUniValue, wallet);
        }

        if (options.exists("solving_data")) {
        const UniValue solving_data = options["solving_data"].get_obj();
        if (solving_data.exists("pubkeys")) {
            for (const UniValue& pk_univ : solving_data["pubkeys"].get_array().getValues()) {
                const std::string& pk_str = pk_univ.get_str();
                if (!IsHex(pk_str)) {
                    throw JSONRPCError(RPC_INVALID_ADDRESS_OR_KEY, strprintf("'%s' is not hex", pk_str));
                }
                const std::vector<unsigned char> data(ParseHex(pk_str));
                const CPubKey pubkey(data.begin(), data.end());
                if (!pubkey.IsFullyValid()) {
                    throw JSONRPCError(RPC_INVALID_ADDRESS_OR_KEY, strprintf("'%s' is not a valid public key", pk_str));
                }
                coinControl.m_external_provider.pubkeys.emplace(pubkey.GetID(), pubkey);
                // Add witness script for pubkeys
                const CScript wit_script = GetScriptForDestination(WitnessV0KeyHash(pubkey));
                coinControl.m_external_provider.scripts.emplace(CScriptID(wit_script), wit_script);
            }
        }

        if (solving_data.exists("scripts")) {
            for (const UniValue& script_univ : solving_data["scripts"].get_array().getValues()) {
                const std::string& script_str = script_univ.get_str();
                if (!IsHex(script_str)) {
                    throw JSONRPCError(RPC_INVALID_ADDRESS_OR_KEY, strprintf("'%s' is not hex", script_str));
                }
                std::vector<unsigned char> script_data(ParseHex(script_str));
                const CScript script(script_data.begin(), script_data.end());
                coinControl.m_external_provider.scripts.emplace(CScriptID(script), script);
            }
        }

            if (solving_data.exists("descriptors")) {
            for (const UniValue& desc_univ : solving_data["descriptors"].get_array().getValues()) {
                const std::string& desc_str = desc_univ.get_str();
                FlatSigningProvider desc_out;
                std::string error;
                std::vector<CScript> scripts_temp;
                std::unique_ptr<Descriptor> desc = Parse(desc_str, desc_out, error, true);
                if (!desc) {
                    throw JSONRPCError(RPC_INVALID_PARAMETER, strprintf("Unable to parse descriptor '%s': %s", desc_str, error));
                }
                desc->Expand(0, desc_out, scripts_temp, desc_out);
                coinControl.m_external_provider.Merge(std::move(desc_out));
            }
            }
        }

<<<<<<< HEAD
        if (options.exists("input_weights")) {
            for (const UniValue& input : options["input_weights"].get_array().getValues()) {
                uint256 txid = ParseHashO(input, "txid");
=======
    if (options.exists("input_weights")) {
        for (const UniValue& input : options["input_weights"].get_array().getValues()) {
            Txid txid = Txid::FromUint256(ParseHashO(input, "txid"));
>>>>>>> c78c67d4

                const UniValue& vout_v = input.find_value("vout");
                if (!vout_v.isNum()) {
                    throw JSONRPCError(RPC_INVALID_PARAMETER, "Invalid parameter, missing vout key");
                }
                int vout = vout_v.getInt<int>();
                if (vout < 0) {
                    throw JSONRPCError(RPC_INVALID_PARAMETER, "Invalid parameter, vout cannot be negative");
                }

                const UniValue& weight_v = input.find_value("weight");
                if (!weight_v.isNum()) {
                    throw JSONRPCError(RPC_INVALID_PARAMETER, "Invalid parameter, missing weight key");
                }
                int64_t weight = weight_v.getInt<int64_t>();
                const int64_t min_input_weight = GetTransactionInputWeight(CTxIn());
                CHECK_NONFATAL(min_input_weight == 165);
                if (weight < min_input_weight) {
                    throw JSONRPCError(RPC_INVALID_PARAMETER, "Invalid parameter, weight cannot be less than 165 (41 bytes (size of outpoint + sequence + empty scriptSig) * 4 (witness scaling factor)) + 1 (empty witness)");
                }
                if (weight > MAX_STANDARD_TX_WEIGHT) {
                    throw JSONRPCError(RPC_INVALID_PARAMETER, strprintf("Invalid parameter, weight cannot be greater than the maximum standard tx weight of %d", MAX_STANDARD_TX_WEIGHT));
                }

                coinControl.SetInputWeight(COutPoint(txid, vout), weight);
            }
        }

<<<<<<< HEAD
        if (tx.vout.size() == 0)
            throw JSONRPCError(RPC_INVALID_PARAMETER, "TX must have at least one output");

        if (change_position != -1 && (change_position < 0 || (unsigned int)change_position > tx.vout.size()))
            throw JSONRPCError(RPC_INVALID_PARAMETER, "changePosition out of bounds");

        for (unsigned int idx = 0; idx < subtractFeeFromOutputs.size(); idx++) {
            int pos = subtractFeeFromOutputs[idx].getInt<int>();
            if (setSubtractFeeFromOutputs.count(pos))
                throw JSONRPCError(RPC_INVALID_PARAMETER, strprintf("Invalid parameter, duplicated position: %d", pos));
            if (pos < 0)
                throw JSONRPCError(RPC_INVALID_PARAMETER, strprintf("Invalid parameter, negative position: %d", pos));
            if (pos >= int(tx.vout.size()))
                throw JSONRPCError(RPC_INVALID_PARAMETER, strprintf("Invalid parameter, position too large: %d", pos));
            setSubtractFeeFromOutputs.insert(pos);
        }

        bilingual_str error;

        if (!FundTransaction(wallet, tx, fee_out, change_position, error, lockUnspents, setSubtractFeeFromOutputs, coinControl)) {
            throw JSONRPCError(RPC_WALLET_ERROR, error.original);
        }
    }
=======
    if (tx.vout.size() == 0)
        throw JSONRPCError(RPC_INVALID_PARAMETER, "TX must have at least one output");

    for (unsigned int idx = 0; idx < subtractFeeFromOutputs.size(); idx++) {
        int pos = subtractFeeFromOutputs[idx].getInt<int>();
        if (setSubtractFeeFromOutputs.count(pos))
            throw JSONRPCError(RPC_INVALID_PARAMETER, strprintf("Invalid parameter, duplicated position: %d", pos));
        if (pos < 0)
            throw JSONRPCError(RPC_INVALID_PARAMETER, strprintf("Invalid parameter, negative position: %d", pos));
        if (pos >= int(tx.vout.size()))
            throw JSONRPCError(RPC_INVALID_PARAMETER, strprintf("Invalid parameter, position too large: %d", pos));
        setSubtractFeeFromOutputs.insert(pos);
    }

    auto txr = FundTransaction(wallet, tx, change_position, lockUnspents, setSubtractFeeFromOutputs, coinControl);
    if (!txr) {
        throw JSONRPCError(RPC_WALLET_ERROR, ErrorString(txr).original);
    }
    return *txr;
}
>>>>>>> c78c67d4

    static void SetOptionsInputWeights(const UniValue& inputs, UniValue& options)
    {
        if (options.exists("input_weights")) {
            throw JSONRPCError(RPC_INVALID_PARAMETER, "Input weights should be specified in inputs rather than in options.");
        }
        if (inputs.size() == 0) {
            return;
        }
        UniValue weights(UniValue::VARR);
        for (const UniValue& input : inputs.getValues()) {
            if (input.exists("weight")) {
                weights.push_back(input);
            }
        }
        options.pushKV("input_weights", weights);
    }

<<<<<<< HEAD
    RPCHelpMan fundrawtransaction()
    {
        return RPCHelpMan{
            "fundrawtransaction",
            "\nIf the transaction has no inputs, they will be automatically selected to meet its out value.\n"
            "It will add at most one change output to the outputs.\n"
            "No existing outputs will be modified unless \"subtractFeeFromOutputs\" is specified.\n"
            "Note that inputs which were signed may need to be resigned after completion since in/outputs have been added.\n"
            "The inputs added will not be signed, use signrawtransactionwithkey\n"
            "or signrawtransactionwithwallet for that.\n"
            "All existing inputs must either have their previous output transaction be in the wallet\n"
            "or be in the UTXO set. Solving data must be provided for non-wallet inputs.\n"
            "Note that all inputs selected must be of standard form and P2SH scripts must be\n"
            "in the wallet using importaddress or addmultisigaddress (to calculate fees).\n"
            "You can see whether this is the case by checking the \"solvable\" field in the listunspent output.\n"
            "Only pay-to-pubkey, multisig, and P2SH versions thereof are currently supported for watch-only\n",
            {
                {"hexstring", RPCArg::Type::STR_HEX, RPCArg::Optional::NO, "The hex string of the raw transaction"},
                {"options", RPCArg::Type::OBJ, RPCArg::Optional::OMITTED, "for backward compatibility: passing in a true instead of an object will result in {\"includeWatching\":true}",
                 Cat<std::vector<RPCArg>>(
                     {
                         {"add_inputs", RPCArg::Type::BOOL, RPCArg::Default{true}, "For a transaction with existing inputs, automatically include more if they are not enough."},
                         {"include_unsafe", RPCArg::Type::BOOL, RPCArg::Default{false}, "Include inputs that are not safe to spend (unconfirmed transactions from outside keys and unconfirmed replacement transactions).\n"
                                                                                        "Warning: the resulting transaction may become invalid if one of the unsafe inputs disappears.\n"
                                                                                        "If that happens, you will need to fund the transaction with different inputs and republish it."},
                         {"minconf", RPCArg::Type::NUM, RPCArg::Default{0}, "If add_inputs is specified, require inputs with at least this many confirmations."},
                         {"maxconf", RPCArg::Type::NUM, RPCArg::Optional::OMITTED, "If add_inputs is specified, require inputs with at most this many confirmations."},
                         {"changeAddress", RPCArg::Type::STR, RPCArg::DefaultHint{"automatic"}, "The bitcoin address to receive the change"},
                         {"changePosition", RPCArg::Type::NUM, RPCArg::DefaultHint{"random"}, "The index of the change output"},
                         {"change_type", RPCArg::Type::STR, RPCArg::DefaultHint{"set by -changetype"}, "The output type to use. Only valid if changeAddress is not specified. Options are \"legacy\", \"p2sh-segwit\", \"bech32\", and \"bech32m\"."},
                         {"includeWatching", RPCArg::Type::BOOL, RPCArg::DefaultHint{"true for watch-only wallets, otherwise false"}, "Also select inputs which are watch only.\n"
                                                                                                                                      "Only solvable inputs can be used. Watch-only destinations are solvable if the public key and/or output script was imported,\n"
                                                                                                                                      "e.g. with 'importpubkey' or 'importmulti' with the 'pubkeys' or 'desc' field."},
                         {"lockUnspents", RPCArg::Type::BOOL, RPCArg::Default{false}, "Lock selected unspent outputs"},
                         {"fee_rate", RPCArg::Type::AMOUNT, RPCArg::DefaultHint{"not set, fall back to wallet fee estimation"}, "Specify a fee rate in " + CURRENCY_ATOM + "/vB."},
                         {"feeRate", RPCArg::Type::AMOUNT, RPCArg::DefaultHint{"not set, fall back to wallet fee estimation"}, "Specify a fee rate in " + CURRENCY_UNIT + "/kvB."},
                         {
                             "subtractFeeFromOutputs",
                             RPCArg::Type::ARR,
                             RPCArg::Default{UniValue::VARR},
                             "The integers.\n"
                             "The fee will be equally deducted from the amount of each specified output.\n"
                             "Those recipients will receive less bitcoins than you enter in their corresponding amount field.\n"
                             "If no outputs are specified here, the sender pays the fee.",
                             {
                                 {"vout_index", RPCArg::Type::NUM, RPCArg::Optional::OMITTED, "The zero-based output index, before a change output is added."},
=======
RPCHelpMan fundrawtransaction()
{
    return RPCHelpMan{"fundrawtransaction",
                "\nIf the transaction has no inputs, they will be automatically selected to meet its out value.\n"
                "It will add at most one change output to the outputs.\n"
                "No existing outputs will be modified unless \"subtractFeeFromOutputs\" is specified.\n"
                "Note that inputs which were signed may need to be resigned after completion since in/outputs have been added.\n"
                "The inputs added will not be signed, use signrawtransactionwithkey\n"
                "or signrawtransactionwithwallet for that.\n"
                "All existing inputs must either have their previous output transaction be in the wallet\n"
                "or be in the UTXO set. Solving data must be provided for non-wallet inputs.\n"
                "Note that all inputs selected must be of standard form and P2SH scripts must be\n"
                "in the wallet using importaddress or addmultisigaddress (to calculate fees).\n"
                "You can see whether this is the case by checking the \"solvable\" field in the listunspent output.\n"
                "Only pay-to-pubkey, multisig, and P2SH versions thereof are currently supported for watch-only\n",
                {
                    {"hexstring", RPCArg::Type::STR_HEX, RPCArg::Optional::NO, "The hex string of the raw transaction"},
                    {"options", RPCArg::Type::OBJ_NAMED_PARAMS, RPCArg::Optional::OMITTED, "For backward compatibility: passing in a true instead of an object will result in {\"includeWatching\":true}",
                        Cat<std::vector<RPCArg>>(
                        {
                            {"add_inputs", RPCArg::Type::BOOL, RPCArg::Default{true}, "For a transaction with existing inputs, automatically include more if they are not enough."},
                            {"include_unsafe", RPCArg::Type::BOOL, RPCArg::Default{false}, "Include inputs that are not safe to spend (unconfirmed transactions from outside keys and unconfirmed replacement transactions).\n"
                                                          "Warning: the resulting transaction may become invalid if one of the unsafe inputs disappears.\n"
                                                          "If that happens, you will need to fund the transaction with different inputs and republish it."},
                            {"minconf", RPCArg::Type::NUM, RPCArg::Default{0}, "If add_inputs is specified, require inputs with at least this many confirmations."},
                            {"maxconf", RPCArg::Type::NUM, RPCArg::Optional::OMITTED, "If add_inputs is specified, require inputs with at most this many confirmations."},
                            {"changeAddress", RPCArg::Type::STR, RPCArg::DefaultHint{"automatic"}, "The bitcoin address to receive the change"},
                            {"changePosition", RPCArg::Type::NUM, RPCArg::DefaultHint{"random"}, "The index of the change output"},
                            {"change_type", RPCArg::Type::STR, RPCArg::DefaultHint{"set by -changetype"}, "The output type to use. Only valid if changeAddress is not specified. Options are \"legacy\", \"p2sh-segwit\", \"bech32\", and \"bech32m\"."},
                            {"includeWatching", RPCArg::Type::BOOL, RPCArg::DefaultHint{"true for watch-only wallets, otherwise false"}, "Also select inputs which are watch only.\n"
                                                          "Only solvable inputs can be used. Watch-only destinations are solvable if the public key and/or output script was imported,\n"
                                                          "e.g. with 'importpubkey' or 'importmulti' with the 'pubkeys' or 'desc' field."},
                            {"lockUnspents", RPCArg::Type::BOOL, RPCArg::Default{false}, "Lock selected unspent outputs"},
                            {"fee_rate", RPCArg::Type::AMOUNT, RPCArg::DefaultHint{"not set, fall back to wallet fee estimation"}, "Specify a fee rate in " + CURRENCY_ATOM + "/vB."},
                            {"feeRate", RPCArg::Type::AMOUNT, RPCArg::DefaultHint{"not set, fall back to wallet fee estimation"}, "Specify a fee rate in " + CURRENCY_UNIT + "/kvB."},
                            {"subtractFeeFromOutputs", RPCArg::Type::ARR, RPCArg::Default{UniValue::VARR}, "The integers.\n"
                                                          "The fee will be equally deducted from the amount of each specified output.\n"
                                                          "Those recipients will receive less bitcoins than you enter in their corresponding amount field.\n"
                                                          "If no outputs are specified here, the sender pays the fee.",
                                {
                                    {"vout_index", RPCArg::Type::NUM, RPCArg::Optional::OMITTED, "The zero-based output index, before a change output is added."},
                                },
                            },
                            {"input_weights", RPCArg::Type::ARR, RPCArg::Optional::OMITTED, "Inputs and their corresponding weights",
                                {
                                    {"", RPCArg::Type::OBJ, RPCArg::Optional::OMITTED, "",
                                        {
                                            {"txid", RPCArg::Type::STR_HEX, RPCArg::Optional::NO, "The transaction id"},
                                            {"vout", RPCArg::Type::NUM, RPCArg::Optional::NO, "The output index"},
                                            {"weight", RPCArg::Type::NUM, RPCArg::Optional::NO, "The maximum weight for this input, "
                                                "including the weight of the outpoint and sequence number. "
                                                "Note that serialized signature sizes are not guaranteed to be consistent, "
                                                "so the maximum DER signatures size of 73 bytes should be used when considering ECDSA signatures."
                                                "Remember to convert serialized sizes to weight units when necessary."},
                                        },
                                    },
                                },
>>>>>>> c78c67d4
                             },
                         },
                         {
                             "input_weights",
                             RPCArg::Type::ARR,
                             RPCArg::Optional::OMITTED,
                             "Inputs and their corresponding weights",
                             {
                                 {
                                     "",
                                     RPCArg::Type::OBJ,
                                     RPCArg::Optional::OMITTED,
                                     "",
                                     {
                                         {"txid", RPCArg::Type::STR_HEX, RPCArg::Optional::NO, "The transaction id"},
                                         {"vout", RPCArg::Type::NUM, RPCArg::Optional::NO, "The output index"},
                                         {"weight", RPCArg::Type::NUM, RPCArg::Optional::NO, "The maximum weight for this input, "
                                                                                             "including the weight of the outpoint and sequence number. "
                                                                                             "Note that serialized signature sizes are not guaranteed to be consistent, "
                                                                                             "so the maximum DER signatures size of 73 bytes should be used when considering ECDSA signatures."
                                                                                             "Remember to convert serialized sizes to weight units when necessary."},
                                     },
                                 },
                             },
                         },
                     },
                     FundTxDoc()),
                 RPCArgOptions{
                     .skip_type_check = true,
                     .oneline_description = "options",
                 }},
                {"iswitness", RPCArg::Type::BOOL, RPCArg::DefaultHint{"depends on heuristic tests"}, "Whether the transaction hex is a serialized witness transaction.\n"
                                                                                                     "If iswitness is not present, heuristic tests will be used in decoding.\n"
                                                                                                     "If true, only witness deserialization will be tried.\n"
                                                                                                     "If false, only non-witness deserialization will be tried.\n"
                                                                                                     "This boolean should reflect whether the transaction has inputs\n"
                                                                                                     "(e.g. fully valid, or on-chain transactions), if known by the caller."},
            },
            RPCResult{
                RPCResult::Type::OBJ, "", "", {
                                                  {RPCResult::Type::STR_HEX, "hex", "The resulting raw transaction (hex-encoded string)"},
                                                  {RPCResult::Type::STR_AMOUNT, "fee", "Fee in " + CURRENCY_UNIT + " the resulting transaction pays"},
                                                  {RPCResult::Type::NUM, "changepos", "The position of the added change output, or -1"},
                                              }},
            RPCExamples{"\nCreate a transaction with no inputs\n" + HelpExampleCli("createrawtransaction", "\"[]\" \"{\\\"myaddress\\\":0.01}\"") + "\nAdd sufficient unsigned inputs to meet the output value\n" + HelpExampleCli("fundrawtransaction", "\"rawtransactionhex\"") + "\nSign the transaction\n" + HelpExampleCli("signrawtransactionwithwallet", "\"fundedtransactionhex\"") + "\nSend the transaction\n" + HelpExampleCli("sendrawtransaction", "\"signedtransactionhex\"")},
            [&](const RPCHelpMan& self, const JSONRPCRequest& request) -> UniValue {
                std::shared_ptr<CWallet> const pwallet = GetWalletForJSONRPCRequest(request);
                if (!pwallet) return UniValue::VNULL;

                // parse hex string from parameter
                CMutableTransaction tx;
                bool try_witness = request.params[2].isNull() ? true : request.params[2].get_bool();
                bool try_no_witness = request.params[2].isNull() ? true : !request.params[2].get_bool();
                if (!DecodeHexTx(tx, request.params[0].get_str(), try_no_witness, try_witness)) {
                    throw JSONRPCError(RPC_DESERIALIZATION_ERROR, "TX decode failed");
                }

<<<<<<< HEAD
                CAmount fee;
                int change_position;
                CCoinControl coin_control;
                // Automatically select (additional) coins. Can be overridden by options.add_inputs.
                coin_control.m_allow_other_inputs = true;
                FundTransaction(*pwallet, tx, fee, change_position, request.params[1], coin_control, /*override_min_fee=*/true);

                UniValue result(UniValue::VOBJ);
                result.pushKV("hex", EncodeHexTx(CTransaction(tx)));
                result.pushKV("fee", ValueFromAmount(fee));
                result.pushKV("changepos", change_position);
=======
    CCoinControl coin_control;
    // Automatically select (additional) coins. Can be overridden by options.add_inputs.
    coin_control.m_allow_other_inputs = true;
    auto txr = FundTransaction(*pwallet, tx, request.params[1], coin_control, /*override_min_fee=*/true);

    UniValue result(UniValue::VOBJ);
    result.pushKV("hex", EncodeHexTx(*txr.tx));
    result.pushKV("fee", ValueFromAmount(txr.fee));
    result.pushKV("changepos", txr.change_pos ? (int)*txr.change_pos : -1);
>>>>>>> c78c67d4

                return result;
            },
        };
    }

    RPCHelpMan signrawtransactionwithwallet()
    {
        return RPCHelpMan{
            "signrawtransactionwithwallet",
            "\nSign inputs for raw transaction (serialized, hex-encoded).\n"
            "The second optional argument (may be null) is an array of previous transaction outputs that\n"
            "this transaction depends on but may not yet be in the block chain." +
                HELP_REQUIRING_PASSPHRASE,
            {
                {"hexstring", RPCArg::Type::STR, RPCArg::Optional::NO, "The transaction hex string"},
                {
                    "prevtxs",
                    RPCArg::Type::ARR,
                    RPCArg::Optional::OMITTED,
                    "The previous dependent transaction outputs",
                    {
                        {
                            "",
                            RPCArg::Type::OBJ,
                            RPCArg::Optional::OMITTED,
                            "",
                            {
                                {"txid", RPCArg::Type::STR_HEX, RPCArg::Optional::NO, "The transaction id"},
                                {"vout", RPCArg::Type::NUM, RPCArg::Optional::NO, "The output number"},
                                {"scriptPubKey", RPCArg::Type::STR_HEX, RPCArg::Optional::NO, "script key"},
                                {"redeemScript", RPCArg::Type::STR_HEX, RPCArg::Optional::OMITTED, "(required for P2SH) redeem script"},
                                {"witnessScript", RPCArg::Type::STR_HEX, RPCArg::Optional::OMITTED, "(required for P2WSH or P2SH-P2WSH) witness script"},
                                {"amount", RPCArg::Type::AMOUNT, RPCArg::Optional::OMITTED, "(required for Segwit inputs) the amount spent"},
                            },
                        },
                    },
                },
                {"sighashtype", RPCArg::Type::STR, RPCArg::Default{"DEFAULT for Taproot, ALL otherwise"}, "The signature hash type. Must be one of\n"
                                                                                                          "       \"DEFAULT\"\n"
                                                                                                          "       \"ALL\"\n"
                                                                                                          "       \"NONE\"\n"
                                                                                                          "       \"SINGLE\"\n"
                                                                                                          "       \"ALL|ANYONECANPAY\"\n"
                                                                                                          "       \"NONE|ANYONECANPAY\"\n"
                                                                                                          "       \"SINGLE|ANYONECANPAY\""},
            },
            RPCResult{
                RPCResult::Type::OBJ, "", "", {
                                                  {RPCResult::Type::STR_HEX, "hex", "The hex-encoded raw transaction with signature(s)"},
                                                  {RPCResult::Type::BOOL, "complete", "If the transaction has a complete set of signatures"},
                                                  {RPCResult::Type::ARR, "errors", /*optional=*/true, "Script verification errors (if there are any)", {
                                                                                                                                                           {RPCResult::Type::OBJ, "", "", {
                                                                                                                                                                                              {RPCResult::Type::STR_HEX, "txid", "The hash of the referenced, previous transaction"},
                                                                                                                                                                                              {RPCResult::Type::NUM, "vout", "The index of the output to spent and used as input"},
                                                                                                                                                                                              {RPCResult::Type::ARR, "witness", "", {
                                                                                                                                                                                                                                        {RPCResult::Type::STR_HEX, "witness", ""},
                                                                                                                                                                                                                                    }},
                                                                                                                                                                                              {RPCResult::Type::STR_HEX, "scriptSig", "The hex-encoded signature script"},
                                                                                                                                                                                              {RPCResult::Type::NUM, "sequence", "Script sequence number"},
                                                                                                                                                                                              {RPCResult::Type::STR, "error", "Verification or signing error related to the input"},
                                                                                                                                                                                          }},
                                                                                                                                                       }},
                                              }},
            RPCExamples{HelpExampleCli("signrawtransactionwithwallet", "\"myhex\"") + HelpExampleRpc("signrawtransactionwithwallet", "\"myhex\"")},
            [&](const RPCHelpMan& self, const JSONRPCRequest& request) -> UniValue {
                const std::shared_ptr<const CWallet> pwallet = GetWalletForJSONRPCRequest(request);
                if (!pwallet) return UniValue::VNULL;

                CMutableTransaction mtx;
                if (!DecodeHexTx(mtx, request.params[0].get_str())) {
                    throw JSONRPCError(RPC_DESERIALIZATION_ERROR, "TX decode failed. Make sure the tx has at least one input.");
                }

                // Sign the transaction
                LOCK(pwallet->cs_wallet);
                EnsureWalletIsUnlocked(*pwallet);

                // Fetch previous transactions (inputs):
                std::map<COutPoint, Coin> coins;
                for (const CTxIn& txin : mtx.vin) {
                    coins[txin.prevout]; // Create empty map entry keyed by prevout.
                }
                pwallet->chain().findCoins(coins);

                // Parse the prevtxs array
                ParsePrevouts(request.params[1], nullptr, coins);

                int nHashType = ParseSighashString(request.params[2]);

                // Script verification errors
                std::map<int, bilingual_str> input_errors;

                bool complete = pwallet->SignTransaction(mtx, coins, nHashType, input_errors);
                UniValue result(UniValue::VOBJ);
                SignTransactionResultToJSON(mtx, complete, coins, input_errors, result);
                return result;
            },
        };
    }

    // Definition of allowed formats of specifying transaction outputs in
    // `bumpfee`, `psbtbumpfee`, `send` and `walletcreatefundedpsbt` RPCs.
    static std::vector<RPCArg> OutputsDoc()
    {
        return {
            {
<<<<<<< HEAD
                "",
                RPCArg::Type::OBJ_USER_KEYS,
                RPCArg::Optional::OMITTED,
                "",
                {
                    {"address", RPCArg::Type::AMOUNT, RPCArg::Optional::NO, "A key-value pair. The key (string) is the bitcoin address,\n"
                                                                            "the value (float or string) is the amount in " +
                                                                                CURRENCY_UNIT + ""},
=======
                {"address", RPCArg::Type::AMOUNT, RPCArg::Optional::NO, "A key-value pair. The key (string) is the bitcoin address,\n"
                         "the value (float or string) is the amount in " + CURRENCY_UNIT + ""},
            },
        },
        {"", RPCArg::Type::OBJ, RPCArg::Optional::OMITTED, "",
            {
                {"data", RPCArg::Type::STR_HEX, RPCArg::Optional::NO, "A key-value pair. The key must be \"data\", the value is hex-encoded data"},
            },
        },
    };
}

static RPCHelpMan bumpfee_helper(std::string method_name)
{
    const bool want_psbt = method_name == "psbtbumpfee";
    const std::string incremental_fee{CFeeRate(DEFAULT_INCREMENTAL_RELAY_FEE).ToString(FeeEstimateMode::SAT_VB)};

    return RPCHelpMan{method_name,
        "\nBumps the fee of an opt-in-RBF transaction T, replacing it with a new transaction B.\n"
        + std::string(want_psbt ? "Returns a PSBT instead of creating and signing a new transaction.\n" : "") +
        "An opt-in RBF transaction with the given txid must be in the wallet.\n"
        "The command will pay the additional fee by reducing change outputs or adding inputs when necessary.\n"
        "It may add a new change output if one does not already exist.\n"
        "All inputs in the original transaction will be included in the replacement transaction.\n"
        "The command will fail if the wallet or mempool contains a transaction that spends one of T's outputs.\n"
        "By default, the new fee will be calculated automatically using the estimatesmartfee RPC.\n"
        "The user can specify a confirmation target for estimatesmartfee.\n"
        "Alternatively, the user can specify a fee rate in " + CURRENCY_ATOM + "/vB for the new transaction.\n"
        "At a minimum, the new fee rate must be high enough to pay an additional new relay fee (incrementalfee\n"
        "returned by getnetworkinfo) to enter the node's mempool.\n"
        "* WARNING: before version 0.21, fee_rate was in " + CURRENCY_UNIT + "/kvB. As of 0.21, fee_rate is in " + CURRENCY_ATOM + "/vB. *\n",
        {
            {"txid", RPCArg::Type::STR_HEX, RPCArg::Optional::NO, "The txid to be bumped"},
            {"options", RPCArg::Type::OBJ_NAMED_PARAMS, RPCArg::Optional::OMITTED, "",
                {
                    {"conf_target", RPCArg::Type::NUM, RPCArg::DefaultHint{"wallet -txconfirmtarget"}, "Confirmation target in blocks\n"},
                    {"fee_rate", RPCArg::Type::AMOUNT, RPCArg::DefaultHint{"not set, fall back to wallet fee estimation"},
                             "\nSpecify a fee rate in " + CURRENCY_ATOM + "/vB instead of relying on the built-in fee estimator.\n"
                             "Must be at least " + incremental_fee + " higher than the current transaction fee rate.\n"
                             "WARNING: before version 0.21, fee_rate was in " + CURRENCY_UNIT + "/kvB. As of 0.21, fee_rate is in " + CURRENCY_ATOM + "/vB.\n"},
                    {"replaceable", RPCArg::Type::BOOL, RPCArg::Default{true}, "Whether the new transaction should still be\n"
                             "marked bip-125 replaceable. If true, the sequence numbers in the transaction will\n"
                             "be left unchanged from the original. If false, any input sequence numbers in the\n"
                             "original transaction that were less than 0xfffffffe will be increased to 0xfffffffe\n"
                             "so the new transaction will not be explicitly bip-125 replaceable (though it may\n"
                             "still be replaceable in practice, for example if it has unconfirmed ancestors which\n"
                             "are replaceable).\n"},
                    {"estimate_mode", RPCArg::Type::STR, RPCArg::Default{"unset"}, "The fee estimate mode, must be one of (case insensitive):\n"
                             "\"" + FeeModes("\"\n\"") + "\""},
                    {"outputs", RPCArg::Type::ARR, RPCArg::Default{UniValue::VARR}, "The outputs specified as key-value pairs.\n"
                             "Each key may only appear once, i.e. there can only be one 'data' output, and no address may be duplicated.\n"
                             "At least one output of either type must be specified.\n"
                             "Cannot be provided if 'original_change_index' is specified.",
                        OutputsDoc(),
                        RPCArgOptions{.skip_type_check = true}},
                    {"original_change_index", RPCArg::Type::NUM, RPCArg::DefaultHint{"not set, detect change automatically"}, "The 0-based index of the change output on the original transaction. "
                                                                                                                            "The indicated output will be recycled into the new change output on the bumped transaction. "
                                                                                                                            "The remainder after paying the recipients and fees will be sent to the output script of the "
                                                                                                                            "original change output. The change output’s amount can increase if bumping the transaction "
                                                                                                                            "adds new inputs, otherwise it will decrease. Cannot be used in combination with the 'outputs' option."},
>>>>>>> c78c67d4
                },
            },
            {
                "",
                RPCArg::Type::OBJ,
                RPCArg::Optional::OMITTED,
                "",
                {
                    {"data", RPCArg::Type::STR_HEX, RPCArg::Optional::NO, "A key-value pair. The key must be \"data\", the value is hex-encoded data"},
                },
            },
        };
    }

<<<<<<< HEAD
    static RPCHelpMan bumpfee_helper(std::string method_name)
    {
        const bool want_psbt = method_name == "psbtbumpfee";
        const std::string incremental_fee{CFeeRate(DEFAULT_INCREMENTAL_RELAY_FEE).ToString(FeeEstimateMode::SAT_VB)};

        return RPCHelpMan{
            method_name,
            "\nBumps the fee of an opt-in-RBF transaction T, replacing it with a new transaction B.\n" + std::string(want_psbt ? "Returns a PSBT instead of creating and signing a new transaction.\n" : "") +
                "An opt-in RBF transaction with the given txid must be in the wallet.\n"
                "The command will pay the additional fee by reducing change outputs or adding inputs when necessary.\n"
                "It may add a new change output if one does not already exist.\n"
                "All inputs in the original transaction will be included in the replacement transaction.\n"
                "The command will fail if the wallet or mempool contains a transaction that spends one of T's outputs.\n"
                "By default, the new fee will be calculated automatically using the estimatesmartfee RPC.\n"
                "The user can specify a confirmation target for estimatesmartfee.\n"
                "Alternatively, the user can specify a fee rate in " +
                CURRENCY_ATOM + "/vB for the new transaction.\n"
                                "At a minimum, the new fee rate must be high enough to pay an additional new relay fee (incrementalfee\n"
                                "returned by getnetworkinfo) to enter the node's mempool.\n"
                                "* WARNING: before version 0.21, fee_rate was in " +
                CURRENCY_UNIT + "/kvB. As of 0.21, fee_rate is in " + CURRENCY_ATOM + "/vB. *\n",
            {
                {"txid", RPCArg::Type::STR_HEX, RPCArg::Optional::NO, "The txid to be bumped"},
                {"options", RPCArg::Type::OBJ, RPCArg::Optional::OMITTED, "", {
                                                                                  {"conf_target", RPCArg::Type::NUM, RPCArg::DefaultHint{"wallet -txconfirmtarget"}, "Confirmation target in blocks\n"},
                                                                                  {"fee_rate", RPCArg::Type::AMOUNT, RPCArg::DefaultHint{"not set, fall back to wallet fee estimation"}, "\nSpecify a fee rate in " + CURRENCY_ATOM + "/vB instead of relying on the built-in fee estimator.\n"
                                                                                                                                                                                                                                      "Must be at least " +
                                                                                                                                                                                             incremental_fee + " higher than the current transaction fee rate.\n"
                                                                                                                                                                                                               "WARNING: before version 0.21, fee_rate was in " +
                                                                                                                                                                                             CURRENCY_UNIT + "/kvB. As of 0.21, fee_rate is in " + CURRENCY_ATOM + "/vB.\n"},
                                                                                  {"replaceable", RPCArg::Type::BOOL, RPCArg::Default{true}, "Whether the new transaction should still be\n"
                                                                                                                                             "marked bip-125 replaceable. If true, the sequence numbers in the transaction will\n"
                                                                                                                                             "be left unchanged from the original. If false, any input sequence numbers in the\n"
                                                                                                                                             "original transaction that were less than 0xfffffffe will be increased to 0xfffffffe\n"
                                                                                                                                             "so the new transaction will not be explicitly bip-125 replaceable (though it may\n"
                                                                                                                                             "still be replaceable in practice, for example if it has unconfirmed ancestors which\n"
                                                                                                                                             "are replaceable).\n"},
                                                                                  {"estimate_mode", RPCArg::Type::STR, RPCArg::Default{"unset"}, "The fee estimate mode, must be one of (case insensitive):\n"
                                                                                                                                                 "\"" +
                                                                                                                                                     FeeModes("\"\n\"") + "\""},
                                                                                  {"outputs", RPCArg::Type::ARR, RPCArg::Default{UniValue::VARR}, "New outputs (key-value pairs) which will replace\n"
                                                                                                                                                  "the original ones, if provided. Each address can only appear once and there can\n"
                                                                                                                                                  "only be one \"data\" object.\n",
                                                                                   OutputsDoc(), RPCArgOptions{.skip_type_check = true}},
                                                                              },
                 RPCArgOptions{.oneline_description = "options"}},
            },
            RPCResult{RPCResult::Type::OBJ, "", "", Cat(want_psbt ? std::vector<RPCResult>{{RPCResult::Type::STR, "psbt", "The base64-encoded unsigned PSBT of the new transaction."}} : std::vector<RPCResult>{{RPCResult::Type::STR_HEX, "txid", "The id of the new transaction."}}, {
                                                                                                                                                                                                                                                                                           {RPCResult::Type::STR_AMOUNT, "origfee", "The fee of the replaced transaction."},
                                                                                                                                                                                                                                                                                           {RPCResult::Type::STR_AMOUNT, "fee", "The fee of the new transaction."},
                                                                                                                                                                                                                                                                                           {RPCResult::Type::ARR, "errors", "Errors encountered during processing (may be empty).", {
                                                                                                                                                                                                                                                                                                                                                                                        {RPCResult::Type::STR, "", ""},
                                                                                                                                                                                                                                                                                                                                                                                    }},
                                                                                                                                                                                                                                                                                       })},
            RPCExamples{"\nBump the fee, get the new transaction\'s " + std::string(want_psbt ? "psbt" : "txid") + "\n" + HelpExampleCli(method_name, "<txid>")},
            [want_psbt](const RPCHelpMan& self, const JSONRPCRequest& request) -> UniValue {
                std::shared_ptr<CWallet> const pwallet = GetWalletForJSONRPCRequest(request);
                if (!pwallet) return UniValue::VNULL;

                if (pwallet->IsWalletFlagSet(WALLET_FLAG_DISABLE_PRIVATE_KEYS) && !pwallet->IsWalletFlagSet(WALLET_FLAG_EXTERNAL_SIGNER) && !want_psbt) {
                    throw JSONRPCError(RPC_WALLET_ERROR, "bumpfee is not available with wallets that have private keys disabled. Use psbtbumpfee instead.");
=======
    uint256 hash(ParseHashV(request.params[0], "txid"));

    CCoinControl coin_control;
    coin_control.fAllowWatchOnly = pwallet->IsWalletFlagSet(WALLET_FLAG_DISABLE_PRIVATE_KEYS);
    // optional parameters
    coin_control.m_signal_bip125_rbf = true;
    std::vector<CTxOut> outputs;

    std::optional<uint32_t> original_change_index;

    if (!request.params[1].isNull()) {
        UniValue options = request.params[1];
        RPCTypeCheckObj(options,
            {
                {"confTarget", UniValueType(UniValue::VNUM)},
                {"conf_target", UniValueType(UniValue::VNUM)},
                {"fee_rate", UniValueType()}, // will be checked by AmountFromValue() in SetFeeEstimateMode()
                {"replaceable", UniValueType(UniValue::VBOOL)},
                {"estimate_mode", UniValueType(UniValue::VSTR)},
                {"outputs", UniValueType()}, // will be checked by AddOutputs()
                {"original_change_index", UniValueType(UniValue::VNUM)},
            },
            true, true);

        if (options.exists("confTarget") && options.exists("conf_target")) {
            throw JSONRPCError(RPC_INVALID_PARAMETER, "confTarget and conf_target options should not both be set. Use conf_target (confTarget is deprecated).");
        }

        auto conf_target = options.exists("confTarget") ? options["confTarget"] : options["conf_target"];

        if (options.exists("replaceable")) {
            coin_control.m_signal_bip125_rbf = options["replaceable"].get_bool();
        }
        SetFeeEstimateMode(*pwallet, coin_control, conf_target, options["estimate_mode"], options["fee_rate"], /*override_min_fee=*/false);

        // Prepare new outputs by creating a temporary tx and calling AddOutputs().
        if (!options["outputs"].isNull()) {
            if (options["outputs"].isArray() && options["outputs"].empty()) {
                throw JSONRPCError(RPC_INVALID_PARAMETER, "Invalid parameter, output argument cannot be an empty array");
            }
            CMutableTransaction tempTx;
            AddOutputs(tempTx, options["outputs"]);
            outputs = tempTx.vout;
        }

        if (options.exists("original_change_index")) {
            original_change_index = options["original_change_index"].getInt<uint32_t>();
        }
    }

    // Make sure the results are valid at least up to the most recent block
    // the user could have gotten from another RPC command prior to now
    pwallet->BlockUntilSyncedToCurrentChain();

    LOCK(pwallet->cs_wallet);

    EnsureWalletIsUnlocked(*pwallet);


    std::vector<bilingual_str> errors;
    CAmount old_fee;
    CAmount new_fee;
    CMutableTransaction mtx;
    feebumper::Result res;
    // Targeting feerate bump.
    res = feebumper::CreateRateBumpTransaction(*pwallet, hash, coin_control, errors, old_fee, new_fee, mtx, /*require_mine=*/ !want_psbt, outputs, original_change_index);
    if (res != feebumper::Result::OK) {
        switch(res) {
            case feebumper::Result::INVALID_ADDRESS_OR_KEY:
                throw JSONRPCError(RPC_INVALID_ADDRESS_OR_KEY, errors[0].original);
                break;
            case feebumper::Result::INVALID_REQUEST:
                throw JSONRPCError(RPC_INVALID_REQUEST, errors[0].original);
                break;
            case feebumper::Result::INVALID_PARAMETER:
                throw JSONRPCError(RPC_INVALID_PARAMETER, errors[0].original);
                break;
            case feebumper::Result::WALLET_ERROR:
                throw JSONRPCError(RPC_WALLET_ERROR, errors[0].original);
                break;
            default:
                throw JSONRPCError(RPC_MISC_ERROR, errors[0].original);
                break;
        }
    }

    UniValue result(UniValue::VOBJ);

    // For bumpfee, return the new transaction id.
    // For psbtbumpfee, return the base64-encoded unsigned PSBT of the new transaction.
    if (!want_psbt) {
        if (!feebumper::SignTransaction(*pwallet, mtx)) {
            if (pwallet->IsWalletFlagSet(WALLET_FLAG_EXTERNAL_SIGNER)) {
                throw JSONRPCError(RPC_WALLET_ERROR, "Transaction incomplete. Try psbtbumpfee instead.");
            }
            throw JSONRPCError(RPC_WALLET_ERROR, "Can't sign transaction.");
        }

        uint256 txid;
        if (feebumper::CommitTransaction(*pwallet, hash, std::move(mtx), errors, txid) != feebumper::Result::OK) {
            throw JSONRPCError(RPC_WALLET_ERROR, errors[0].original);
        }

        result.pushKV("txid", txid.GetHex());
    } else {
        PartiallySignedTransaction psbtx(mtx);
        bool complete = false;
        const TransactionError err = pwallet->FillPSBT(psbtx, complete, SIGHASH_DEFAULT, /*sign=*/false, /*bip32derivs=*/true);
        CHECK_NONFATAL(err == TransactionError::OK);
        CHECK_NONFATAL(!complete);
        DataStream ssTx{};
        ssTx << psbtx;
        result.pushKV("psbt", EncodeBase64(ssTx.str()));
    }

    result.pushKV("origfee", ValueFromAmount(old_fee));
    result.pushKV("fee", ValueFromAmount(new_fee));
    UniValue result_errors(UniValue::VARR);
    for (const bilingual_str& error : errors) {
        result_errors.push_back(error.original);
    }
    result.pushKV("errors", result_errors);

    return result;
},
    };
}

RPCHelpMan bumpfee() { return bumpfee_helper("bumpfee"); }
RPCHelpMan psbtbumpfee() { return bumpfee_helper("psbtbumpfee"); }

RPCHelpMan send()
{
    return RPCHelpMan{"send",
        "\nEXPERIMENTAL warning: this call may be changed in future releases.\n"
        "\nSend a transaction.\n",
        {
            {"outputs", RPCArg::Type::ARR, RPCArg::Optional::NO, "The outputs specified as key-value pairs.\n"
                    "Each key may only appear once, i.e. there can only be one 'data' output, and no address may be duplicated.\n"
                    "At least one output of either type must be specified.\n"
                    "For convenience, a dictionary, which holds the key-value pairs directly, is also accepted.",
                OutputsDoc(),
                RPCArgOptions{.skip_type_check = true}},
            {"conf_target", RPCArg::Type::NUM, RPCArg::DefaultHint{"wallet -txconfirmtarget"}, "Confirmation target in blocks"},
            {"estimate_mode", RPCArg::Type::STR, RPCArg::Default{"unset"}, "The fee estimate mode, must be one of (case insensitive):\n"
             "\"" + FeeModes("\"\n\"") + "\""},
            {"fee_rate", RPCArg::Type::AMOUNT, RPCArg::DefaultHint{"not set, fall back to wallet fee estimation"}, "Specify a fee rate in " + CURRENCY_ATOM + "/vB."},
            {"options", RPCArg::Type::OBJ_NAMED_PARAMS, RPCArg::Optional::OMITTED, "",
                Cat<std::vector<RPCArg>>(
                {
                    {"add_inputs", RPCArg::Type::BOOL, RPCArg::DefaultHint{"false when \"inputs\" are specified, true otherwise"},"Automatically include coins from the wallet to cover the target amount.\n"},
                    {"include_unsafe", RPCArg::Type::BOOL, RPCArg::Default{false}, "Include inputs that are not safe to spend (unconfirmed transactions from outside keys and unconfirmed replacement transactions).\n"
                                                          "Warning: the resulting transaction may become invalid if one of the unsafe inputs disappears.\n"
                                                          "If that happens, you will need to fund the transaction with different inputs and republish it."},
                    {"minconf", RPCArg::Type::NUM, RPCArg::Default{0}, "If add_inputs is specified, require inputs with at least this many confirmations."},
                    {"maxconf", RPCArg::Type::NUM, RPCArg::Optional::OMITTED, "If add_inputs is specified, require inputs with at most this many confirmations."},
                    {"add_to_wallet", RPCArg::Type::BOOL, RPCArg::Default{true}, "When false, returns a serialized transaction which will not be added to the wallet or broadcast"},
                    {"change_address", RPCArg::Type::STR, RPCArg::DefaultHint{"automatic"}, "The bitcoin address to receive the change"},
                    {"change_position", RPCArg::Type::NUM, RPCArg::DefaultHint{"random"}, "The index of the change output"},
                    {"change_type", RPCArg::Type::STR, RPCArg::DefaultHint{"set by -changetype"}, "The output type to use. Only valid if change_address is not specified. Options are \"legacy\", \"p2sh-segwit\", \"bech32\" and \"bech32m\"."},
                    {"fee_rate", RPCArg::Type::AMOUNT, RPCArg::DefaultHint{"not set, fall back to wallet fee estimation"}, "Specify a fee rate in " + CURRENCY_ATOM + "/vB.", RPCArgOptions{.also_positional = true}},
                    {"include_watching", RPCArg::Type::BOOL, RPCArg::DefaultHint{"true for watch-only wallets, otherwise false"}, "Also select inputs which are watch only.\n"
                                          "Only solvable inputs can be used. Watch-only destinations are solvable if the public key and/or output script was imported,\n"
                                          "e.g. with 'importpubkey' or 'importmulti' with the 'pubkeys' or 'desc' field."},
                    {"inputs", RPCArg::Type::ARR, RPCArg::Default{UniValue::VARR}, "Specify inputs instead of adding them automatically. A JSON array of JSON objects",
                        {
                            {"txid", RPCArg::Type::STR_HEX, RPCArg::Optional::NO, "The transaction id"},
                            {"vout", RPCArg::Type::NUM, RPCArg::Optional::NO, "The output number"},
                            {"sequence", RPCArg::Type::NUM, RPCArg::Optional::NO, "The sequence number"},
                            {"weight", RPCArg::Type::NUM, RPCArg::DefaultHint{"Calculated from wallet and solving data"}, "The maximum weight for this input, "
                                        "including the weight of the outpoint and sequence number. "
                                        "Note that signature sizes are not guaranteed to be consistent, "
                                        "so the maximum DER signatures size of 73 bytes should be used when considering ECDSA signatures."
                                        "Remember to convert serialized sizes to weight units when necessary."},
                        },
                    },
                    {"locktime", RPCArg::Type::NUM, RPCArg::Default{0}, "Raw locktime. Non-0 value also locktime-activates inputs"},
                    {"lock_unspents", RPCArg::Type::BOOL, RPCArg::Default{false}, "Lock selected unspent outputs"},
                    {"psbt", RPCArg::Type::BOOL,  RPCArg::DefaultHint{"automatic"}, "Always return a PSBT, implies add_to_wallet=false."},
                    {"subtract_fee_from_outputs", RPCArg::Type::ARR, RPCArg::Default{UniValue::VARR}, "Outputs to subtract the fee from, specified as integer indices.\n"
                    "The fee will be equally deducted from the amount of each specified output.\n"
                    "Those recipients will receive less bitcoins than you enter in their corresponding amount field.\n"
                    "If no outputs are specified here, the sender pays the fee.",
                        {
                            {"vout_index", RPCArg::Type::NUM, RPCArg::Optional::OMITTED, "The zero-based output index, before a change output is added."},
                        },
                    },
                },
                FundTxDoc()),
                RPCArgOptions{.oneline_description="options"}},
        },
        RPCResult{
            RPCResult::Type::OBJ, "", "",
                {
                    {RPCResult::Type::BOOL, "complete", "If the transaction has a complete set of signatures"},
                    {RPCResult::Type::STR_HEX, "txid", /*optional=*/true, "The transaction id for the send. Only 1 transaction is created regardless of the number of addresses."},
                    {RPCResult::Type::STR_HEX, "hex", /*optional=*/true, "If add_to_wallet is false, the hex-encoded raw transaction with signature(s)"},
                    {RPCResult::Type::STR, "psbt", /*optional=*/true, "If more signatures are needed, or if add_to_wallet is false, the base64-encoded (partially) signed transaction"}
>>>>>>> c78c67d4
                }

                uint256 hash(ParseHashV(request.params[0], "txid"));

<<<<<<< HEAD
                CCoinControl coin_control;
                coin_control.fAllowWatchOnly = pwallet->IsWalletFlagSet(WALLET_FLAG_DISABLE_PRIVATE_KEYS);
                // optional parameters
                coin_control.m_signal_bip125_rbf = true;
                std::vector<CTxOut> outputs;

                if (!request.params[1].isNull()) {
                    UniValue options = request.params[1];
                    RPCTypeCheckObj(options,
=======
            bool rbf{options.exists("replaceable") ? options["replaceable"].get_bool() : pwallet->m_signal_rbf};
            CMutableTransaction rawTx = ConstructTransaction(options["inputs"], request.params[0], options["locktime"], rbf);
            CCoinControl coin_control;
            // Automatically select coins, unless at least one is manually selected. Can
            // be overridden by options.add_inputs.
            coin_control.m_allow_other_inputs = rawTx.vin.size() == 0;
            SetOptionsInputWeights(options["inputs"], options);
            auto txr = FundTransaction(*pwallet, rawTx, options, coin_control, /*override_min_fee=*/false);

            return FinishTransaction(pwallet, options, CMutableTransaction(*txr.tx));
        }
    };
}

RPCHelpMan sendall()
{
    return RPCHelpMan{"sendall",
        "EXPERIMENTAL warning: this call may be changed in future releases.\n"
        "\nSpend the value of all (or specific) confirmed UTXOs in the wallet to one or more recipients.\n"
        "Unconfirmed inbound UTXOs and locked UTXOs will not be spent. Sendall will respect the avoid_reuse wallet flag.\n"
        "If your wallet contains many small inputs, either because it received tiny payments or as a result of accumulating change, consider using `send_max` to exclude inputs that are worth less than the fees needed to spend them.\n",
        {
            {"recipients", RPCArg::Type::ARR, RPCArg::Optional::NO, "The sendall destinations. Each address may only appear once.\n"
                "Optionally some recipients can be specified with an amount to perform payments, but at least one address must appear without a specified amount.\n",
                {
                    {"address", RPCArg::Type::STR, RPCArg::Optional::NO, "A bitcoin address which receives an equal share of the unspecified amount."},
                    {"", RPCArg::Type::OBJ_USER_KEYS, RPCArg::Optional::OMITTED, "",
                        {
                            {"address", RPCArg::Type::AMOUNT, RPCArg::Optional::NO, "A key-value pair. The key (string) is the bitcoin address, the value (float or string) is the amount in " + CURRENCY_UNIT + ""},
                        },
                    },
                },
            },
            {"conf_target", RPCArg::Type::NUM, RPCArg::DefaultHint{"wallet -txconfirmtarget"}, "Confirmation target in blocks"},
            {"estimate_mode", RPCArg::Type::STR, RPCArg::Default{"unset"}, "The fee estimate mode, must be one of (case insensitive):\n"
             "\"" + FeeModes("\"\n\"") + "\""},
            {"fee_rate", RPCArg::Type::AMOUNT, RPCArg::DefaultHint{"not set, fall back to wallet fee estimation"}, "Specify a fee rate in " + CURRENCY_ATOM + "/vB."},
            {
                "options", RPCArg::Type::OBJ_NAMED_PARAMS, RPCArg::Optional::OMITTED, "",
                Cat<std::vector<RPCArg>>(
                    {
                        {"add_to_wallet", RPCArg::Type::BOOL, RPCArg::Default{true}, "When false, returns the serialized transaction without broadcasting or adding it to the wallet"},
                        {"fee_rate", RPCArg::Type::AMOUNT, RPCArg::DefaultHint{"not set, fall back to wallet fee estimation"}, "Specify a fee rate in " + CURRENCY_ATOM + "/vB.", RPCArgOptions{.also_positional = true}},
                        {"include_watching", RPCArg::Type::BOOL, RPCArg::DefaultHint{"true for watch-only wallets, otherwise false"}, "Also select inputs which are watch-only.\n"
                                              "Only solvable inputs can be used. Watch-only destinations are solvable if the public key and/or output script was imported,\n"
                                              "e.g. with 'importpubkey' or 'importmulti' with the 'pubkeys' or 'desc' field."},
                        {"inputs", RPCArg::Type::ARR, RPCArg::Default{UniValue::VARR}, "Use exactly the specified inputs to build the transaction. Specifying inputs is incompatible with the send_max, minconf, and maxconf options.",
                            {
                                {"", RPCArg::Type::OBJ, RPCArg::Optional::OMITTED, "",
>>>>>>> c78c67d4
                                    {
                                        {"confTarget", UniValueType(UniValue::VNUM)},
                                        {"conf_target", UniValueType(UniValue::VNUM)},
                                        {"fee_rate", UniValueType()}, // will be checked by AmountFromValue() in SetFeeEstimateMode()
                                        {"replaceable", UniValueType(UniValue::VBOOL)},
                                        {"estimate_mode", UniValueType(UniValue::VSTR)},
                                        {"outputs", UniValueType()}, // will be checked by AddOutputs()
                                    },
                                    true, true);

                    if (options.exists("confTarget") && options.exists("conf_target")) {
                        throw JSONRPCError(RPC_INVALID_PARAMETER, "confTarget and conf_target options should not both be set. Use conf_target (confTarget is deprecated).");
                    }

                    auto conf_target = options.exists("confTarget") ? options["confTarget"] : options["conf_target"];

                    if (options.exists("replaceable")) {
                        coin_control.m_signal_bip125_rbf = options["replaceable"].get_bool();
                    }
                    SetFeeEstimateMode(*pwallet, coin_control, conf_target, options["estimate_mode"], options["fee_rate"], /*override_min_fee=*/false);

                    // Prepare new outputs by creating a temporary tx and calling AddOutputs().
                    if (!options["outputs"].isNull()) {
                        if (options["outputs"].isArray() && options["outputs"].empty()) {
                            throw JSONRPCError(RPC_INVALID_PARAMETER, "Invalid parameter, output argument cannot be an empty array");
                        }
                        CMutableTransaction tempTx;
                        AddOutputs(tempTx, options["outputs"]);
                        outputs = tempTx.vout;
                    }
                }

                // Make sure the results are valid at least up to the most recent block
                // the user could have gotten from another RPC command prior to now
                pwallet->BlockUntilSyncedToCurrentChain();

                LOCK(pwallet->cs_wallet);

                EnsureWalletIsUnlocked(*pwallet);


                std::vector<bilingual_str> errors;
                CAmount old_fee;
                CAmount new_fee;
                CMutableTransaction mtx;
                feebumper::Result res;
                // Targeting feerate bump.
                res = feebumper::CreateRateBumpTransaction(*pwallet, hash, coin_control, errors, old_fee, new_fee, mtx, /*require_mine=*/!want_psbt, outputs);
                if (res != feebumper::Result::OK) {
                    switch (res) {
                    case feebumper::Result::INVALID_ADDRESS_OR_KEY:
                        throw JSONRPCError(RPC_INVALID_ADDRESS_OR_KEY, errors[0].original);
                        break;
                    case feebumper::Result::INVALID_REQUEST:
                        throw JSONRPCError(RPC_INVALID_REQUEST, errors[0].original);
                        break;
                    case feebumper::Result::INVALID_PARAMETER:
                        throw JSONRPCError(RPC_INVALID_PARAMETER, errors[0].original);
                        break;
                    case feebumper::Result::WALLET_ERROR:
                        throw JSONRPCError(RPC_WALLET_ERROR, errors[0].original);
                        break;
                    default:
                        throw JSONRPCError(RPC_MISC_ERROR, errors[0].original);
                        break;
                    }
                }

                UniValue result(UniValue::VOBJ);

                // For bumpfee, return the new transaction id.
                // For psbtbumpfee, return the base64-encoded unsigned PSBT of the new transaction.
                if (!want_psbt) {
                    if (!feebumper::SignTransaction(*pwallet, mtx)) {
                        if (pwallet->IsWalletFlagSet(WALLET_FLAG_EXTERNAL_SIGNER)) {
                            throw JSONRPCError(RPC_WALLET_ERROR, "Transaction incomplete. Try psbtbumpfee instead.");
                        }
                        throw JSONRPCError(RPC_WALLET_ERROR, "Can't sign transaction.");
                    }

                    uint256 txid;
                    if (feebumper::CommitTransaction(*pwallet, hash, std::move(mtx), errors, txid) != feebumper::Result::OK) {
                        throw JSONRPCError(RPC_WALLET_ERROR, errors[0].original);
                    }

                    result.pushKV("txid", txid.GetHex());
                } else {
                    PartiallySignedTransaction psbtx(mtx);
                    bool complete = false;
                    const TransactionError err = pwallet->FillPSBT(psbtx, complete, SIGHASH_DEFAULT, /*sign=*/false, /*bip32derivs=*/true);
                    CHECK_NONFATAL(err == TransactionError::OK);
                    CHECK_NONFATAL(!complete);
                    CDataStream ssTx(SER_NETWORK, PROTOCOL_VERSION);
                    ssTx << psbtx;
                    result.pushKV("psbt", EncodeBase64(ssTx.str()));
                }

                result.pushKV("origfee", ValueFromAmount(old_fee));
                result.pushKV("fee", ValueFromAmount(new_fee));
                UniValue result_errors(UniValue::VARR);
                for (const bilingual_str& error : errors) {
                    result_errors.push_back(error.original);
                }
                result.pushKV("errors", result_errors);

                return result;
            },
        };
    }

    RPCHelpMan bumpfee() { return bumpfee_helper("bumpfee"); }
    RPCHelpMan psbtbumpfee() { return bumpfee_helper("psbtbumpfee"); }

    RPCHelpMan send()
    {
        return RPCHelpMan{"send",
                          "\nEXPERIMENTAL warning: this call may be changed in future releases.\n"
                          "\nSend a transaction.\n",
                          {
                              {"outputs", RPCArg::Type::ARR, RPCArg::Optional::NO, "The outputs (key-value pairs), where none of the keys are duplicated.\n"
                                                                                   "That is, each address can only appear once and there can only be one 'data' object.\n"
                                                                                   "For convenience, a dictionary, which holds the key-value pairs directly, is also accepted.",
                               OutputsDoc(),
                               RPCArgOptions{.skip_type_check = true}},
                              {"conf_target", RPCArg::Type::NUM, RPCArg::DefaultHint{"wallet -txconfirmtarget"}, "Confirmation target in blocks"},
                              {"estimate_mode", RPCArg::Type::STR, RPCArg::Default{"unset"}, "The fee estimate mode, must be one of (case insensitive):\n"
                                                                                             "\"" +
                                                                                                 FeeModes("\"\n\"") + "\""},
                              {"fee_rate", RPCArg::Type::AMOUNT, RPCArg::DefaultHint{"not set, fall back to wallet fee estimation"}, "Specify a fee rate in " + CURRENCY_ATOM + "/vB."},
                              {"options", RPCArg::Type::OBJ, RPCArg::Optional::OMITTED, "",
                               Cat<std::vector<RPCArg>>(
                                   {
                                       {"add_inputs", RPCArg::Type::BOOL, RPCArg::DefaultHint{"false when \"inputs\" are specified, true otherwise"}, "Automatically include coins from the wallet to cover the target amount.\n"},
                                       {"include_unsafe", RPCArg::Type::BOOL, RPCArg::Default{false}, "Include inputs that are not safe to spend (unconfirmed transactions from outside keys and unconfirmed replacement transactions).\n"
                                                                                                      "Warning: the resulting transaction may become invalid if one of the unsafe inputs disappears.\n"
                                                                                                      "If that happens, you will need to fund the transaction with different inputs and republish it."},
                                       {"minconf", RPCArg::Type::NUM, RPCArg::Default{0}, "If add_inputs is specified, require inputs with at least this many confirmations."},
                                       {"maxconf", RPCArg::Type::NUM, RPCArg::Optional::OMITTED, "If add_inputs is specified, require inputs with at most this many confirmations."},
                                       {"add_to_wallet", RPCArg::Type::BOOL, RPCArg::Default{true}, "When false, returns a serialized transaction which will not be added to the wallet or broadcast"},
                                       {"change_address", RPCArg::Type::STR, RPCArg::DefaultHint{"automatic"}, "The bitcoin address to receive the change"},
                                       {"change_position", RPCArg::Type::NUM, RPCArg::DefaultHint{"random"}, "The index of the change output"},
                                       {"change_type", RPCArg::Type::STR, RPCArg::DefaultHint{"set by -changetype"}, "The output type to use. Only valid if change_address is not specified. Options are \"legacy\", \"p2sh-segwit\", \"bech32\" and \"bech32m\"."},
                                       {"fee_rate", RPCArg::Type::AMOUNT, RPCArg::DefaultHint{"not set, fall back to wallet fee estimation"}, "Specify a fee rate in " + CURRENCY_ATOM + "/vB."},
                                       {"include_watching", RPCArg::Type::BOOL, RPCArg::DefaultHint{"true for watch-only wallets, otherwise false"}, "Also select inputs which are watch only.\n"
                                                                                                                                                     "Only solvable inputs can be used. Watch-only destinations are solvable if the public key and/or output script was imported,\n"
                                                                                                                                                     "e.g. with 'importpubkey' or 'importmulti' with the 'pubkeys' or 'desc' field."},
                                       {
                                           "inputs",
                                           RPCArg::Type::ARR,
                                           RPCArg::Default{UniValue::VARR},
                                           "Specify inputs instead of adding them automatically. A JSON array of JSON objects",
                                           {
                                               {"txid", RPCArg::Type::STR_HEX, RPCArg::Optional::NO, "The transaction id"},
                                               {"vout", RPCArg::Type::NUM, RPCArg::Optional::NO, "The output number"},
                                               {"sequence", RPCArg::Type::NUM, RPCArg::Optional::NO, "The sequence number"},
                                               {"weight", RPCArg::Type::NUM, RPCArg::DefaultHint{"Calculated from wallet and solving data"}, "The maximum weight for this input, "
                                                                                                                                             "including the weight of the outpoint and sequence number. "
                                                                                                                                             "Note that signature sizes are not guaranteed to be consistent, "
                                                                                                                                             "so the maximum DER signatures size of 73 bytes should be used when considering ECDSA signatures."
                                                                                                                                             "Remember to convert serialized sizes to weight units when necessary."},
                                           },
                                       },
                                       {"locktime", RPCArg::Type::NUM, RPCArg::Default{0}, "Raw locktime. Non-0 value also locktime-activates inputs"},
                                       {"lock_unspents", RPCArg::Type::BOOL, RPCArg::Default{false}, "Lock selected unspent outputs"},
                                       {"psbt", RPCArg::Type::BOOL, RPCArg::DefaultHint{"automatic"}, "Always return a PSBT, implies add_to_wallet=false."},
                                       {
                                           "subtract_fee_from_outputs",
                                           RPCArg::Type::ARR,
                                           RPCArg::Default{UniValue::VARR},
                                           "Outputs to subtract the fee from, specified as integer indices.\n"
                                           "The fee will be equally deducted from the amount of each specified output.\n"
                                           "Those recipients will receive less bitcoins than you enter in their corresponding amount field.\n"
                                           "If no outputs are specified here, the sender pays the fee.",
                                           {
                                               {"vout_index", RPCArg::Type::NUM, RPCArg::Optional::OMITTED, "The zero-based output index, before a change output is added."},
                                           },
                                       },
                                   },
                                   FundTxDoc()),
                               RPCArgOptions{.oneline_description = "options"}},
                          },
                          RPCResult{
                              RPCResult::Type::OBJ, "", "", {{RPCResult::Type::BOOL, "complete", "If the transaction has a complete set of signatures"}, {RPCResult::Type::STR_HEX, "txid", /*optional=*/true, "The transaction id for the send. Only 1 transaction is created regardless of the number of addresses."}, {RPCResult::Type::STR_HEX, "hex", /*optional=*/true, "If add_to_wallet is false, the hex-encoded raw transaction with signature(s)"}, {RPCResult::Type::STR, "psbt", /*optional=*/true, "If more signatures are needed, or if add_to_wallet is false, the base64-encoded (partially) signed transaction"}}},
                          RPCExamples{""
                                      "\nSend 0.1 BTC with a confirmation target of 6 blocks in economical fee estimate mode\n" +
                                      HelpExampleCli("send", "'{\"" + EXAMPLE_ADDRESS[0] + "\": 0.1}' 6 economical\n") +
                                      "Send 0.2 BTC with a fee rate of 1.1 " + CURRENCY_ATOM + "/vB using positional arguments\n" + HelpExampleCli("send", "'{\"" + EXAMPLE_ADDRESS[0] + "\": 0.2}' null \"unset\" 1.1\n") +
                                      "Send 0.2 BTC with a fee rate of 1 " + CURRENCY_ATOM + "/vB using the options argument\n" + HelpExampleCli("send", "'{\"" + EXAMPLE_ADDRESS[0] + "\": 0.2}' null \"unset\" null '{\"fee_rate\": 1}'\n") +
                                      "Send 0.3 BTC with a fee rate of 25 " + CURRENCY_ATOM + "/vB using named arguments\n" + HelpExampleCli("-named send", "outputs='{\"" + EXAMPLE_ADDRESS[0] + "\": 0.3}' fee_rate=25\n") +
                                      "Create a transaction that should confirm the next block, with a specific input, and return result without adding to wallet or broadcasting to the network\n" + HelpExampleCli("send", "'{\"" + EXAMPLE_ADDRESS[0] + "\": 0.1}' 1 economical '{\"add_to_wallet\": false, \"inputs\": [{\"txid\":\"a08e6907dbbd3d809776dbfc5d82e371b764ed838b5655e72f463568df1aadf0\", \"vout\":1}]}'")},
                          [&](const RPCHelpMan& self, const JSONRPCRequest& request) -> UniValue {
                              std::shared_ptr<CWallet> const pwallet = GetWalletForJSONRPCRequest(request);
                              if (!pwallet) return UniValue::VNULL;

                              UniValue options{request.params[4].isNull() ? UniValue::VOBJ : request.params[4]};
                              InterpretFeeEstimationInstructions(/*conf_target=*/request.params[1], /*estimate_mode=*/request.params[2], /*fee_rate=*/request.params[3], options);
                              PreventOutdatedOptions(options);


                              CAmount fee;
                              int change_position;
                              bool rbf{options.exists("replaceable") ? options["replaceable"].get_bool() : pwallet->m_signal_rbf};
                              CMutableTransaction rawTx = ConstructTransaction(options["inputs"], request.params[0], options["locktime"], rbf);
                              CCoinControl coin_control;
                              // Automatically select coins, unless at least one is manually selected. Can
                              // be overridden by options.add_inputs.
                              coin_control.m_allow_other_inputs = rawTx.vin.size() == 0;
                              SetOptionsInputWeights(options["inputs"], options);
                              FundTransaction(*pwallet, rawTx, fee, change_position, options, coin_control, /*override_min_fee=*/false);

                              return FinishTransaction(pwallet, options, rawTx);
                          }};
    }

    RPCHelpMan sendall()
    {
        return RPCHelpMan{"sendall",
                          "EXPERIMENTAL warning: this call may be changed in future releases.\n"
                          "\nSpend the value of all (or specific) confirmed UTXOs in the wallet to one or more recipients.\n"
                          "Unconfirmed inbound UTXOs and locked UTXOs will not be spent. Sendall will respect the avoid_reuse wallet flag.\n"
                          "If your wallet contains many small inputs, either because it received tiny payments or as a result of accumulating change, consider using `send_max` to exclude inputs that are worth less than the fees needed to spend them.\n",
                          {
                              {
                                  "recipients",
                                  RPCArg::Type::ARR,
                                  RPCArg::Optional::NO,
                                  "The sendall destinations. Each address may only appear once.\n"
                                  "Optionally some recipients can be specified with an amount to perform payments, but at least one address must appear without a specified amount.\n",
                                  {
                                      {"address", RPCArg::Type::STR, RPCArg::Optional::NO, "A bitcoin address which receives an equal share of the unspecified amount."},
                                      {
                                          "",
                                          RPCArg::Type::OBJ_USER_KEYS,
                                          RPCArg::Optional::OMITTED,
                                          "",
                                          {
                                              {"address", RPCArg::Type::AMOUNT, RPCArg::Optional::NO, "A key-value pair. The key (string) is the bitcoin address, the value (float or string) is the amount in " + CURRENCY_UNIT + ""},
                                          },
                                      },
                                  },
                              },
                              {"conf_target", RPCArg::Type::NUM, RPCArg::DefaultHint{"wallet -txconfirmtarget"}, "Confirmation target in blocks"},
                              {"estimate_mode", RPCArg::Type::STR, RPCArg::Default{"unset"}, "The fee estimate mode, must be one of (case insensitive):\n"
                                                                                             "\"" +
                                                                                                 FeeModes("\"\n\"") + "\""},
                              {"fee_rate", RPCArg::Type::AMOUNT, RPCArg::DefaultHint{"not set, fall back to wallet fee estimation"}, "Specify a fee rate in " + CURRENCY_ATOM + "/vB."},
                              {"options", RPCArg::Type::OBJ, RPCArg::Optional::OMITTED, "",
                               Cat<std::vector<RPCArg>>(
                                   {
                                       {"add_to_wallet", RPCArg::Type::BOOL, RPCArg::Default{true}, "When false, returns the serialized transaction without broadcasting or adding it to the wallet"},
                                       {"fee_rate", RPCArg::Type::AMOUNT, RPCArg::DefaultHint{"not set, fall back to wallet fee estimation"}, "Specify a fee rate in " + CURRENCY_ATOM + "/vB."},
                                       {"include_watching", RPCArg::Type::BOOL, RPCArg::DefaultHint{"true for watch-only wallets, otherwise false"}, "Also select inputs which are watch-only.\n"
                                                                                                                                                     "Only solvable inputs can be used. Watch-only destinations are solvable if the public key and/or output script was imported,\n"
                                                                                                                                                     "e.g. with 'importpubkey' or 'importmulti' with the 'pubkeys' or 'desc' field."},
                                       {
                                           "inputs",
                                           RPCArg::Type::ARR,
                                           RPCArg::Default{UniValue::VARR},
                                           "Use exactly the specified inputs to build the transaction. Specifying inputs is incompatible with the send_max, minconf, and maxconf options.",
                                           {
                                               {
                                                   "",
                                                   RPCArg::Type::OBJ,
                                                   RPCArg::Optional::OMITTED,
                                                   "",
                                                   {
                                                       {"txid", RPCArg::Type::STR_HEX, RPCArg::Optional::NO, "The transaction id"},
                                                       {"vout", RPCArg::Type::NUM, RPCArg::Optional::NO, "The output number"},
                                                       {"sequence", RPCArg::Type::NUM, RPCArg::DefaultHint{"depends on the value of the 'replaceable' and 'locktime' arguments"}, "The sequence number"},
                                                   },
                                               },
                                           },
                                       },
                                       {"locktime", RPCArg::Type::NUM, RPCArg::Default{0}, "Raw locktime. Non-0 value also locktime-activates inputs"},
                                       {"lock_unspents", RPCArg::Type::BOOL, RPCArg::Default{false}, "Lock selected unspent outputs"},
                                       {"psbt", RPCArg::Type::BOOL, RPCArg::DefaultHint{"automatic"}, "Always return a PSBT, implies add_to_wallet=false."},
                                       {"send_max", RPCArg::Type::BOOL, RPCArg::Default{false}, "When true, only use UTXOs that can pay for their own fees to maximize the output amount. When 'false' (default), no UTXO is left behind. send_max is incompatible with providing specific inputs."},
                                       {"minconf", RPCArg::Type::NUM, RPCArg::Default{0}, "Require inputs with at least this many confirmations."},
                                       {"maxconf", RPCArg::Type::NUM, RPCArg::Optional::OMITTED, "Require inputs with at most this many confirmations."},
                                   },
                                   FundTxDoc()),
                               RPCArgOptions{.oneline_description = "options"}},
                          },
                          RPCResult{
                              RPCResult::Type::OBJ, "", "", {{RPCResult::Type::BOOL, "complete", "If the transaction has a complete set of signatures"}, {RPCResult::Type::STR_HEX, "txid", /*optional=*/true, "The transaction id for the send. Only 1 transaction is created regardless of the number of addresses."}, {RPCResult::Type::STR_HEX, "hex", /*optional=*/true, "If add_to_wallet is false, the hex-encoded raw transaction with signature(s)"}, {RPCResult::Type::STR, "psbt", /*optional=*/true, "If more signatures are needed, or if add_to_wallet is false, the base64-encoded (partially) signed transaction"}}},
                          RPCExamples{""
                                      "\nSpend all UTXOs from the wallet with a fee rate of 1 " +
                                      CURRENCY_ATOM + "/vB using named arguments\n" + HelpExampleCli("-named sendall", "recipients='[\"" + EXAMPLE_ADDRESS[0] + "\"]' fee_rate=1\n") +
                                      "Spend all UTXOs with a fee rate of 1.1 " + CURRENCY_ATOM + "/vB using positional arguments\n" + HelpExampleCli("sendall", "'[\"" + EXAMPLE_ADDRESS[0] + "\"]' null \"unset\" 1.1\n") +
                                      "Spend all UTXOs split into equal amounts to two addresses with a fee rate of 1.5 " + CURRENCY_ATOM + "/vB using the options argument\n" + HelpExampleCli("sendall", "'[\"" + EXAMPLE_ADDRESS[0] + "\", \"" + EXAMPLE_ADDRESS[1] + "\"]' null \"unset\" null '{\"fee_rate\": 1.5}'\n") +
                                      "Leave dust UTXOs in wallet, spend only UTXOs with positive effective value with a fee rate of 10 " + CURRENCY_ATOM + "/vB using the options argument\n" + HelpExampleCli("sendall", "'[\"" + EXAMPLE_ADDRESS[0] + "\"]' null \"unset\" null '{\"fee_rate\": 10, \"send_max\": true}'\n") +
                                      "Spend all UTXOs with a fee rate of 1.3 " + CURRENCY_ATOM + "/vB using named arguments and sending a 0.25 " + CURRENCY_UNIT + " to another recipient\n" + HelpExampleCli("-named sendall", "recipients='[{\"" + EXAMPLE_ADDRESS[1] + "\": 0.25}, \"" + EXAMPLE_ADDRESS[0] + "\"]' fee_rate=1.3\n")},
                          [&](const RPCHelpMan& self, const JSONRPCRequest& request) -> UniValue {
                              std::shared_ptr<CWallet> const pwallet{GetWalletForJSONRPCRequest(request)};
                              if (!pwallet) return UniValue::VNULL;
                              // Make sure the results are valid at least up to the most recent block
                              // the user could have gotten from another RPC command prior to now
                              pwallet->BlockUntilSyncedToCurrentChain();

                              UniValue options{request.params[4].isNull() ? UniValue::VOBJ : request.params[4]};
                              InterpretFeeEstimationInstructions(/*conf_target=*/request.params[1], /*estimate_mode=*/request.params[2], /*fee_rate=*/request.params[3], options);
                              PreventOutdatedOptions(options);


                              std::set<std::string> addresses_without_amount;
                              UniValue recipient_key_value_pairs(UniValue::VARR);
                              const UniValue& recipients{request.params[0]};
                              for (unsigned int i = 0; i < recipients.size(); ++i) {
                                  const UniValue& recipient{recipients[i]};
                                  if (recipient.isStr()) {
                                      UniValue rkvp(UniValue::VOBJ);
                                      rkvp.pushKV(recipient.get_str(), 0);
                                      recipient_key_value_pairs.push_back(rkvp);
                                      addresses_without_amount.insert(recipient.get_str());
                                  } else {
                                      recipient_key_value_pairs.push_back(recipient);
                                  }
                              }

                              if (addresses_without_amount.size() == 0) {
                                  throw JSONRPCError(RPC_INVALID_PARAMETER, "Must provide at least one address without a specified amount");
                              }

                              CCoinControl coin_control;

                              SetFeeEstimateMode(*pwallet, coin_control, options["conf_target"], options["estimate_mode"], options["fee_rate"], /*override_min_fee=*/false);

                              coin_control.fAllowWatchOnly = ParseIncludeWatchonly(options["include_watching"], *pwallet);

                              if (options.exists("minconf")) {
                                  if (options["minconf"].getInt<int>() < 0) {
                                      throw JSONRPCError(RPC_INVALID_PARAMETER, strprintf("Invalid minconf (minconf cannot be negative): %s", options["minconf"].getInt<int>()));
                                  }

                                  coin_control.m_min_depth = options["minconf"].getInt<int>();
                              }

                              if (options.exists("maxconf")) {
                                  coin_control.m_max_depth = options["maxconf"].getInt<int>();

                                  if (coin_control.m_max_depth < coin_control.m_min_depth) {
                                      throw JSONRPCError(RPC_INVALID_PARAMETER, strprintf("maxconf can't be lower than minconf: %d < %d", coin_control.m_max_depth, coin_control.m_min_depth));
                                  }
                              }

                              const bool rbf{options.exists("replaceable") ? options["replaceable"].get_bool() : pwallet->m_signal_rbf};

                              FeeCalculation fee_calc_out;
                              CFeeRate fee_rate{GetMinimumFeeRate(*pwallet, coin_control, &fee_calc_out)};
                              // Do not, ever, assume that it's fine to change the fee rate if the user has explicitly
                              // provided one
                              if (coin_control.m_feerate && fee_rate > *coin_control.m_feerate) {
                                  throw JSONRPCError(RPC_INVALID_PARAMETER, strprintf("Fee rate (%s) is lower than the minimum fee rate setting (%s)", coin_control.m_feerate->ToString(FeeEstimateMode::SAT_VB), fee_rate.ToString(FeeEstimateMode::SAT_VB)));
                              }
                              if (fee_calc_out.reason == FeeReason::FALLBACK && !pwallet->m_allow_fallback_fee) {
                                  // eventually allow a fallback fee
                                  throw JSONRPCError(RPC_WALLET_ERROR, "Fee estimation failed. Fallbackfee is disabled. Wait a few blocks or enable -fallbackfee.");
                              }

                              CMutableTransaction rawTx{ConstructTransaction(options["inputs"], recipient_key_value_pairs, options["locktime"], rbf)};
                              LOCK(pwallet->cs_wallet);

                              CAmount total_input_value(0);
                              bool send_max{options.exists("send_max") ? options["send_max"].get_bool() : false};
                              if (options.exists("inputs") && options.exists("send_max")) {
                                  throw JSONRPCError(RPC_INVALID_PARAMETER, "Cannot combine send_max with specific inputs.");
                              } else if (options.exists("inputs") && (options.exists("minconf") || options.exists("maxconf"))) {
                                  throw JSONRPCError(RPC_INVALID_PARAMETER, "Cannot combine minconf or maxconf with specific inputs.");
                              } else if (options.exists("inputs")) {
                                  for (const CTxIn& input : rawTx.vin) {
                                      if (pwallet->IsSpent(input.prevout)) {
                                          throw JSONRPCError(RPC_INVALID_PARAMETER, strprintf("Input not available. UTXO (%s:%d) was already spent.", input.prevout.hash.ToString(), input.prevout.n));
                                      }
                                      const CWalletTx* tx{pwallet->GetWalletTx(input.prevout.hash)};
                                      if (!tx || input.prevout.n >= tx->tx->vout.size() || !(pwallet->IsMine(tx->tx->vout[input.prevout.n]) & (coin_control.fAllowWatchOnly ? ISMINE_ALL : ISMINE_SPENDABLE))) {
                                          throw JSONRPCError(RPC_INVALID_PARAMETER, strprintf("Input not found. UTXO (%s:%d) is not part of wallet.", input.prevout.hash.ToString(), input.prevout.n));
                                      }
                                      total_input_value += tx->tx->vout[input.prevout.n].nValue;
                                  }
                              } else {
                                  CoinFilterParams coins_params;
                                  coins_params.min_amount = 0;
                                  for (const COutput& output : AvailableCoins(*pwallet, &coin_control, fee_rate, coins_params).All()) {
                                      CHECK_NONFATAL(output.input_bytes > 0);
                                      if (send_max && fee_rate.GetFee(output.input_bytes) > output.txout.nValue) {
                                          continue;
                                      }
                                      CTxIn input(output.outpoint.hash, output.outpoint.n, CScript(), rbf ? MAX_BIP125_RBF_SEQUENCE : CTxIn::SEQUENCE_FINAL);
                                      rawTx.vin.push_back(input);
                                      total_input_value += output.txout.nValue;
                                  }
                              }

                              // estimate final size of tx
                              const TxSize tx_size{CalculateMaximumSignedTxSize(CTransaction(rawTx), pwallet.get())};
                              const CAmount fee_from_size{fee_rate.GetFee(tx_size.vsize)};
                              const CAmount effective_value{total_input_value - fee_from_size};

                              if (fee_from_size > pwallet->m_default_max_tx_fee) {
                                  throw JSONRPCError(RPC_WALLET_ERROR, TransactionErrorString(TransactionError::MAX_FEE_EXCEEDED).original);
                              }

                              if (effective_value <= 0) {
                                  if (send_max) {
                                      throw JSONRPCError(RPC_WALLET_INSUFFICIENT_FUNDS, "Total value of UTXO pool too low to pay for transaction, try using lower feerate.");
                                  } else {
                                      throw JSONRPCError(RPC_WALLET_INSUFFICIENT_FUNDS, "Total value of UTXO pool too low to pay for transaction. Try using lower feerate or excluding uneconomic UTXOs with 'send_max' option.");
                                  }
                              }

                              // If this transaction is too large, e.g. because the wallet has many UTXOs, it will be rejected by the node's mempool.
                              if (tx_size.weight > MAX_STANDARD_TX_WEIGHT) {
                                  throw JSONRPCError(RPC_WALLET_ERROR, "Transaction too large.");
                              }

                              CAmount output_amounts_claimed{0};
                              for (const CTxOut& out : rawTx.vout) {
                                  output_amounts_claimed += out.nValue;
                              }

                              if (output_amounts_claimed > total_input_value) {
                                  throw JSONRPCError(RPC_WALLET_INSUFFICIENT_FUNDS, "Assigned more value to outputs than available funds.");
                              }

                              const CAmount remainder{effective_value - output_amounts_claimed};
                              if (remainder < 0) {
                                  throw JSONRPCError(RPC_WALLET_INSUFFICIENT_FUNDS, "Insufficient funds for fees after creating specified outputs.");
                              }

                              const CAmount per_output_without_amount{remainder / (long)addresses_without_amount.size()};

                              bool gave_remaining_to_first{false};
                              for (CTxOut& out : rawTx.vout) {
                                  CTxDestination dest;
                                  ExtractDestination(out.scriptPubKey, dest);
                                  std::string addr{EncodeDestination(dest)};
                                  if (addresses_without_amount.count(addr) > 0) {
                                      out.nValue = per_output_without_amount;
                                      if (!gave_remaining_to_first) {
                                          out.nValue += remainder % addresses_without_amount.size();
                                          gave_remaining_to_first = true;
                                      }
                                      if (IsDust(out, pwallet->chain().relayDustFee())) {
                                          // Dynamically generated output amount is dust
                                          throw JSONRPCError(RPC_WALLET_INSUFFICIENT_FUNDS, "Dynamically assigned remainder results in dust output.");
                                      }
                                  } else {
                                      if (IsDust(out, pwallet->chain().relayDustFee())) {
                                          // Specified output amount is dust
                                          throw JSONRPCError(RPC_INVALID_PARAMETER, strprintf("Specified output amount to %s is below dust threshold.", addr));
                                      }
                                  }
                              }

                              const bool lock_unspents{options.exists("lock_unspents") ? options["lock_unspents"].get_bool() : false};
                              if (lock_unspents) {
                                  for (const CTxIn& txin : rawTx.vin) {
                                      pwallet->LockCoin(txin.prevout);
                                  }
                              }

                              return FinishTransaction(pwallet, options, rawTx);
                          }};
    }

    RPCHelpMan walletprocesspsbt()
    {
        return RPCHelpMan{
            "walletprocesspsbt",
            "\nUpdate a PSBT with input information from our wallet and then sign inputs\n"
            "that we can sign for." +
                HELP_REQUIRING_PASSPHRASE,
            {
                {"psbt", RPCArg::Type::STR, RPCArg::Optional::NO, "The transaction base64 string"},
                {"sign", RPCArg::Type::BOOL, RPCArg::Default{true}, "Also sign the transaction when updating (requires wallet to be unlocked)"},
                {"sighashtype", RPCArg::Type::STR, RPCArg::Default{"DEFAULT for Taproot, ALL otherwise"}, "The signature hash type to sign with if not specified by the PSBT. Must be one of\n"
                                                                                                          "       \"DEFAULT\"\n"
                                                                                                          "       \"ALL\"\n"
                                                                                                          "       \"NONE\"\n"
                                                                                                          "       \"SINGLE\"\n"
                                                                                                          "       \"ALL|ANYONECANPAY\"\n"
                                                                                                          "       \"NONE|ANYONECANPAY\"\n"
                                                                                                          "       \"SINGLE|ANYONECANPAY\""},
                {"bip32derivs", RPCArg::Type::BOOL, RPCArg::Default{true}, "Include BIP 32 derivation paths for public keys if we know them"},
                {"finalize", RPCArg::Type::BOOL, RPCArg::Default{true}, "Also finalize inputs if possible"},
            },
            RPCResult{
                RPCResult::Type::OBJ, "", "", {
                                                  {RPCResult::Type::STR, "psbt", "The base64-encoded partially signed transaction"},
                                                  {RPCResult::Type::BOOL, "complete", "If the transaction has a complete set of signatures"},
                                              }},
            RPCExamples{HelpExampleCli("walletprocesspsbt", "\"psbt\"")},
            [&](const RPCHelpMan& self, const JSONRPCRequest& request) -> UniValue {
                const std::shared_ptr<const CWallet> pwallet = GetWalletForJSONRPCRequest(request);
                if (!pwallet) return UniValue::VNULL;

                const CWallet& wallet{*pwallet};
                // Make sure the results are valid at least up to the most recent block
                // the user could have gotten from another RPC command prior to now
                wallet.BlockUntilSyncedToCurrentChain();

                // Unserialize the transaction
                PartiallySignedTransaction psbtx;
                std::string error;
                if (!DecodeBase64PSBT(psbtx, request.params[0].get_str(), error)) {
                    throw JSONRPCError(RPC_DESERIALIZATION_ERROR, strprintf("TX decode failed %s", error));
                }

                // Get the sighash type
                int nHashType = ParseSighashString(request.params[2]);

<<<<<<< HEAD
                // Fill transaction with our data and also sign
                bool sign = request.params[1].isNull() ? true : request.params[1].get_bool();
                bool bip32derivs = request.params[3].isNull() ? true : request.params[3].get_bool();
                bool finalize = request.params[4].isNull() ? true : request.params[4].get_bool();
                bool complete = true;
=======
RPCHelpMan walletprocesspsbt()
{
    return RPCHelpMan{"walletprocesspsbt",
                "\nUpdate a PSBT with input information from our wallet and then sign inputs\n"
                "that we can sign for." +
        HELP_REQUIRING_PASSPHRASE,
                {
                    {"psbt", RPCArg::Type::STR, RPCArg::Optional::NO, "The transaction base64 string"},
                    {"sign", RPCArg::Type::BOOL, RPCArg::Default{true}, "Also sign the transaction when updating (requires wallet to be unlocked)"},
                    {"sighashtype", RPCArg::Type::STR, RPCArg::Default{"DEFAULT for Taproot, ALL otherwise"}, "The signature hash type to sign with if not specified by the PSBT. Must be one of\n"
            "       \"DEFAULT\"\n"
            "       \"ALL\"\n"
            "       \"NONE\"\n"
            "       \"SINGLE\"\n"
            "       \"ALL|ANYONECANPAY\"\n"
            "       \"NONE|ANYONECANPAY\"\n"
            "       \"SINGLE|ANYONECANPAY\""},
                    {"bip32derivs", RPCArg::Type::BOOL, RPCArg::Default{true}, "Include BIP 32 derivation paths for public keys if we know them"},
                    {"finalize", RPCArg::Type::BOOL, RPCArg::Default{true}, "Also finalize inputs if possible"},
                },
                RPCResult{
                    RPCResult::Type::OBJ, "", "",
                    {
                        {RPCResult::Type::STR, "psbt", "The base64-encoded partially signed transaction"},
                        {RPCResult::Type::BOOL, "complete", "If the transaction has a complete set of signatures"},
                        {RPCResult::Type::STR_HEX, "hex", /*optional=*/true, "The hex-encoded network transaction if complete"},
                    }
                },
                RPCExamples{
                    HelpExampleCli("walletprocesspsbt", "\"psbt\"")
                },
        [&](const RPCHelpMan& self, const JSONRPCRequest& request) -> UniValue
{
    const std::shared_ptr<const CWallet> pwallet = GetWalletForJSONRPCRequest(request);
    if (!pwallet) return UniValue::VNULL;

    const CWallet& wallet{*pwallet};
    // Make sure the results are valid at least up to the most recent block
    // the user could have gotten from another RPC command prior to now
    wallet.BlockUntilSyncedToCurrentChain();

    // Unserialize the transaction
    PartiallySignedTransaction psbtx;
    std::string error;
    if (!DecodeBase64PSBT(psbtx, request.params[0].get_str(), error)) {
        throw JSONRPCError(RPC_DESERIALIZATION_ERROR, strprintf("TX decode failed %s", error));
    }
>>>>>>> c78c67d4

                if (sign) EnsureWalletIsUnlocked(*pwallet);

                const TransactionError err{wallet.FillPSBT(psbtx, complete, nHashType, sign, bip32derivs, nullptr, finalize)};
                if (err != TransactionError::OK) {
                    throw JSONRPCTransactionError(err);
                }

                UniValue result(UniValue::VOBJ);
                CDataStream ssTx(SER_NETWORK, PROTOCOL_VERSION);
                ssTx << psbtx;
                result.pushKV("psbt", EncodeBase64(ssTx.str()));
                result.pushKV("complete", complete);

                return result;
            },
        };
    }

<<<<<<< HEAD
    RPCHelpMan walletcreatefundedpsbt()
    {
        return RPCHelpMan{
            "walletcreatefundedpsbt",
            "\nCreates and funds a transaction in the Partially Signed Transaction format.\n"
            "Implements the Creator and Updater roles.\n"
            "All existing inputs must either have their previous output transaction be in the wallet\n"
            "or be in the UTXO set. Solving data must be provided for non-wallet inputs.\n",
            {
                {
                    "inputs",
                    RPCArg::Type::ARR,
                    RPCArg::Optional::OMITTED,
                    "Leave empty to add inputs automatically. See add_inputs option.",
                    {
=======
    UniValue result(UniValue::VOBJ);
    DataStream ssTx{};
    ssTx << psbtx;
    result.pushKV("psbt", EncodeBase64(ssTx.str()));
    result.pushKV("complete", complete);
    if (complete) {
        CMutableTransaction mtx;
        // Returns true if complete, which we already think it is.
        CHECK_NONFATAL(FinalizeAndExtractPSBT(psbtx, mtx));
        DataStream ssTx_final;
        ssTx_final << TX_WITH_WITNESS(mtx);
        result.pushKV("hex", HexStr(ssTx_final));
    }

    return result;
},
    };
}

RPCHelpMan walletcreatefundedpsbt()
{
    return RPCHelpMan{"walletcreatefundedpsbt",
                "\nCreates and funds a transaction in the Partially Signed Transaction format.\n"
                "Implements the Creator and Updater roles.\n"
                "All existing inputs must either have their previous output transaction be in the wallet\n"
                "or be in the UTXO set. Solving data must be provided for non-wallet inputs.\n",
                {
                    {"inputs", RPCArg::Type::ARR, RPCArg::Optional::OMITTED, "Leave empty to add inputs automatically. See add_inputs option.",
                        {
                            {"", RPCArg::Type::OBJ, RPCArg::Optional::OMITTED, "",
                                {
                                    {"txid", RPCArg::Type::STR_HEX, RPCArg::Optional::NO, "The transaction id"},
                                    {"vout", RPCArg::Type::NUM, RPCArg::Optional::NO, "The output number"},
                                    {"sequence", RPCArg::Type::NUM, RPCArg::DefaultHint{"depends on the value of the 'locktime' and 'options.replaceable' arguments"}, "The sequence number"},
                                    {"weight", RPCArg::Type::NUM, RPCArg::DefaultHint{"Calculated from wallet and solving data"}, "The maximum weight for this input, "
                                        "including the weight of the outpoint and sequence number. "
                                        "Note that signature sizes are not guaranteed to be consistent, "
                                        "so the maximum DER signatures size of 73 bytes should be used when considering ECDSA signatures."
                                        "Remember to convert serialized sizes to weight units when necessary."},
                                },
                            },
                        },
                        },
                    {"outputs", RPCArg::Type::ARR, RPCArg::Optional::NO, "The outputs specified as key-value pairs.\n"
                            "Each key may only appear once, i.e. there can only be one 'data' output, and no address may be duplicated.\n"
                            "At least one output of either type must be specified.\n"
                            "For compatibility reasons, a dictionary, which holds the key-value pairs directly, is also\n"
                            "accepted as second parameter.",
                        OutputsDoc(),
                        RPCArgOptions{.skip_type_check = true}},
                    {"locktime", RPCArg::Type::NUM, RPCArg::Default{0}, "Raw locktime. Non-0 value also locktime-activates inputs"},
                    {"options", RPCArg::Type::OBJ_NAMED_PARAMS, RPCArg::Optional::OMITTED, "",
                        Cat<std::vector<RPCArg>>(
>>>>>>> c78c67d4
                        {
                            "",
                            RPCArg::Type::OBJ,
                            RPCArg::Optional::OMITTED,
                            "",
                            {
                                {"txid", RPCArg::Type::STR_HEX, RPCArg::Optional::NO, "The transaction id"},
                                {"vout", RPCArg::Type::NUM, RPCArg::Optional::NO, "The output number"},
                                {"sequence", RPCArg::Type::NUM, RPCArg::DefaultHint{"depends on the value of the 'locktime' and 'options.replaceable' arguments"}, "The sequence number"},
                                {"weight", RPCArg::Type::NUM, RPCArg::DefaultHint{"Calculated from wallet and solving data"}, "The maximum weight for this input, "
                                                                                                                              "including the weight of the outpoint and sequence number. "
                                                                                                                              "Note that signature sizes are not guaranteed to be consistent, "
                                                                                                                              "so the maximum DER signatures size of 73 bytes should be used when considering ECDSA signatures."
                                                                                                                              "Remember to convert serialized sizes to weight units when necessary."},
                            },
                        },
                    },
                },
<<<<<<< HEAD
                {"outputs", RPCArg::Type::ARR, RPCArg::Optional::NO, "The outputs (key-value pairs), where none of the keys are duplicated.\n"
                                                                     "That is, each address can only appear once and there can only be one 'data' object.\n"
                                                                     "For compatibility reasons, a dictionary, which holds the key-value pairs directly, is also\n"
                                                                     "accepted as second parameter.",
                 OutputsDoc(),
                 RPCArgOptions{.skip_type_check = true}},
                {"locktime", RPCArg::Type::NUM, RPCArg::Default{0}, "Raw locktime. Non-0 value also locktime-activates inputs"},
                {"options", RPCArg::Type::OBJ, RPCArg::Optional::OMITTED, "",
                 Cat<std::vector<RPCArg>>(
                     {
                         {"add_inputs", RPCArg::Type::BOOL, RPCArg::DefaultHint{"false when \"inputs\" are specified, true otherwise"}, "Automatically include coins from the wallet to cover the target amount.\n"},
                         {"include_unsafe", RPCArg::Type::BOOL, RPCArg::Default{false}, "Include inputs that are not safe to spend (unconfirmed transactions from outside keys and unconfirmed replacement transactions).\n"
                                                                                        "Warning: the resulting transaction may become invalid if one of the unsafe inputs disappears.\n"
                                                                                        "If that happens, you will need to fund the transaction with different inputs and republish it."},
                         {"minconf", RPCArg::Type::NUM, RPCArg::Default{0}, "If add_inputs is specified, require inputs with at least this many confirmations."},
                         {"maxconf", RPCArg::Type::NUM, RPCArg::Optional::OMITTED, "If add_inputs is specified, require inputs with at most this many confirmations."},
                         {"changeAddress", RPCArg::Type::STR, RPCArg::DefaultHint{"automatic"}, "The bitcoin address to receive the change"},
                         {"changePosition", RPCArg::Type::NUM, RPCArg::DefaultHint{"random"}, "The index of the change output"},
                         {"change_type", RPCArg::Type::STR, RPCArg::DefaultHint{"set by -changetype"}, "The output type to use. Only valid if changeAddress is not specified. Options are \"legacy\", \"p2sh-segwit\", \"bech32\", and \"bech32m\"."},
                         {"includeWatching", RPCArg::Type::BOOL, RPCArg::DefaultHint{"true for watch-only wallets, otherwise false"}, "Also select inputs which are watch only"},
                         {"lockUnspents", RPCArg::Type::BOOL, RPCArg::Default{false}, "Lock selected unspent outputs"},
                         {"fee_rate", RPCArg::Type::AMOUNT, RPCArg::DefaultHint{"not set, fall back to wallet fee estimation"}, "Specify a fee rate in " + CURRENCY_ATOM + "/vB."},
                         {"feeRate", RPCArg::Type::AMOUNT, RPCArg::DefaultHint{"not set, fall back to wallet fee estimation"}, "Specify a fee rate in " + CURRENCY_UNIT + "/kvB."},
                         {
                             "subtractFeeFromOutputs",
                             RPCArg::Type::ARR,
                             RPCArg::Default{UniValue::VARR},
                             "The outputs to subtract the fee from.\n"
                             "The fee will be equally deducted from the amount of each specified output.\n"
                             "Those recipients will receive less bitcoins than you enter in their corresponding amount field.\n"
                             "If no outputs are specified here, the sender pays the fee.",
                             {
                                 {"vout_index", RPCArg::Type::NUM, RPCArg::Optional::OMITTED, "The zero-based output index, before a change output is added."},
                             },
                         },
                     },
                     FundTxDoc()),
                 RPCArgOptions{.oneline_description = "options"}},
                {"bip32derivs", RPCArg::Type::BOOL, RPCArg::Default{true}, "Include BIP 32 derivation paths for public keys if we know them"},
            },
            RPCResult{
                RPCResult::Type::OBJ, "", "", {
                                                  {RPCResult::Type::STR, "psbt", "The resulting raw transaction (base64-encoded string)"},
                                                  {RPCResult::Type::STR_AMOUNT, "fee", "Fee in " + CURRENCY_UNIT + " the resulting transaction pays"},
                                                  {RPCResult::Type::NUM, "changepos", "The position of the added change output, or -1"},
                                              }},
            RPCExamples{"\nCreate a transaction with no inputs\n" + HelpExampleCli("walletcreatefundedpsbt", "\"[{\\\"txid\\\":\\\"myid\\\",\\\"vout\\\":0}]\" \"[{\\\"data\\\":\\\"00010203\\\"}]\"")},
            [&](const RPCHelpMan& self, const JSONRPCRequest& request) -> UniValue {
                std::shared_ptr<CWallet> const pwallet = GetWalletForJSONRPCRequest(request);
                if (!pwallet) return UniValue::VNULL;

                CWallet& wallet{*pwallet};
                // Make sure the results are valid at least up to the most recent block
                // the user could have gotten from another RPC command prior to now
                wallet.BlockUntilSyncedToCurrentChain();

                UniValue options{request.params[3].isNull() ? UniValue::VOBJ : request.params[3]};

                CAmount fee;
                int change_position;
                const UniValue& replaceable_arg = options["replaceable"];
                const bool rbf{replaceable_arg.isNull() ? wallet.m_signal_rbf : replaceable_arg.get_bool()};
                CMutableTransaction rawTx = ConstructTransaction(request.params[0], request.params[1], request.params[2], rbf);
                CCoinControl coin_control;
                // Automatically select coins, unless at least one is manually selected. Can
                // be overridden by options.add_inputs.
                coin_control.m_allow_other_inputs = rawTx.vin.size() == 0;
                SetOptionsInputWeights(request.params[0], options);
                FundTransaction(wallet, rawTx, fee, change_position, options, coin_control, /*override_min_fee=*/true);

                // Make a blank psbt
                PartiallySignedTransaction psbtx(rawTx);

                // Fill transaction with out data but don't sign
                bool bip32derivs = request.params[4].isNull() ? true : request.params[4].get_bool();
                bool complete = true;
                const TransactionError err{wallet.FillPSBT(psbtx, complete, 1, /*sign=*/false, /*bip32derivs=*/bip32derivs)};
                if (err != TransactionError::OK) {
                    throw JSONRPCTransactionError(err);
                }

                // Serialize the PSBT
                CDataStream ssTx(SER_NETWORK, PROTOCOL_VERSION);
                ssTx << psbtx;
=======
                RPCResult{
                    RPCResult::Type::OBJ, "", "",
                    {
                        {RPCResult::Type::STR, "psbt", "The resulting raw transaction (base64-encoded string)"},
                        {RPCResult::Type::STR_AMOUNT, "fee", "Fee in " + CURRENCY_UNIT + " the resulting transaction pays"},
                        {RPCResult::Type::NUM, "changepos", "The position of the added change output, or -1"},
                    }
                                },
                                RPCExamples{
                            "\nCreate a transaction with no inputs\n"
                            + HelpExampleCli("walletcreatefundedpsbt", "\"[{\\\"txid\\\":\\\"myid\\\",\\\"vout\\\":0}]\" \"[{\\\"data\\\":\\\"00010203\\\"}]\"")
                                },
        [&](const RPCHelpMan& self, const JSONRPCRequest& request) -> UniValue
{
    std::shared_ptr<CWallet> const pwallet = GetWalletForJSONRPCRequest(request);
    if (!pwallet) return UniValue::VNULL;

    CWallet& wallet{*pwallet};
    // Make sure the results are valid at least up to the most recent block
    // the user could have gotten from another RPC command prior to now
    wallet.BlockUntilSyncedToCurrentChain();

    UniValue options{request.params[3].isNull() ? UniValue::VOBJ : request.params[3]};

    const UniValue &replaceable_arg = options["replaceable"];
    const bool rbf{replaceable_arg.isNull() ? wallet.m_signal_rbf : replaceable_arg.get_bool()};
    CMutableTransaction rawTx = ConstructTransaction(request.params[0], request.params[1], request.params[2], rbf);
    CCoinControl coin_control;
    // Automatically select coins, unless at least one is manually selected. Can
    // be overridden by options.add_inputs.
    coin_control.m_allow_other_inputs = rawTx.vin.size() == 0;
    SetOptionsInputWeights(request.params[0], options);
    auto txr = FundTransaction(wallet, rawTx, options, coin_control, /*override_min_fee=*/true);

    // Make a blank psbt
    PartiallySignedTransaction psbtx(CMutableTransaction(*txr.tx));
>>>>>>> c78c67d4

                UniValue result(UniValue::VOBJ);
                result.pushKV("psbt", EncodeBase64(ssTx.str()));
                result.pushKV("fee", ValueFromAmount(fee));
                result.pushKV("changepos", change_position);
                return result;
            },
        };
    }
<<<<<<< HEAD
=======

    // Serialize the PSBT
    DataStream ssTx{};
    ssTx << psbtx;

    UniValue result(UniValue::VOBJ);
    result.pushKV("psbt", EncodeBase64(ssTx.str()));
    result.pushKV("fee", ValueFromAmount(txr.fee));
    result.pushKV("changepos", txr.change_pos ? (int)*txr.change_pos : -1);
    return result;
},
    };
}
>>>>>>> c78c67d4
} // namespace wallet<|MERGE_RESOLUTION|>--- conflicted
+++ resolved
@@ -81,7 +81,7 @@
             }
         }
 
-        CBLSCTRecipient recipient = {amount, sMemo, dest, subtract_fee};
+        CBLSCTRecipient recipient = {amount, sMemo, dest, subtract_fee, false};
         recipients.push_back(recipient);
     }
 }
@@ -634,18 +634,11 @@
     std::vector<RPCArg> args = {
         {"conf_target", RPCArg::Type::NUM, RPCArg::DefaultHint{"wallet -txconfirmtarget"}, "Confirmation target in blocks", RPCArgOptions{.also_positional = true}},
         {"estimate_mode", RPCArg::Type::STR, RPCArg::Default{"unset"}, "The fee estimate mode, must be one of (case insensitive):\n"
-<<<<<<< HEAD
                                                                        "\"" +
-                                                                           FeeModes("\"\n\"") + "\""},
+                                                                           FeeModes("\"\n\"") + "\"",
+         RPCArgOptions{.also_positional = true}},
         {"replaceable", RPCArg::Type::BOOL, RPCArg::DefaultHint{"wallet default"}, "Marks this transaction as BIP125-replaceable.\n"
                                                                                    "Allows this transaction to be replaced by a transaction with higher fees"},
-=======
-         "\"" + FeeModes("\"\n\"") + "\"", RPCArgOptions{.also_positional = true}},
-        {
-            "replaceable", RPCArg::Type::BOOL, RPCArg::DefaultHint{"wallet default"}, "Marks this transaction as BIP125-replaceable.\n"
-            "Allows this transaction to be replaced by a transaction with higher fees"
-        },
->>>>>>> c78c67d4
     };
     if (solving_data) {
         args.push_back({"solving_data", RPCArg::Type::OBJ, RPCArg::Optional::OMITTED, "Keys and scripts needed for producing a final transaction with a dummy signature.\n"
@@ -662,22 +655,21 @@
                                                                                                                                                                }},
                         }});
     }
-        return args;
-}
-
-<<<<<<< HEAD
-    void FundTransaction(CWallet& wallet, CMutableTransaction& tx, CAmount& fee_out, int& change_position, const UniValue& options, CCoinControl& coinControl, bool override_min_fee)
-    {
-        // Make sure the results are valid at least up to the most recent block
-        // the user could have gotten from another RPC command prior to now
-        wallet.BlockUntilSyncedToCurrentChain();
-
-        change_position = -1;
-        bool lockUnspents = false;
-        UniValue subtractFeeFromOutputs;
-        std::set<int> setSubtractFeeFromOutputs;
-
-        if (!options.isNull()) {
+    return args;
+}
+
+CreatedTransactionResult FundTransaction(CWallet& wallet, const CMutableTransaction& tx, const UniValue& options, CCoinControl& coinControl, bool override_min_fee)
+{
+    // Make sure the results are valid at least up to the most recent block
+    // the user could have gotten from another RPC command prior to now
+    wallet.BlockUntilSyncedToCurrentChain();
+
+    std::optional<unsigned int> change_position;
+    bool lockUnspents = false;
+    UniValue subtractFeeFromOutputs;
+    std::set<int> setSubtractFeeFromOutputs;
+
+    if (!options.isNull()) {
         if (options.type() == UniValue::VBOOL) {
             // backward compatibility bool only fallback
             coinControl.fAllowWatchOnly = options.get_bool();
@@ -712,63 +704,6 @@
                                 {"input_weights", UniValueType(UniValue::VARR)},
                             },
                             true, true);
-=======
-CreatedTransactionResult FundTransaction(CWallet& wallet, const CMutableTransaction& tx, const UniValue& options, CCoinControl& coinControl, bool override_min_fee)
-{
-    // Make sure the results are valid at least up to the most recent block
-    // the user could have gotten from another RPC command prior to now
-    wallet.BlockUntilSyncedToCurrentChain();
-
-    std::optional<unsigned int> change_position;
-    bool lockUnspents = false;
-    UniValue subtractFeeFromOutputs;
-    std::set<int> setSubtractFeeFromOutputs;
-
-    if (!options.isNull()) {
-      if (options.type() == UniValue::VBOOL) {
-        // backward compatibility bool only fallback
-        coinControl.fAllowWatchOnly = options.get_bool();
-      }
-      else {
-        RPCTypeCheckObj(options,
-            {
-                {"add_inputs", UniValueType(UniValue::VBOOL)},
-                {"include_unsafe", UniValueType(UniValue::VBOOL)},
-                {"add_to_wallet", UniValueType(UniValue::VBOOL)},
-                {"changeAddress", UniValueType(UniValue::VSTR)},
-                {"change_address", UniValueType(UniValue::VSTR)},
-                {"changePosition", UniValueType(UniValue::VNUM)},
-                {"change_position", UniValueType(UniValue::VNUM)},
-                {"change_type", UniValueType(UniValue::VSTR)},
-                {"includeWatching", UniValueType(UniValue::VBOOL)},
-                {"include_watching", UniValueType(UniValue::VBOOL)},
-                {"inputs", UniValueType(UniValue::VARR)},
-                {"lockUnspents", UniValueType(UniValue::VBOOL)},
-                {"lock_unspents", UniValueType(UniValue::VBOOL)},
-                {"locktime", UniValueType(UniValue::VNUM)},
-                {"fee_rate", UniValueType()}, // will be checked by AmountFromValue() in SetFeeEstimateMode()
-                {"feeRate", UniValueType()}, // will be checked by AmountFromValue() below
-                {"psbt", UniValueType(UniValue::VBOOL)},
-                {"solving_data", UniValueType(UniValue::VOBJ)},
-                {"subtractFeeFromOutputs", UniValueType(UniValue::VARR)},
-                {"subtract_fee_from_outputs", UniValueType(UniValue::VARR)},
-                {"replaceable", UniValueType(UniValue::VBOOL)},
-                {"conf_target", UniValueType(UniValue::VNUM)},
-                {"estimate_mode", UniValueType(UniValue::VSTR)},
-                {"minconf", UniValueType(UniValue::VNUM)},
-                {"maxconf", UniValueType(UniValue::VNUM)},
-                {"input_weights", UniValueType(UniValue::VARR)},
-            },
-            true, true);
-
-        if (options.exists("add_inputs")) {
-            coinControl.m_allow_other_inputs = options["add_inputs"].get_bool();
-        }
-
-        if (options.exists("changeAddress") || options.exists("change_address")) {
-            const std::string change_address_str = (options.exists("change_address") ? options["change_address"] : options["changeAddress"]).get_str();
-            CTxDestination dest = DecodeDestination(change_address_str);
->>>>>>> c78c67d4
 
             if (options.exists("add_inputs")) {
                 coinControl.m_allow_other_inputs = options["add_inputs"].get_bool();
@@ -778,25 +713,19 @@
                 const std::string change_address_str = (options.exists("change_address") ? options["change_address"] : options["changeAddress"]).get_str();
                 CTxDestination dest = DecodeDestination(change_address_str);
 
-<<<<<<< HEAD
                 if (!IsValidDestination(dest)) {
                     throw JSONRPCError(RPC_INVALID_ADDRESS_OR_KEY, "Change address must be a valid navcoin address");
                 }
-=======
-        if (options.exists("changePosition") || options.exists("change_position")) {
-            int pos = (options.exists("change_position") ? options["change_position"] : options["changePosition"]).getInt<int>();
-            if (pos < 0 || (unsigned int)pos > tx.vout.size()) {
-                throw JSONRPCError(RPC_INVALID_PARAMETER, "changePosition out of bounds");
-            }
-            change_position = (unsigned int)pos;
-        }
->>>>>>> c78c67d4
 
                 coinControl.destChange = dest;
             }
 
             if (options.exists("changePosition") || options.exists("change_position")) {
-                change_position = (options.exists("change_position") ? options["change_position"] : options["changePosition"]).getInt<int>();
+                int pos = (options.exists("change_position") ? options["change_position"] : options["changePosition"]).getInt<int>();
+                if (pos < 0 || (unsigned int)pos > tx.vout.size()) {
+                    throw JSONRPCError(RPC_INVALID_PARAMETER, "changePosition out of bounds");
+                }
+                change_position = (unsigned int)pos;
             }
 
             if (options.exists("change_type")) {
@@ -859,12 +788,12 @@
             }
             SetFeeEstimateMode(wallet, coinControl, options["conf_target"], options["estimate_mode"], options["fee_rate"], override_min_fee);
         }
-        } else {
+    } else {
         // if options is null and not a bool
         coinControl.fAllowWatchOnly = ParseIncludeWatchonly(NullUniValue, wallet);
-        }
-
-        if (options.exists("solving_data")) {
+    }
+
+    if (options.exists("solving_data")) {
         const UniValue solving_data = options["solving_data"].get_obj();
         if (solving_data.exists("pubkeys")) {
             for (const UniValue& pk_univ : solving_data["pubkeys"].get_array().getValues()) {
@@ -896,7 +825,7 @@
             }
         }
 
-            if (solving_data.exists("descriptors")) {
+        if (solving_data.exists("descriptors")) {
             for (const UniValue& desc_univ : solving_data["descriptors"].get_array().getValues()) {
                 const std::string& desc_str = desc_univ.get_str();
                 FlatSigningProvider desc_out;
@@ -909,71 +838,40 @@
                 desc->Expand(0, desc_out, scripts_temp, desc_out);
                 coinControl.m_external_provider.Merge(std::move(desc_out));
             }
-            }
         }
-
-<<<<<<< HEAD
-        if (options.exists("input_weights")) {
-            for (const UniValue& input : options["input_weights"].get_array().getValues()) {
-                uint256 txid = ParseHashO(input, "txid");
-=======
+    }
+
     if (options.exists("input_weights")) {
         for (const UniValue& input : options["input_weights"].get_array().getValues()) {
             Txid txid = Txid::FromUint256(ParseHashO(input, "txid"));
->>>>>>> c78c67d4
-
-                const UniValue& vout_v = input.find_value("vout");
-                if (!vout_v.isNum()) {
-                    throw JSONRPCError(RPC_INVALID_PARAMETER, "Invalid parameter, missing vout key");
-                }
-                int vout = vout_v.getInt<int>();
-                if (vout < 0) {
-                    throw JSONRPCError(RPC_INVALID_PARAMETER, "Invalid parameter, vout cannot be negative");
-                }
-
-                const UniValue& weight_v = input.find_value("weight");
-                if (!weight_v.isNum()) {
-                    throw JSONRPCError(RPC_INVALID_PARAMETER, "Invalid parameter, missing weight key");
-                }
-                int64_t weight = weight_v.getInt<int64_t>();
-                const int64_t min_input_weight = GetTransactionInputWeight(CTxIn());
-                CHECK_NONFATAL(min_input_weight == 165);
-                if (weight < min_input_weight) {
-                    throw JSONRPCError(RPC_INVALID_PARAMETER, "Invalid parameter, weight cannot be less than 165 (41 bytes (size of outpoint + sequence + empty scriptSig) * 4 (witness scaling factor)) + 1 (empty witness)");
-                }
-                if (weight > MAX_STANDARD_TX_WEIGHT) {
-                    throw JSONRPCError(RPC_INVALID_PARAMETER, strprintf("Invalid parameter, weight cannot be greater than the maximum standard tx weight of %d", MAX_STANDARD_TX_WEIGHT));
-                }
-
-                coinControl.SetInputWeight(COutPoint(txid, vout), weight);
-            }
+
+            const UniValue& vout_v = input.find_value("vout");
+            if (!vout_v.isNum()) {
+                throw JSONRPCError(RPC_INVALID_PARAMETER, "Invalid parameter, missing vout key");
+            }
+            int vout = vout_v.getInt<int>();
+            if (vout < 0) {
+                throw JSONRPCError(RPC_INVALID_PARAMETER, "Invalid parameter, vout cannot be negative");
+            }
+
+            const UniValue& weight_v = input.find_value("weight");
+            if (!weight_v.isNum()) {
+                throw JSONRPCError(RPC_INVALID_PARAMETER, "Invalid parameter, missing weight key");
+            }
+            int64_t weight = weight_v.getInt<int64_t>();
+            const int64_t min_input_weight = GetTransactionInputWeight(CTxIn());
+            CHECK_NONFATAL(min_input_weight == 165);
+            if (weight < min_input_weight) {
+                throw JSONRPCError(RPC_INVALID_PARAMETER, "Invalid parameter, weight cannot be less than 165 (41 bytes (size of outpoint + sequence + empty scriptSig) * 4 (witness scaling factor)) + 1 (empty witness)");
+            }
+            if (weight > MAX_STANDARD_TX_WEIGHT) {
+                throw JSONRPCError(RPC_INVALID_PARAMETER, strprintf("Invalid parameter, weight cannot be greater than the maximum standard tx weight of %d", MAX_STANDARD_TX_WEIGHT));
+            }
+
+            coinControl.SetInputWeight(COutPoint(txid, vout), weight);
         }
-
-<<<<<<< HEAD
-        if (tx.vout.size() == 0)
-            throw JSONRPCError(RPC_INVALID_PARAMETER, "TX must have at least one output");
-
-        if (change_position != -1 && (change_position < 0 || (unsigned int)change_position > tx.vout.size()))
-            throw JSONRPCError(RPC_INVALID_PARAMETER, "changePosition out of bounds");
-
-        for (unsigned int idx = 0; idx < subtractFeeFromOutputs.size(); idx++) {
-            int pos = subtractFeeFromOutputs[idx].getInt<int>();
-            if (setSubtractFeeFromOutputs.count(pos))
-                throw JSONRPCError(RPC_INVALID_PARAMETER, strprintf("Invalid parameter, duplicated position: %d", pos));
-            if (pos < 0)
-                throw JSONRPCError(RPC_INVALID_PARAMETER, strprintf("Invalid parameter, negative position: %d", pos));
-            if (pos >= int(tx.vout.size()))
-                throw JSONRPCError(RPC_INVALID_PARAMETER, strprintf("Invalid parameter, position too large: %d", pos));
-            setSubtractFeeFromOutputs.insert(pos);
-        }
-
-        bilingual_str error;
-
-        if (!FundTransaction(wallet, tx, fee_out, change_position, error, lockUnspents, setSubtractFeeFromOutputs, coinControl)) {
-            throw JSONRPCError(RPC_WALLET_ERROR, error.original);
-        }
-    }
-=======
+    }
+
     if (tx.vout.size() == 0)
         throw JSONRPCError(RPC_INVALID_PARAMETER, "TX must have at least one output");
 
@@ -994,333 +892,258 @@
     }
     return *txr;
 }
->>>>>>> c78c67d4
-
-    static void SetOptionsInputWeights(const UniValue& inputs, UniValue& options)
-    {
-        if (options.exists("input_weights")) {
-            throw JSONRPCError(RPC_INVALID_PARAMETER, "Input weights should be specified in inputs rather than in options.");
+
+static void SetOptionsInputWeights(const UniValue& inputs, UniValue& options)
+{
+    if (options.exists("input_weights")) {
+        throw JSONRPCError(RPC_INVALID_PARAMETER, "Input weights should be specified in inputs rather than in options.");
+    }
+    if (inputs.size() == 0) {
+        return;
+    }
+    UniValue weights(UniValue::VARR);
+    for (const UniValue& input : inputs.getValues()) {
+        if (input.exists("weight")) {
+            weights.push_back(input);
         }
-        if (inputs.size() == 0) {
-            return;
-        }
-        UniValue weights(UniValue::VARR);
-        for (const UniValue& input : inputs.getValues()) {
-            if (input.exists("weight")) {
-                weights.push_back(input);
-            }
-        }
-        options.pushKV("input_weights", weights);
-    }
-
-<<<<<<< HEAD
-    RPCHelpMan fundrawtransaction()
-    {
-        return RPCHelpMan{
-            "fundrawtransaction",
-            "\nIf the transaction has no inputs, they will be automatically selected to meet its out value.\n"
-            "It will add at most one change output to the outputs.\n"
-            "No existing outputs will be modified unless \"subtractFeeFromOutputs\" is specified.\n"
-            "Note that inputs which were signed may need to be resigned after completion since in/outputs have been added.\n"
-            "The inputs added will not be signed, use signrawtransactionwithkey\n"
-            "or signrawtransactionwithwallet for that.\n"
-            "All existing inputs must either have their previous output transaction be in the wallet\n"
-            "or be in the UTXO set. Solving data must be provided for non-wallet inputs.\n"
-            "Note that all inputs selected must be of standard form and P2SH scripts must be\n"
-            "in the wallet using importaddress or addmultisigaddress (to calculate fees).\n"
-            "You can see whether this is the case by checking the \"solvable\" field in the listunspent output.\n"
-            "Only pay-to-pubkey, multisig, and P2SH versions thereof are currently supported for watch-only\n",
-            {
-                {"hexstring", RPCArg::Type::STR_HEX, RPCArg::Optional::NO, "The hex string of the raw transaction"},
-                {"options", RPCArg::Type::OBJ, RPCArg::Optional::OMITTED, "for backward compatibility: passing in a true instead of an object will result in {\"includeWatching\":true}",
-                 Cat<std::vector<RPCArg>>(
+    }
+    options.pushKV("input_weights", weights);
+}
+
+RPCHelpMan fundrawtransaction()
+{
+    return RPCHelpMan{
+        "fundrawtransaction",
+        "\nIf the transaction has no inputs, they will be automatically selected to meet its out value.\n"
+        "It will add at most one change output to the outputs.\n"
+        "No existing outputs will be modified unless \"subtractFeeFromOutputs\" is specified.\n"
+        "Note that inputs which were signed may need to be resigned after completion since in/outputs have been added.\n"
+        "The inputs added will not be signed, use signrawtransactionwithkey\n"
+        "or signrawtransactionwithwallet for that.\n"
+        "All existing inputs must either have their previous output transaction be in the wallet\n"
+        "or be in the UTXO set. Solving data must be provided for non-wallet inputs.\n"
+        "Note that all inputs selected must be of standard form and P2SH scripts must be\n"
+        "in the wallet using importaddress or addmultisigaddress (to calculate fees).\n"
+        "You can see whether this is the case by checking the \"solvable\" field in the listunspent output.\n"
+        "Only pay-to-pubkey, multisig, and P2SH versions thereof are currently supported for watch-only\n",
+        {
+            {"hexstring", RPCArg::Type::STR_HEX, RPCArg::Optional::NO, "The hex string of the raw transaction"},
+            {"options", RPCArg::Type::OBJ_NAMED_PARAMS, RPCArg::Optional::OMITTED, "For backward compatibility: passing in a true instead of an object will result in {\"includeWatching\":true}",
+             Cat<std::vector<RPCArg>>(
+                 {
+                     {"add_inputs", RPCArg::Type::BOOL, RPCArg::Default{true}, "For a transaction with existing inputs, automatically include more if they are not enough."},
+                     {"include_unsafe", RPCArg::Type::BOOL, RPCArg::Default{false}, "Include inputs that are not safe to spend (unconfirmed transactions from outside keys and unconfirmed replacement transactions).\n"
+                                                                                    "Warning: the resulting transaction may become invalid if one of the unsafe inputs disappears.\n"
+                                                                                    "If that happens, you will need to fund the transaction with different inputs and republish it."},
+                     {"minconf", RPCArg::Type::NUM, RPCArg::Default{0}, "If add_inputs is specified, require inputs with at least this many confirmations."},
+                     {"maxconf", RPCArg::Type::NUM, RPCArg::Optional::OMITTED, "If add_inputs is specified, require inputs with at most this many confirmations."},
+                     {"changeAddress", RPCArg::Type::STR, RPCArg::DefaultHint{"automatic"}, "The bitcoin address to receive the change"},
+                     {"changePosition", RPCArg::Type::NUM, RPCArg::DefaultHint{"random"}, "The index of the change output"},
+                     {"change_type", RPCArg::Type::STR, RPCArg::DefaultHint{"set by -changetype"}, "The output type to use. Only valid if changeAddress is not specified. Options are \"legacy\", \"p2sh-segwit\", \"bech32\", and \"bech32m\"."},
+                     {"includeWatching", RPCArg::Type::BOOL, RPCArg::DefaultHint{"true for watch-only wallets, otherwise false"}, "Also select inputs which are watch only.\n"
+                                                                                                                                  "Only solvable inputs can be used. Watch-only destinations are solvable if the public key and/or output script was imported,\n"
+                                                                                                                                  "e.g. with 'importpubkey' or 'importmulti' with the 'pubkeys' or 'desc' field."},
+                     {"lockUnspents", RPCArg::Type::BOOL, RPCArg::Default{false}, "Lock selected unspent outputs"},
+                     {"fee_rate", RPCArg::Type::AMOUNT, RPCArg::DefaultHint{"not set, fall back to wallet fee estimation"}, "Specify a fee rate in " + CURRENCY_ATOM + "/vB."},
+                     {"feeRate", RPCArg::Type::AMOUNT, RPCArg::DefaultHint{"not set, fall back to wallet fee estimation"}, "Specify a fee rate in " + CURRENCY_UNIT + "/kvB."},
                      {
-                         {"add_inputs", RPCArg::Type::BOOL, RPCArg::Default{true}, "For a transaction with existing inputs, automatically include more if they are not enough."},
-                         {"include_unsafe", RPCArg::Type::BOOL, RPCArg::Default{false}, "Include inputs that are not safe to spend (unconfirmed transactions from outside keys and unconfirmed replacement transactions).\n"
-                                                                                        "Warning: the resulting transaction may become invalid if one of the unsafe inputs disappears.\n"
-                                                                                        "If that happens, you will need to fund the transaction with different inputs and republish it."},
-                         {"minconf", RPCArg::Type::NUM, RPCArg::Default{0}, "If add_inputs is specified, require inputs with at least this many confirmations."},
-                         {"maxconf", RPCArg::Type::NUM, RPCArg::Optional::OMITTED, "If add_inputs is specified, require inputs with at most this many confirmations."},
-                         {"changeAddress", RPCArg::Type::STR, RPCArg::DefaultHint{"automatic"}, "The bitcoin address to receive the change"},
-                         {"changePosition", RPCArg::Type::NUM, RPCArg::DefaultHint{"random"}, "The index of the change output"},
-                         {"change_type", RPCArg::Type::STR, RPCArg::DefaultHint{"set by -changetype"}, "The output type to use. Only valid if changeAddress is not specified. Options are \"legacy\", \"p2sh-segwit\", \"bech32\", and \"bech32m\"."},
-                         {"includeWatching", RPCArg::Type::BOOL, RPCArg::DefaultHint{"true for watch-only wallets, otherwise false"}, "Also select inputs which are watch only.\n"
-                                                                                                                                      "Only solvable inputs can be used. Watch-only destinations are solvable if the public key and/or output script was imported,\n"
-                                                                                                                                      "e.g. with 'importpubkey' or 'importmulti' with the 'pubkeys' or 'desc' field."},
-                         {"lockUnspents", RPCArg::Type::BOOL, RPCArg::Default{false}, "Lock selected unspent outputs"},
-                         {"fee_rate", RPCArg::Type::AMOUNT, RPCArg::DefaultHint{"not set, fall back to wallet fee estimation"}, "Specify a fee rate in " + CURRENCY_ATOM + "/vB."},
-                         {"feeRate", RPCArg::Type::AMOUNT, RPCArg::DefaultHint{"not set, fall back to wallet fee estimation"}, "Specify a fee rate in " + CURRENCY_UNIT + "/kvB."},
+                         "subtractFeeFromOutputs",
+                         RPCArg::Type::ARR,
+                         RPCArg::Default{UniValue::VARR},
+                         "The integers.\n"
+                         "The fee will be equally deducted from the amount of each specified output.\n"
+                         "Those recipients will receive less bitcoins than you enter in their corresponding amount field.\n"
+                         "If no outputs are specified here, the sender pays the fee.",
                          {
-                             "subtractFeeFromOutputs",
-                             RPCArg::Type::ARR,
-                             RPCArg::Default{UniValue::VARR},
-                             "The integers.\n"
-                             "The fee will be equally deducted from the amount of each specified output.\n"
-                             "Those recipients will receive less bitcoins than you enter in their corresponding amount field.\n"
-                             "If no outputs are specified here, the sender pays the fee.",
+                             {"vout_index", RPCArg::Type::NUM, RPCArg::Optional::OMITTED, "The zero-based output index, before a change output is added."},
+                         },
+                     },
+                     {
+                         "input_weights",
+                         RPCArg::Type::ARR,
+                         RPCArg::Optional::OMITTED,
+                         "Inputs and their corresponding weights",
+                         {
                              {
-                                 {"vout_index", RPCArg::Type::NUM, RPCArg::Optional::OMITTED, "The zero-based output index, before a change output is added."},
-=======
-RPCHelpMan fundrawtransaction()
-{
-    return RPCHelpMan{"fundrawtransaction",
-                "\nIf the transaction has no inputs, they will be automatically selected to meet its out value.\n"
-                "It will add at most one change output to the outputs.\n"
-                "No existing outputs will be modified unless \"subtractFeeFromOutputs\" is specified.\n"
-                "Note that inputs which were signed may need to be resigned after completion since in/outputs have been added.\n"
-                "The inputs added will not be signed, use signrawtransactionwithkey\n"
-                "or signrawtransactionwithwallet for that.\n"
-                "All existing inputs must either have their previous output transaction be in the wallet\n"
-                "or be in the UTXO set. Solving data must be provided for non-wallet inputs.\n"
-                "Note that all inputs selected must be of standard form and P2SH scripts must be\n"
-                "in the wallet using importaddress or addmultisigaddress (to calculate fees).\n"
-                "You can see whether this is the case by checking the \"solvable\" field in the listunspent output.\n"
-                "Only pay-to-pubkey, multisig, and P2SH versions thereof are currently supported for watch-only\n",
-                {
-                    {"hexstring", RPCArg::Type::STR_HEX, RPCArg::Optional::NO, "The hex string of the raw transaction"},
-                    {"options", RPCArg::Type::OBJ_NAMED_PARAMS, RPCArg::Optional::OMITTED, "For backward compatibility: passing in a true instead of an object will result in {\"includeWatching\":true}",
-                        Cat<std::vector<RPCArg>>(
-                        {
-                            {"add_inputs", RPCArg::Type::BOOL, RPCArg::Default{true}, "For a transaction with existing inputs, automatically include more if they are not enough."},
-                            {"include_unsafe", RPCArg::Type::BOOL, RPCArg::Default{false}, "Include inputs that are not safe to spend (unconfirmed transactions from outside keys and unconfirmed replacement transactions).\n"
-                                                          "Warning: the resulting transaction may become invalid if one of the unsafe inputs disappears.\n"
-                                                          "If that happens, you will need to fund the transaction with different inputs and republish it."},
-                            {"minconf", RPCArg::Type::NUM, RPCArg::Default{0}, "If add_inputs is specified, require inputs with at least this many confirmations."},
-                            {"maxconf", RPCArg::Type::NUM, RPCArg::Optional::OMITTED, "If add_inputs is specified, require inputs with at most this many confirmations."},
-                            {"changeAddress", RPCArg::Type::STR, RPCArg::DefaultHint{"automatic"}, "The bitcoin address to receive the change"},
-                            {"changePosition", RPCArg::Type::NUM, RPCArg::DefaultHint{"random"}, "The index of the change output"},
-                            {"change_type", RPCArg::Type::STR, RPCArg::DefaultHint{"set by -changetype"}, "The output type to use. Only valid if changeAddress is not specified. Options are \"legacy\", \"p2sh-segwit\", \"bech32\", and \"bech32m\"."},
-                            {"includeWatching", RPCArg::Type::BOOL, RPCArg::DefaultHint{"true for watch-only wallets, otherwise false"}, "Also select inputs which are watch only.\n"
-                                                          "Only solvable inputs can be used. Watch-only destinations are solvable if the public key and/or output script was imported,\n"
-                                                          "e.g. with 'importpubkey' or 'importmulti' with the 'pubkeys' or 'desc' field."},
-                            {"lockUnspents", RPCArg::Type::BOOL, RPCArg::Default{false}, "Lock selected unspent outputs"},
-                            {"fee_rate", RPCArg::Type::AMOUNT, RPCArg::DefaultHint{"not set, fall back to wallet fee estimation"}, "Specify a fee rate in " + CURRENCY_ATOM + "/vB."},
-                            {"feeRate", RPCArg::Type::AMOUNT, RPCArg::DefaultHint{"not set, fall back to wallet fee estimation"}, "Specify a fee rate in " + CURRENCY_UNIT + "/kvB."},
-                            {"subtractFeeFromOutputs", RPCArg::Type::ARR, RPCArg::Default{UniValue::VARR}, "The integers.\n"
-                                                          "The fee will be equally deducted from the amount of each specified output.\n"
-                                                          "Those recipients will receive less bitcoins than you enter in their corresponding amount field.\n"
-                                                          "If no outputs are specified here, the sender pays the fee.",
-                                {
-                                    {"vout_index", RPCArg::Type::NUM, RPCArg::Optional::OMITTED, "The zero-based output index, before a change output is added."},
-                                },
-                            },
-                            {"input_weights", RPCArg::Type::ARR, RPCArg::Optional::OMITTED, "Inputs and their corresponding weights",
-                                {
-                                    {"", RPCArg::Type::OBJ, RPCArg::Optional::OMITTED, "",
-                                        {
-                                            {"txid", RPCArg::Type::STR_HEX, RPCArg::Optional::NO, "The transaction id"},
-                                            {"vout", RPCArg::Type::NUM, RPCArg::Optional::NO, "The output index"},
-                                            {"weight", RPCArg::Type::NUM, RPCArg::Optional::NO, "The maximum weight for this input, "
-                                                "including the weight of the outpoint and sequence number. "
-                                                "Note that serialized signature sizes are not guaranteed to be consistent, "
-                                                "so the maximum DER signatures size of 73 bytes should be used when considering ECDSA signatures."
-                                                "Remember to convert serialized sizes to weight units when necessary."},
-                                        },
-                                    },
-                                },
->>>>>>> c78c67d4
-                             },
-                         },
-                         {
-                             "input_weights",
-                             RPCArg::Type::ARR,
-                             RPCArg::Optional::OMITTED,
-                             "Inputs and their corresponding weights",
-                             {
+                                 "",
+                                 RPCArg::Type::OBJ,
+                                 RPCArg::Optional::OMITTED,
+                                 "",
                                  {
-                                     "",
-                                     RPCArg::Type::OBJ,
-                                     RPCArg::Optional::OMITTED,
-                                     "",
-                                     {
-                                         {"txid", RPCArg::Type::STR_HEX, RPCArg::Optional::NO, "The transaction id"},
-                                         {"vout", RPCArg::Type::NUM, RPCArg::Optional::NO, "The output index"},
-                                         {"weight", RPCArg::Type::NUM, RPCArg::Optional::NO, "The maximum weight for this input, "
-                                                                                             "including the weight of the outpoint and sequence number. "
-                                                                                             "Note that serialized signature sizes are not guaranteed to be consistent, "
-                                                                                             "so the maximum DER signatures size of 73 bytes should be used when considering ECDSA signatures."
-                                                                                             "Remember to convert serialized sizes to weight units when necessary."},
-                                     },
+                                     {"txid", RPCArg::Type::STR_HEX, RPCArg::Optional::NO, "The transaction id"},
+                                     {"vout", RPCArg::Type::NUM, RPCArg::Optional::NO, "The output index"},
+                                     {"weight", RPCArg::Type::NUM, RPCArg::Optional::NO, "The maximum weight for this input, "
+                                                                                         "including the weight of the outpoint and sequence number. "
+                                                                                         "Note that serialized signature sizes are not guaranteed to be consistent, "
+                                                                                         "so the maximum DER signatures size of 73 bytes should be used when considering ECDSA signatures."
+                                                                                         "Remember to convert serialized sizes to weight units when necessary."},
                                  },
                              },
                          },
                      },
-                     FundTxDoc()),
-                 RPCArgOptions{
-                     .skip_type_check = true,
-                     .oneline_description = "options",
-                 }},
-                {"iswitness", RPCArg::Type::BOOL, RPCArg::DefaultHint{"depends on heuristic tests"}, "Whether the transaction hex is a serialized witness transaction.\n"
-                                                                                                     "If iswitness is not present, heuristic tests will be used in decoding.\n"
-                                                                                                     "If true, only witness deserialization will be tried.\n"
-                                                                                                     "If false, only non-witness deserialization will be tried.\n"
-                                                                                                     "This boolean should reflect whether the transaction has inputs\n"
-                                                                                                     "(e.g. fully valid, or on-chain transactions), if known by the caller."},
-            },
-            RPCResult{
-                RPCResult::Type::OBJ, "", "", {
-                                                  {RPCResult::Type::STR_HEX, "hex", "The resulting raw transaction (hex-encoded string)"},
-                                                  {RPCResult::Type::STR_AMOUNT, "fee", "Fee in " + CURRENCY_UNIT + " the resulting transaction pays"},
-                                                  {RPCResult::Type::NUM, "changepos", "The position of the added change output, or -1"},
-                                              }},
-            RPCExamples{"\nCreate a transaction with no inputs\n" + HelpExampleCli("createrawtransaction", "\"[]\" \"{\\\"myaddress\\\":0.01}\"") + "\nAdd sufficient unsigned inputs to meet the output value\n" + HelpExampleCli("fundrawtransaction", "\"rawtransactionhex\"") + "\nSign the transaction\n" + HelpExampleCli("signrawtransactionwithwallet", "\"fundedtransactionhex\"") + "\nSend the transaction\n" + HelpExampleCli("sendrawtransaction", "\"signedtransactionhex\"")},
-            [&](const RPCHelpMan& self, const JSONRPCRequest& request) -> UniValue {
-                std::shared_ptr<CWallet> const pwallet = GetWalletForJSONRPCRequest(request);
-                if (!pwallet) return UniValue::VNULL;
-
-                // parse hex string from parameter
-                CMutableTransaction tx;
-                bool try_witness = request.params[2].isNull() ? true : request.params[2].get_bool();
-                bool try_no_witness = request.params[2].isNull() ? true : !request.params[2].get_bool();
-                if (!DecodeHexTx(tx, request.params[0].get_str(), try_no_witness, try_witness)) {
-                    throw JSONRPCError(RPC_DESERIALIZATION_ERROR, "TX decode failed");
-                }
-
-<<<<<<< HEAD
-                CAmount fee;
-                int change_position;
-                CCoinControl coin_control;
-                // Automatically select (additional) coins. Can be overridden by options.add_inputs.
-                coin_control.m_allow_other_inputs = true;
-                FundTransaction(*pwallet, tx, fee, change_position, request.params[1], coin_control, /*override_min_fee=*/true);
-
-                UniValue result(UniValue::VOBJ);
-                result.pushKV("hex", EncodeHexTx(CTransaction(tx)));
-                result.pushKV("fee", ValueFromAmount(fee));
-                result.pushKV("changepos", change_position);
-=======
-    CCoinControl coin_control;
-    // Automatically select (additional) coins. Can be overridden by options.add_inputs.
-    coin_control.m_allow_other_inputs = true;
-    auto txr = FundTransaction(*pwallet, tx, request.params[1], coin_control, /*override_min_fee=*/true);
-
-    UniValue result(UniValue::VOBJ);
-    result.pushKV("hex", EncodeHexTx(*txr.tx));
-    result.pushKV("fee", ValueFromAmount(txr.fee));
-    result.pushKV("changepos", txr.change_pos ? (int)*txr.change_pos : -1);
->>>>>>> c78c67d4
-
-                return result;
-            },
-        };
-    }
-
-    RPCHelpMan signrawtransactionwithwallet()
-    {
-        return RPCHelpMan{
-            "signrawtransactionwithwallet",
-            "\nSign inputs for raw transaction (serialized, hex-encoded).\n"
-            "The second optional argument (may be null) is an array of previous transaction outputs that\n"
-            "this transaction depends on but may not yet be in the block chain." +
-                HELP_REQUIRING_PASSPHRASE,
+                 },
+                 FundTxDoc()),
+             RPCArgOptions{
+                 .skip_type_check = true,
+                 .oneline_description = "options",
+             }},
+            {"iswitness", RPCArg::Type::BOOL, RPCArg::DefaultHint{"depends on heuristic tests"}, "Whether the transaction hex is a serialized witness transaction.\n"
+                                                                                                 "If iswitness is not present, heuristic tests will be used in decoding.\n"
+                                                                                                 "If true, only witness deserialization will be tried.\n"
+                                                                                                 "If false, only non-witness deserialization will be tried.\n"
+                                                                                                 "This boolean should reflect whether the transaction has inputs\n"
+                                                                                                 "(e.g. fully valid, or on-chain transactions), if known by the caller."},
+        },
+        RPCResult{
+            RPCResult::Type::OBJ, "", "", {
+                                              {RPCResult::Type::STR_HEX, "hex", "The resulting raw transaction (hex-encoded string)"},
+                                              {RPCResult::Type::STR_AMOUNT, "fee", "Fee in " + CURRENCY_UNIT + " the resulting transaction pays"},
+                                              {RPCResult::Type::NUM, "changepos", "The position of the added change output, or -1"},
+                                          }},
+        RPCExamples{"\nCreate a transaction with no inputs\n" + HelpExampleCli("createrawtransaction", "\"[]\" \"{\\\"myaddress\\\":0.01}\"") + "\nAdd sufficient unsigned inputs to meet the output value\n" + HelpExampleCli("fundrawtransaction", "\"rawtransactionhex\"") + "\nSign the transaction\n" + HelpExampleCli("signrawtransactionwithwallet", "\"fundedtransactionhex\"") + "\nSend the transaction\n" + HelpExampleCli("sendrawtransaction", "\"signedtransactionhex\"")},
+        [&](const RPCHelpMan& self, const JSONRPCRequest& request) -> UniValue {
+            std::shared_ptr<CWallet> const pwallet = GetWalletForJSONRPCRequest(request);
+            if (!pwallet) return UniValue::VNULL;
+
+            // parse hex string from parameter
+            CMutableTransaction tx;
+            bool try_witness = request.params[2].isNull() ? true : request.params[2].get_bool();
+            bool try_no_witness = request.params[2].isNull() ? true : !request.params[2].get_bool();
+            if (!DecodeHexTx(tx, request.params[0].get_str(), try_no_witness, try_witness)) {
+                throw JSONRPCError(RPC_DESERIALIZATION_ERROR, "TX decode failed");
+            }
+
+            CCoinControl coin_control;
+            // Automatically select (additional) coins. Can be overridden by options.add_inputs.
+            coin_control.m_allow_other_inputs = true;
+            auto txr = FundTransaction(*pwallet, tx, request.params[1], coin_control, /*override_min_fee=*/true);
+
+            UniValue result(UniValue::VOBJ);
+            result.pushKV("hex", EncodeHexTx(*txr.tx));
+            result.pushKV("fee", ValueFromAmount(txr.fee));
+            result.pushKV("changepos", txr.change_pos ? (int)*txr.change_pos : -1);
+
+            return result;
+        },
+    };
+}
+
+RPCHelpMan signrawtransactionwithwallet()
+{
+    return RPCHelpMan{
+        "signrawtransactionwithwallet",
+        "\nSign inputs for raw transaction (serialized, hex-encoded).\n"
+        "The second optional argument (may be null) is an array of previous transaction outputs that\n"
+        "this transaction depends on but may not yet be in the block chain." +
+            HELP_REQUIRING_PASSPHRASE,
+        {
+            {"hexstring", RPCArg::Type::STR, RPCArg::Optional::NO, "The transaction hex string"},
             {
-                {"hexstring", RPCArg::Type::STR, RPCArg::Optional::NO, "The transaction hex string"},
+                "prevtxs",
+                RPCArg::Type::ARR,
+                RPCArg::Optional::OMITTED,
+                "The previous dependent transaction outputs",
                 {
-                    "prevtxs",
-                    RPCArg::Type::ARR,
-                    RPCArg::Optional::OMITTED,
-                    "The previous dependent transaction outputs",
                     {
+                        "",
+                        RPCArg::Type::OBJ,
+                        RPCArg::Optional::OMITTED,
+                        "",
                         {
-                            "",
-                            RPCArg::Type::OBJ,
-                            RPCArg::Optional::OMITTED,
-                            "",
-                            {
-                                {"txid", RPCArg::Type::STR_HEX, RPCArg::Optional::NO, "The transaction id"},
-                                {"vout", RPCArg::Type::NUM, RPCArg::Optional::NO, "The output number"},
-                                {"scriptPubKey", RPCArg::Type::STR_HEX, RPCArg::Optional::NO, "script key"},
-                                {"redeemScript", RPCArg::Type::STR_HEX, RPCArg::Optional::OMITTED, "(required for P2SH) redeem script"},
-                                {"witnessScript", RPCArg::Type::STR_HEX, RPCArg::Optional::OMITTED, "(required for P2WSH or P2SH-P2WSH) witness script"},
-                                {"amount", RPCArg::Type::AMOUNT, RPCArg::Optional::OMITTED, "(required for Segwit inputs) the amount spent"},
-                            },
+                            {"txid", RPCArg::Type::STR_HEX, RPCArg::Optional::NO, "The transaction id"},
+                            {"vout", RPCArg::Type::NUM, RPCArg::Optional::NO, "The output number"},
+                            {"scriptPubKey", RPCArg::Type::STR_HEX, RPCArg::Optional::NO, "script key"},
+                            {"redeemScript", RPCArg::Type::STR_HEX, RPCArg::Optional::OMITTED, "(required for P2SH) redeem script"},
+                            {"witnessScript", RPCArg::Type::STR_HEX, RPCArg::Optional::OMITTED, "(required for P2WSH or P2SH-P2WSH) witness script"},
+                            {"amount", RPCArg::Type::AMOUNT, RPCArg::Optional::OMITTED, "(required for Segwit inputs) the amount spent"},
                         },
                     },
                 },
-                {"sighashtype", RPCArg::Type::STR, RPCArg::Default{"DEFAULT for Taproot, ALL otherwise"}, "The signature hash type. Must be one of\n"
-                                                                                                          "       \"DEFAULT\"\n"
-                                                                                                          "       \"ALL\"\n"
-                                                                                                          "       \"NONE\"\n"
-                                                                                                          "       \"SINGLE\"\n"
-                                                                                                          "       \"ALL|ANYONECANPAY\"\n"
-                                                                                                          "       \"NONE|ANYONECANPAY\"\n"
-                                                                                                          "       \"SINGLE|ANYONECANPAY\""},
             },
-            RPCResult{
-                RPCResult::Type::OBJ, "", "", {
-                                                  {RPCResult::Type::STR_HEX, "hex", "The hex-encoded raw transaction with signature(s)"},
-                                                  {RPCResult::Type::BOOL, "complete", "If the transaction has a complete set of signatures"},
-                                                  {RPCResult::Type::ARR, "errors", /*optional=*/true, "Script verification errors (if there are any)", {
-                                                                                                                                                           {RPCResult::Type::OBJ, "", "", {
-                                                                                                                                                                                              {RPCResult::Type::STR_HEX, "txid", "The hash of the referenced, previous transaction"},
-                                                                                                                                                                                              {RPCResult::Type::NUM, "vout", "The index of the output to spent and used as input"},
-                                                                                                                                                                                              {RPCResult::Type::ARR, "witness", "", {
-                                                                                                                                                                                                                                        {RPCResult::Type::STR_HEX, "witness", ""},
-                                                                                                                                                                                                                                    }},
-                                                                                                                                                                                              {RPCResult::Type::STR_HEX, "scriptSig", "The hex-encoded signature script"},
-                                                                                                                                                                                              {RPCResult::Type::NUM, "sequence", "Script sequence number"},
-                                                                                                                                                                                              {RPCResult::Type::STR, "error", "Verification or signing error related to the input"},
-                                                                                                                                                                                          }},
-                                                                                                                                                       }},
-                                              }},
-            RPCExamples{HelpExampleCli("signrawtransactionwithwallet", "\"myhex\"") + HelpExampleRpc("signrawtransactionwithwallet", "\"myhex\"")},
-            [&](const RPCHelpMan& self, const JSONRPCRequest& request) -> UniValue {
-                const std::shared_ptr<const CWallet> pwallet = GetWalletForJSONRPCRequest(request);
-                if (!pwallet) return UniValue::VNULL;
-
-                CMutableTransaction mtx;
-                if (!DecodeHexTx(mtx, request.params[0].get_str())) {
-                    throw JSONRPCError(RPC_DESERIALIZATION_ERROR, "TX decode failed. Make sure the tx has at least one input.");
-                }
-
-                // Sign the transaction
-                LOCK(pwallet->cs_wallet);
-                EnsureWalletIsUnlocked(*pwallet);
-
-                // Fetch previous transactions (inputs):
-                std::map<COutPoint, Coin> coins;
-                for (const CTxIn& txin : mtx.vin) {
-                    coins[txin.prevout]; // Create empty map entry keyed by prevout.
-                }
-                pwallet->chain().findCoins(coins);
-
-                // Parse the prevtxs array
-                ParsePrevouts(request.params[1], nullptr, coins);
-
-                int nHashType = ParseSighashString(request.params[2]);
-
-                // Script verification errors
-                std::map<int, bilingual_str> input_errors;
-
-                bool complete = pwallet->SignTransaction(mtx, coins, nHashType, input_errors);
-                UniValue result(UniValue::VOBJ);
-                SignTransactionResultToJSON(mtx, complete, coins, input_errors, result);
-                return result;
+            {"sighashtype", RPCArg::Type::STR, RPCArg::Default{"DEFAULT for Taproot, ALL otherwise"}, "The signature hash type. Must be one of\n"
+                                                                                                      "       \"DEFAULT\"\n"
+                                                                                                      "       \"ALL\"\n"
+                                                                                                      "       \"NONE\"\n"
+                                                                                                      "       \"SINGLE\"\n"
+                                                                                                      "       \"ALL|ANYONECANPAY\"\n"
+                                                                                                      "       \"NONE|ANYONECANPAY\"\n"
+                                                                                                      "       \"SINGLE|ANYONECANPAY\""},
+        },
+        RPCResult{
+            RPCResult::Type::OBJ, "", "", {
+                                              {RPCResult::Type::STR_HEX, "hex", "The hex-encoded raw transaction with signature(s)"},
+                                              {RPCResult::Type::BOOL, "complete", "If the transaction has a complete set of signatures"},
+                                              {RPCResult::Type::ARR, "errors", /*optional=*/true, "Script verification errors (if there are any)", {
+                                                                                                                                                       {RPCResult::Type::OBJ, "", "", {
+                                                                                                                                                                                          {RPCResult::Type::STR_HEX, "txid", "The hash of the referenced, previous transaction"},
+                                                                                                                                                                                          {RPCResult::Type::NUM, "vout", "The index of the output to spent and used as input"},
+                                                                                                                                                                                          {RPCResult::Type::ARR, "witness", "", {
+                                                                                                                                                                                                                                    {RPCResult::Type::STR_HEX, "witness", ""},
+                                                                                                                                                                                                                                }},
+                                                                                                                                                                                          {RPCResult::Type::STR_HEX, "scriptSig", "The hex-encoded signature script"},
+                                                                                                                                                                                          {RPCResult::Type::NUM, "sequence", "Script sequence number"},
+                                                                                                                                                                                          {RPCResult::Type::STR, "error", "Verification or signing error related to the input"},
+                                                                                                                                                                                      }},
+                                                                                                                                                   }},
+                                          }},
+        RPCExamples{HelpExampleCli("signrawtransactionwithwallet", "\"myhex\"") + HelpExampleRpc("signrawtransactionwithwallet", "\"myhex\"")},
+        [&](const RPCHelpMan& self, const JSONRPCRequest& request) -> UniValue {
+            const std::shared_ptr<const CWallet> pwallet = GetWalletForJSONRPCRequest(request);
+            if (!pwallet) return UniValue::VNULL;
+
+            CMutableTransaction mtx;
+            if (!DecodeHexTx(mtx, request.params[0].get_str())) {
+                throw JSONRPCError(RPC_DESERIALIZATION_ERROR, "TX decode failed. Make sure the tx has at least one input.");
+            }
+
+            // Sign the transaction
+            LOCK(pwallet->cs_wallet);
+            EnsureWalletIsUnlocked(*pwallet);
+
+            // Fetch previous transactions (inputs):
+            std::map<COutPoint, Coin> coins;
+            for (const CTxIn& txin : mtx.vin) {
+                coins[txin.prevout]; // Create empty map entry keyed by prevout.
+            }
+            pwallet->chain().findCoins(coins);
+
+            // Parse the prevtxs array
+            ParsePrevouts(request.params[1], nullptr, coins);
+
+            int nHashType = ParseSighashString(request.params[2]);
+
+            // Script verification errors
+            std::map<int, bilingual_str> input_errors;
+
+            bool complete = pwallet->SignTransaction(mtx, coins, nHashType, input_errors);
+            UniValue result(UniValue::VOBJ);
+            SignTransactionResultToJSON(mtx, complete, coins, input_errors, result);
+            return result;
+        },
+    };
+}
+
+// Definition of allowed formats of specifying transaction outputs in
+// `bumpfee`, `psbtbumpfee`, `send` and `walletcreatefundedpsbt` RPCs.
+static std::vector<RPCArg> OutputsDoc()
+{
+    return {
+        {
+            "",
+            RPCArg::Type::OBJ_USER_KEYS,
+            RPCArg::Optional::OMITTED,
+            "",
+            {
+                {"address", RPCArg::Type::AMOUNT, RPCArg::Optional::NO, "A key-value pair. The key (string) is the bitcoin address,\n"
+                                                                        "the value (float or string) is the amount in " +
+                                                                            CURRENCY_UNIT + ""},
             },
-        };
-    }
-
-    // Definition of allowed formats of specifying transaction outputs in
-    // `bumpfee`, `psbtbumpfee`, `send` and `walletcreatefundedpsbt` RPCs.
-    static std::vector<RPCArg> OutputsDoc()
-    {
-        return {
-            {
-<<<<<<< HEAD
-                "",
-                RPCArg::Type::OBJ_USER_KEYS,
-                RPCArg::Optional::OMITTED,
-                "",
-                {
-                    {"address", RPCArg::Type::AMOUNT, RPCArg::Optional::NO, "A key-value pair. The key (string) is the bitcoin address,\n"
-                                                                            "the value (float or string) is the amount in " +
-                                                                                CURRENCY_UNIT + ""},
-=======
-                {"address", RPCArg::Type::AMOUNT, RPCArg::Optional::NO, "A key-value pair. The key (string) is the bitcoin address,\n"
-                         "the value (float or string) is the amount in " + CURRENCY_UNIT + ""},
-            },
-        },
-        {"", RPCArg::Type::OBJ, RPCArg::Optional::OMITTED, "",
+        },
+        {
+            "",
+            RPCArg::Type::OBJ,
+            RPCArg::Optional::OMITTED,
+            "",
             {
                 {"data", RPCArg::Type::STR_HEX, RPCArg::Optional::NO, "A key-value pair. The key must be \"data\", the value is hex-encoded data"},
             },
@@ -1333,252 +1156,182 @@
     const bool want_psbt = method_name == "psbtbumpfee";
     const std::string incremental_fee{CFeeRate(DEFAULT_INCREMENTAL_RELAY_FEE).ToString(FeeEstimateMode::SAT_VB)};
 
-    return RPCHelpMan{method_name,
-        "\nBumps the fee of an opt-in-RBF transaction T, replacing it with a new transaction B.\n"
-        + std::string(want_psbt ? "Returns a PSBT instead of creating and signing a new transaction.\n" : "") +
-        "An opt-in RBF transaction with the given txid must be in the wallet.\n"
-        "The command will pay the additional fee by reducing change outputs or adding inputs when necessary.\n"
-        "It may add a new change output if one does not already exist.\n"
-        "All inputs in the original transaction will be included in the replacement transaction.\n"
-        "The command will fail if the wallet or mempool contains a transaction that spends one of T's outputs.\n"
-        "By default, the new fee will be calculated automatically using the estimatesmartfee RPC.\n"
-        "The user can specify a confirmation target for estimatesmartfee.\n"
-        "Alternatively, the user can specify a fee rate in " + CURRENCY_ATOM + "/vB for the new transaction.\n"
-        "At a minimum, the new fee rate must be high enough to pay an additional new relay fee (incrementalfee\n"
-        "returned by getnetworkinfo) to enter the node's mempool.\n"
-        "* WARNING: before version 0.21, fee_rate was in " + CURRENCY_UNIT + "/kvB. As of 0.21, fee_rate is in " + CURRENCY_ATOM + "/vB. *\n",
+    return RPCHelpMan{
+        method_name,
+        "\nBumps the fee of an opt-in-RBF transaction T, replacing it with a new transaction B.\n" + std::string(want_psbt ? "Returns a PSBT instead of creating and signing a new transaction.\n" : "") +
+            "An opt-in RBF transaction with the given txid must be in the wallet.\n"
+            "The command will pay the additional fee by reducing change outputs or adding inputs when necessary.\n"
+            "It may add a new change output if one does not already exist.\n"
+            "All inputs in the original transaction will be included in the replacement transaction.\n"
+            "The command will fail if the wallet or mempool contains a transaction that spends one of T's outputs.\n"
+            "By default, the new fee will be calculated automatically using the estimatesmartfee RPC.\n"
+            "The user can specify a confirmation target for estimatesmartfee.\n"
+            "Alternatively, the user can specify a fee rate in " +
+            CURRENCY_ATOM + "/vB for the new transaction.\n"
+                            "At a minimum, the new fee rate must be high enough to pay an additional new relay fee (incrementalfee\n"
+                            "returned by getnetworkinfo) to enter the node's mempool.\n"
+                            "* WARNING: before version 0.21, fee_rate was in " +
+            CURRENCY_UNIT + "/kvB. As of 0.21, fee_rate is in " + CURRENCY_ATOM + "/vB. *\n",
         {
             {"txid", RPCArg::Type::STR_HEX, RPCArg::Optional::NO, "The txid to be bumped"},
-            {"options", RPCArg::Type::OBJ_NAMED_PARAMS, RPCArg::Optional::OMITTED, "",
-                {
-                    {"conf_target", RPCArg::Type::NUM, RPCArg::DefaultHint{"wallet -txconfirmtarget"}, "Confirmation target in blocks\n"},
-                    {"fee_rate", RPCArg::Type::AMOUNT, RPCArg::DefaultHint{"not set, fall back to wallet fee estimation"},
-                             "\nSpecify a fee rate in " + CURRENCY_ATOM + "/vB instead of relying on the built-in fee estimator.\n"
-                             "Must be at least " + incremental_fee + " higher than the current transaction fee rate.\n"
-                             "WARNING: before version 0.21, fee_rate was in " + CURRENCY_UNIT + "/kvB. As of 0.21, fee_rate is in " + CURRENCY_ATOM + "/vB.\n"},
-                    {"replaceable", RPCArg::Type::BOOL, RPCArg::Default{true}, "Whether the new transaction should still be\n"
-                             "marked bip-125 replaceable. If true, the sequence numbers in the transaction will\n"
-                             "be left unchanged from the original. If false, any input sequence numbers in the\n"
-                             "original transaction that were less than 0xfffffffe will be increased to 0xfffffffe\n"
-                             "so the new transaction will not be explicitly bip-125 replaceable (though it may\n"
-                             "still be replaceable in practice, for example if it has unconfirmed ancestors which\n"
-                             "are replaceable).\n"},
-                    {"estimate_mode", RPCArg::Type::STR, RPCArg::Default{"unset"}, "The fee estimate mode, must be one of (case insensitive):\n"
-                             "\"" + FeeModes("\"\n\"") + "\""},
-                    {"outputs", RPCArg::Type::ARR, RPCArg::Default{UniValue::VARR}, "The outputs specified as key-value pairs.\n"
-                             "Each key may only appear once, i.e. there can only be one 'data' output, and no address may be duplicated.\n"
-                             "At least one output of either type must be specified.\n"
-                             "Cannot be provided if 'original_change_index' is specified.",
-                        OutputsDoc(),
-                        RPCArgOptions{.skip_type_check = true}},
-                    {"original_change_index", RPCArg::Type::NUM, RPCArg::DefaultHint{"not set, detect change automatically"}, "The 0-based index of the change output on the original transaction. "
-                                                                                                                            "The indicated output will be recycled into the new change output on the bumped transaction. "
-                                                                                                                            "The remainder after paying the recipients and fees will be sent to the output script of the "
-                                                                                                                            "original change output. The change output’s amount can increase if bumping the transaction "
-                                                                                                                            "adds new inputs, otherwise it will decrease. Cannot be used in combination with the 'outputs' option."},
->>>>>>> c78c67d4
-                },
-            },
-            {
-                "",
-                RPCArg::Type::OBJ,
-                RPCArg::Optional::OMITTED,
-                "",
-                {
-                    {"data", RPCArg::Type::STR_HEX, RPCArg::Optional::NO, "A key-value pair. The key must be \"data\", the value is hex-encoded data"},
-                },
-            },
-        };
-    }
-
-<<<<<<< HEAD
-    static RPCHelpMan bumpfee_helper(std::string method_name)
-    {
-        const bool want_psbt = method_name == "psbtbumpfee";
-        const std::string incremental_fee{CFeeRate(DEFAULT_INCREMENTAL_RELAY_FEE).ToString(FeeEstimateMode::SAT_VB)};
-
-        return RPCHelpMan{
-            method_name,
-            "\nBumps the fee of an opt-in-RBF transaction T, replacing it with a new transaction B.\n" + std::string(want_psbt ? "Returns a PSBT instead of creating and signing a new transaction.\n" : "") +
-                "An opt-in RBF transaction with the given txid must be in the wallet.\n"
-                "The command will pay the additional fee by reducing change outputs or adding inputs when necessary.\n"
-                "It may add a new change output if one does not already exist.\n"
-                "All inputs in the original transaction will be included in the replacement transaction.\n"
-                "The command will fail if the wallet or mempool contains a transaction that spends one of T's outputs.\n"
-                "By default, the new fee will be calculated automatically using the estimatesmartfee RPC.\n"
-                "The user can specify a confirmation target for estimatesmartfee.\n"
-                "Alternatively, the user can specify a fee rate in " +
-                CURRENCY_ATOM + "/vB for the new transaction.\n"
-                                "At a minimum, the new fee rate must be high enough to pay an additional new relay fee (incrementalfee\n"
-                                "returned by getnetworkinfo) to enter the node's mempool.\n"
-                                "* WARNING: before version 0.21, fee_rate was in " +
-                CURRENCY_UNIT + "/kvB. As of 0.21, fee_rate is in " + CURRENCY_ATOM + "/vB. *\n",
-            {
-                {"txid", RPCArg::Type::STR_HEX, RPCArg::Optional::NO, "The txid to be bumped"},
-                {"options", RPCArg::Type::OBJ, RPCArg::Optional::OMITTED, "", {
-                                                                                  {"conf_target", RPCArg::Type::NUM, RPCArg::DefaultHint{"wallet -txconfirmtarget"}, "Confirmation target in blocks\n"},
-                                                                                  {"fee_rate", RPCArg::Type::AMOUNT, RPCArg::DefaultHint{"not set, fall back to wallet fee estimation"}, "\nSpecify a fee rate in " + CURRENCY_ATOM + "/vB instead of relying on the built-in fee estimator.\n"
-                                                                                                                                                                                                                                      "Must be at least " +
-                                                                                                                                                                                             incremental_fee + " higher than the current transaction fee rate.\n"
-                                                                                                                                                                                                               "WARNING: before version 0.21, fee_rate was in " +
-                                                                                                                                                                                             CURRENCY_UNIT + "/kvB. As of 0.21, fee_rate is in " + CURRENCY_ATOM + "/vB.\n"},
-                                                                                  {"replaceable", RPCArg::Type::BOOL, RPCArg::Default{true}, "Whether the new transaction should still be\n"
-                                                                                                                                             "marked bip-125 replaceable. If true, the sequence numbers in the transaction will\n"
-                                                                                                                                             "be left unchanged from the original. If false, any input sequence numbers in the\n"
-                                                                                                                                             "original transaction that were less than 0xfffffffe will be increased to 0xfffffffe\n"
-                                                                                                                                             "so the new transaction will not be explicitly bip-125 replaceable (though it may\n"
-                                                                                                                                             "still be replaceable in practice, for example if it has unconfirmed ancestors which\n"
-                                                                                                                                             "are replaceable).\n"},
-                                                                                  {"estimate_mode", RPCArg::Type::STR, RPCArg::Default{"unset"}, "The fee estimate mode, must be one of (case insensitive):\n"
-                                                                                                                                                 "\"" +
-                                                                                                                                                     FeeModes("\"\n\"") + "\""},
-                                                                                  {"outputs", RPCArg::Type::ARR, RPCArg::Default{UniValue::VARR}, "New outputs (key-value pairs) which will replace\n"
-                                                                                                                                                  "the original ones, if provided. Each address can only appear once and there can\n"
-                                                                                                                                                  "only be one \"data\" object.\n",
-                                                                                   OutputsDoc(), RPCArgOptions{.skip_type_check = true}},
-                                                                              },
-                 RPCArgOptions{.oneline_description = "options"}},
-            },
-            RPCResult{RPCResult::Type::OBJ, "", "", Cat(want_psbt ? std::vector<RPCResult>{{RPCResult::Type::STR, "psbt", "The base64-encoded unsigned PSBT of the new transaction."}} : std::vector<RPCResult>{{RPCResult::Type::STR_HEX, "txid", "The id of the new transaction."}}, {
-                                                                                                                                                                                                                                                                                           {RPCResult::Type::STR_AMOUNT, "origfee", "The fee of the replaced transaction."},
-                                                                                                                                                                                                                                                                                           {RPCResult::Type::STR_AMOUNT, "fee", "The fee of the new transaction."},
-                                                                                                                                                                                                                                                                                           {RPCResult::Type::ARR, "errors", "Errors encountered during processing (may be empty).", {
-                                                                                                                                                                                                                                                                                                                                                                                        {RPCResult::Type::STR, "", ""},
-                                                                                                                                                                                                                                                                                                                                                                                    }},
-                                                                                                                                                                                                                                                                                       })},
-            RPCExamples{"\nBump the fee, get the new transaction\'s " + std::string(want_psbt ? "psbt" : "txid") + "\n" + HelpExampleCli(method_name, "<txid>")},
-            [want_psbt](const RPCHelpMan& self, const JSONRPCRequest& request) -> UniValue {
-                std::shared_ptr<CWallet> const pwallet = GetWalletForJSONRPCRequest(request);
-                if (!pwallet) return UniValue::VNULL;
-
-                if (pwallet->IsWalletFlagSet(WALLET_FLAG_DISABLE_PRIVATE_KEYS) && !pwallet->IsWalletFlagSet(WALLET_FLAG_EXTERNAL_SIGNER) && !want_psbt) {
-                    throw JSONRPCError(RPC_WALLET_ERROR, "bumpfee is not available with wallets that have private keys disabled. Use psbtbumpfee instead.");
-=======
-    uint256 hash(ParseHashV(request.params[0], "txid"));
-
-    CCoinControl coin_control;
-    coin_control.fAllowWatchOnly = pwallet->IsWalletFlagSet(WALLET_FLAG_DISABLE_PRIVATE_KEYS);
-    // optional parameters
-    coin_control.m_signal_bip125_rbf = true;
-    std::vector<CTxOut> outputs;
-
-    std::optional<uint32_t> original_change_index;
-
-    if (!request.params[1].isNull()) {
-        UniValue options = request.params[1];
-        RPCTypeCheckObj(options,
-            {
-                {"confTarget", UniValueType(UniValue::VNUM)},
-                {"conf_target", UniValueType(UniValue::VNUM)},
-                {"fee_rate", UniValueType()}, // will be checked by AmountFromValue() in SetFeeEstimateMode()
-                {"replaceable", UniValueType(UniValue::VBOOL)},
-                {"estimate_mode", UniValueType(UniValue::VSTR)},
-                {"outputs", UniValueType()}, // will be checked by AddOutputs()
-                {"original_change_index", UniValueType(UniValue::VNUM)},
-            },
-            true, true);
-
-        if (options.exists("confTarget") && options.exists("conf_target")) {
-            throw JSONRPCError(RPC_INVALID_PARAMETER, "confTarget and conf_target options should not both be set. Use conf_target (confTarget is deprecated).");
-        }
-
-        auto conf_target = options.exists("confTarget") ? options["confTarget"] : options["conf_target"];
-
-        if (options.exists("replaceable")) {
-            coin_control.m_signal_bip125_rbf = options["replaceable"].get_bool();
-        }
-        SetFeeEstimateMode(*pwallet, coin_control, conf_target, options["estimate_mode"], options["fee_rate"], /*override_min_fee=*/false);
-
-        // Prepare new outputs by creating a temporary tx and calling AddOutputs().
-        if (!options["outputs"].isNull()) {
-            if (options["outputs"].isArray() && options["outputs"].empty()) {
-                throw JSONRPCError(RPC_INVALID_PARAMETER, "Invalid parameter, output argument cannot be an empty array");
-            }
-            CMutableTransaction tempTx;
-            AddOutputs(tempTx, options["outputs"]);
-            outputs = tempTx.vout;
-        }
-
-        if (options.exists("original_change_index")) {
-            original_change_index = options["original_change_index"].getInt<uint32_t>();
-        }
-    }
-
-    // Make sure the results are valid at least up to the most recent block
-    // the user could have gotten from another RPC command prior to now
-    pwallet->BlockUntilSyncedToCurrentChain();
-
-    LOCK(pwallet->cs_wallet);
-
-    EnsureWalletIsUnlocked(*pwallet);
-
-
-    std::vector<bilingual_str> errors;
-    CAmount old_fee;
-    CAmount new_fee;
-    CMutableTransaction mtx;
-    feebumper::Result res;
-    // Targeting feerate bump.
-    res = feebumper::CreateRateBumpTransaction(*pwallet, hash, coin_control, errors, old_fee, new_fee, mtx, /*require_mine=*/ !want_psbt, outputs, original_change_index);
-    if (res != feebumper::Result::OK) {
-        switch(res) {
-            case feebumper::Result::INVALID_ADDRESS_OR_KEY:
-                throw JSONRPCError(RPC_INVALID_ADDRESS_OR_KEY, errors[0].original);
-                break;
-            case feebumper::Result::INVALID_REQUEST:
-                throw JSONRPCError(RPC_INVALID_REQUEST, errors[0].original);
-                break;
-            case feebumper::Result::INVALID_PARAMETER:
-                throw JSONRPCError(RPC_INVALID_PARAMETER, errors[0].original);
-                break;
-            case feebumper::Result::WALLET_ERROR:
-                throw JSONRPCError(RPC_WALLET_ERROR, errors[0].original);
-                break;
-            default:
-                throw JSONRPCError(RPC_MISC_ERROR, errors[0].original);
-                break;
-        }
-    }
-
-    UniValue result(UniValue::VOBJ);
-
-    // For bumpfee, return the new transaction id.
-    // For psbtbumpfee, return the base64-encoded unsigned PSBT of the new transaction.
-    if (!want_psbt) {
-        if (!feebumper::SignTransaction(*pwallet, mtx)) {
-            if (pwallet->IsWalletFlagSet(WALLET_FLAG_EXTERNAL_SIGNER)) {
-                throw JSONRPCError(RPC_WALLET_ERROR, "Transaction incomplete. Try psbtbumpfee instead.");
-            }
-            throw JSONRPCError(RPC_WALLET_ERROR, "Can't sign transaction.");
-        }
-
-        uint256 txid;
-        if (feebumper::CommitTransaction(*pwallet, hash, std::move(mtx), errors, txid) != feebumper::Result::OK) {
-            throw JSONRPCError(RPC_WALLET_ERROR, errors[0].original);
-        }
-
-        result.pushKV("txid", txid.GetHex());
-    } else {
-        PartiallySignedTransaction psbtx(mtx);
-        bool complete = false;
-        const TransactionError err = pwallet->FillPSBT(psbtx, complete, SIGHASH_DEFAULT, /*sign=*/false, /*bip32derivs=*/true);
-        CHECK_NONFATAL(err == TransactionError::OK);
-        CHECK_NONFATAL(!complete);
-        DataStream ssTx{};
-        ssTx << psbtx;
-        result.pushKV("psbt", EncodeBase64(ssTx.str()));
-    }
-
-    result.pushKV("origfee", ValueFromAmount(old_fee));
-    result.pushKV("fee", ValueFromAmount(new_fee));
-    UniValue result_errors(UniValue::VARR);
-    for (const bilingual_str& error : errors) {
-        result_errors.push_back(error.original);
-    }
-    result.pushKV("errors", result_errors);
-
-    return result;
-},
+            {"options", RPCArg::Type::OBJ, RPCArg::Optional::OMITTED, "", {
+                                                                              {"conf_target", RPCArg::Type::NUM, RPCArg::DefaultHint{"wallet -txconfirmtarget"}, "Confirmation target in blocks\n"},
+                                                                              {"fee_rate", RPCArg::Type::AMOUNT, RPCArg::DefaultHint{"not set, fall back to wallet fee estimation"}, "\nSpecify a fee rate in " + CURRENCY_ATOM + "/vB instead of relying on the built-in fee estimator.\n"
+                                                                                                                                                                                                                                  "Must be at least " +
+                                                                                                                                                                                         incremental_fee + " higher than the current transaction fee rate.\n"
+                                                                                                                                                                                                           "WARNING: before version 0.21, fee_rate was in " +
+                                                                                                                                                                                         CURRENCY_UNIT + "/kvB. As of 0.21, fee_rate is in " + CURRENCY_ATOM + "/vB.\n"},
+                                                                              {"replaceable", RPCArg::Type::BOOL, RPCArg::Default{true}, "Whether the new transaction should still be\n"
+                                                                                                                                         "marked bip-125 replaceable. If true, the sequence numbers in the transaction will\n"
+                                                                                                                                         "be left unchanged from the original. If false, any input sequence numbers in the\n"
+                                                                                                                                         "original transaction that were less than 0xfffffffe will be increased to 0xfffffffe\n"
+                                                                                                                                         "so the new transaction will not be explicitly bip-125 replaceable (though it may\n"
+                                                                                                                                         "still be replaceable in practice, for example if it has unconfirmed ancestors which\n"
+                                                                                                                                         "are replaceable).\n"},
+                                                                              {"estimate_mode", RPCArg::Type::STR, RPCArg::Default{"unset"}, "The fee estimate mode, must be one of (case insensitive):\n"
+                                                                                                                                             "\"" +
+                                                                                                                                                 FeeModes("\"\n\"") + "\""},
+                                                                              {"outputs", RPCArg::Type::ARR, RPCArg::Default{UniValue::VARR}, "New outputs (key-value pairs) which will replace\n"
+                                                                                                                                              "the original ones, if provided. Each address can only appear once and there can\n"
+                                                                                                                                              "only be one \"data\" object.\n",
+                                                                               OutputsDoc(), RPCArgOptions{.skip_type_check = true}},
+                                                                          },
+             RPCArgOptions{.oneline_description = "options"}},
+        },
+        RPCResult{RPCResult::Type::OBJ, "", "", Cat(want_psbt ? std::vector<RPCResult>{{RPCResult::Type::STR, "psbt", "The base64-encoded unsigned PSBT of the new transaction."}} : std::vector<RPCResult>{{RPCResult::Type::STR_HEX, "txid", "The id of the new transaction."}}, {
+                                                                                                                                                                                                                                                                                       {RPCResult::Type::STR_AMOUNT, "origfee", "The fee of the replaced transaction."},
+                                                                                                                                                                                                                                                                                       {RPCResult::Type::STR_AMOUNT, "fee", "The fee of the new transaction."},
+                                                                                                                                                                                                                                                                                       {RPCResult::Type::ARR, "errors", "Errors encountered during processing (may be empty).", {
+                                                                                                                                                                                                                                                                                                                                                                                    {RPCResult::Type::STR, "", ""},
+                                                                                                                                                                                                                                                                                                                                                                                }},
+                                                                                                                                                                                                                                                                                   })},
+        RPCExamples{"\nBump the fee, get the new transaction\'s " + std::string(want_psbt ? "psbt" : "txid") + "\n" + HelpExampleCli(method_name, "<txid>")},
+        [want_psbt](const RPCHelpMan& self, const JSONRPCRequest& request) -> UniValue {
+            std::shared_ptr<CWallet> const pwallet = GetWalletForJSONRPCRequest(request);
+            if (!pwallet) return UniValue::VNULL;
+
+            if (pwallet->IsWalletFlagSet(WALLET_FLAG_DISABLE_PRIVATE_KEYS) && !pwallet->IsWalletFlagSet(WALLET_FLAG_EXTERNAL_SIGNER) && !want_psbt) {
+                throw JSONRPCError(RPC_WALLET_ERROR, "bumpfee is not available with wallets that have private keys disabled. Use psbtbumpfee instead.");
+            }
+
+            uint256 hash(ParseHashV(request.params[0], "txid"));
+
+            CCoinControl coin_control;
+            coin_control.fAllowWatchOnly = pwallet->IsWalletFlagSet(WALLET_FLAG_DISABLE_PRIVATE_KEYS);
+            // optional parameters
+            coin_control.m_signal_bip125_rbf = true;
+            std::vector<CTxOut> outputs;
+
+            if (!request.params[1].isNull()) {
+                UniValue options = request.params[1];
+                RPCTypeCheckObj(options,
+                                {
+                                    {"confTarget", UniValueType(UniValue::VNUM)},
+                                    {"conf_target", UniValueType(UniValue::VNUM)},
+                                    {"fee_rate", UniValueType()}, // will be checked by AmountFromValue() in SetFeeEstimateMode()
+                                    {"replaceable", UniValueType(UniValue::VBOOL)},
+                                    {"estimate_mode", UniValueType(UniValue::VSTR)},
+                                    {"outputs", UniValueType()}, // will be checked by AddOutputs()
+                                },
+                                true, true);
+
+                if (options.exists("confTarget") && options.exists("conf_target")) {
+                    throw JSONRPCError(RPC_INVALID_PARAMETER, "confTarget and conf_target options should not both be set. Use conf_target (confTarget is deprecated).");
+                }
+
+                auto conf_target = options.exists("confTarget") ? options["confTarget"] : options["conf_target"];
+
+                if (options.exists("replaceable")) {
+                    coin_control.m_signal_bip125_rbf = options["replaceable"].get_bool();
+                }
+                SetFeeEstimateMode(*pwallet, coin_control, conf_target, options["estimate_mode"], options["fee_rate"], /*override_min_fee=*/false);
+
+                // Prepare new outputs by creating a temporary tx and calling AddOutputs().
+                if (!options["outputs"].isNull()) {
+                    if (options["outputs"].isArray() && options["outputs"].empty()) {
+                        throw JSONRPCError(RPC_INVALID_PARAMETER, "Invalid parameter, output argument cannot be an empty array");
+                    }
+                    CMutableTransaction tempTx;
+                    AddOutputs(tempTx, options["outputs"]);
+                    outputs = tempTx.vout;
+                }
+            }
+
+            // Make sure the results are valid at least up to the most recent block
+            // the user could have gotten from another RPC command prior to now
+            pwallet->BlockUntilSyncedToCurrentChain();
+
+            LOCK(pwallet->cs_wallet);
+
+            EnsureWalletIsUnlocked(*pwallet);
+
+
+            std::vector<bilingual_str> errors;
+            CAmount old_fee;
+            CAmount new_fee;
+            CMutableTransaction mtx;
+            feebumper::Result res;
+            // Targeting feerate bump.
+            res = feebumper::CreateRateBumpTransaction(*pwallet, hash, coin_control, errors, old_fee, new_fee, mtx, /*require_mine=*/!want_psbt, outputs);
+            if (res != feebumper::Result::OK) {
+                switch (res) {
+                case feebumper::Result::INVALID_ADDRESS_OR_KEY:
+                    throw JSONRPCError(RPC_INVALID_ADDRESS_OR_KEY, errors[0].original);
+                    break;
+                case feebumper::Result::INVALID_REQUEST:
+                    throw JSONRPCError(RPC_INVALID_REQUEST, errors[0].original);
+                    break;
+                case feebumper::Result::INVALID_PARAMETER:
+                    throw JSONRPCError(RPC_INVALID_PARAMETER, errors[0].original);
+                    break;
+                case feebumper::Result::WALLET_ERROR:
+                    throw JSONRPCError(RPC_WALLET_ERROR, errors[0].original);
+                    break;
+                default:
+                    throw JSONRPCError(RPC_MISC_ERROR, errors[0].original);
+                    break;
+                }
+            }
+
+            UniValue result(UniValue::VOBJ);
+
+            // For bumpfee, return the new transaction id.
+            // For psbtbumpfee, return the base64-encoded unsigned PSBT of the new transaction.
+            if (!want_psbt) {
+                if (!feebumper::SignTransaction(*pwallet, mtx)) {
+                    if (pwallet->IsWalletFlagSet(WALLET_FLAG_EXTERNAL_SIGNER)) {
+                        throw JSONRPCError(RPC_WALLET_ERROR, "Transaction incomplete. Try psbtbumpfee instead.");
+                    }
+                    throw JSONRPCError(RPC_WALLET_ERROR, "Can't sign transaction.");
+                }
+
+                uint256 txid;
+                if (feebumper::CommitTransaction(*pwallet, hash, std::move(mtx), errors, txid) != feebumper::Result::OK) {
+                    throw JSONRPCError(RPC_WALLET_ERROR, errors[0].original);
+                }
+
+                result.pushKV("txid", txid.GetHex());
+            } else {
+                PartiallySignedTransaction psbtx(mtx);
+                bool complete = false;
+                const TransactionError err = pwallet->FillPSBT(psbtx, complete, SIGHASH_DEFAULT, /*sign=*/false, /*bip32derivs=*/true);
+                CHECK_NONFATAL(err == TransactionError::OK);
+                CHECK_NONFATAL(!complete);
+                DataStream ssTx;
+                ssTx << psbtx;
+                result.pushKV("psbt", EncodeBase64(ssTx.str()));
+            }
+
+            result.pushKV("origfee", ValueFromAmount(old_fee));
+            result.pushKV("fee", ValueFromAmount(new_fee));
+            UniValue result_errors(UniValue::VARR);
+            for (const bilingual_str& error : errors) {
+                result_errors.push_back(error.original);
+            }
+            result.pushKV("errors", result_errors);
+
+            return result;
+        },
     };
 }
 
@@ -1588,956 +1341,548 @@
 RPCHelpMan send()
 {
     return RPCHelpMan{"send",
-        "\nEXPERIMENTAL warning: this call may be changed in future releases.\n"
-        "\nSend a transaction.\n",
+                      "\nEXPERIMENTAL warning: this call may be changed in future releases.\n"
+                      "\nSend a transaction.\n",
+                      {
+                          {"outputs", RPCArg::Type::ARR, RPCArg::Optional::NO, "The outputs specified as key-value pairs.\n"
+                                                                               "Each key may only appear once, i.e. there can only be one 'data' output, and no address may be duplicated.\n"
+                                                                               "At least one output of either type must be specified.\n"
+                                                                               "For convenience, a dictionary, which holds the key-value pairs directly, is also accepted.",
+                           OutputsDoc(),
+                           RPCArgOptions{.skip_type_check = true}},
+                          {"conf_target", RPCArg::Type::NUM, RPCArg::DefaultHint{"wallet -txconfirmtarget"}, "Confirmation target in blocks"},
+                          {"estimate_mode", RPCArg::Type::STR, RPCArg::Default{"unset"}, "The fee estimate mode, must be one of (case insensitive):\n"
+                                                                                         "\"" +
+                                                                                             FeeModes("\"\n\"") + "\""},
+                          {"fee_rate", RPCArg::Type::AMOUNT, RPCArg::DefaultHint{"not set, fall back to wallet fee estimation"}, "Specify a fee rate in " + CURRENCY_ATOM + "/vB."},
+                          {"options", RPCArg::Type::OBJ_NAMED_PARAMS, RPCArg::Optional::OMITTED, "",
+                           Cat<std::vector<RPCArg>>(
+                               {
+                                   {"add_inputs", RPCArg::Type::BOOL, RPCArg::DefaultHint{"false when \"inputs\" are specified, true otherwise"}, "Automatically include coins from the wallet to cover the target amount.\n"},
+                                   {"include_unsafe", RPCArg::Type::BOOL, RPCArg::Default{false}, "Include inputs that are not safe to spend (unconfirmed transactions from outside keys and unconfirmed replacement transactions).\n"
+                                                                                                  "Warning: the resulting transaction may become invalid if one of the unsafe inputs disappears.\n"
+                                                                                                  "If that happens, you will need to fund the transaction with different inputs and republish it."},
+                                   {"minconf", RPCArg::Type::NUM, RPCArg::Default{0}, "If add_inputs is specified, require inputs with at least this many confirmations."},
+                                   {"maxconf", RPCArg::Type::NUM, RPCArg::Optional::OMITTED, "If add_inputs is specified, require inputs with at most this many confirmations."},
+                                   {"add_to_wallet", RPCArg::Type::BOOL, RPCArg::Default{true}, "When false, returns a serialized transaction which will not be added to the wallet or broadcast"},
+                                   {"change_address", RPCArg::Type::STR, RPCArg::DefaultHint{"automatic"}, "The bitcoin address to receive the change"},
+                                   {"change_position", RPCArg::Type::NUM, RPCArg::DefaultHint{"random"}, "The index of the change output"},
+                                   {"change_type", RPCArg::Type::STR, RPCArg::DefaultHint{"set by -changetype"}, "The output type to use. Only valid if change_address is not specified. Options are \"legacy\", \"p2sh-segwit\", \"bech32\" and \"bech32m\"."},
+                                   {"fee_rate", RPCArg::Type::AMOUNT, RPCArg::DefaultHint{"not set, fall back to wallet fee estimation"}, "Specify a fee rate in " + CURRENCY_ATOM + "/vB.", RPCArgOptions{.also_positional = true}},
+                                   {"include_watching", RPCArg::Type::BOOL, RPCArg::DefaultHint{"true for watch-only wallets, otherwise false"}, "Also select inputs which are watch only.\n"
+                                                                                                                                                 "Only solvable inputs can be used. Watch-only destinations are solvable if the public key and/or output script was imported,\n"
+                                                                                                                                                 "e.g. with 'importpubkey' or 'importmulti' with the 'pubkeys' or 'desc' field."},
+                                   {
+                                       "inputs",
+                                       RPCArg::Type::ARR,
+                                       RPCArg::Default{UniValue::VARR},
+                                       "Specify inputs instead of adding them automatically. A JSON array of JSON objects",
+                                       {
+                                           {"txid", RPCArg::Type::STR_HEX, RPCArg::Optional::NO, "The transaction id"},
+                                           {"vout", RPCArg::Type::NUM, RPCArg::Optional::NO, "The output number"},
+                                           {"sequence", RPCArg::Type::NUM, RPCArg::Optional::NO, "The sequence number"},
+                                           {"weight", RPCArg::Type::NUM, RPCArg::DefaultHint{"Calculated from wallet and solving data"}, "The maximum weight for this input, "
+                                                                                                                                         "including the weight of the outpoint and sequence number. "
+                                                                                                                                         "Note that signature sizes are not guaranteed to be consistent, "
+                                                                                                                                         "so the maximum DER signatures size of 73 bytes should be used when considering ECDSA signatures."
+                                                                                                                                         "Remember to convert serialized sizes to weight units when necessary."},
+                                       },
+                                   },
+                                   {"locktime", RPCArg::Type::NUM, RPCArg::Default{0}, "Raw locktime. Non-0 value also locktime-activates inputs"},
+                                   {"lock_unspents", RPCArg::Type::BOOL, RPCArg::Default{false}, "Lock selected unspent outputs"},
+                                   {"psbt", RPCArg::Type::BOOL, RPCArg::DefaultHint{"automatic"}, "Always return a PSBT, implies add_to_wallet=false."},
+                                   {
+                                       "subtract_fee_from_outputs",
+                                       RPCArg::Type::ARR,
+                                       RPCArg::Default{UniValue::VARR},
+                                       "Outputs to subtract the fee from, specified as integer indices.\n"
+                                       "The fee will be equally deducted from the amount of each specified output.\n"
+                                       "Those recipients will receive less bitcoins than you enter in their corresponding amount field.\n"
+                                       "If no outputs are specified here, the sender pays the fee.",
+                                       {
+                                           {"vout_index", RPCArg::Type::NUM, RPCArg::Optional::OMITTED, "The zero-based output index, before a change output is added."},
+                                       },
+                                   },
+                               },
+                               FundTxDoc()),
+                           RPCArgOptions{.oneline_description = "options"}},
+                      },
+                      RPCResult{
+                          RPCResult::Type::OBJ, "", "", {{RPCResult::Type::BOOL, "complete", "If the transaction has a complete set of signatures"}, {RPCResult::Type::STR_HEX, "txid", /*optional=*/true, "The transaction id for the send. Only 1 transaction is created regardless of the number of addresses."}, {RPCResult::Type::STR_HEX, "hex", /*optional=*/true, "If add_to_wallet is false, the hex-encoded raw transaction with signature(s)"}, {RPCResult::Type::STR, "psbt", /*optional=*/true, "If more signatures are needed, or if add_to_wallet is false, the base64-encoded (partially) signed transaction"}}},
+                      RPCExamples{""
+                                  "\nSend 0.1 BTC with a confirmation target of 6 blocks in economical fee estimate mode\n" +
+                                  HelpExampleCli("send", "'{\"" + EXAMPLE_ADDRESS[0] + "\": 0.1}' 6 economical\n") +
+                                  "Send 0.2 BTC with a fee rate of 1.1 " + CURRENCY_ATOM + "/vB using positional arguments\n" + HelpExampleCli("send", "'{\"" + EXAMPLE_ADDRESS[0] + "\": 0.2}' null \"unset\" 1.1\n") +
+                                  "Send 0.2 BTC with a fee rate of 1 " + CURRENCY_ATOM + "/vB using the options argument\n" + HelpExampleCli("send", "'{\"" + EXAMPLE_ADDRESS[0] + "\": 0.2}' null \"unset\" null '{\"fee_rate\": 1}'\n") +
+                                  "Send 0.3 BTC with a fee rate of 25 " + CURRENCY_ATOM + "/vB using named arguments\n" + HelpExampleCli("-named send", "outputs='{\"" + EXAMPLE_ADDRESS[0] + "\": 0.3}' fee_rate=25\n") +
+                                  "Create a transaction that should confirm the next block, with a specific input, and return result without adding to wallet or broadcasting to the network\n" + HelpExampleCli("send", "'{\"" + EXAMPLE_ADDRESS[0] + "\": 0.1}' 1 economical '{\"add_to_wallet\": false, \"inputs\": [{\"txid\":\"a08e6907dbbd3d809776dbfc5d82e371b764ed838b5655e72f463568df1aadf0\", \"vout\":1}]}'")},
+                      [&](const RPCHelpMan& self, const JSONRPCRequest& request) -> UniValue {
+                          std::shared_ptr<CWallet> const pwallet = GetWalletForJSONRPCRequest(request);
+                          if (!pwallet) return UniValue::VNULL;
+
+                          UniValue options{request.params[4].isNull() ? UniValue::VOBJ : request.params[4]};
+                          InterpretFeeEstimationInstructions(/*conf_target=*/request.params[1], /*estimate_mode=*/request.params[2], /*fee_rate=*/request.params[3], options);
+                          PreventOutdatedOptions(options);
+
+
+                          bool rbf{options.exists("replaceable") ? options["replaceable"].get_bool() : pwallet->m_signal_rbf};
+                          CMutableTransaction rawTx = ConstructTransaction(options["inputs"], request.params[0], options["locktime"], rbf);
+                          CCoinControl coin_control;
+                          // Automatically select coins, unless at least one is manually selected. Can
+                          // be overridden by options.add_inputs.
+                          coin_control.m_allow_other_inputs = rawTx.vin.size() == 0;
+                          SetOptionsInputWeights(options["inputs"], options);
+                          auto txr = FundTransaction(*pwallet, rawTx, options, coin_control, /*override_min_fee=*/false);
+
+                          return FinishTransaction(pwallet, options, CMutableTransaction(*txr.tx));
+                      }};
+}
+
+RPCHelpMan sendall()
+{
+    return RPCHelpMan{"sendall",
+                      "EXPERIMENTAL warning: this call may be changed in future releases.\n"
+                      "\nSpend the value of all (or specific) confirmed UTXOs in the wallet to one or more recipients.\n"
+                      "Unconfirmed inbound UTXOs and locked UTXOs will not be spent. Sendall will respect the avoid_reuse wallet flag.\n"
+                      "If your wallet contains many small inputs, either because it received tiny payments or as a result of accumulating change, consider using `send_max` to exclude inputs that are worth less than the fees needed to spend them.\n",
+                      {
+                          {
+                              "recipients",
+                              RPCArg::Type::ARR,
+                              RPCArg::Optional::NO,
+                              "The sendall destinations. Each address may only appear once.\n"
+                              "Optionally some recipients can be specified with an amount to perform payments, but at least one address must appear without a specified amount.\n",
+                              {
+                                  {"address", RPCArg::Type::STR, RPCArg::Optional::NO, "A bitcoin address which receives an equal share of the unspecified amount."},
+                                  {
+                                      "",
+                                      RPCArg::Type::OBJ_USER_KEYS,
+                                      RPCArg::Optional::OMITTED,
+                                      "",
+                                      {
+                                          {"address", RPCArg::Type::AMOUNT, RPCArg::Optional::NO, "A key-value pair. The key (string) is the bitcoin address, the value (float or string) is the amount in " + CURRENCY_UNIT + ""},
+                                      },
+                                  },
+                              },
+                          },
+                          {"conf_target", RPCArg::Type::NUM, RPCArg::DefaultHint{"wallet -txconfirmtarget"}, "Confirmation target in blocks"},
+                          {"estimate_mode", RPCArg::Type::STR, RPCArg::Default{"unset"}, "The fee estimate mode, must be one of (case insensitive):\n"
+                                                                                         "\"" +
+                                                                                             FeeModes("\"\n\"") + "\""},
+                          {"fee_rate", RPCArg::Type::AMOUNT, RPCArg::DefaultHint{"not set, fall back to wallet fee estimation"}, "Specify a fee rate in " + CURRENCY_ATOM + "/vB."},
+                          {"options", RPCArg::Type::OBJ, RPCArg::Optional::OMITTED, "",
+                           Cat<std::vector<RPCArg>>(
+                               {
+                                   {"add_to_wallet", RPCArg::Type::BOOL, RPCArg::Default{true}, "When false, returns the serialized transaction without broadcasting or adding it to the wallet"},
+                                   {"fee_rate", RPCArg::Type::AMOUNT, RPCArg::DefaultHint{"not set, fall back to wallet fee estimation"}, "Specify a fee rate in " + CURRENCY_ATOM + "/vB."},
+                                   {"include_watching", RPCArg::Type::BOOL, RPCArg::DefaultHint{"true for watch-only wallets, otherwise false"}, "Also select inputs which are watch-only.\n"
+                                                                                                                                                 "Only solvable inputs can be used. Watch-only destinations are solvable if the public key and/or output script was imported,\n"
+                                                                                                                                                 "e.g. with 'importpubkey' or 'importmulti' with the 'pubkeys' or 'desc' field."},
+                                   {
+                                       "inputs",
+                                       RPCArg::Type::ARR,
+                                       RPCArg::Default{UniValue::VARR},
+                                       "Use exactly the specified inputs to build the transaction. Specifying inputs is incompatible with the send_max, minconf, and maxconf options.",
+                                       {
+                                           {
+                                               "",
+                                               RPCArg::Type::OBJ,
+                                               RPCArg::Optional::OMITTED,
+                                               "",
+                                               {
+                                                   {"txid", RPCArg::Type::STR_HEX, RPCArg::Optional::NO, "The transaction id"},
+                                                   {"vout", RPCArg::Type::NUM, RPCArg::Optional::NO, "The output number"},
+                                                   {"sequence", RPCArg::Type::NUM, RPCArg::DefaultHint{"depends on the value of the 'replaceable' and 'locktime' arguments"}, "The sequence number"},
+                                               },
+                                           },
+                                       },
+                                   },
+                                   {"locktime", RPCArg::Type::NUM, RPCArg::Default{0}, "Raw locktime. Non-0 value also locktime-activates inputs"},
+                                   {"lock_unspents", RPCArg::Type::BOOL, RPCArg::Default{false}, "Lock selected unspent outputs"},
+                                   {"psbt", RPCArg::Type::BOOL, RPCArg::DefaultHint{"automatic"}, "Always return a PSBT, implies add_to_wallet=false."},
+                                   {"send_max", RPCArg::Type::BOOL, RPCArg::Default{false}, "When true, only use UTXOs that can pay for their own fees to maximize the output amount. When 'false' (default), no UTXO is left behind. send_max is incompatible with providing specific inputs."},
+                                   {"minconf", RPCArg::Type::NUM, RPCArg::Default{0}, "Require inputs with at least this many confirmations."},
+                                   {"maxconf", RPCArg::Type::NUM, RPCArg::Optional::OMITTED, "Require inputs with at most this many confirmations."},
+                               },
+                               FundTxDoc()),
+                           RPCArgOptions{.oneline_description = "options"}},
+                      },
+                      RPCResult{
+                          RPCResult::Type::OBJ, "", "", {{RPCResult::Type::BOOL, "complete", "If the transaction has a complete set of signatures"}, {RPCResult::Type::STR_HEX, "txid", /*optional=*/true, "The transaction id for the send. Only 1 transaction is created regardless of the number of addresses."}, {RPCResult::Type::STR_HEX, "hex", /*optional=*/true, "If add_to_wallet is false, the hex-encoded raw transaction with signature(s)"}, {RPCResult::Type::STR, "psbt", /*optional=*/true, "If more signatures are needed, or if add_to_wallet is false, the base64-encoded (partially) signed transaction"}}},
+                      RPCExamples{""
+                                  "\nSpend all UTXOs from the wallet with a fee rate of 1 " +
+                                  CURRENCY_ATOM + "/vB using named arguments\n" + HelpExampleCli("-named sendall", "recipients='[\"" + EXAMPLE_ADDRESS[0] + "\"]' fee_rate=1\n") +
+                                  "Spend all UTXOs with a fee rate of 1.1 " + CURRENCY_ATOM + "/vB using positional arguments\n" + HelpExampleCli("sendall", "'[\"" + EXAMPLE_ADDRESS[0] + "\"]' null \"unset\" 1.1\n") +
+                                  "Spend all UTXOs split into equal amounts to two addresses with a fee rate of 1.5 " + CURRENCY_ATOM + "/vB using the options argument\n" + HelpExampleCli("sendall", "'[\"" + EXAMPLE_ADDRESS[0] + "\", \"" + EXAMPLE_ADDRESS[1] + "\"]' null \"unset\" null '{\"fee_rate\": 1.5}'\n") +
+                                  "Leave dust UTXOs in wallet, spend only UTXOs with positive effective value with a fee rate of 10 " + CURRENCY_ATOM + "/vB using the options argument\n" + HelpExampleCli("sendall", "'[\"" + EXAMPLE_ADDRESS[0] + "\"]' null \"unset\" null '{\"fee_rate\": 10, \"send_max\": true}'\n") +
+                                  "Spend all UTXOs with a fee rate of 1.3 " + CURRENCY_ATOM + "/vB using named arguments and sending a 0.25 " + CURRENCY_UNIT + " to another recipient\n" + HelpExampleCli("-named sendall", "recipients='[{\"" + EXAMPLE_ADDRESS[1] + "\": 0.25}, \"" + EXAMPLE_ADDRESS[0] + "\"]' fee_rate=1.3\n")},
+                      [&](const RPCHelpMan& self, const JSONRPCRequest& request) -> UniValue {
+                          std::shared_ptr<CWallet> const pwallet{GetWalletForJSONRPCRequest(request)};
+                          if (!pwallet) return UniValue::VNULL;
+                          // Make sure the results are valid at least up to the most recent block
+                          // the user could have gotten from another RPC command prior to now
+                          pwallet->BlockUntilSyncedToCurrentChain();
+
+                          UniValue options{request.params[4].isNull() ? UniValue::VOBJ : request.params[4]};
+                          InterpretFeeEstimationInstructions(/*conf_target=*/request.params[1], /*estimate_mode=*/request.params[2], /*fee_rate=*/request.params[3], options);
+                          PreventOutdatedOptions(options);
+
+
+                          std::set<std::string> addresses_without_amount;
+                          UniValue recipient_key_value_pairs(UniValue::VARR);
+                          const UniValue& recipients{request.params[0]};
+                          for (unsigned int i = 0; i < recipients.size(); ++i) {
+                              const UniValue& recipient{recipients[i]};
+                              if (recipient.isStr()) {
+                                  UniValue rkvp(UniValue::VOBJ);
+                                  rkvp.pushKV(recipient.get_str(), 0);
+                                  recipient_key_value_pairs.push_back(rkvp);
+                                  addresses_without_amount.insert(recipient.get_str());
+                              } else {
+                                  recipient_key_value_pairs.push_back(recipient);
+                              }
+                          }
+
+                          if (addresses_without_amount.size() == 0) {
+                              throw JSONRPCError(RPC_INVALID_PARAMETER, "Must provide at least one address without a specified amount");
+                          }
+
+                          CCoinControl coin_control;
+
+                          SetFeeEstimateMode(*pwallet, coin_control, options["conf_target"], options["estimate_mode"], options["fee_rate"], /*override_min_fee=*/false);
+
+                          coin_control.fAllowWatchOnly = ParseIncludeWatchonly(options["include_watching"], *pwallet);
+
+                          if (options.exists("minconf")) {
+                              if (options["minconf"].getInt<int>() < 0) {
+                                  throw JSONRPCError(RPC_INVALID_PARAMETER, strprintf("Invalid minconf (minconf cannot be negative): %s", options["minconf"].getInt<int>()));
+                              }
+
+                              coin_control.m_min_depth = options["minconf"].getInt<int>();
+                          }
+
+                          if (options.exists("maxconf")) {
+                              coin_control.m_max_depth = options["maxconf"].getInt<int>();
+
+                              if (coin_control.m_max_depth < coin_control.m_min_depth) {
+                                  throw JSONRPCError(RPC_INVALID_PARAMETER, strprintf("maxconf can't be lower than minconf: %d < %d", coin_control.m_max_depth, coin_control.m_min_depth));
+                              }
+                          }
+
+                          const bool rbf{options.exists("replaceable") ? options["replaceable"].get_bool() : pwallet->m_signal_rbf};
+
+                          FeeCalculation fee_calc_out;
+                          CFeeRate fee_rate{GetMinimumFeeRate(*pwallet, coin_control, &fee_calc_out)};
+                          // Do not, ever, assume that it's fine to change the fee rate if the user has explicitly
+                          // provided one
+                          if (coin_control.m_feerate && fee_rate > *coin_control.m_feerate) {
+                              throw JSONRPCError(RPC_INVALID_PARAMETER, strprintf("Fee rate (%s) is lower than the minimum fee rate setting (%s)", coin_control.m_feerate->ToString(FeeEstimateMode::SAT_VB), fee_rate.ToString(FeeEstimateMode::SAT_VB)));
+                          }
+                          if (fee_calc_out.reason == FeeReason::FALLBACK && !pwallet->m_allow_fallback_fee) {
+                              // eventually allow a fallback fee
+                              throw JSONRPCError(RPC_WALLET_ERROR, "Fee estimation failed. Fallbackfee is disabled. Wait a few blocks or enable -fallbackfee.");
+                          }
+
+                          CMutableTransaction rawTx{ConstructTransaction(options["inputs"], recipient_key_value_pairs, options["locktime"], rbf)};
+                          LOCK(pwallet->cs_wallet);
+
+                          CAmount total_input_value(0);
+                          bool send_max{options.exists("send_max") ? options["send_max"].get_bool() : false};
+                          if (options.exists("inputs") && options.exists("send_max")) {
+                              throw JSONRPCError(RPC_INVALID_PARAMETER, "Cannot combine send_max with specific inputs.");
+                          } else if (options.exists("inputs") && (options.exists("minconf") || options.exists("maxconf"))) {
+                              throw JSONRPCError(RPC_INVALID_PARAMETER, "Cannot combine minconf or maxconf with specific inputs.");
+                          } else if (options.exists("inputs")) {
+                              for (const CTxIn& input : rawTx.vin) {
+                                  if (pwallet->IsSpent(input.prevout)) {
+                                      throw JSONRPCError(RPC_INVALID_PARAMETER, strprintf("Input not available. UTXO (%s:%d) was already spent.", input.prevout.hash.ToString(), input.prevout.n));
+                                  }
+                                  const CWalletTx* tx{pwallet->GetWalletTx(input.prevout.hash)};
+                                  if (!tx || input.prevout.n >= tx->tx->vout.size() || !(pwallet->IsMine(tx->tx->vout[input.prevout.n]) & (coin_control.fAllowWatchOnly ? ISMINE_ALL : ISMINE_SPENDABLE))) {
+                                      throw JSONRPCError(RPC_INVALID_PARAMETER, strprintf("Input not found. UTXO (%s:%d) is not part of wallet.", input.prevout.hash.ToString(), input.prevout.n));
+                                  }
+                                  total_input_value += tx->tx->vout[input.prevout.n].nValue;
+                              }
+                          } else {
+                              CoinFilterParams coins_params;
+                              coins_params.min_amount = 0;
+                              for (const COutput& output : AvailableCoins(*pwallet, &coin_control, fee_rate, coins_params).All()) {
+                                  CHECK_NONFATAL(output.input_bytes > 0);
+                                  if (send_max && fee_rate.GetFee(output.input_bytes) > output.txout.nValue) {
+                                      continue;
+                                  }
+                                  CTxIn input(output.outpoint.hash, output.outpoint.n, CScript(), rbf ? MAX_BIP125_RBF_SEQUENCE : CTxIn::SEQUENCE_FINAL);
+                                  rawTx.vin.push_back(input);
+                                  total_input_value += output.txout.nValue;
+                              }
+                          }
+
+                          // estimate final size of tx
+                          const TxSize tx_size{CalculateMaximumSignedTxSize(CTransaction(rawTx), pwallet.get())};
+                          const CAmount fee_from_size{fee_rate.GetFee(tx_size.vsize)};
+                          const CAmount effective_value{total_input_value - fee_from_size};
+
+                          if (fee_from_size > pwallet->m_default_max_tx_fee) {
+                              throw JSONRPCError(RPC_WALLET_ERROR, TransactionErrorString(TransactionError::MAX_FEE_EXCEEDED).original);
+                          }
+
+                          if (effective_value <= 0) {
+                              if (send_max) {
+                                  throw JSONRPCError(RPC_WALLET_INSUFFICIENT_FUNDS, "Total value of UTXO pool too low to pay for transaction, try using lower feerate.");
+                              } else {
+                                  throw JSONRPCError(RPC_WALLET_INSUFFICIENT_FUNDS, "Total value of UTXO pool too low to pay for transaction. Try using lower feerate or excluding uneconomic UTXOs with 'send_max' option.");
+                              }
+                          }
+
+                          // If this transaction is too large, e.g. because the wallet has many UTXOs, it will be rejected by the node's mempool.
+                          if (tx_size.weight > MAX_STANDARD_TX_WEIGHT) {
+                              throw JSONRPCError(RPC_WALLET_ERROR, "Transaction too large.");
+                          }
+
+                          CAmount output_amounts_claimed{0};
+                          for (const CTxOut& out : rawTx.vout) {
+                              output_amounts_claimed += out.nValue;
+                          }
+
+                          if (output_amounts_claimed > total_input_value) {
+                              throw JSONRPCError(RPC_WALLET_INSUFFICIENT_FUNDS, "Assigned more value to outputs than available funds.");
+                          }
+
+                          const CAmount remainder{effective_value - output_amounts_claimed};
+                          if (remainder < 0) {
+                              throw JSONRPCError(RPC_WALLET_INSUFFICIENT_FUNDS, "Insufficient funds for fees after creating specified outputs.");
+                          }
+
+                          const CAmount per_output_without_amount{remainder / (long)addresses_without_amount.size()};
+
+                          bool gave_remaining_to_first{false};
+                          for (CTxOut& out : rawTx.vout) {
+                              CTxDestination dest;
+                              ExtractDestination(out.scriptPubKey, dest);
+                              std::string addr{EncodeDestination(dest)};
+                              if (addresses_without_amount.count(addr) > 0) {
+                                  out.nValue = per_output_without_amount;
+                                  if (!gave_remaining_to_first) {
+                                      out.nValue += remainder % addresses_without_amount.size();
+                                      gave_remaining_to_first = true;
+                                  }
+                                  if (IsDust(out, pwallet->chain().relayDustFee())) {
+                                      // Dynamically generated output amount is dust
+                                      throw JSONRPCError(RPC_WALLET_INSUFFICIENT_FUNDS, "Dynamically assigned remainder results in dust output.");
+                                  }
+                              } else {
+                                  if (IsDust(out, pwallet->chain().relayDustFee())) {
+                                      // Specified output amount is dust
+                                      throw JSONRPCError(RPC_INVALID_PARAMETER, strprintf("Specified output amount to %s is below dust threshold.", addr));
+                                  }
+                              }
+                          }
+
+                          const bool lock_unspents{options.exists("lock_unspents") ? options["lock_unspents"].get_bool() : false};
+                          if (lock_unspents) {
+                              for (const CTxIn& txin : rawTx.vin) {
+                                  pwallet->LockCoin(txin.prevout);
+                              }
+                          }
+
+                          return FinishTransaction(pwallet, options, rawTx);
+                      }};
+}
+
+RPCHelpMan walletprocesspsbt()
+{
+    return RPCHelpMan{
+        "walletprocesspsbt",
+        "\nUpdate a PSBT with input information from our wallet and then sign inputs\n"
+        "that we can sign for." +
+            HELP_REQUIRING_PASSPHRASE,
         {
-            {"outputs", RPCArg::Type::ARR, RPCArg::Optional::NO, "The outputs specified as key-value pairs.\n"
-                    "Each key may only appear once, i.e. there can only be one 'data' output, and no address may be duplicated.\n"
-                    "At least one output of either type must be specified.\n"
-                    "For convenience, a dictionary, which holds the key-value pairs directly, is also accepted.",
-                OutputsDoc(),
-                RPCArgOptions{.skip_type_check = true}},
-            {"conf_target", RPCArg::Type::NUM, RPCArg::DefaultHint{"wallet -txconfirmtarget"}, "Confirmation target in blocks"},
-            {"estimate_mode", RPCArg::Type::STR, RPCArg::Default{"unset"}, "The fee estimate mode, must be one of (case insensitive):\n"
-             "\"" + FeeModes("\"\n\"") + "\""},
-            {"fee_rate", RPCArg::Type::AMOUNT, RPCArg::DefaultHint{"not set, fall back to wallet fee estimation"}, "Specify a fee rate in " + CURRENCY_ATOM + "/vB."},
-            {"options", RPCArg::Type::OBJ_NAMED_PARAMS, RPCArg::Optional::OMITTED, "",
-                Cat<std::vector<RPCArg>>(
+            {"psbt", RPCArg::Type::STR, RPCArg::Optional::NO, "The transaction base64 string"},
+            {"sign", RPCArg::Type::BOOL, RPCArg::Default{true}, "Also sign the transaction when updating (requires wallet to be unlocked)"},
+            {"sighashtype", RPCArg::Type::STR, RPCArg::Default{"DEFAULT for Taproot, ALL otherwise"}, "The signature hash type to sign with if not specified by the PSBT. Must be one of\n"
+                                                                                                      "       \"DEFAULT\"\n"
+                                                                                                      "       \"ALL\"\n"
+                                                                                                      "       \"NONE\"\n"
+                                                                                                      "       \"SINGLE\"\n"
+                                                                                                      "       \"ALL|ANYONECANPAY\"\n"
+                                                                                                      "       \"NONE|ANYONECANPAY\"\n"
+                                                                                                      "       \"SINGLE|ANYONECANPAY\""},
+            {"bip32derivs", RPCArg::Type::BOOL, RPCArg::Default{true}, "Include BIP 32 derivation paths for public keys if we know them"},
+            {"finalize", RPCArg::Type::BOOL, RPCArg::Default{true}, "Also finalize inputs if possible"},
+        },
+        RPCResult{
+            RPCResult::Type::OBJ, "", "", {
+                                              {RPCResult::Type::STR, "psbt", "The base64-encoded partially signed transaction"},
+                                              {RPCResult::Type::BOOL, "complete", "If the transaction has a complete set of signatures"},
+                                          }},
+        RPCExamples{HelpExampleCli("walletprocesspsbt", "\"psbt\"")},
+        [&](const RPCHelpMan& self, const JSONRPCRequest& request) -> UniValue {
+            const std::shared_ptr<const CWallet> pwallet = GetWalletForJSONRPCRequest(request);
+            if (!pwallet) return UniValue::VNULL;
+
+            const CWallet& wallet{*pwallet};
+            // Make sure the results are valid at least up to the most recent block
+            // the user could have gotten from another RPC command prior to now
+            wallet.BlockUntilSyncedToCurrentChain();
+
+            // Unserialize the transaction
+            PartiallySignedTransaction psbtx;
+            std::string error;
+            if (!DecodeBase64PSBT(psbtx, request.params[0].get_str(), error)) {
+                throw JSONRPCError(RPC_DESERIALIZATION_ERROR, strprintf("TX decode failed %s", error));
+            }
+
+            // Get the sighash type
+            int nHashType = ParseSighashString(request.params[2]);
+
+            // Fill transaction with our data and also sign
+            bool sign = request.params[1].isNull() ? true : request.params[1].get_bool();
+            bool bip32derivs = request.params[3].isNull() ? true : request.params[3].get_bool();
+            bool finalize = request.params[4].isNull() ? true : request.params[4].get_bool();
+            bool complete = true;
+
+            if (sign) EnsureWalletIsUnlocked(*pwallet);
+
+            const TransactionError err{wallet.FillPSBT(psbtx, complete, nHashType, sign, bip32derivs, nullptr, finalize)};
+            if (err != TransactionError::OK) {
+                throw JSONRPCTransactionError(err);
+            }
+
+            UniValue result(UniValue::VOBJ);
+            DataStream ssTx;
+            ssTx << psbtx;
+            result.pushKV("psbt", EncodeBase64(ssTx.str()));
+            result.pushKV("complete", complete);
+
+            return result;
+        },
+    };
+}
+
+RPCHelpMan walletcreatefundedpsbt()
+{
+    return RPCHelpMan{
+        "walletcreatefundedpsbt",
+        "\nCreates and funds a transaction in the Partially Signed Transaction format.\n"
+        "Implements the Creator and Updater roles.\n"
+        "All existing inputs must either have their previous output transaction be in the wallet\n"
+        "or be in the UTXO set. Solving data must be provided for non-wallet inputs.\n",
+        {
+            {
+                "inputs",
+                RPCArg::Type::ARR,
+                RPCArg::Optional::OMITTED,
+                "Leave empty to add inputs automatically. See add_inputs option.",
                 {
-                    {"add_inputs", RPCArg::Type::BOOL, RPCArg::DefaultHint{"false when \"inputs\" are specified, true otherwise"},"Automatically include coins from the wallet to cover the target amount.\n"},
-                    {"include_unsafe", RPCArg::Type::BOOL, RPCArg::Default{false}, "Include inputs that are not safe to spend (unconfirmed transactions from outside keys and unconfirmed replacement transactions).\n"
-                                                          "Warning: the resulting transaction may become invalid if one of the unsafe inputs disappears.\n"
-                                                          "If that happens, you will need to fund the transaction with different inputs and republish it."},
-                    {"minconf", RPCArg::Type::NUM, RPCArg::Default{0}, "If add_inputs is specified, require inputs with at least this many confirmations."},
-                    {"maxconf", RPCArg::Type::NUM, RPCArg::Optional::OMITTED, "If add_inputs is specified, require inputs with at most this many confirmations."},
-                    {"add_to_wallet", RPCArg::Type::BOOL, RPCArg::Default{true}, "When false, returns a serialized transaction which will not be added to the wallet or broadcast"},
-                    {"change_address", RPCArg::Type::STR, RPCArg::DefaultHint{"automatic"}, "The bitcoin address to receive the change"},
-                    {"change_position", RPCArg::Type::NUM, RPCArg::DefaultHint{"random"}, "The index of the change output"},
-                    {"change_type", RPCArg::Type::STR, RPCArg::DefaultHint{"set by -changetype"}, "The output type to use. Only valid if change_address is not specified. Options are \"legacy\", \"p2sh-segwit\", \"bech32\" and \"bech32m\"."},
-                    {"fee_rate", RPCArg::Type::AMOUNT, RPCArg::DefaultHint{"not set, fall back to wallet fee estimation"}, "Specify a fee rate in " + CURRENCY_ATOM + "/vB.", RPCArgOptions{.also_positional = true}},
-                    {"include_watching", RPCArg::Type::BOOL, RPCArg::DefaultHint{"true for watch-only wallets, otherwise false"}, "Also select inputs which are watch only.\n"
-                                          "Only solvable inputs can be used. Watch-only destinations are solvable if the public key and/or output script was imported,\n"
-                                          "e.g. with 'importpubkey' or 'importmulti' with the 'pubkeys' or 'desc' field."},
-                    {"inputs", RPCArg::Type::ARR, RPCArg::Default{UniValue::VARR}, "Specify inputs instead of adding them automatically. A JSON array of JSON objects",
+                    {
+                        "",
+                        RPCArg::Type::OBJ,
+                        RPCArg::Optional::OMITTED,
+                        "",
                         {
                             {"txid", RPCArg::Type::STR_HEX, RPCArg::Optional::NO, "The transaction id"},
                             {"vout", RPCArg::Type::NUM, RPCArg::Optional::NO, "The output number"},
-                            {"sequence", RPCArg::Type::NUM, RPCArg::Optional::NO, "The sequence number"},
+                            {"sequence", RPCArg::Type::NUM, RPCArg::DefaultHint{"depends on the value of the 'locktime' and 'options.replaceable' arguments"}, "The sequence number"},
                             {"weight", RPCArg::Type::NUM, RPCArg::DefaultHint{"Calculated from wallet and solving data"}, "The maximum weight for this input, "
-                                        "including the weight of the outpoint and sequence number. "
-                                        "Note that signature sizes are not guaranteed to be consistent, "
-                                        "so the maximum DER signatures size of 73 bytes should be used when considering ECDSA signatures."
-                                        "Remember to convert serialized sizes to weight units when necessary."},
-                        },
-                    },
-                    {"locktime", RPCArg::Type::NUM, RPCArg::Default{0}, "Raw locktime. Non-0 value also locktime-activates inputs"},
-                    {"lock_unspents", RPCArg::Type::BOOL, RPCArg::Default{false}, "Lock selected unspent outputs"},
-                    {"psbt", RPCArg::Type::BOOL,  RPCArg::DefaultHint{"automatic"}, "Always return a PSBT, implies add_to_wallet=false."},
-                    {"subtract_fee_from_outputs", RPCArg::Type::ARR, RPCArg::Default{UniValue::VARR}, "Outputs to subtract the fee from, specified as integer indices.\n"
-                    "The fee will be equally deducted from the amount of each specified output.\n"
-                    "Those recipients will receive less bitcoins than you enter in their corresponding amount field.\n"
-                    "If no outputs are specified here, the sender pays the fee.",
-                        {
-                            {"vout_index", RPCArg::Type::NUM, RPCArg::Optional::OMITTED, "The zero-based output index, before a change output is added."},
+                                                                                                                          "including the weight of the outpoint and sequence number. "
+                                                                                                                          "Note that signature sizes are not guaranteed to be consistent, "
+                                                                                                                          "so the maximum DER signatures size of 73 bytes should be used when considering ECDSA signatures."
+                                                                                                                          "Remember to convert serialized sizes to weight units when necessary."},
                         },
                     },
                 },
-                FundTxDoc()),
-                RPCArgOptions{.oneline_description="options"}},
+            },
+            {"outputs", RPCArg::Type::ARR, RPCArg::Optional::NO, "The outputs specified as key-value pairs.\n"
+                                                                 "Each key may only appear once, i.e. there can only be one 'data' output, and no address may be duplicated.\n"
+                                                                 "At least one output of either type must be specified.\n"
+                                                                 "For compatibility reasons, a dictionary, which holds the key-value pairs directly, is also\n"
+                                                                 "accepted as second parameter.",
+             OutputsDoc(),
+             RPCArgOptions{.skip_type_check = true}},
+            {"locktime", RPCArg::Type::NUM, RPCArg::Default{0}, "Raw locktime. Non-0 value also locktime-activates inputs"},
+            {"options", RPCArg::Type::OBJ_NAMED_PARAMS, RPCArg::Optional::OMITTED, "",
+             Cat<std::vector<RPCArg>>(
+                 {
+                     {"add_inputs", RPCArg::Type::BOOL, RPCArg::DefaultHint{"false when \"inputs\" are specified, true otherwise"}, "Automatically include coins from the wallet to cover the target amount.\n"},
+                     {"include_unsafe", RPCArg::Type::BOOL, RPCArg::Default{false}, "Include inputs that are not safe to spend (unconfirmed transactions from outside keys and unconfirmed replacement transactions).\n"
+                                                                                    "Warning: the resulting transaction may become invalid if one of the unsafe inputs disappears.\n"
+                                                                                    "If that happens, you will need to fund the transaction with different inputs and republish it."},
+                     {"minconf", RPCArg::Type::NUM, RPCArg::Default{0}, "If add_inputs is specified, require inputs with at least this many confirmations."},
+                     {"maxconf", RPCArg::Type::NUM, RPCArg::Optional::OMITTED, "If add_inputs is specified, require inputs with at most this many confirmations."},
+                     {"changeAddress", RPCArg::Type::STR, RPCArg::DefaultHint{"automatic"}, "The bitcoin address to receive the change"},
+                     {"changePosition", RPCArg::Type::NUM, RPCArg::DefaultHint{"random"}, "The index of the change output"},
+                     {"change_type", RPCArg::Type::STR, RPCArg::DefaultHint{"set by -changetype"}, "The output type to use. Only valid if changeAddress is not specified. Options are \"legacy\", \"p2sh-segwit\", \"bech32\", and \"bech32m\"."},
+                     {"includeWatching", RPCArg::Type::BOOL, RPCArg::DefaultHint{"true for watch-only wallets, otherwise false"}, "Also select inputs which are watch only"},
+                     {"lockUnspents", RPCArg::Type::BOOL, RPCArg::Default{false}, "Lock selected unspent outputs"},
+                     {"fee_rate", RPCArg::Type::AMOUNT, RPCArg::DefaultHint{"not set, fall back to wallet fee estimation"}, "Specify a fee rate in " + CURRENCY_ATOM + "/vB."},
+                     {"feeRate", RPCArg::Type::AMOUNT, RPCArg::DefaultHint{"not set, fall back to wallet fee estimation"}, "Specify a fee rate in " + CURRENCY_UNIT + "/kvB."},
+                     {
+                         "subtractFeeFromOutputs",
+                         RPCArg::Type::ARR,
+                         RPCArg::Default{UniValue::VARR},
+                         "The outputs to subtract the fee from.\n"
+                         "The fee will be equally deducted from the amount of each specified output.\n"
+                         "Those recipients will receive less bitcoins than you enter in their corresponding amount field.\n"
+                         "If no outputs are specified here, the sender pays the fee.",
+                         {
+                             {"vout_index", RPCArg::Type::NUM, RPCArg::Optional::OMITTED, "The zero-based output index, before a change output is added."},
+                         },
+                     },
+                 },
+                 FundTxDoc()),
+             RPCArgOptions{.oneline_description = "options"}},
+            {"bip32derivs", RPCArg::Type::BOOL, RPCArg::Default{true}, "Include BIP 32 derivation paths for public keys if we know them"},
         },
         RPCResult{
-            RPCResult::Type::OBJ, "", "",
-                {
-                    {RPCResult::Type::BOOL, "complete", "If the transaction has a complete set of signatures"},
-                    {RPCResult::Type::STR_HEX, "txid", /*optional=*/true, "The transaction id for the send. Only 1 transaction is created regardless of the number of addresses."},
-                    {RPCResult::Type::STR_HEX, "hex", /*optional=*/true, "If add_to_wallet is false, the hex-encoded raw transaction with signature(s)"},
-                    {RPCResult::Type::STR, "psbt", /*optional=*/true, "If more signatures are needed, or if add_to_wallet is false, the base64-encoded (partially) signed transaction"}
->>>>>>> c78c67d4
-                }
-
-                uint256 hash(ParseHashV(request.params[0], "txid"));
-
-<<<<<<< HEAD
-                CCoinControl coin_control;
-                coin_control.fAllowWatchOnly = pwallet->IsWalletFlagSet(WALLET_FLAG_DISABLE_PRIVATE_KEYS);
-                // optional parameters
-                coin_control.m_signal_bip125_rbf = true;
-                std::vector<CTxOut> outputs;
-
-                if (!request.params[1].isNull()) {
-                    UniValue options = request.params[1];
-                    RPCTypeCheckObj(options,
-=======
-            bool rbf{options.exists("replaceable") ? options["replaceable"].get_bool() : pwallet->m_signal_rbf};
-            CMutableTransaction rawTx = ConstructTransaction(options["inputs"], request.params[0], options["locktime"], rbf);
+            RPCResult::Type::OBJ, "", "", {
+                                              {RPCResult::Type::STR, "psbt", "The resulting raw transaction (base64-encoded string)"},
+                                              {RPCResult::Type::STR_AMOUNT, "fee", "Fee in " + CURRENCY_UNIT + " the resulting transaction pays"},
+                                              {RPCResult::Type::NUM, "changepos", "The position of the added change output, or -1"},
+                                          }},
+        RPCExamples{"\nCreate a transaction with no inputs\n" + HelpExampleCli("walletcreatefundedpsbt", "\"[{\\\"txid\\\":\\\"myid\\\",\\\"vout\\\":0}]\" \"[{\\\"data\\\":\\\"00010203\\\"}]\"")},
+        [&](const RPCHelpMan& self, const JSONRPCRequest& request) -> UniValue {
+            std::shared_ptr<CWallet> const pwallet = GetWalletForJSONRPCRequest(request);
+            if (!pwallet) return UniValue::VNULL;
+
+            CWallet& wallet{*pwallet};
+            // Make sure the results are valid at least up to the most recent block
+            // the user could have gotten from another RPC command prior to now
+            wallet.BlockUntilSyncedToCurrentChain();
+
+            UniValue options{request.params[3].isNull() ? UniValue::VOBJ : request.params[3]};
+
+            const UniValue& replaceable_arg = options["replaceable"];
+            const bool rbf{replaceable_arg.isNull() ? wallet.m_signal_rbf : replaceable_arg.get_bool()};
+            CMutableTransaction rawTx = ConstructTransaction(request.params[0], request.params[1], request.params[2], rbf);
             CCoinControl coin_control;
             // Automatically select coins, unless at least one is manually selected. Can
             // be overridden by options.add_inputs.
             coin_control.m_allow_other_inputs = rawTx.vin.size() == 0;
-            SetOptionsInputWeights(options["inputs"], options);
-            auto txr = FundTransaction(*pwallet, rawTx, options, coin_control, /*override_min_fee=*/false);
-
-            return FinishTransaction(pwallet, options, CMutableTransaction(*txr.tx));
-        }
+            SetOptionsInputWeights(request.params[0], options);
+            auto txr = FundTransaction(wallet, rawTx, options, coin_control, /*override_min_fee=*/true);
+
+            // Make a blank psbt
+            PartiallySignedTransaction psbtx(CMutableTransaction(*txr.tx));
+
+            // Fill transaction with out data but don't sign
+            bool bip32derivs = request.params[4].isNull() ? true : request.params[4].get_bool();
+            bool complete = true;
+            const TransactionError err{wallet.FillPSBT(psbtx, complete, 1, /*sign=*/false, /*bip32derivs=*/bip32derivs)};
+            if (err != TransactionError::OK) {
+                throw JSONRPCTransactionError(err);
+            }
+
+            // Serialize the PSBT
+            DataStream ssTx{};
+            ssTx << psbtx;
+
+            UniValue result(UniValue::VOBJ);
+            result.pushKV("psbt", EncodeBase64(ssTx.str()));
+            result.pushKV("fee", ValueFromAmount(txr.fee));
+            result.pushKV("changepos", txr.change_pos ? (int)*txr.change_pos : -1);
+            return result;
+        },
     };
 }
 
-RPCHelpMan sendall()
-{
-    return RPCHelpMan{"sendall",
-        "EXPERIMENTAL warning: this call may be changed in future releases.\n"
-        "\nSpend the value of all (or specific) confirmed UTXOs in the wallet to one or more recipients.\n"
-        "Unconfirmed inbound UTXOs and locked UTXOs will not be spent. Sendall will respect the avoid_reuse wallet flag.\n"
-        "If your wallet contains many small inputs, either because it received tiny payments or as a result of accumulating change, consider using `send_max` to exclude inputs that are worth less than the fees needed to spend them.\n",
-        {
-            {"recipients", RPCArg::Type::ARR, RPCArg::Optional::NO, "The sendall destinations. Each address may only appear once.\n"
-                "Optionally some recipients can be specified with an amount to perform payments, but at least one address must appear without a specified amount.\n",
-                {
-                    {"address", RPCArg::Type::STR, RPCArg::Optional::NO, "A bitcoin address which receives an equal share of the unspecified amount."},
-                    {"", RPCArg::Type::OBJ_USER_KEYS, RPCArg::Optional::OMITTED, "",
-                        {
-                            {"address", RPCArg::Type::AMOUNT, RPCArg::Optional::NO, "A key-value pair. The key (string) is the bitcoin address, the value (float or string) is the amount in " + CURRENCY_UNIT + ""},
-                        },
-                    },
-                },
-            },
-            {"conf_target", RPCArg::Type::NUM, RPCArg::DefaultHint{"wallet -txconfirmtarget"}, "Confirmation target in blocks"},
-            {"estimate_mode", RPCArg::Type::STR, RPCArg::Default{"unset"}, "The fee estimate mode, must be one of (case insensitive):\n"
-             "\"" + FeeModes("\"\n\"") + "\""},
-            {"fee_rate", RPCArg::Type::AMOUNT, RPCArg::DefaultHint{"not set, fall back to wallet fee estimation"}, "Specify a fee rate in " + CURRENCY_ATOM + "/vB."},
-            {
-                "options", RPCArg::Type::OBJ_NAMED_PARAMS, RPCArg::Optional::OMITTED, "",
-                Cat<std::vector<RPCArg>>(
-                    {
-                        {"add_to_wallet", RPCArg::Type::BOOL, RPCArg::Default{true}, "When false, returns the serialized transaction without broadcasting or adding it to the wallet"},
-                        {"fee_rate", RPCArg::Type::AMOUNT, RPCArg::DefaultHint{"not set, fall back to wallet fee estimation"}, "Specify a fee rate in " + CURRENCY_ATOM + "/vB.", RPCArgOptions{.also_positional = true}},
-                        {"include_watching", RPCArg::Type::BOOL, RPCArg::DefaultHint{"true for watch-only wallets, otherwise false"}, "Also select inputs which are watch-only.\n"
-                                              "Only solvable inputs can be used. Watch-only destinations are solvable if the public key and/or output script was imported,\n"
-                                              "e.g. with 'importpubkey' or 'importmulti' with the 'pubkeys' or 'desc' field."},
-                        {"inputs", RPCArg::Type::ARR, RPCArg::Default{UniValue::VARR}, "Use exactly the specified inputs to build the transaction. Specifying inputs is incompatible with the send_max, minconf, and maxconf options.",
-                            {
-                                {"", RPCArg::Type::OBJ, RPCArg::Optional::OMITTED, "",
->>>>>>> c78c67d4
-                                    {
-                                        {"confTarget", UniValueType(UniValue::VNUM)},
-                                        {"conf_target", UniValueType(UniValue::VNUM)},
-                                        {"fee_rate", UniValueType()}, // will be checked by AmountFromValue() in SetFeeEstimateMode()
-                                        {"replaceable", UniValueType(UniValue::VBOOL)},
-                                        {"estimate_mode", UniValueType(UniValue::VSTR)},
-                                        {"outputs", UniValueType()}, // will be checked by AddOutputs()
-                                    },
-                                    true, true);
-
-                    if (options.exists("confTarget") && options.exists("conf_target")) {
-                        throw JSONRPCError(RPC_INVALID_PARAMETER, "confTarget and conf_target options should not both be set. Use conf_target (confTarget is deprecated).");
-                    }
-
-                    auto conf_target = options.exists("confTarget") ? options["confTarget"] : options["conf_target"];
-
-                    if (options.exists("replaceable")) {
-                        coin_control.m_signal_bip125_rbf = options["replaceable"].get_bool();
-                    }
-                    SetFeeEstimateMode(*pwallet, coin_control, conf_target, options["estimate_mode"], options["fee_rate"], /*override_min_fee=*/false);
-
-                    // Prepare new outputs by creating a temporary tx and calling AddOutputs().
-                    if (!options["outputs"].isNull()) {
-                        if (options["outputs"].isArray() && options["outputs"].empty()) {
-                            throw JSONRPCError(RPC_INVALID_PARAMETER, "Invalid parameter, output argument cannot be an empty array");
-                        }
-                        CMutableTransaction tempTx;
-                        AddOutputs(tempTx, options["outputs"]);
-                        outputs = tempTx.vout;
-                    }
-                }
-
-                // Make sure the results are valid at least up to the most recent block
-                // the user could have gotten from another RPC command prior to now
-                pwallet->BlockUntilSyncedToCurrentChain();
-
-                LOCK(pwallet->cs_wallet);
-
-                EnsureWalletIsUnlocked(*pwallet);
-
-
-                std::vector<bilingual_str> errors;
-                CAmount old_fee;
-                CAmount new_fee;
-                CMutableTransaction mtx;
-                feebumper::Result res;
-                // Targeting feerate bump.
-                res = feebumper::CreateRateBumpTransaction(*pwallet, hash, coin_control, errors, old_fee, new_fee, mtx, /*require_mine=*/!want_psbt, outputs);
-                if (res != feebumper::Result::OK) {
-                    switch (res) {
-                    case feebumper::Result::INVALID_ADDRESS_OR_KEY:
-                        throw JSONRPCError(RPC_INVALID_ADDRESS_OR_KEY, errors[0].original);
-                        break;
-                    case feebumper::Result::INVALID_REQUEST:
-                        throw JSONRPCError(RPC_INVALID_REQUEST, errors[0].original);
-                        break;
-                    case feebumper::Result::INVALID_PARAMETER:
-                        throw JSONRPCError(RPC_INVALID_PARAMETER, errors[0].original);
-                        break;
-                    case feebumper::Result::WALLET_ERROR:
-                        throw JSONRPCError(RPC_WALLET_ERROR, errors[0].original);
-                        break;
-                    default:
-                        throw JSONRPCError(RPC_MISC_ERROR, errors[0].original);
-                        break;
-                    }
-                }
-
-                UniValue result(UniValue::VOBJ);
-
-                // For bumpfee, return the new transaction id.
-                // For psbtbumpfee, return the base64-encoded unsigned PSBT of the new transaction.
-                if (!want_psbt) {
-                    if (!feebumper::SignTransaction(*pwallet, mtx)) {
-                        if (pwallet->IsWalletFlagSet(WALLET_FLAG_EXTERNAL_SIGNER)) {
-                            throw JSONRPCError(RPC_WALLET_ERROR, "Transaction incomplete. Try psbtbumpfee instead.");
-                        }
-                        throw JSONRPCError(RPC_WALLET_ERROR, "Can't sign transaction.");
-                    }
-
-                    uint256 txid;
-                    if (feebumper::CommitTransaction(*pwallet, hash, std::move(mtx), errors, txid) != feebumper::Result::OK) {
-                        throw JSONRPCError(RPC_WALLET_ERROR, errors[0].original);
-                    }
-
-                    result.pushKV("txid", txid.GetHex());
-                } else {
-                    PartiallySignedTransaction psbtx(mtx);
-                    bool complete = false;
-                    const TransactionError err = pwallet->FillPSBT(psbtx, complete, SIGHASH_DEFAULT, /*sign=*/false, /*bip32derivs=*/true);
-                    CHECK_NONFATAL(err == TransactionError::OK);
-                    CHECK_NONFATAL(!complete);
-                    CDataStream ssTx(SER_NETWORK, PROTOCOL_VERSION);
-                    ssTx << psbtx;
-                    result.pushKV("psbt", EncodeBase64(ssTx.str()));
-                }
-
-                result.pushKV("origfee", ValueFromAmount(old_fee));
-                result.pushKV("fee", ValueFromAmount(new_fee));
-                UniValue result_errors(UniValue::VARR);
-                for (const bilingual_str& error : errors) {
-                    result_errors.push_back(error.original);
-                }
-                result.pushKV("errors", result_errors);
-
-                return result;
-            },
-        };
-    }
-
-    RPCHelpMan bumpfee() { return bumpfee_helper("bumpfee"); }
-    RPCHelpMan psbtbumpfee() { return bumpfee_helper("psbtbumpfee"); }
-
-    RPCHelpMan send()
-    {
-        return RPCHelpMan{"send",
-                          "\nEXPERIMENTAL warning: this call may be changed in future releases.\n"
-                          "\nSend a transaction.\n",
-                          {
-                              {"outputs", RPCArg::Type::ARR, RPCArg::Optional::NO, "The outputs (key-value pairs), where none of the keys are duplicated.\n"
-                                                                                   "That is, each address can only appear once and there can only be one 'data' object.\n"
-                                                                                   "For convenience, a dictionary, which holds the key-value pairs directly, is also accepted.",
-                               OutputsDoc(),
-                               RPCArgOptions{.skip_type_check = true}},
-                              {"conf_target", RPCArg::Type::NUM, RPCArg::DefaultHint{"wallet -txconfirmtarget"}, "Confirmation target in blocks"},
-                              {"estimate_mode", RPCArg::Type::STR, RPCArg::Default{"unset"}, "The fee estimate mode, must be one of (case insensitive):\n"
-                                                                                             "\"" +
-                                                                                                 FeeModes("\"\n\"") + "\""},
-                              {"fee_rate", RPCArg::Type::AMOUNT, RPCArg::DefaultHint{"not set, fall back to wallet fee estimation"}, "Specify a fee rate in " + CURRENCY_ATOM + "/vB."},
-                              {"options", RPCArg::Type::OBJ, RPCArg::Optional::OMITTED, "",
-                               Cat<std::vector<RPCArg>>(
-                                   {
-                                       {"add_inputs", RPCArg::Type::BOOL, RPCArg::DefaultHint{"false when \"inputs\" are specified, true otherwise"}, "Automatically include coins from the wallet to cover the target amount.\n"},
-                                       {"include_unsafe", RPCArg::Type::BOOL, RPCArg::Default{false}, "Include inputs that are not safe to spend (unconfirmed transactions from outside keys and unconfirmed replacement transactions).\n"
-                                                                                                      "Warning: the resulting transaction may become invalid if one of the unsafe inputs disappears.\n"
-                                                                                                      "If that happens, you will need to fund the transaction with different inputs and republish it."},
-                                       {"minconf", RPCArg::Type::NUM, RPCArg::Default{0}, "If add_inputs is specified, require inputs with at least this many confirmations."},
-                                       {"maxconf", RPCArg::Type::NUM, RPCArg::Optional::OMITTED, "If add_inputs is specified, require inputs with at most this many confirmations."},
-                                       {"add_to_wallet", RPCArg::Type::BOOL, RPCArg::Default{true}, "When false, returns a serialized transaction which will not be added to the wallet or broadcast"},
-                                       {"change_address", RPCArg::Type::STR, RPCArg::DefaultHint{"automatic"}, "The bitcoin address to receive the change"},
-                                       {"change_position", RPCArg::Type::NUM, RPCArg::DefaultHint{"random"}, "The index of the change output"},
-                                       {"change_type", RPCArg::Type::STR, RPCArg::DefaultHint{"set by -changetype"}, "The output type to use. Only valid if change_address is not specified. Options are \"legacy\", \"p2sh-segwit\", \"bech32\" and \"bech32m\"."},
-                                       {"fee_rate", RPCArg::Type::AMOUNT, RPCArg::DefaultHint{"not set, fall back to wallet fee estimation"}, "Specify a fee rate in " + CURRENCY_ATOM + "/vB."},
-                                       {"include_watching", RPCArg::Type::BOOL, RPCArg::DefaultHint{"true for watch-only wallets, otherwise false"}, "Also select inputs which are watch only.\n"
-                                                                                                                                                     "Only solvable inputs can be used. Watch-only destinations are solvable if the public key and/or output script was imported,\n"
-                                                                                                                                                     "e.g. with 'importpubkey' or 'importmulti' with the 'pubkeys' or 'desc' field."},
-                                       {
-                                           "inputs",
-                                           RPCArg::Type::ARR,
-                                           RPCArg::Default{UniValue::VARR},
-                                           "Specify inputs instead of adding them automatically. A JSON array of JSON objects",
-                                           {
-                                               {"txid", RPCArg::Type::STR_HEX, RPCArg::Optional::NO, "The transaction id"},
-                                               {"vout", RPCArg::Type::NUM, RPCArg::Optional::NO, "The output number"},
-                                               {"sequence", RPCArg::Type::NUM, RPCArg::Optional::NO, "The sequence number"},
-                                               {"weight", RPCArg::Type::NUM, RPCArg::DefaultHint{"Calculated from wallet and solving data"}, "The maximum weight for this input, "
-                                                                                                                                             "including the weight of the outpoint and sequence number. "
-                                                                                                                                             "Note that signature sizes are not guaranteed to be consistent, "
-                                                                                                                                             "so the maximum DER signatures size of 73 bytes should be used when considering ECDSA signatures."
-                                                                                                                                             "Remember to convert serialized sizes to weight units when necessary."},
-                                           },
-                                       },
-                                       {"locktime", RPCArg::Type::NUM, RPCArg::Default{0}, "Raw locktime. Non-0 value also locktime-activates inputs"},
-                                       {"lock_unspents", RPCArg::Type::BOOL, RPCArg::Default{false}, "Lock selected unspent outputs"},
-                                       {"psbt", RPCArg::Type::BOOL, RPCArg::DefaultHint{"automatic"}, "Always return a PSBT, implies add_to_wallet=false."},
-                                       {
-                                           "subtract_fee_from_outputs",
-                                           RPCArg::Type::ARR,
-                                           RPCArg::Default{UniValue::VARR},
-                                           "Outputs to subtract the fee from, specified as integer indices.\n"
-                                           "The fee will be equally deducted from the amount of each specified output.\n"
-                                           "Those recipients will receive less bitcoins than you enter in their corresponding amount field.\n"
-                                           "If no outputs are specified here, the sender pays the fee.",
-                                           {
-                                               {"vout_index", RPCArg::Type::NUM, RPCArg::Optional::OMITTED, "The zero-based output index, before a change output is added."},
-                                           },
-                                       },
-                                   },
-                                   FundTxDoc()),
-                               RPCArgOptions{.oneline_description = "options"}},
-                          },
-                          RPCResult{
-                              RPCResult::Type::OBJ, "", "", {{RPCResult::Type::BOOL, "complete", "If the transaction has a complete set of signatures"}, {RPCResult::Type::STR_HEX, "txid", /*optional=*/true, "The transaction id for the send. Only 1 transaction is created regardless of the number of addresses."}, {RPCResult::Type::STR_HEX, "hex", /*optional=*/true, "If add_to_wallet is false, the hex-encoded raw transaction with signature(s)"}, {RPCResult::Type::STR, "psbt", /*optional=*/true, "If more signatures are needed, or if add_to_wallet is false, the base64-encoded (partially) signed transaction"}}},
-                          RPCExamples{""
-                                      "\nSend 0.1 BTC with a confirmation target of 6 blocks in economical fee estimate mode\n" +
-                                      HelpExampleCli("send", "'{\"" + EXAMPLE_ADDRESS[0] + "\": 0.1}' 6 economical\n") +
-                                      "Send 0.2 BTC with a fee rate of 1.1 " + CURRENCY_ATOM + "/vB using positional arguments\n" + HelpExampleCli("send", "'{\"" + EXAMPLE_ADDRESS[0] + "\": 0.2}' null \"unset\" 1.1\n") +
-                                      "Send 0.2 BTC with a fee rate of 1 " + CURRENCY_ATOM + "/vB using the options argument\n" + HelpExampleCli("send", "'{\"" + EXAMPLE_ADDRESS[0] + "\": 0.2}' null \"unset\" null '{\"fee_rate\": 1}'\n") +
-                                      "Send 0.3 BTC with a fee rate of 25 " + CURRENCY_ATOM + "/vB using named arguments\n" + HelpExampleCli("-named send", "outputs='{\"" + EXAMPLE_ADDRESS[0] + "\": 0.3}' fee_rate=25\n") +
-                                      "Create a transaction that should confirm the next block, with a specific input, and return result without adding to wallet or broadcasting to the network\n" + HelpExampleCli("send", "'{\"" + EXAMPLE_ADDRESS[0] + "\": 0.1}' 1 economical '{\"add_to_wallet\": false, \"inputs\": [{\"txid\":\"a08e6907dbbd3d809776dbfc5d82e371b764ed838b5655e72f463568df1aadf0\", \"vout\":1}]}'")},
-                          [&](const RPCHelpMan& self, const JSONRPCRequest& request) -> UniValue {
-                              std::shared_ptr<CWallet> const pwallet = GetWalletForJSONRPCRequest(request);
-                              if (!pwallet) return UniValue::VNULL;
-
-                              UniValue options{request.params[4].isNull() ? UniValue::VOBJ : request.params[4]};
-                              InterpretFeeEstimationInstructions(/*conf_target=*/request.params[1], /*estimate_mode=*/request.params[2], /*fee_rate=*/request.params[3], options);
-                              PreventOutdatedOptions(options);
-
-
-                              CAmount fee;
-                              int change_position;
-                              bool rbf{options.exists("replaceable") ? options["replaceable"].get_bool() : pwallet->m_signal_rbf};
-                              CMutableTransaction rawTx = ConstructTransaction(options["inputs"], request.params[0], options["locktime"], rbf);
-                              CCoinControl coin_control;
-                              // Automatically select coins, unless at least one is manually selected. Can
-                              // be overridden by options.add_inputs.
-                              coin_control.m_allow_other_inputs = rawTx.vin.size() == 0;
-                              SetOptionsInputWeights(options["inputs"], options);
-                              FundTransaction(*pwallet, rawTx, fee, change_position, options, coin_control, /*override_min_fee=*/false);
-
-                              return FinishTransaction(pwallet, options, rawTx);
-                          }};
-    }
-
-    RPCHelpMan sendall()
-    {
-        return RPCHelpMan{"sendall",
-                          "EXPERIMENTAL warning: this call may be changed in future releases.\n"
-                          "\nSpend the value of all (or specific) confirmed UTXOs in the wallet to one or more recipients.\n"
-                          "Unconfirmed inbound UTXOs and locked UTXOs will not be spent. Sendall will respect the avoid_reuse wallet flag.\n"
-                          "If your wallet contains many small inputs, either because it received tiny payments or as a result of accumulating change, consider using `send_max` to exclude inputs that are worth less than the fees needed to spend them.\n",
-                          {
-                              {
-                                  "recipients",
-                                  RPCArg::Type::ARR,
-                                  RPCArg::Optional::NO,
-                                  "The sendall destinations. Each address may only appear once.\n"
-                                  "Optionally some recipients can be specified with an amount to perform payments, but at least one address must appear without a specified amount.\n",
-                                  {
-                                      {"address", RPCArg::Type::STR, RPCArg::Optional::NO, "A bitcoin address which receives an equal share of the unspecified amount."},
-                                      {
-                                          "",
-                                          RPCArg::Type::OBJ_USER_KEYS,
-                                          RPCArg::Optional::OMITTED,
-                                          "",
-                                          {
-                                              {"address", RPCArg::Type::AMOUNT, RPCArg::Optional::NO, "A key-value pair. The key (string) is the bitcoin address, the value (float or string) is the amount in " + CURRENCY_UNIT + ""},
-                                          },
-                                      },
-                                  },
-                              },
-                              {"conf_target", RPCArg::Type::NUM, RPCArg::DefaultHint{"wallet -txconfirmtarget"}, "Confirmation target in blocks"},
-                              {"estimate_mode", RPCArg::Type::STR, RPCArg::Default{"unset"}, "The fee estimate mode, must be one of (case insensitive):\n"
-                                                                                             "\"" +
-                                                                                                 FeeModes("\"\n\"") + "\""},
-                              {"fee_rate", RPCArg::Type::AMOUNT, RPCArg::DefaultHint{"not set, fall back to wallet fee estimation"}, "Specify a fee rate in " + CURRENCY_ATOM + "/vB."},
-                              {"options", RPCArg::Type::OBJ, RPCArg::Optional::OMITTED, "",
-                               Cat<std::vector<RPCArg>>(
-                                   {
-                                       {"add_to_wallet", RPCArg::Type::BOOL, RPCArg::Default{true}, "When false, returns the serialized transaction without broadcasting or adding it to the wallet"},
-                                       {"fee_rate", RPCArg::Type::AMOUNT, RPCArg::DefaultHint{"not set, fall back to wallet fee estimation"}, "Specify a fee rate in " + CURRENCY_ATOM + "/vB."},
-                                       {"include_watching", RPCArg::Type::BOOL, RPCArg::DefaultHint{"true for watch-only wallets, otherwise false"}, "Also select inputs which are watch-only.\n"
-                                                                                                                                                     "Only solvable inputs can be used. Watch-only destinations are solvable if the public key and/or output script was imported,\n"
-                                                                                                                                                     "e.g. with 'importpubkey' or 'importmulti' with the 'pubkeys' or 'desc' field."},
-                                       {
-                                           "inputs",
-                                           RPCArg::Type::ARR,
-                                           RPCArg::Default{UniValue::VARR},
-                                           "Use exactly the specified inputs to build the transaction. Specifying inputs is incompatible with the send_max, minconf, and maxconf options.",
-                                           {
-                                               {
-                                                   "",
-                                                   RPCArg::Type::OBJ,
-                                                   RPCArg::Optional::OMITTED,
-                                                   "",
-                                                   {
-                                                       {"txid", RPCArg::Type::STR_HEX, RPCArg::Optional::NO, "The transaction id"},
-                                                       {"vout", RPCArg::Type::NUM, RPCArg::Optional::NO, "The output number"},
-                                                       {"sequence", RPCArg::Type::NUM, RPCArg::DefaultHint{"depends on the value of the 'replaceable' and 'locktime' arguments"}, "The sequence number"},
-                                                   },
-                                               },
-                                           },
-                                       },
-                                       {"locktime", RPCArg::Type::NUM, RPCArg::Default{0}, "Raw locktime. Non-0 value also locktime-activates inputs"},
-                                       {"lock_unspents", RPCArg::Type::BOOL, RPCArg::Default{false}, "Lock selected unspent outputs"},
-                                       {"psbt", RPCArg::Type::BOOL, RPCArg::DefaultHint{"automatic"}, "Always return a PSBT, implies add_to_wallet=false."},
-                                       {"send_max", RPCArg::Type::BOOL, RPCArg::Default{false}, "When true, only use UTXOs that can pay for their own fees to maximize the output amount. When 'false' (default), no UTXO is left behind. send_max is incompatible with providing specific inputs."},
-                                       {"minconf", RPCArg::Type::NUM, RPCArg::Default{0}, "Require inputs with at least this many confirmations."},
-                                       {"maxconf", RPCArg::Type::NUM, RPCArg::Optional::OMITTED, "Require inputs with at most this many confirmations."},
-                                   },
-                                   FundTxDoc()),
-                               RPCArgOptions{.oneline_description = "options"}},
-                          },
-                          RPCResult{
-                              RPCResult::Type::OBJ, "", "", {{RPCResult::Type::BOOL, "complete", "If the transaction has a complete set of signatures"}, {RPCResult::Type::STR_HEX, "txid", /*optional=*/true, "The transaction id for the send. Only 1 transaction is created regardless of the number of addresses."}, {RPCResult::Type::STR_HEX, "hex", /*optional=*/true, "If add_to_wallet is false, the hex-encoded raw transaction with signature(s)"}, {RPCResult::Type::STR, "psbt", /*optional=*/true, "If more signatures are needed, or if add_to_wallet is false, the base64-encoded (partially) signed transaction"}}},
-                          RPCExamples{""
-                                      "\nSpend all UTXOs from the wallet with a fee rate of 1 " +
-                                      CURRENCY_ATOM + "/vB using named arguments\n" + HelpExampleCli("-named sendall", "recipients='[\"" + EXAMPLE_ADDRESS[0] + "\"]' fee_rate=1\n") +
-                                      "Spend all UTXOs with a fee rate of 1.1 " + CURRENCY_ATOM + "/vB using positional arguments\n" + HelpExampleCli("sendall", "'[\"" + EXAMPLE_ADDRESS[0] + "\"]' null \"unset\" 1.1\n") +
-                                      "Spend all UTXOs split into equal amounts to two addresses with a fee rate of 1.5 " + CURRENCY_ATOM + "/vB using the options argument\n" + HelpExampleCli("sendall", "'[\"" + EXAMPLE_ADDRESS[0] + "\", \"" + EXAMPLE_ADDRESS[1] + "\"]' null \"unset\" null '{\"fee_rate\": 1.5}'\n") +
-                                      "Leave dust UTXOs in wallet, spend only UTXOs with positive effective value with a fee rate of 10 " + CURRENCY_ATOM + "/vB using the options argument\n" + HelpExampleCli("sendall", "'[\"" + EXAMPLE_ADDRESS[0] + "\"]' null \"unset\" null '{\"fee_rate\": 10, \"send_max\": true}'\n") +
-                                      "Spend all UTXOs with a fee rate of 1.3 " + CURRENCY_ATOM + "/vB using named arguments and sending a 0.25 " + CURRENCY_UNIT + " to another recipient\n" + HelpExampleCli("-named sendall", "recipients='[{\"" + EXAMPLE_ADDRESS[1] + "\": 0.25}, \"" + EXAMPLE_ADDRESS[0] + "\"]' fee_rate=1.3\n")},
-                          [&](const RPCHelpMan& self, const JSONRPCRequest& request) -> UniValue {
-                              std::shared_ptr<CWallet> const pwallet{GetWalletForJSONRPCRequest(request)};
-                              if (!pwallet) return UniValue::VNULL;
-                              // Make sure the results are valid at least up to the most recent block
-                              // the user could have gotten from another RPC command prior to now
-                              pwallet->BlockUntilSyncedToCurrentChain();
-
-                              UniValue options{request.params[4].isNull() ? UniValue::VOBJ : request.params[4]};
-                              InterpretFeeEstimationInstructions(/*conf_target=*/request.params[1], /*estimate_mode=*/request.params[2], /*fee_rate=*/request.params[3], options);
-                              PreventOutdatedOptions(options);
-
-
-                              std::set<std::string> addresses_without_amount;
-                              UniValue recipient_key_value_pairs(UniValue::VARR);
-                              const UniValue& recipients{request.params[0]};
-                              for (unsigned int i = 0; i < recipients.size(); ++i) {
-                                  const UniValue& recipient{recipients[i]};
-                                  if (recipient.isStr()) {
-                                      UniValue rkvp(UniValue::VOBJ);
-                                      rkvp.pushKV(recipient.get_str(), 0);
-                                      recipient_key_value_pairs.push_back(rkvp);
-                                      addresses_without_amount.insert(recipient.get_str());
-                                  } else {
-                                      recipient_key_value_pairs.push_back(recipient);
-                                  }
-                              }
-
-                              if (addresses_without_amount.size() == 0) {
-                                  throw JSONRPCError(RPC_INVALID_PARAMETER, "Must provide at least one address without a specified amount");
-                              }
-
-                              CCoinControl coin_control;
-
-                              SetFeeEstimateMode(*pwallet, coin_control, options["conf_target"], options["estimate_mode"], options["fee_rate"], /*override_min_fee=*/false);
-
-                              coin_control.fAllowWatchOnly = ParseIncludeWatchonly(options["include_watching"], *pwallet);
-
-                              if (options.exists("minconf")) {
-                                  if (options["minconf"].getInt<int>() < 0) {
-                                      throw JSONRPCError(RPC_INVALID_PARAMETER, strprintf("Invalid minconf (minconf cannot be negative): %s", options["minconf"].getInt<int>()));
-                                  }
-
-                                  coin_control.m_min_depth = options["minconf"].getInt<int>();
-                              }
-
-                              if (options.exists("maxconf")) {
-                                  coin_control.m_max_depth = options["maxconf"].getInt<int>();
-
-                                  if (coin_control.m_max_depth < coin_control.m_min_depth) {
-                                      throw JSONRPCError(RPC_INVALID_PARAMETER, strprintf("maxconf can't be lower than minconf: %d < %d", coin_control.m_max_depth, coin_control.m_min_depth));
-                                  }
-                              }
-
-                              const bool rbf{options.exists("replaceable") ? options["replaceable"].get_bool() : pwallet->m_signal_rbf};
-
-                              FeeCalculation fee_calc_out;
-                              CFeeRate fee_rate{GetMinimumFeeRate(*pwallet, coin_control, &fee_calc_out)};
-                              // Do not, ever, assume that it's fine to change the fee rate if the user has explicitly
-                              // provided one
-                              if (coin_control.m_feerate && fee_rate > *coin_control.m_feerate) {
-                                  throw JSONRPCError(RPC_INVALID_PARAMETER, strprintf("Fee rate (%s) is lower than the minimum fee rate setting (%s)", coin_control.m_feerate->ToString(FeeEstimateMode::SAT_VB), fee_rate.ToString(FeeEstimateMode::SAT_VB)));
-                              }
-                              if (fee_calc_out.reason == FeeReason::FALLBACK && !pwallet->m_allow_fallback_fee) {
-                                  // eventually allow a fallback fee
-                                  throw JSONRPCError(RPC_WALLET_ERROR, "Fee estimation failed. Fallbackfee is disabled. Wait a few blocks or enable -fallbackfee.");
-                              }
-
-                              CMutableTransaction rawTx{ConstructTransaction(options["inputs"], recipient_key_value_pairs, options["locktime"], rbf)};
-                              LOCK(pwallet->cs_wallet);
-
-                              CAmount total_input_value(0);
-                              bool send_max{options.exists("send_max") ? options["send_max"].get_bool() : false};
-                              if (options.exists("inputs") && options.exists("send_max")) {
-                                  throw JSONRPCError(RPC_INVALID_PARAMETER, "Cannot combine send_max with specific inputs.");
-                              } else if (options.exists("inputs") && (options.exists("minconf") || options.exists("maxconf"))) {
-                                  throw JSONRPCError(RPC_INVALID_PARAMETER, "Cannot combine minconf or maxconf with specific inputs.");
-                              } else if (options.exists("inputs")) {
-                                  for (const CTxIn& input : rawTx.vin) {
-                                      if (pwallet->IsSpent(input.prevout)) {
-                                          throw JSONRPCError(RPC_INVALID_PARAMETER, strprintf("Input not available. UTXO (%s:%d) was already spent.", input.prevout.hash.ToString(), input.prevout.n));
-                                      }
-                                      const CWalletTx* tx{pwallet->GetWalletTx(input.prevout.hash)};
-                                      if (!tx || input.prevout.n >= tx->tx->vout.size() || !(pwallet->IsMine(tx->tx->vout[input.prevout.n]) & (coin_control.fAllowWatchOnly ? ISMINE_ALL : ISMINE_SPENDABLE))) {
-                                          throw JSONRPCError(RPC_INVALID_PARAMETER, strprintf("Input not found. UTXO (%s:%d) is not part of wallet.", input.prevout.hash.ToString(), input.prevout.n));
-                                      }
-                                      total_input_value += tx->tx->vout[input.prevout.n].nValue;
-                                  }
-                              } else {
-                                  CoinFilterParams coins_params;
-                                  coins_params.min_amount = 0;
-                                  for (const COutput& output : AvailableCoins(*pwallet, &coin_control, fee_rate, coins_params).All()) {
-                                      CHECK_NONFATAL(output.input_bytes > 0);
-                                      if (send_max && fee_rate.GetFee(output.input_bytes) > output.txout.nValue) {
-                                          continue;
-                                      }
-                                      CTxIn input(output.outpoint.hash, output.outpoint.n, CScript(), rbf ? MAX_BIP125_RBF_SEQUENCE : CTxIn::SEQUENCE_FINAL);
-                                      rawTx.vin.push_back(input);
-                                      total_input_value += output.txout.nValue;
-                                  }
-                              }
-
-                              // estimate final size of tx
-                              const TxSize tx_size{CalculateMaximumSignedTxSize(CTransaction(rawTx), pwallet.get())};
-                              const CAmount fee_from_size{fee_rate.GetFee(tx_size.vsize)};
-                              const CAmount effective_value{total_input_value - fee_from_size};
-
-                              if (fee_from_size > pwallet->m_default_max_tx_fee) {
-                                  throw JSONRPCError(RPC_WALLET_ERROR, TransactionErrorString(TransactionError::MAX_FEE_EXCEEDED).original);
-                              }
-
-                              if (effective_value <= 0) {
-                                  if (send_max) {
-                                      throw JSONRPCError(RPC_WALLET_INSUFFICIENT_FUNDS, "Total value of UTXO pool too low to pay for transaction, try using lower feerate.");
-                                  } else {
-                                      throw JSONRPCError(RPC_WALLET_INSUFFICIENT_FUNDS, "Total value of UTXO pool too low to pay for transaction. Try using lower feerate or excluding uneconomic UTXOs with 'send_max' option.");
-                                  }
-                              }
-
-                              // If this transaction is too large, e.g. because the wallet has many UTXOs, it will be rejected by the node's mempool.
-                              if (tx_size.weight > MAX_STANDARD_TX_WEIGHT) {
-                                  throw JSONRPCError(RPC_WALLET_ERROR, "Transaction too large.");
-                              }
-
-                              CAmount output_amounts_claimed{0};
-                              for (const CTxOut& out : rawTx.vout) {
-                                  output_amounts_claimed += out.nValue;
-                              }
-
-                              if (output_amounts_claimed > total_input_value) {
-                                  throw JSONRPCError(RPC_WALLET_INSUFFICIENT_FUNDS, "Assigned more value to outputs than available funds.");
-                              }
-
-                              const CAmount remainder{effective_value - output_amounts_claimed};
-                              if (remainder < 0) {
-                                  throw JSONRPCError(RPC_WALLET_INSUFFICIENT_FUNDS, "Insufficient funds for fees after creating specified outputs.");
-                              }
-
-                              const CAmount per_output_without_amount{remainder / (long)addresses_without_amount.size()};
-
-                              bool gave_remaining_to_first{false};
-                              for (CTxOut& out : rawTx.vout) {
-                                  CTxDestination dest;
-                                  ExtractDestination(out.scriptPubKey, dest);
-                                  std::string addr{EncodeDestination(dest)};
-                                  if (addresses_without_amount.count(addr) > 0) {
-                                      out.nValue = per_output_without_amount;
-                                      if (!gave_remaining_to_first) {
-                                          out.nValue += remainder % addresses_without_amount.size();
-                                          gave_remaining_to_first = true;
-                                      }
-                                      if (IsDust(out, pwallet->chain().relayDustFee())) {
-                                          // Dynamically generated output amount is dust
-                                          throw JSONRPCError(RPC_WALLET_INSUFFICIENT_FUNDS, "Dynamically assigned remainder results in dust output.");
-                                      }
-                                  } else {
-                                      if (IsDust(out, pwallet->chain().relayDustFee())) {
-                                          // Specified output amount is dust
-                                          throw JSONRPCError(RPC_INVALID_PARAMETER, strprintf("Specified output amount to %s is below dust threshold.", addr));
-                                      }
-                                  }
-                              }
-
-                              const bool lock_unspents{options.exists("lock_unspents") ? options["lock_unspents"].get_bool() : false};
-                              if (lock_unspents) {
-                                  for (const CTxIn& txin : rawTx.vin) {
-                                      pwallet->LockCoin(txin.prevout);
-                                  }
-                              }
-
-                              return FinishTransaction(pwallet, options, rawTx);
-                          }};
-    }
-
-    RPCHelpMan walletprocesspsbt()
-    {
-        return RPCHelpMan{
-            "walletprocesspsbt",
-            "\nUpdate a PSBT with input information from our wallet and then sign inputs\n"
-            "that we can sign for." +
-                HELP_REQUIRING_PASSPHRASE,
-            {
-                {"psbt", RPCArg::Type::STR, RPCArg::Optional::NO, "The transaction base64 string"},
-                {"sign", RPCArg::Type::BOOL, RPCArg::Default{true}, "Also sign the transaction when updating (requires wallet to be unlocked)"},
-                {"sighashtype", RPCArg::Type::STR, RPCArg::Default{"DEFAULT for Taproot, ALL otherwise"}, "The signature hash type to sign with if not specified by the PSBT. Must be one of\n"
-                                                                                                          "       \"DEFAULT\"\n"
-                                                                                                          "       \"ALL\"\n"
-                                                                                                          "       \"NONE\"\n"
-                                                                                                          "       \"SINGLE\"\n"
-                                                                                                          "       \"ALL|ANYONECANPAY\"\n"
-                                                                                                          "       \"NONE|ANYONECANPAY\"\n"
-                                                                                                          "       \"SINGLE|ANYONECANPAY\""},
-                {"bip32derivs", RPCArg::Type::BOOL, RPCArg::Default{true}, "Include BIP 32 derivation paths for public keys if we know them"},
-                {"finalize", RPCArg::Type::BOOL, RPCArg::Default{true}, "Also finalize inputs if possible"},
-            },
-            RPCResult{
-                RPCResult::Type::OBJ, "", "", {
-                                                  {RPCResult::Type::STR, "psbt", "The base64-encoded partially signed transaction"},
-                                                  {RPCResult::Type::BOOL, "complete", "If the transaction has a complete set of signatures"},
-                                              }},
-            RPCExamples{HelpExampleCli("walletprocesspsbt", "\"psbt\"")},
-            [&](const RPCHelpMan& self, const JSONRPCRequest& request) -> UniValue {
-                const std::shared_ptr<const CWallet> pwallet = GetWalletForJSONRPCRequest(request);
-                if (!pwallet) return UniValue::VNULL;
-
-                const CWallet& wallet{*pwallet};
-                // Make sure the results are valid at least up to the most recent block
-                // the user could have gotten from another RPC command prior to now
-                wallet.BlockUntilSyncedToCurrentChain();
-
-                // Unserialize the transaction
-                PartiallySignedTransaction psbtx;
-                std::string error;
-                if (!DecodeBase64PSBT(psbtx, request.params[0].get_str(), error)) {
-                    throw JSONRPCError(RPC_DESERIALIZATION_ERROR, strprintf("TX decode failed %s", error));
-                }
-
-                // Get the sighash type
-                int nHashType = ParseSighashString(request.params[2]);
-
-<<<<<<< HEAD
-                // Fill transaction with our data and also sign
-                bool sign = request.params[1].isNull() ? true : request.params[1].get_bool();
-                bool bip32derivs = request.params[3].isNull() ? true : request.params[3].get_bool();
-                bool finalize = request.params[4].isNull() ? true : request.params[4].get_bool();
-                bool complete = true;
-=======
-RPCHelpMan walletprocesspsbt()
-{
-    return RPCHelpMan{"walletprocesspsbt",
-                "\nUpdate a PSBT with input information from our wallet and then sign inputs\n"
-                "that we can sign for." +
-        HELP_REQUIRING_PASSPHRASE,
-                {
-                    {"psbt", RPCArg::Type::STR, RPCArg::Optional::NO, "The transaction base64 string"},
-                    {"sign", RPCArg::Type::BOOL, RPCArg::Default{true}, "Also sign the transaction when updating (requires wallet to be unlocked)"},
-                    {"sighashtype", RPCArg::Type::STR, RPCArg::Default{"DEFAULT for Taproot, ALL otherwise"}, "The signature hash type to sign with if not specified by the PSBT. Must be one of\n"
-            "       \"DEFAULT\"\n"
-            "       \"ALL\"\n"
-            "       \"NONE\"\n"
-            "       \"SINGLE\"\n"
-            "       \"ALL|ANYONECANPAY\"\n"
-            "       \"NONE|ANYONECANPAY\"\n"
-            "       \"SINGLE|ANYONECANPAY\""},
-                    {"bip32derivs", RPCArg::Type::BOOL, RPCArg::Default{true}, "Include BIP 32 derivation paths for public keys if we know them"},
-                    {"finalize", RPCArg::Type::BOOL, RPCArg::Default{true}, "Also finalize inputs if possible"},
-                },
-                RPCResult{
-                    RPCResult::Type::OBJ, "", "",
-                    {
-                        {RPCResult::Type::STR, "psbt", "The base64-encoded partially signed transaction"},
-                        {RPCResult::Type::BOOL, "complete", "If the transaction has a complete set of signatures"},
-                        {RPCResult::Type::STR_HEX, "hex", /*optional=*/true, "The hex-encoded network transaction if complete"},
-                    }
-                },
-                RPCExamples{
-                    HelpExampleCli("walletprocesspsbt", "\"psbt\"")
-                },
-        [&](const RPCHelpMan& self, const JSONRPCRequest& request) -> UniValue
-{
-    const std::shared_ptr<const CWallet> pwallet = GetWalletForJSONRPCRequest(request);
-    if (!pwallet) return UniValue::VNULL;
-
-    const CWallet& wallet{*pwallet};
-    // Make sure the results are valid at least up to the most recent block
-    // the user could have gotten from another RPC command prior to now
-    wallet.BlockUntilSyncedToCurrentChain();
-
-    // Unserialize the transaction
-    PartiallySignedTransaction psbtx;
-    std::string error;
-    if (!DecodeBase64PSBT(psbtx, request.params[0].get_str(), error)) {
-        throw JSONRPCError(RPC_DESERIALIZATION_ERROR, strprintf("TX decode failed %s", error));
-    }
->>>>>>> c78c67d4
-
-                if (sign) EnsureWalletIsUnlocked(*pwallet);
-
-                const TransactionError err{wallet.FillPSBT(psbtx, complete, nHashType, sign, bip32derivs, nullptr, finalize)};
-                if (err != TransactionError::OK) {
-                    throw JSONRPCTransactionError(err);
-                }
-
-                UniValue result(UniValue::VOBJ);
-                CDataStream ssTx(SER_NETWORK, PROTOCOL_VERSION);
-                ssTx << psbtx;
-                result.pushKV("psbt", EncodeBase64(ssTx.str()));
-                result.pushKV("complete", complete);
-
-                return result;
-            },
-        };
-    }
-
-<<<<<<< HEAD
-    RPCHelpMan walletcreatefundedpsbt()
-    {
-        return RPCHelpMan{
-            "walletcreatefundedpsbt",
-            "\nCreates and funds a transaction in the Partially Signed Transaction format.\n"
-            "Implements the Creator and Updater roles.\n"
-            "All existing inputs must either have their previous output transaction be in the wallet\n"
-            "or be in the UTXO set. Solving data must be provided for non-wallet inputs.\n",
-            {
-                {
-                    "inputs",
-                    RPCArg::Type::ARR,
-                    RPCArg::Optional::OMITTED,
-                    "Leave empty to add inputs automatically. See add_inputs option.",
-                    {
-=======
-    UniValue result(UniValue::VOBJ);
-    DataStream ssTx{};
-    ssTx << psbtx;
-    result.pushKV("psbt", EncodeBase64(ssTx.str()));
-    result.pushKV("complete", complete);
-    if (complete) {
-        CMutableTransaction mtx;
-        // Returns true if complete, which we already think it is.
-        CHECK_NONFATAL(FinalizeAndExtractPSBT(psbtx, mtx));
-        DataStream ssTx_final;
-        ssTx_final << TX_WITH_WITNESS(mtx);
-        result.pushKV("hex", HexStr(ssTx_final));
-    }
-
-    return result;
-},
-    };
-}
-
-RPCHelpMan walletcreatefundedpsbt()
-{
-    return RPCHelpMan{"walletcreatefundedpsbt",
-                "\nCreates and funds a transaction in the Partially Signed Transaction format.\n"
-                "Implements the Creator and Updater roles.\n"
-                "All existing inputs must either have their previous output transaction be in the wallet\n"
-                "or be in the UTXO set. Solving data must be provided for non-wallet inputs.\n",
-                {
-                    {"inputs", RPCArg::Type::ARR, RPCArg::Optional::OMITTED, "Leave empty to add inputs automatically. See add_inputs option.",
-                        {
-                            {"", RPCArg::Type::OBJ, RPCArg::Optional::OMITTED, "",
-                                {
-                                    {"txid", RPCArg::Type::STR_HEX, RPCArg::Optional::NO, "The transaction id"},
-                                    {"vout", RPCArg::Type::NUM, RPCArg::Optional::NO, "The output number"},
-                                    {"sequence", RPCArg::Type::NUM, RPCArg::DefaultHint{"depends on the value of the 'locktime' and 'options.replaceable' arguments"}, "The sequence number"},
-                                    {"weight", RPCArg::Type::NUM, RPCArg::DefaultHint{"Calculated from wallet and solving data"}, "The maximum weight for this input, "
-                                        "including the weight of the outpoint and sequence number. "
-                                        "Note that signature sizes are not guaranteed to be consistent, "
-                                        "so the maximum DER signatures size of 73 bytes should be used when considering ECDSA signatures."
-                                        "Remember to convert serialized sizes to weight units when necessary."},
-                                },
-                            },
-                        },
-                        },
-                    {"outputs", RPCArg::Type::ARR, RPCArg::Optional::NO, "The outputs specified as key-value pairs.\n"
-                            "Each key may only appear once, i.e. there can only be one 'data' output, and no address may be duplicated.\n"
-                            "At least one output of either type must be specified.\n"
-                            "For compatibility reasons, a dictionary, which holds the key-value pairs directly, is also\n"
-                            "accepted as second parameter.",
-                        OutputsDoc(),
-                        RPCArgOptions{.skip_type_check = true}},
-                    {"locktime", RPCArg::Type::NUM, RPCArg::Default{0}, "Raw locktime. Non-0 value also locktime-activates inputs"},
-                    {"options", RPCArg::Type::OBJ_NAMED_PARAMS, RPCArg::Optional::OMITTED, "",
-                        Cat<std::vector<RPCArg>>(
->>>>>>> c78c67d4
-                        {
-                            "",
-                            RPCArg::Type::OBJ,
-                            RPCArg::Optional::OMITTED,
-                            "",
-                            {
-                                {"txid", RPCArg::Type::STR_HEX, RPCArg::Optional::NO, "The transaction id"},
-                                {"vout", RPCArg::Type::NUM, RPCArg::Optional::NO, "The output number"},
-                                {"sequence", RPCArg::Type::NUM, RPCArg::DefaultHint{"depends on the value of the 'locktime' and 'options.replaceable' arguments"}, "The sequence number"},
-                                {"weight", RPCArg::Type::NUM, RPCArg::DefaultHint{"Calculated from wallet and solving data"}, "The maximum weight for this input, "
-                                                                                                                              "including the weight of the outpoint and sequence number. "
-                                                                                                                              "Note that signature sizes are not guaranteed to be consistent, "
-                                                                                                                              "so the maximum DER signatures size of 73 bytes should be used when considering ECDSA signatures."
-                                                                                                                              "Remember to convert serialized sizes to weight units when necessary."},
-                            },
-                        },
-                    },
-                },
-<<<<<<< HEAD
-                {"outputs", RPCArg::Type::ARR, RPCArg::Optional::NO, "The outputs (key-value pairs), where none of the keys are duplicated.\n"
-                                                                     "That is, each address can only appear once and there can only be one 'data' object.\n"
-                                                                     "For compatibility reasons, a dictionary, which holds the key-value pairs directly, is also\n"
-                                                                     "accepted as second parameter.",
-                 OutputsDoc(),
-                 RPCArgOptions{.skip_type_check = true}},
-                {"locktime", RPCArg::Type::NUM, RPCArg::Default{0}, "Raw locktime. Non-0 value also locktime-activates inputs"},
-                {"options", RPCArg::Type::OBJ, RPCArg::Optional::OMITTED, "",
-                 Cat<std::vector<RPCArg>>(
-                     {
-                         {"add_inputs", RPCArg::Type::BOOL, RPCArg::DefaultHint{"false when \"inputs\" are specified, true otherwise"}, "Automatically include coins from the wallet to cover the target amount.\n"},
-                         {"include_unsafe", RPCArg::Type::BOOL, RPCArg::Default{false}, "Include inputs that are not safe to spend (unconfirmed transactions from outside keys and unconfirmed replacement transactions).\n"
-                                                                                        "Warning: the resulting transaction may become invalid if one of the unsafe inputs disappears.\n"
-                                                                                        "If that happens, you will need to fund the transaction with different inputs and republish it."},
-                         {"minconf", RPCArg::Type::NUM, RPCArg::Default{0}, "If add_inputs is specified, require inputs with at least this many confirmations."},
-                         {"maxconf", RPCArg::Type::NUM, RPCArg::Optional::OMITTED, "If add_inputs is specified, require inputs with at most this many confirmations."},
-                         {"changeAddress", RPCArg::Type::STR, RPCArg::DefaultHint{"automatic"}, "The bitcoin address to receive the change"},
-                         {"changePosition", RPCArg::Type::NUM, RPCArg::DefaultHint{"random"}, "The index of the change output"},
-                         {"change_type", RPCArg::Type::STR, RPCArg::DefaultHint{"set by -changetype"}, "The output type to use. Only valid if changeAddress is not specified. Options are \"legacy\", \"p2sh-segwit\", \"bech32\", and \"bech32m\"."},
-                         {"includeWatching", RPCArg::Type::BOOL, RPCArg::DefaultHint{"true for watch-only wallets, otherwise false"}, "Also select inputs which are watch only"},
-                         {"lockUnspents", RPCArg::Type::BOOL, RPCArg::Default{false}, "Lock selected unspent outputs"},
-                         {"fee_rate", RPCArg::Type::AMOUNT, RPCArg::DefaultHint{"not set, fall back to wallet fee estimation"}, "Specify a fee rate in " + CURRENCY_ATOM + "/vB."},
-                         {"feeRate", RPCArg::Type::AMOUNT, RPCArg::DefaultHint{"not set, fall back to wallet fee estimation"}, "Specify a fee rate in " + CURRENCY_UNIT + "/kvB."},
-                         {
-                             "subtractFeeFromOutputs",
-                             RPCArg::Type::ARR,
-                             RPCArg::Default{UniValue::VARR},
-                             "The outputs to subtract the fee from.\n"
-                             "The fee will be equally deducted from the amount of each specified output.\n"
-                             "Those recipients will receive less bitcoins than you enter in their corresponding amount field.\n"
-                             "If no outputs are specified here, the sender pays the fee.",
-                             {
-                                 {"vout_index", RPCArg::Type::NUM, RPCArg::Optional::OMITTED, "The zero-based output index, before a change output is added."},
-                             },
-                         },
-                     },
-                     FundTxDoc()),
-                 RPCArgOptions{.oneline_description = "options"}},
-                {"bip32derivs", RPCArg::Type::BOOL, RPCArg::Default{true}, "Include BIP 32 derivation paths for public keys if we know them"},
-            },
-            RPCResult{
-                RPCResult::Type::OBJ, "", "", {
-                                                  {RPCResult::Type::STR, "psbt", "The resulting raw transaction (base64-encoded string)"},
-                                                  {RPCResult::Type::STR_AMOUNT, "fee", "Fee in " + CURRENCY_UNIT + " the resulting transaction pays"},
-                                                  {RPCResult::Type::NUM, "changepos", "The position of the added change output, or -1"},
-                                              }},
-            RPCExamples{"\nCreate a transaction with no inputs\n" + HelpExampleCli("walletcreatefundedpsbt", "\"[{\\\"txid\\\":\\\"myid\\\",\\\"vout\\\":0}]\" \"[{\\\"data\\\":\\\"00010203\\\"}]\"")},
-            [&](const RPCHelpMan& self, const JSONRPCRequest& request) -> UniValue {
-                std::shared_ptr<CWallet> const pwallet = GetWalletForJSONRPCRequest(request);
-                if (!pwallet) return UniValue::VNULL;
-
-                CWallet& wallet{*pwallet};
-                // Make sure the results are valid at least up to the most recent block
-                // the user could have gotten from another RPC command prior to now
-                wallet.BlockUntilSyncedToCurrentChain();
-
-                UniValue options{request.params[3].isNull() ? UniValue::VOBJ : request.params[3]};
-
-                CAmount fee;
-                int change_position;
-                const UniValue& replaceable_arg = options["replaceable"];
-                const bool rbf{replaceable_arg.isNull() ? wallet.m_signal_rbf : replaceable_arg.get_bool()};
-                CMutableTransaction rawTx = ConstructTransaction(request.params[0], request.params[1], request.params[2], rbf);
-                CCoinControl coin_control;
-                // Automatically select coins, unless at least one is manually selected. Can
-                // be overridden by options.add_inputs.
-                coin_control.m_allow_other_inputs = rawTx.vin.size() == 0;
-                SetOptionsInputWeights(request.params[0], options);
-                FundTransaction(wallet, rawTx, fee, change_position, options, coin_control, /*override_min_fee=*/true);
-
-                // Make a blank psbt
-                PartiallySignedTransaction psbtx(rawTx);
-
-                // Fill transaction with out data but don't sign
-                bool bip32derivs = request.params[4].isNull() ? true : request.params[4].get_bool();
-                bool complete = true;
-                const TransactionError err{wallet.FillPSBT(psbtx, complete, 1, /*sign=*/false, /*bip32derivs=*/bip32derivs)};
-                if (err != TransactionError::OK) {
-                    throw JSONRPCTransactionError(err);
-                }
-
-                // Serialize the PSBT
-                CDataStream ssTx(SER_NETWORK, PROTOCOL_VERSION);
-                ssTx << psbtx;
-=======
-                RPCResult{
-                    RPCResult::Type::OBJ, "", "",
-                    {
-                        {RPCResult::Type::STR, "psbt", "The resulting raw transaction (base64-encoded string)"},
-                        {RPCResult::Type::STR_AMOUNT, "fee", "Fee in " + CURRENCY_UNIT + " the resulting transaction pays"},
-                        {RPCResult::Type::NUM, "changepos", "The position of the added change output, or -1"},
-                    }
-                                },
-                                RPCExamples{
-                            "\nCreate a transaction with no inputs\n"
-                            + HelpExampleCli("walletcreatefundedpsbt", "\"[{\\\"txid\\\":\\\"myid\\\",\\\"vout\\\":0}]\" \"[{\\\"data\\\":\\\"00010203\\\"}]\"")
-                                },
-        [&](const RPCHelpMan& self, const JSONRPCRequest& request) -> UniValue
-{
-    std::shared_ptr<CWallet> const pwallet = GetWalletForJSONRPCRequest(request);
-    if (!pwallet) return UniValue::VNULL;
-
-    CWallet& wallet{*pwallet};
-    // Make sure the results are valid at least up to the most recent block
-    // the user could have gotten from another RPC command prior to now
-    wallet.BlockUntilSyncedToCurrentChain();
-
-    UniValue options{request.params[3].isNull() ? UniValue::VOBJ : request.params[3]};
-
-    const UniValue &replaceable_arg = options["replaceable"];
-    const bool rbf{replaceable_arg.isNull() ? wallet.m_signal_rbf : replaceable_arg.get_bool()};
-    CMutableTransaction rawTx = ConstructTransaction(request.params[0], request.params[1], request.params[2], rbf);
-    CCoinControl coin_control;
-    // Automatically select coins, unless at least one is manually selected. Can
-    // be overridden by options.add_inputs.
-    coin_control.m_allow_other_inputs = rawTx.vin.size() == 0;
-    SetOptionsInputWeights(request.params[0], options);
-    auto txr = FundTransaction(wallet, rawTx, options, coin_control, /*override_min_fee=*/true);
-
-    // Make a blank psbt
-    PartiallySignedTransaction psbtx(CMutableTransaction(*txr.tx));
->>>>>>> c78c67d4
-
-                UniValue result(UniValue::VOBJ);
-                result.pushKV("psbt", EncodeBase64(ssTx.str()));
-                result.pushKV("fee", ValueFromAmount(fee));
-                result.pushKV("changepos", change_position);
-                return result;
-            },
-        };
-    }
-<<<<<<< HEAD
-=======
-
-    // Serialize the PSBT
-    DataStream ssTx{};
-    ssTx << psbtx;
-
-    UniValue result(UniValue::VOBJ);
-    result.pushKV("psbt", EncodeBase64(ssTx.str()));
-    result.pushKV("fee", ValueFromAmount(txr.fee));
-    result.pushKV("changepos", txr.change_pos ? (int)*txr.change_pos : -1);
-    return result;
-},
-    };
-}
->>>>>>> c78c67d4
 } // namespace wallet