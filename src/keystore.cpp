// Copyright (c) 2009-2010 Satoshi Nakamoto
// Copyright (c) 2009-2015 The Bitcoin Core developers
// Distributed under the MIT software license, see the accompanying
// file COPYING or http://www.opensource.org/licenses/mit-license.php.

#include "keystore.h"

#include "key.h"
<<<<<<< HEAD
=======
#include "pubkey.h"
>>>>>>> 188ca9c3
#include "util.h"

#include <boost/foreach.hpp>

bool CKeyStore::AddKey(const CKey &key) {
    return AddKeyPubKey(key, key.GetPubKey());
}

bool CBasicKeyStore::GetPubKey(const CKeyID &address, CPubKey &vchPubKeyOut) const
{
    CKey key;
    if (!GetKey(address, key)) {
        WatchKeyMap::const_iterator it = mapWatchKeys.find(address);
        if (it != mapWatchKeys.end()) {
            vchPubKeyOut = it->second;
            return true;
        }
        return false;
    }
    vchPubKeyOut = key.GetPubKey();
    return true;
}

bool CBasicKeyStore::AddKeyPubKey(const CKey& key, const CPubKey &pubkey)
{
    LOCK(cs_KeyStore);
    mapKeys[pubkey.GetID()] = key;
    return true;
}

bool CBasicKeyStore::AddCScript(const CScript& redeemScript)
{
    if (redeemScript.size() > MAX_SCRIPT_ELEMENT_SIZE)
        return error("CBasicKeyStore::AddCScript(): redeemScripts > %i bytes are invalid", MAX_SCRIPT_ELEMENT_SIZE);

    LOCK(cs_KeyStore);
    mapScripts[CScriptID(redeemScript)] = redeemScript;
    return true;
}

bool CBasicKeyStore::HaveCScript(const CScriptID& hash) const
{
    LOCK(cs_KeyStore);
    return mapScripts.count(hash) > 0;
}

bool CBasicKeyStore::GetCScript(const CScriptID &hash, CScript& redeemScriptOut) const
{
    LOCK(cs_KeyStore);
    ScriptMap::const_iterator mi = mapScripts.find(hash);
    if (mi != mapScripts.end())
    {
        redeemScriptOut = (*mi).second;
        return true;
    }
    return false;
}

static bool ExtractPubKey(const CScript &dest, CPubKey& pubKeyOut)
{
    //TODO: Use Solver to extract this?
    CScript::const_iterator pc = dest.begin();
    opcodetype opcode;
    std::vector<unsigned char> vch;
    if (!dest.GetOp(pc, opcode, vch) || vch.size() < 33 || vch.size() > 65)
        return false;
    pubKeyOut = CPubKey(vch);
    if (!pubKeyOut.IsFullyValid())
        return false;
    if (!dest.GetOp(pc, opcode, vch) || opcode != OP_CHECKSIG || dest.GetOp(pc, opcode, vch))
        return false;
    return true;
}

bool CBasicKeyStore::AddWatchOnly(const CScript &dest)
{
    LOCK(cs_KeyStore);
    setWatchOnly.insert(dest);
    CPubKey pubKey;
    if (ExtractPubKey(dest, pubKey))
        mapWatchKeys[pubKey.GetID()] = pubKey;
    return true;
}

bool CBasicKeyStore::RemoveWatchOnly(const CScript &dest)
{
    LOCK(cs_KeyStore);
    setWatchOnly.erase(dest);
    CPubKey pubKey;
    if (ExtractPubKey(dest, pubKey))
        mapWatchKeys.erase(pubKey.GetID());
    return true;
}

bool CBasicKeyStore::HaveWatchOnly(const CScript &dest) const
{
    LOCK(cs_KeyStore);
    return setWatchOnly.count(dest) > 0;
}

bool CBasicKeyStore::HaveWatchOnly() const
{
    LOCK(cs_KeyStore);
    return (!setWatchOnly.empty());
}<|MERGE_RESOLUTION|>--- conflicted
+++ resolved
@@ -6,10 +6,7 @@
 #include "keystore.h"
 
 #include "key.h"
-<<<<<<< HEAD
-=======
 #include "pubkey.h"
->>>>>>> 188ca9c3
 #include "util.h"
 
 #include <boost/foreach.hpp>
