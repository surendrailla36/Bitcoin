--- conflicted
+++ resolved
@@ -426,21 +426,12 @@
     RPCTypeCheck(request.params, {UniValue::VNUM});
     const int64_t time{request.params[0].get_int64()};
     if (time < 0) {
-<<<<<<< HEAD
-        throw JSONRPCError(RPC_INVALID_PARAMETER, strprintf("Mocktime can not be negative: %s.", time));
-    }
-    SetMockTime(time);
-    if (request.context.Has<NodeContext>()) {
-        const auto& chain_clients = request.context.Get<NodeContext>().chain_clients;
-        for (const auto& chain_client : chain_clients) {
-=======
         throw JSONRPCError(RPC_INVALID_PARAMETER, strprintf("Mocktime cannot be negative: %s.", time));
     }
     SetMockTime(time);
     auto node_context = util::AnyPtr<NodeContext>(request.context);
     if (node_context) {
         for (const auto& chain_client : node_context->chain_clients) {
->>>>>>> f6a356d2
             chain_client->setMockTime(time);
         }
     }
