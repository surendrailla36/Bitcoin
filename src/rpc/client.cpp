--- conflicted
+++ resolved
@@ -43,10 +43,7 @@
     { "sendtoaddress", 8, "avoid_reuse" },
     { "sendtoaddress", 9, "fee_rate"},
     { "sendtoaddress", 10, "verbose"},
-<<<<<<< HEAD
     { "setfeerate", 0, "amount" },
-=======
->>>>>>> 58e2cab4
     { "settxfee", 0, "amount" },
     { "sethdseed", 0, "newkeypool" },
     { "getreceivedbyaddress", 1, "minconf" },
@@ -60,10 +57,7 @@
     { "getbalance", 1, "minconf" },
     { "getbalance", 2, "include_watchonly" },
     { "getbalance", 3, "avoid_reuse" },
-<<<<<<< HEAD
     { "getblockfrompeer", 1, "nodeid" },
-=======
->>>>>>> 58e2cab4
     { "getblockhash", 0, "height" },
     { "maxmempool", 0, "megabytes" },
     { "waitforblockheight", 0, "height" },
@@ -85,7 +79,6 @@
     { "sendmany", 6 , "conf_target" },
     { "sendmany", 8, "fee_rate"},
     { "sendmany", 9, "verbose" },
-<<<<<<< HEAD
     { "dumptxoutset", 1, "format" },
     { "dumptxoutset", 2, "show_header" },
     { "deriveaddresses", 1, "range" },
@@ -94,10 +87,6 @@
     { "scanblocks", 3, "stop_height" },
     { "scantxoutset", 1, "scanobjects" },
     { "sweepprivkeys", 0, "options" },
-=======
-    { "deriveaddresses", 1, "range" },
-    { "scantxoutset", 1, "scanobjects" },
->>>>>>> 58e2cab4
     { "addmultisigaddress", 0, "nrequired" },
     { "addmultisigaddress", 1, "keys" },
     { "addmultisigaddress", 2, "options" },
@@ -126,15 +115,10 @@
     { "signrawtransactionwithkey", 2, "prevtxs" },
     { "signrawtransactionwithwallet", 1, "prevtxs" },
     { "sendrawtransaction", 1, "maxfeerate" },
-<<<<<<< HEAD
     { "sendrawtransaction", 2, "ignore_rejects" },
     { "testmempoolaccept", 0, "rawtxs" },
     { "testmempoolaccept", 1, "maxfeerate" },
     { "testmempoolaccept", 2, "ignore_rejects" },
-=======
-    { "testmempoolaccept", 0, "rawtxs" },
-    { "testmempoolaccept", 1, "maxfeerate" },
->>>>>>> 58e2cab4
     { "combinerawtransaction", 0, "txs" },
     { "fundrawtransaction", 1, "options" },
     { "fundrawtransaction", 2, "iswitness" },
@@ -143,10 +127,7 @@
     { "walletcreatefundedpsbt", 2, "locktime" },
     { "walletcreatefundedpsbt", 3, "options" },
     { "walletcreatefundedpsbt", 4, "bip32derivs" },
-<<<<<<< HEAD
     { "walletprocesspsbt", 1, "options" },
-=======
->>>>>>> 58e2cab4
     { "walletprocesspsbt", 1, "sign" },
     { "walletprocesspsbt", 3, "bip32derivs" },
     { "createpsbt", 0, "inputs" },
@@ -169,11 +150,8 @@
     { "send", 1, "conf_target" },
     { "send", 3, "fee_rate"},
     { "send", 4, "options" },
-<<<<<<< HEAD
     { "simulaterawtransaction", 0, "rawtxs" },
     { "simulaterawtransaction", 1, "options" },
-=======
->>>>>>> 58e2cab4
     { "importprivkey", 2, "rescan" },
     { "importaddress", 2, "rescan" },
     { "importaddress", 3, "p2sh" },
@@ -185,10 +163,7 @@
     { "verifychain", 1, "nblocks" },
     { "getblockstats", 0, "hash_or_height" },
     { "getblockstats", 1, "stats" },
-<<<<<<< HEAD
     { "setprunelock", 1, "lock_info" },
-=======
->>>>>>> 58e2cab4
     { "pruneblockchain", 0, "height" },
     { "keypoolrefill", 0, "newsize" },
     { "getmempoolinfo", 0, "fee_histogram" },
@@ -225,10 +200,7 @@
     { "echojson", 9, "arg9" },
     { "rescanblockchain", 0, "start_height"},
     { "rescanblockchain", 1, "stop_height"},
-<<<<<<< HEAD
     { "setscriptthreadsenabled", 0, "state"},
-=======
->>>>>>> 58e2cab4
     { "createwallet", 1, "disable_private_keys"},
     { "createwallet", 2, "blank"},
     { "createwallet", 4, "avoid_reuse"},
