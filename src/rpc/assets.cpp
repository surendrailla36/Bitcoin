// Copyright (c) 2017 The Raven Core developers
// Distributed under the MIT software license, see the accompanying
// file COPYING or http://www.opensource.org/licenses/mit-license.php.

//#include <amount.h>
//#include <base58.h>
#include <assets/assets.h>
#include <assets/assetdb.h>
#include <map>
#include <tinyformat.h>
//#include <rpc/server.h>
//#include <script/standard.h>
//#include <utilstrencodings.h>

#include "amount.h"
#include "base58.h"
#include "chain.h"
#include "consensus/validation.h"
#include "core_io.h"
#include "httpserver.h"
#include "validation.h"
#include "net.h"
#include "policy/feerate.h"
#include "policy/fees.h"
#include "policy/policy.h"
#include "policy/rbf.h"
#include "rpc/mining.h"
#include "rpc/safemode.h"
#include "rpc/server.h"
#include "script/sign.h"
#include "timedata.h"
#include "util.h"
#include "utilmoneystr.h"
#include "wallet/coincontrol.h"
#include "wallet/feebumper.h"
#include "wallet/wallet.h"
#include "wallet/walletdb.h"

std::string AssetActivationWarning()
{
    return AreAssetsDeployed() ? "" : "\nTHIS COMMAND IS NOT YET ACTIVE!\nhttps://github.com/RavenProject/rips/blob/master/rip-0002.mediawiki\n";
}

UniValue UnitValueFromAmount(const CAmount& amount, const std::string asset_name)
{
    if (!passets)
        throw JSONRPCError(RPC_INTERNAL_ERROR, "Asset cache isn't available.");

    uint8_t units = OWNER_UNITS;
    if (!IsAssetNameAnOwner(asset_name)) {
        CNewAsset assetData;
        if (!passets->GetAssetIfExists(asset_name, assetData))
            throw JSONRPCError(RPC_INTERNAL_ERROR, "Couldn't load asset from cache: " + asset_name);

        units = assetData.units;
    }

    return ValueFromAmount(amount, units);
}

UniValue issue(const JSONRPCRequest& request)
{
    if (request.fHelp || !AreAssetsDeployed() || request.params.size() < 2 || request.params.size() > 8)
        throw std::runtime_error(
            "issue \"asset_name\" qty \"( to_address )\" \"( change_address )\" ( units ) ( reissuable ) ( has_ipfs ) \"( ipfs_hash )\"\n"
            + AssetActivationWarning() +
            "\nIssue an asset with unique name.\n"
            "Unit as the number of decimals precision for the asset (0 for whole units (\"1\"), 8 for max precision (\"1.00000000\")\n"
            "Qty should be whole number.\n"
            "Reissuable is true/false for whether additional units can be issued by the original issuer.\n"

            "\nArguments:\n"
            "1. \"asset_name\"            (string, required) a unique name\n"
            "2. \"qty\"                   (integer, required) the number of units to be issued\n"
            "3. \"to_address\"            (string), optional, default=\"\"), address asset will be sent to, if it is empty, address will be generated for you\n"
            "4. \"change_address\"        (string), optional, default=\"\"), address the the rvn change will be sent to, if it is empty, change address will be generated for you\n"
            "5. \"units\"                 (integer, optional, default=8, min=0, max=8), the number of decimals precision for the asset (0 for whole units (\"1\"), 8 for max precision (\"1.00000000\")\n"
            "6. \"reissuable\"            (boolean, optional, default=false), whether future reissuance is allowed\n"
            "7. \"has_ipfs\"              (boolean, optional, default=false), whether ifps hash is going to be added to the asset\n"
            "8. \"ipfs_hash\"             (string, optional but required if has_ipfs = 1), an ipfs hash\n"

            "\nResult:\n"
            "\"txid\"                     (string) The transaction id\n"

            "\nExamples:\n"
            + HelpExampleCli("issue", "\"myassetname\" 1000")
            + HelpExampleCli("issue", "\"myassetname\" 1000 \"myaddress\"")
            + HelpExampleCli("issue", "\"myassetname\" 1000 \"myaddress\" \"changeaddress\" 4")
            + HelpExampleCli("issue", "\"myassetname\" 1000 \"myaddress\" \"changeaddress\" 2 true")
        );

    CWallet * const pwallet = GetWalletForJSONRPCRequest(request);
    if (!EnsureWalletIsAvailable(pwallet, request.fHelp)) {
        return NullUniValue;
    }

    ObserveSafeMode();
    LOCK2(cs_main, pwallet->cs_wallet);

    EnsureWalletIsUnlocked(pwallet);

    std::string asset_name = request.params[0].get_str();

    CAmount nAmount = AmountFromValue(request.params[1]);

    std::string address = "";
    if (request.params.size() > 2)
        address = request.params[2].get_str();

    if (!address.empty()) {
        CTxDestination destination = DecodeDestination(address);
        if (!IsValidDestination(destination)) {
            throw JSONRPCError(RPC_INVALID_ADDRESS_OR_KEY, std::string("Invalid Raven address: ") + address);
        }
    } else {
        // Create a new address
        std::string strAccount;

        if (!pwallet->IsLocked()) {
            pwallet->TopUpKeyPool();
        }

        // Generate a new key that is added to wallet
        CPubKey newKey;
        if (!pwallet->GetKeyFromPool(newKey)) {
            throw JSONRPCError(RPC_WALLET_KEYPOOL_RAN_OUT, "Error: Keypool ran out, please call keypoolrefill first");
        }
        CKeyID keyID = newKey.GetID();

        pwallet->SetAddressBook(keyID, strAccount, "receive");

        address = EncodeDestination(keyID);
    }

    std::string changeAddress = "";
    if (request.params.size() > 3)
        changeAddress = request.params[3].get_str();
    if (!changeAddress.empty()) {
        CTxDestination destination = DecodeDestination(changeAddress);
        if (!IsValidDestination(destination)) {
            throw JSONRPCError(RPC_INVALID_ADDRESS_OR_KEY,
                               std::string("Invalid Change Address: Invalid Raven address: ") + changeAddress);
        }
    }

    int units = 8;
    if (request.params.size() > 4)
        units = request.params[4].get_int();
    bool reissuable = false;
    if (request.params.size() > 5)
        reissuable = request.params[5].get_bool();

    bool has_ipfs = false;
    if (request.params.size() > 6)
        has_ipfs = request.params[6].get_bool();

    std::string ipfs_hash = "";
    if (request.params.size() > 7 && has_ipfs)
        ipfs_hash = request.params[7].get_str();

    CNewAsset asset(asset_name, nAmount, units, reissuable ? 1 : 0, has_ipfs ? 1 : 0, DecodeIPFS(ipfs_hash));

    // Create the transaction and broadcast it
    std::pair<int, std::string> error;
    std::string txid;
    if (!CreateAssetTransaction(pwallet, asset, address, error, txid, changeAddress))
        throw JSONRPCError(error.first, error.second);

    UniValue result(UniValue::VARR);
    result.push_back(txid);
    return result;
}

UniValue listassetbalancesbyaddress(const JSONRPCRequest& request)
{
    if (request.fHelp || !AreAssetsDeployed() || request.params.size() < 1)
        throw std::runtime_error(
            "listassetbalancesbyaddress \"address\"\n"
            + AssetActivationWarning() +
            "\nReturns a list of all asset balances for an address.\n"

            "\nArguments:\n"
            "1. \"address\"               (string, required) a raven address\n"

            "\nResult:\n"
            "{\n"
            "  (asset_name) : (quantity),\n"
            "  ...\n"
            "}\n"

            "\nExamples:\n"
            + HelpExampleCli("listassetbalancesbyaddress", "\"myaddress\"")
        );

    std::string address = request.params[0].get_str();
    CTxDestination destination = DecodeDestination(address);
    if (!IsValidDestination(destination)) {
        throw JSONRPCError(RPC_INVALID_ADDRESS_OR_KEY, std::string("Invalid Raven address: ") + address);
    }

    LOCK(cs_main);
    UniValue result(UniValue::VOBJ);

    if (!passets)
        return NullUniValue;

    for (auto it : passets->mapAssetsAddressAmount) {
        if (address.compare(it.first.second) == 0) {
            result.push_back(Pair(it.first.first, UnitValueFromAmount(it.second, it.first.first)));
        }
    }

    return result;
}

UniValue getassetdata(const JSONRPCRequest& request)
{
    if (request.fHelp || !AreAssetsDeployed() || request.params.size() != 1)
        throw std::runtime_error(
                "getassetdata \"asset_name\"\n"
                + AssetActivationWarning() +
                "\nReturns assets metadata if that asset exists\n"

                "\nArguments:\n"
                "1. \"asset_name\"               (string, required) the name of the asset\n"

                "\nResult:\n"
                "{\n"
                "  name: (string),\n"
                "  amount: (number),\n"
                "  units: (number),\n"
                "  reissuable: (number),\n"
                "  has_ipfs: (number),\n"
                "  ipfs_hash: (hash) (only if has_ipfs = 1)\n"
                "}\n"

                "\nExamples:\n"
                + HelpExampleCli("getallassets", "\"assetname\"")
        );


    std::string asset_name = request.params[0].get_str();

    LOCK(cs_main);
    UniValue result (UniValue::VOBJ);

    if (passets) {
        CNewAsset asset;
        if (!passets->GetAssetIfExists(asset_name, asset))
            return NullUniValue;

        result.push_back(Pair("name", asset.strName));
        result.push_back(Pair("amount", UnitValueFromAmount(asset.nAmount, asset.strName)));
        result.push_back(Pair("units", asset.units));
        result.push_back(Pair("reissuable", asset.nReissuable));
        result.push_back(Pair("has_ipfs", asset.nHasIPFS));
        if (asset.nHasIPFS)
            result.push_back(Pair("ipfs_hash", EncodeIPFS(asset.strIPFSHash)));

        return result;
    }

    return NullUniValue;
}

template <class Iter, class Incr>
void safe_advance(Iter& curr, const Iter& end, Incr n)
{
    size_t remaining(std::distance(curr, end));
    if (remaining < n)
    {
        n = remaining;
    }
    std::advance(curr, n);
};

UniValue listmyassets(const JSONRPCRequest &request)
{
    if (request.fHelp || !AreAssetsDeployed() || request.params.size() > 4)
        throw std::runtime_error(
                "listmyassets \"( asset )\" ( verbose ) ( count ) ( start )\n"
                + AssetActivationWarning() +
                "\nReturns a list of all asset that are owned by this wallet\n"

                "\nArguments:\n"
                "1. \"asset\"                    (string, optional, default=\"*\") filters results -- must be an asset name or a partial asset name followed by '*' ('*' matches all trailing characters)\n"
                "2. \"verbose\"                  (boolean, optional, default=false) when false results only contain balances -- when true results include outpoints\n"
                "3. \"count\"                    (integer, optional, default=ALL) truncates results to include only the first _count_ assets found\n"
                "4. \"start\"                    (integer, optional, default=0) results skip over the first _start_ assets found (if negative it skips back from the end)\n"

                "\nResult (verbose=false):\n"
                "{\n"
                "  (asset_name): balance,\n"
                "  ...\n"
                "}\n"

                "\nResult (verbose=true):\n"
                "{\n"
                "  (asset_name):\n"
                "    {\n"
                "      \"balance\": balance,\n"
                "      \"outpoints\":\n"
                "        [\n"
                "          {\n"
                "            \"txid\": txid,\n"
                "            \"index\": index,\n"
                "            \"amount\": amount\n"
                "          }\n"
                "          {...}, {...}\n"
                "        ]\n"
                "    }\n"
                "}\n"
                "{...}, {...}\n"

                "\nExamples:\n"
                + HelpExampleRpc("listmyassets", "")
                + HelpExampleCli("listmyassets", "asset")
                + HelpExampleCli("listmyassets", "\"asset*\" true 10 20")
        );

    CWallet * const pwallet = GetWalletForJSONRPCRequest(request);
    if (!EnsureWalletIsAvailable(pwallet, request.fHelp)) {
        return NullUniValue;
    }

    ObserveSafeMode();
    LOCK2(cs_main, pwallet->cs_wallet);

    if (!passets)
        throw JSONRPCError(RPC_INTERNAL_ERROR, "Asset cache unavailable.");

    std::string filter = "*";
    if (request.params.size() > 0)
        filter = request.params[0].get_str();

    if (filter == "")
        filter = "*";

    bool verbose = false;
    if (request.params.size() > 1)
        verbose = request.params[1].get_bool();

    size_t count = INT_MAX;
    if (request.params.size() > 2) {
        if (request.params[2].get_int() < 1)
            throw JSONRPCError(RPC_INVALID_PARAMETER, "count must be greater than 1.");
        count = request.params[2].get_int();
    }

    long start = 0;
    if (request.params.size() > 3) {
        start = request.params[3].get_int();
    }

    // retrieve balances
    std::map<std::string, CAmount> balances;
    if (filter == "*") {
        if (!GetMyAssetBalances(*passets, balances))
            throw JSONRPCError(RPC_INTERNAL_ERROR, "Couldn't get asset balances.");
    }
    else if (filter.back() == '*') {
        std::vector<std::string> assetNames;
        filter.pop_back();
        if (!GetMyOwnedAssets(*passets, filter, assetNames))
            throw JSONRPCError(RPC_INTERNAL_ERROR, "Couldn't get owned assets.");
        if (!GetMyAssetBalances(*passets, assetNames, balances))
            throw JSONRPCError(RPC_INTERNAL_ERROR, "Couldn't get asset balances.");
    }
    else {
        if (!IsAssetNameValid(filter))
            throw JSONRPCError(RPC_INVALID_PARAMETER, "Invalid asset name.");
        CAmount balance;
        if (!GetMyAssetBalance(*passets, filter, balance))
            throw JSONRPCError(RPC_INTERNAL_ERROR, "Couldn't get asset balances.");
        balances[filter] = balance;
    }

    // pagination setup
    auto bal = balances.begin();
    if (start >= 0)
        safe_advance(bal, balances.end(), (size_t)start);
    else
        safe_advance(bal, balances.end(), balances.size() + start);
    auto end = bal;
    safe_advance(end, balances.end(), count);

    // generate output
    UniValue result(UniValue::VOBJ);
    if (verbose) {
        for (; bal != end && bal != balances.end(); bal++) {
            UniValue asset(UniValue::VOBJ);
            asset.push_back(Pair("balance", UnitValueFromAmount(bal->second, bal->first)));

            UniValue outpoints(UniValue::VARR);
            for (auto const& out : passets->mapMyUnspentAssets[bal->first]) {
                UniValue tempOut(UniValue::VOBJ);
                tempOut.push_back(Pair("txid", out.hash.GetHex()));
                tempOut.push_back(Pair("index", std::to_string(out.n)));

                //
                // get amount for this outpoint
                CAmount txAmount = 0;
                auto it = pwallet->mapWallet.find(out.hash);
                if (it == pwallet->mapWallet.end()) {
                    throw JSONRPCError(RPC_INVALID_ADDRESS_OR_KEY, "Invalid or non-wallet transaction id");
                }
                const CWalletTx& wtx = it->second;
                CTxOut txOut = wtx.tx->vout[out.n];
                std::string strAddress;
                if (CheckIssueDataTx(txOut)) {
                    CNewAsset asset;
                    if (!AssetFromScript(txOut.scriptPubKey, asset, strAddress))
                        throw JSONRPCError(RPC_INTERNAL_ERROR, "Couldn't get asset from script.");
                    txAmount = asset.nAmount;
                }
                else if (CheckReissueDataTx(txOut)) {
                    CReissueAsset asset;
                    if (!ReissueAssetFromScript(txOut.scriptPubKey, asset, strAddress))
                        throw JSONRPCError(RPC_INTERNAL_ERROR, "Couldn't get asset from script.");
                    txAmount = asset.nAmount;
                }
                else if (CheckTransferOwnerTx(txOut)) {
                    CAssetTransfer asset;
                    if (!TransferAssetFromScript(txOut.scriptPubKey, asset, strAddress))
                        throw JSONRPCError(RPC_INTERNAL_ERROR, "Couldn't get asset from script.");
                    txAmount = asset.nAmount;
                }
                else if (CheckOwnerDataTx(txOut)) {
                    std::string assetName;
                    if (!OwnerAssetFromScript(txOut.scriptPubKey, assetName, strAddress))
                        throw JSONRPCError(RPC_INTERNAL_ERROR, "Couldn't get asset from script.");
                    txAmount = OWNER_ASSET_AMOUNT;
                }
                tempOut.push_back(Pair("amount", UnitValueFromAmount(txAmount, bal->first)));
                //
                //

                outpoints.push_back(tempOut);
            }
            asset.push_back(Pair("outpoints", outpoints));
            result.push_back(Pair(bal->first, asset));
        }
    }
    else {
        for (; bal != end && bal != balances.end(); bal++) {
            result.push_back(Pair(bal->first, UnitValueFromAmount(bal->second, bal->first)));
        }
    }
    return result;
}

UniValue listaddressesbyasset(const JSONRPCRequest &request)
{
    if (request.fHelp || !AreAssetsDeployed() || request.params.size() != 1)
        throw std::runtime_error(
                "listaddressesbyasset \"asset_name\"\n"
                + AssetActivationWarning() +
                "\nReturns a list of all address that own the given asset (with balances)"

                "\nArguments:\n"
                "1. \"asset_name\"               (string, required) name of asset\n"

                "\nResult:\n"
                "[ "
                "  (address): balance,\n"
                "  ...\n"
                "]\n"

                "\nExamples:\n"
                + HelpExampleCli("getassetsaddresses", "assetname")
                + HelpExampleCli("getassetsaddresses", "assetname")
        );

    LOCK(cs_main);

    std::string asset_name = request.params[0].get_str();

    if (!passets)
        return NullUniValue;

    if (!passets->mapAssetsAddresses.count(asset_name))
        return NullUniValue;

    UniValue addresses(UniValue::VOBJ);

    auto setAddresses = passets->mapAssetsAddresses.at(asset_name);
    for (auto it : setAddresses) {
        auto pair = std::make_pair(asset_name, it);

        if (GetBestAssetAddressAmount(*passets, asset_name, it))
            addresses.push_back(Pair(it, UnitValueFromAmount(passets->mapAssetsAddressAmount.at(pair), asset_name)));
    }

    return addresses;
}

UniValue transfer(const JSONRPCRequest& request)
{
    if (request.fHelp || !AreAssetsDeployed() || request.params.size() != 3)
        throw std::runtime_error(
                "transfer \"asset_name\" qty \"to_address\"\n"
                + AssetActivationWarning() +
                "\nTransfers a quantity of an owned asset to a given address"

                "\nArguments:\n"
                "1. \"asset_name\"               (string, required) name of asset\n"
                "3. \"qty\"                      (number, required) number of assets you want to send to the address\n"
                "2. \"to_address\"               (string, required) address to send the asset to\n"

                "\nResult:\n"
                "txid"
                "[ \n"
                "txid\n"
                "]\n"

                "\nExamples:\n"
                + HelpExampleCli("transfer", "\"asset_name\" 20 \"address\"")
                + HelpExampleCli("transfer", "\"asset_name\" 20 \"address\"")
        );

    CWallet * const pwallet = GetWalletForJSONRPCRequest(request);
    if (!EnsureWalletIsAvailable(pwallet, request.fHelp)) {
        return NullUniValue;
    }

    ObserveSafeMode();
    LOCK2(cs_main, pwallet->cs_wallet);

    EnsureWalletIsUnlocked(pwallet);

    std::string asset_name = request.params[0].get_str();

    CAmount nAmount = AmountFromValue(request.params[1]);

    std::string address = request.params[2].get_str();

    std::pair<int, std::string> error;
    std::vector< std::pair<CAssetTransfer, std::string> >vTransfers;

    vTransfers.emplace_back(std::make_pair(CAssetTransfer(asset_name, nAmount), address));
    CReserveKey reservekey(pwallet);
    CWalletTx transaction;
    CAmount nRequiredFee;

    if (!CreateTransferAssetTransaction(pwallet, vTransfers, "", error, transaction, reservekey, nRequiredFee))
        throw JSONRPCError(error.first, error.second);

    std::string txid;
    if (!SendAssetTransferTransaction(pwallet, transaction, reservekey, error, txid))
        throw JSONRPCError(error.first, error.second);

//    if (!IsValidDestinationString(address))
//        throw JSONRPCError(RPC_INVALID_ADDRESS_OR_KEY, std::string("Invalid Raven address: ") + address);
//
//    if (!passets)
//        throw JSONRPCError(RPC_DATABASE_ERROR, std::string("passets isn't initialized"));
//
//    std::set<COutPoint> myAssetOutPoints;
//    if (!passets->GetAssetsOutPoints(asset_name, myAssetOutPoints))
//        throw JSONRPCError(RPC_INVALID_PARAMS, std::string("This wallet doesn't own any assets with the name: ") + asset_name);
//
//    if (myAssetOutPoints.size() == 0)
//        throw JSONRPCError(RPC_INVALID_PARAMS, std::string("This wallet doesn't own any assets with the name: ") + asset_name);
//
//    // If it is an ownership transfer, make a quick check to make sure the amount is 1
//    if (IsAssetNameAnOwner(asset_name))
//        if (nAmount != COIN * 1)
//            throw JSONRPCError(RPC_INVALID_PARAMS, std::string("When transfer an 'Ownership Asset' the amount must always be 1. Please try again with the amount of 1"));
//
//    CAmount curBalance = pwallet->GetBalance();
//
//    if (curBalance == 0)
//        throw JSONRPCError(RPC_WALLET_INSUFFICIENT_FUNDS, std::string("This wallet doesn't contain any RVN, transfering an asset requires a network fee"));
//
//    if (pwallet->GetBroadcastTransactions() && !g_connman) {
//        throw JSONRPCError(RPC_CLIENT_P2P_DISABLED, "Error: Peer-to-peer functionality missing or disabled");
//    }
//
//    // Get the script for the burn address
//    CScript scriptPubKey = GetScriptForDestination(DecodeDestination(address));
//
//    // Update the scriptPubKey with the transfer asset information
//    CAssetTransfer assetTransfer(asset_name, nAmount);
//    assetTransfer.ConstructTransaction(scriptPubKey);
//
//    CMutableTransaction mutTx;
//
//    CWalletTx wtxNew;
//    CCoinControl coin_control;
//
//    // Create and send the transaction
//    CReserveKey reservekey(pwallet);
//    CAmount nFeeRequired;
//    std::string strTxError;
//    std::vector<CRecipient> vecSend;
//    int nChangePosRet = -1;
//    bool fSubtractFeeFromAmount = false;
//    CRecipient recipient = {scriptPubKey, 0, fSubtractFeeFromAmount};
//    vecSend.push_back(recipient);
//    if (!pwallet->CreateTransactionWithTransferAsset(vecSend, wtxNew, reservekey, nFeeRequired, nChangePosRet, strTxError, coin_control, myAssetOutPoints)) {
//        if (!fSubtractFeeFromAmount && nFeeRequired > curBalance)
//            strTxError = strprintf("Error: This transaction requires a transaction fee of at least %s", FormatMoney(nFeeRequired));
//        throw JSONRPCError(RPC_WALLET_ERROR, strTxError);
//    }
//
//    CValidationState state;
//    if (!pwallet->CommitTransaction(wtxNew, reservekey, g_connman.get(), state)) {
//        strTxError = strprintf("Error: The transaction was rejected! Reason given: %s", state.GetRejectReason());
//        throw JSONRPCError(RPC_WALLET_ERROR, strTxError);
//    }

    UniValue result(UniValue::VARR);
    result.push_back(txid);
    return result;
}

UniValue reissue(const JSONRPCRequest& request)
{
    if (request.fHelp || !AreAssetsDeployed() || request.params.size() > 6 || request.params.size() < 3)
        throw std::runtime_error(
                "reissue \"asset_name\" qty \"to_address\" \"change_address\" ( reissuable ) \"( new_ipfs )\" \n"
                + AssetActivationWarning() +
                "\nReissues a quantity of an asset to an owned address if you own the Owner Token"
                "\nCan change the reissuable flag during reissuance"
                "\nCan change the ipfs hash during reissuance"

                "\nArguments:\n"
                "1. \"asset_name\"               (string, required) name of asset that is being reissued\n"
                "2. \"qty\"                      (number, required) number of assets to reissue\n"
                "3. \"to_address\"               (string, required) address to send the asset to\n"
                "4. \"change_address\"           (string, optional) address that the change of the transaction will be sent to\n"
                "5. \"reissuable\"               (boolean, optional, default=true), whether future reissuance is allowed\n"
                "6. \"new_ifps\"                 (string, optional, default=\"\"), whether to update the current ipfshash\n"

                "\nResult:\n"
                "\"txid\"                     (string) The transaction id\n"

                "\nExamples:\n"
                + HelpExampleCli("reissue", "\"asset_name\" 20 \"address\"")
                + HelpExampleCli("reissue", "\"asset_name\" 20 \"address\" \"change_address\" \"true\" \"Qmd286K6pohQcTKYqnS1YhWrCiS4gz7Xi34sdwMe9USZ7u\"")
        );

    CWallet * const pwallet = GetWalletForJSONRPCRequest(request);
    if (!EnsureWalletIsAvailable(pwallet, request.fHelp)) {
        return NullUniValue;
    }

    ObserveSafeMode();
    LOCK2(cs_main, pwallet->cs_wallet);

    // To send a transaction the wallet must be unlocked
    EnsureWalletIsUnlocked(pwallet);

    // Get that paramaters
    std::string asset_name = request.params[0].get_str();
    CAmount nAmount = AmountFromValue(request.params[1]);
    std::string address = request.params[2].get_str();

    std::string changeAddress =  "";
    if (request.params.size() > 3)
        changeAddress = request.params[3].get_str();

    bool reissuable = true;
    if (request.params.size() > 4) {
        reissuable = request.params[4].get_bool();
    }

    std::string newipfs = "";
<<<<<<< HEAD
    if (request.params.size() > 5) {
        newipfs = request.params[5].get_str();
=======
    if (request.params.size() > 4) {
        newipfs = request.params[4].get_str();
        if (newipfs.length() != 46)
            throw JSONRPCError(RPC_INVALID_PARAMS, std::string("Invalid IPFS hash (must be 46 characters"));
>>>>>>> ddd4f622
    }

    std::string txid;
    std::pair<int, std::string> error;
<<<<<<< HEAD
    CReissueAsset reissueAsset(asset_name, nAmount, reissuable, newipfs);
    if (!CreateReissueAssetTransaction(pwallet, reissueAsset, address, changeAddress, error, txid))
=======
    CReissueAsset reissueAsset(asset_name, nAmount, reissuable, DecodeIPFS(newipfs));
    if (!CreateReissueAssetTransaction(pwallet, reissueAsset, address, error, txid))
>>>>>>> ddd4f622
        throw JSONRPCError(error.first, error.second);

    UniValue result(UniValue::VARR);
    result.push_back(txid);
    return result;
}

UniValue listassets(const JSONRPCRequest& request)
{
    if (request.fHelp || !AreAssetsDeployed() || request.params.size() > 4)
        throw std::runtime_error(
                "listassets \"( asset )\" ( verbose ) ( count ) ( start )\n"
                + AssetActivationWarning() +
                "\nReturns a list of all asset that are owned by this wallet\n"
                "\nThis could be a slow/expensive operation as it reads from the database\n"
                "\nAssets come back in timestamp order (oldest to newest)\n"

                "\nArguments:\n"
                "1. \"asset\"                    (string, optional, default=\"*\") filters results -- must be an asset name or a partial asset name followed by '*' ('*' matches all trailing characters)\n"
                "2. \"verbose\"                  (boolean, optional, default=false) when false result is just a list of asset names -- when true results are asset name mapped to metadata\n"
                "3. \"count\"                    (integer, optional, default=ALL) truncates results to include only the first _count_ assets found\n"
                "4. \"start\"                    (integer, optional, default=0) results skip over the first _start_ assets found (if negative it skips back from the end)\n"

                "\nResult (verbose=false):\n"
                "[\n"
                "  asset_name,\n"
                "  ...\n"
                "]\n"

                "\nResult (verbose=true):\n"
                "{\n"
                "  (asset_name):\n"
                "    {\n"
                "      amount: (number),\n"
                "      units: (number),\n"
                "      reissuable: (number),\n"
                "      has_ipfs: (number),\n"
                "      ipfs_hash: (hash) (only if has_ipfs = 1)\n"
                "    },\n"
                "  {...}, {...}\n"
                "}\n"

                "\nExamples:\n"
                + HelpExampleRpc("listassets", "")
                + HelpExampleCli("listassets", "asset")
                + HelpExampleCli("listassets", "\"asset*\" true 10 20")
        );

    ObserveSafeMode();
    LOCK(cs_main);

    if (!passetsdb)
        throw JSONRPCError(RPC_INTERNAL_ERROR, "asset db unavailable.");

    std::string filter = "*";
    if (request.params.size() > 0)
        filter = request.params[0].get_str();

    if (filter == "")
        filter = "*";

    bool verbose = false;
    if (request.params.size() > 1)
        verbose = request.params[1].get_bool();

    size_t count = INT_MAX;
    if (request.params.size() > 2) {
        if (request.params[2].get_int() < 1)
            throw JSONRPCError(RPC_INVALID_PARAMETER, "count must be greater than 1.");
        count = request.params[2].get_int();
    }

    long start = 0;
    if (request.params.size() > 3) {
        start = request.params[3].get_int();
    }

    std::vector<CNewAsset> assets;
    if (!passetsdb->AssetDir(assets, filter, count, start))
        throw JSONRPCError(RPC_INTERNAL_ERROR, "couldn't retrieve asset directory.");

    UniValue result;
    result = verbose ? UniValue(UniValue::VOBJ) : UniValue(UniValue::VARR);

    for (auto asset : assets) {
        if (verbose) {
            UniValue detail(UniValue::VOBJ);
            detail.push_back(Pair("name", asset.strName));
            detail.push_back(Pair("amount", UnitValueFromAmount(asset.nAmount, asset.strName)));
            detail.push_back(Pair("units", asset.units));
            detail.push_back(Pair("reissuable", asset.nReissuable));
            detail.push_back(Pair("has_ipfs", asset.nHasIPFS));
            if (asset.nHasIPFS)
                detail.push_back(Pair("ipfs_hash", EncodeIPFS(asset.strIPFSHash)));
            result.push_back(Pair(asset.strName, detail));
        } else {
            result.push_back(asset.strName);
        }
    }

    return result;
}

static const CRPCCommand commands[] =
{ //  category    name                          actor (function)             argNames
  //  ----------- ------------------------      -----------------------      ----------
    { "assets",   "issue",                      &issue,                      {"asset_name","qty","to_address","change_address:","units","reissuable","has_ipfs","ipfs_hash"} },
    { "assets",   "listassetbalancesbyaddress", &listassetbalancesbyaddress, {"address"} },
    { "assets",   "getassetdata",               &getassetdata,               {"asset_name"}},
    { "assets",   "listmyassets",               &listmyassets,               {"asset", "verbose", "count", "start"}},
    { "assets",   "listaddressesbyasset",       &listaddressesbyasset,       {"asset_name"}},
    { "assets",   "transfer",                   &transfer,                   {"asset_name", "qty", "to_address"}},
    { "assets",   "reissue",                    &reissue,                    {"asset_name", "qty", "to_address", "change_address", "reissuable", "new_ipfs"}},
    { "assets",   "listassets",                 &listassets,                 {"asset", "verbose", "count", "start"}}
};

void RegisterAssetRPCCommands(CRPCTable &t)
{
    for (unsigned int vcidx = 0; vcidx < ARRAYLEN(commands); vcidx++)
        t.appendCommand(commands[vcidx].name, &commands[vcidx]);
}<|MERGE_RESOLUTION|>--- conflicted
+++ resolved
@@ -666,26 +666,16 @@
     }
 
     std::string newipfs = "";
-<<<<<<< HEAD
     if (request.params.size() > 5) {
         newipfs = request.params[5].get_str();
-=======
-    if (request.params.size() > 4) {
-        newipfs = request.params[4].get_str();
         if (newipfs.length() != 46)
             throw JSONRPCError(RPC_INVALID_PARAMS, std::string("Invalid IPFS hash (must be 46 characters"));
->>>>>>> ddd4f622
     }
 
     std::string txid;
     std::pair<int, std::string> error;
-<<<<<<< HEAD
-    CReissueAsset reissueAsset(asset_name, nAmount, reissuable, newipfs);
+    CReissueAsset reissueAsset(asset_name, nAmount, reissuable, DecodeIPFS(newipfs));
     if (!CreateReissueAssetTransaction(pwallet, reissueAsset, address, changeAddress, error, txid))
-=======
-    CReissueAsset reissueAsset(asset_name, nAmount, reissuable, DecodeIPFS(newipfs));
-    if (!CreateReissueAssetTransaction(pwallet, reissueAsset, address, error, txid))
->>>>>>> ddd4f622
         throw JSONRPCError(error.first, error.second);
 
     UniValue result(UniValue::VARR);
