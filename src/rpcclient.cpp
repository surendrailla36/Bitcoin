// Copyright (c) 2010 Satoshi Nakamoto
// Copyright (c) 2009-2014 The Bitcoin Core developers
// Distributed under the MIT software license, see the accompanying
// file COPYING or http://www.opensource.org/licenses/mit-license.php.

#include "rpcclient.h"

#include "rpcprotocol.h"
#include "util.h"

#include <set>
#include <stdint.h>

#include <boost/algorithm/string/case_conv.hpp> // for to_lower()
#include "univalue/univalue.h"

using namespace std;

class CRPCConvertParam
{
public:
    std::string methodName;            //! method whose params want conversion
    int paramIdx;                      //! 0-based idx of param to convert
};

static const CRPCConvertParam vRPCConvertParams[] =
{
    { "stop", 0 },
    { "setmocktime", 0 },
    { "getaddednodeinfo", 0 },
    { "setgenerate", 0 },
    { "setgenerate", 1 },
    { "generate", 0 },
    { "getnetworkhashps", 0 },
    { "getnetworkhashps", 1 },
    { "sendtoaddress", 1 },
    { "sendtoaddress", 4 },
    { "settxfee", 0 },
    { "getreceivedbyaddress", 1 },
    { "getreceivedbyaccount", 1 },
    { "listreceivedbyaddress", 0 },
    { "listreceivedbyaddress", 1 },
    { "listreceivedbyaddress", 2 },
    { "listreceivedbyaccount", 0 },
    { "listreceivedbyaccount", 1 },
    { "listreceivedbyaccount", 2 },
    { "getbalance", 1 },
    { "getbalance", 2 },
    { "getblockhash", 0 },
    { "move", 2 },
    { "move", 3 },
    { "sendfrom", 2 },
    { "sendfrom", 3 },
    { "listtransactions", 1 },
    { "listtransactions", 2 },
    { "listtransactions", 3 },
    { "listaccounts", 0 },
    { "listaccounts", 1 },
    { "walletpassphrase", 1 },
    { "getblocktemplate", 0 },
    { "listsinceblock", 1 },
    { "listsinceblock", 2 },
    { "sendmany", 1 },
    { "sendmany", 2 },
    { "sendmany", 4 },
    { "addmultisigaddress", 0 },
    { "addmultisigaddress", 1 },
    { "createmultisig", 0 },
    { "createmultisig", 1 },
    { "listunspent", 0 },
    { "listunspent", 1 },
    { "listunspent", 2 },
    { "getblock", 1 },
    { "getblockheader", 1 },
    { "gettransaction", 1 },
    { "getrawtransaction", 1 },
    { "createrawtransaction", 0 },
    { "createrawtransaction", 1 },
    { "signrawtransaction", 1 },
    { "signrawtransaction", 2 },
    { "sendrawtransaction", 1 },
    { "fundrawtransaction", 1 },
    { "gettxout", 1 },
    { "gettxout", 2 },
    { "gettxoutproof", 0 },
    { "lockunspent", 0 },
    { "lockunspent", 1 },
    { "importprivkey", 2 },
    { "importaddress", 2 },
    { "verifychain", 0 },
    { "verifychain", 1 },
    { "keypoolrefill", 0 },
    { "getrawmempool", 0 },
    { "estimatefee", 0 },
    { "estimatepriority", 0 },
    { "prioritisetransaction", 1 },
    { "prioritisetransaction", 2 },
<<<<<<< HEAD
    { "disconnectpeer", 0 },
=======
    { "setban", 2 },
    { "setban", 3 },
>>>>>>> dcc495e0
};

class CRPCConvertTable
{
private:
    std::set<std::pair<std::string, int> > members;

public:
    CRPCConvertTable();

    bool convert(const std::string& method, int idx) {
        return (members.count(std::make_pair(method, idx)) > 0);
    }
};

CRPCConvertTable::CRPCConvertTable()
{
    const unsigned int n_elem =
        (sizeof(vRPCConvertParams) / sizeof(vRPCConvertParams[0]));

    for (unsigned int i = 0; i < n_elem; i++) {
        members.insert(std::make_pair(vRPCConvertParams[i].methodName,
                                      vRPCConvertParams[i].paramIdx));
    }
}

static CRPCConvertTable rpcCvtTable;

/** Non-RFC4627 JSON parser, accepts internal values (such as numbers, true, false, null)
 * as well as objects and arrays.
 */
UniValue ParseNonRFCJSONValue(const std::string& strVal)
{
    UniValue jVal;
    if (!jVal.read(std::string("[")+strVal+std::string("]")) ||
        !jVal.isArray() || jVal.size()!=1)
        throw runtime_error(string("Error parsing JSON:")+strVal);
    return jVal[0];
}

/** Convert strings to command-specific RPC representation */
UniValue RPCConvertValues(const std::string &strMethod, const std::vector<std::string> &strParams)
{
    UniValue params(UniValue::VARR);

    for (unsigned int idx = 0; idx < strParams.size(); idx++) {
        const std::string& strVal = strParams[idx];

        if (!rpcCvtTable.convert(strMethod, idx)) {
            // insert string value directly
            params.push_back(strVal);
        } else {
            // parse string as JSON, insert bool/number/object/etc. value
            params.push_back(ParseNonRFCJSONValue(strVal));
        }
    }

    return params;
}
<|MERGE_RESOLUTION|>--- conflicted
+++ resolved
@@ -95,12 +95,8 @@
     { "estimatepriority", 0 },
     { "prioritisetransaction", 1 },
     { "prioritisetransaction", 2 },
-<<<<<<< HEAD
-    { "disconnectpeer", 0 },
-=======
     { "setban", 2 },
     { "setban", 3 },
->>>>>>> dcc495e0
 };
 
 class CRPCConvertTable
