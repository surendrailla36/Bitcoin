--- conflicted
+++ resolved
@@ -1302,8 +1302,6 @@
     // inputs, but testing just this input minimizes the data
     // required to prove correct CHECKLOCKTIMEVERIFY execution.
     if (CTxIn::SEQUENCE_FINAL == txTo->vin[nIn].nSequence)
-<<<<<<< HEAD
-=======
         return false;
 
     return true;
@@ -1350,59 +1348,11 @@
     // Now that we know we're comparing apples-to-apples, the
     // comparison is a simple numeric one.
     if (nSequenceMasked > txToSequenceMasked)
->>>>>>> 0d719145
         return false;
 
     return true;
 }
 
-<<<<<<< HEAD
-bool TransactionSignatureChecker::CheckSequence(const CScriptNum& nSequence) const
-{
-    // Relative lock times are supported by comparing the passed
-    // in operand to the sequence number of the input.
-    const int64_t txToSequence = (int64_t)txTo->vin[nIn].nSequence;
-
-    // Fail if the transaction's version number is not set high
-    // enough to trigger BIP 68 rules.
-    if (static_cast<uint32_t>(txTo->nVersion) < 2)
-        return false;
-
-    // Sequence numbers with their most significant bit set are not
-    // consensus constrained. Testing that the transaction's sequence
-    // number do not have this bit set prevents using this property
-    // to get around a CHECKSEQUENCEVERIFY check.
-    if (txToSequence & CTxIn::SEQUENCE_LOCKTIME_DISABLE_FLAG)
-        return false;
-
-    // Mask off any bits that do not have consensus-enforced meaning
-    // before doing the integer comparisons
-    const uint32_t nLockTimeMask = CTxIn::SEQUENCE_LOCKTIME_TYPE_FLAG | CTxIn::SEQUENCE_LOCKTIME_MASK;
-    const int64_t txToSequenceMasked = txToSequence & nLockTimeMask;
-    const CScriptNum nSequenceMasked = nSequence & nLockTimeMask;
-
-    // There are two kinds of nSequence: lock-by-blockheight
-    // and lock-by-blocktime, distinguished by whether
-    // nSequenceMasked < CTxIn::SEQUENCE_LOCKTIME_TYPE_FLAG.
-    //
-    // We want to compare apples to apples, so fail the script
-    // unless the type of nSequenceMasked being tested is the same as
-    // the nSequenceMasked in the transaction.
-    if (!(
-        (txToSequenceMasked <  CTxIn::SEQUENCE_LOCKTIME_TYPE_FLAG && nSequenceMasked <  CTxIn::SEQUENCE_LOCKTIME_TYPE_FLAG) ||
-        (txToSequenceMasked >= CTxIn::SEQUENCE_LOCKTIME_TYPE_FLAG && nSequenceMasked >= CTxIn::SEQUENCE_LOCKTIME_TYPE_FLAG)
-    )) {
-        return false;
-    }
-
-    // Now that we know we're comparing apples-to-apples, the
-    // comparison is a simple numeric one.
-    if (nSequenceMasked > txToSequenceMasked)
-        return false;
-
-    return true;
-}
-=======
 static bool VerifyWitnessProgram(const CScriptWitness& witness, int witversion, const std::vector<unsigned char>& program, unsigned int flags, const BaseSignatureChecker& checker, ScriptError* serror)
 {
     vector<vector<unsigned char> > stack;
@@ -1443,7 +1393,6 @@
         if (stack.at(i).size() > MAX_SCRIPT_ELEMENT_SIZE)
             return set_error(serror, SCRIPT_ERR_PUSH_SIZE);
     }
->>>>>>> 0d719145
 
     if (!EvalScript(stack, scriptPubKey, flags, checker, SIGVERSION_WITNESS_V0, serror)) {
         return false;
