// Copyright (c) 2009-2010 Satoshi Nakamoto
// Copyright (c) 2009-2016 The Bitcoin Core developers
// Distributed under the MIT software license, see the accompanying
// file COPYING or http://www.opensource.org/licenses/mit-license.php.

#include "script/sign.h"

#include "key.h"
#include "keystore.h"
#include "policy/policy.h"
#include "primitives/transaction.h"
#include "script/standard.h"
#include "uint256.h"


typedef std::vector<unsigned char> valtype;

TransactionSignatureCreator::TransactionSignatureCreator(const CKeyStore* keystoreIn, const CTransaction* txToIn, unsigned int nInIn, const std::vector<uint8_t>& amountIn, int nHashTypeIn) : BaseSignatureCreator(keystoreIn), txTo(txToIn), nIn(nInIn), nHashType(nHashTypeIn), amount(amountIn), checker(txTo, nIn, amountIn) {}

bool TransactionSignatureCreator::CreateSig(std::vector<unsigned char>& vchSig, const CKeyID& address, const CScript& scriptCode, SigVersion sigversion) const
{
    CKey key;
    if (!keystore->GetKey(address, key))
        return false;

    // Signing with uncompressed keys is disabled in witness scripts
    if (sigversion == SIGVERSION_WITNESS_V0 && !key.IsCompressed())
        return false;

    uint256 hash = SignatureHash(scriptCode, *txTo, nIn, nHashType, amount, sigversion);
    if (!key.Sign(hash, vchSig))
        return false;
    vchSig.push_back((unsigned char)nHashType);
    return true;
}

static bool Sign1(const CKeyID& address, const BaseSignatureCreator& creator, const CScript& scriptCode, std::vector<valtype>& ret, SigVersion sigversion)
{
    std::vector<unsigned char> vchSig;
    if (!creator.CreateSig(vchSig, address, scriptCode, sigversion))
        return false;
    ret.push_back(vchSig);
    return true;
}

static bool SignN(const std::vector<valtype>& multisigdata, const BaseSignatureCreator& creator, const CScript& scriptCode, std::vector<valtype>& ret, SigVersion sigversion)
{
    int nSigned = 0;
    int nRequired = multisigdata.front()[0];
    for (unsigned int i = 1; i < multisigdata.size()-1 && nSigned < nRequired; i++)
    {
        const valtype& pubkey = multisigdata[i];
        CKeyID keyID = CPubKey(pubkey).GetID();
        if (Sign1(keyID, creator, scriptCode, ret, sigversion))
            ++nSigned;
    }
    return nSigned==nRequired;
}

/**
 * Sign scriptPubKey using signature made with creator.
 * Signatures are returned in scriptSigRet (or returns false if scriptPubKey can't be signed),
 * unless whichTypeRet is TX_SCRIPTHASH, in which case scriptSigRet is the redemption script.
 * Returns false if scriptPubKey could not be completely satisfied.
 */
static bool SignStep(const BaseSignatureCreator& creator, const CScript& scriptPubKey,
                     std::vector<valtype>& ret, txnouttype& whichTypeRet, SigVersion sigversion)
{
    CScript scriptRet;
    uint160 h160;
    ret.clear();

<<<<<<< HEAD
    vector<valtype> vSolutions;
    
    if (HasIsCoinstakeOp(scriptPubKey))
    {
        CScript scriptPath;
        if (creator.IsCoinStake())
        {
            if (!GetCoinstakeScriptPath(scriptPubKey, scriptPath))
                return false;
        } else
        {
            if (!GetNonCoinstakeScriptPath(scriptPubKey, scriptPath))
                return false;
        }
        
        if (!Solver(scriptPath, whichTypeRet, vSolutions))
            return false;
    } else
    {
        if (!Solver(scriptPubKey, whichTypeRet, vSolutions))
            return false;
    };
    
=======
    std::vector<valtype> vSolutions;
    if (!Solver(scriptPubKey, whichTypeRet, vSolutions))
        return false;

>>>>>>> 0d3e8183
    CKeyID keyID;
    switch (whichTypeRet)
    {
    case TX_NONSTANDARD:
    case TX_NULL_DATA:
        return false;
    case TX_PUBKEY:
        keyID = CPubKey(vSolutions[0]).GetID();
        return Sign1(keyID, creator, scriptPubKey, ret, sigversion);
    case TX_PUBKEYHASH:
    case TX_TIMELOCKED_PUBKEYHASH:
        keyID = CKeyID(uint160(vSolutions[0]));
        if (!Sign1(keyID, creator, scriptPubKey, ret, sigversion))
            return false;
        else
        {
            CPubKey vch;
            creator.KeyStore().GetPubKey(keyID, vch);
            ret.push_back(ToByteVector(vch));
        }
        return true;
    case TX_SCRIPTHASH:
    case TX_TIMELOCKED_SCRIPTHASH:
        if (creator.KeyStore().GetCScript(uint160(vSolutions[0]), scriptRet)) {
            ret.push_back(std::vector<unsigned char>(scriptRet.begin(), scriptRet.end()));
            return true;
        }
        return false;

    case TX_MULTISIG:
    case TX_TIMELOCKED_MULTISIG:
        ret.push_back(valtype()); // workaround CHECKMULTISIG bug
        return (SignN(vSolutions, creator, scriptPubKey, ret, sigversion));

    case TX_WITNESS_V0_KEYHASH:
        if (creator.IsParticlVersion())
            return false;
        ret.push_back(vSolutions[0]);
        return true;

    case TX_WITNESS_V0_SCRIPTHASH:
        if (creator.IsParticlVersion())
            return false;
        CRIPEMD160().Write(&vSolutions[0][0], vSolutions[0].size()).Finalize(h160.begin());
        if (creator.KeyStore().GetCScript(h160, scriptRet)) {
            ret.push_back(std::vector<unsigned char>(scriptRet.begin(), scriptRet.end()));
            return true;
        }
        return false;

    default:
        return false;
    }
}

static CScript PushAll(const std::vector<valtype>& values)
{
    CScript result;
    for (const valtype& v : values) {
        if (v.size() == 0) {
            result << OP_0;
        } else if (v.size() == 1 && v[0] >= 1 && v[0] <= 16) {
            result << CScript::EncodeOP_N(v[0]);
        } else {
            result << v;
        }
    }
    return result;
}

bool ProduceSignature(const BaseSignatureCreator& creator, const CScript& fromPubKey, SignatureData& sigdata)
{
    CScript script = fromPubKey;
    std::vector<valtype> result;
    txnouttype whichType;
<<<<<<< HEAD
    solved = SignStep(creator, script, result, whichType, SIGVERSION_BASE);
    
    
=======
    bool solved = SignStep(creator, script, result, whichType, SIGVERSION_BASE);
>>>>>>> 0d3e8183
    bool P2SH = false;
    CScript subscript;
    sigdata.scriptWitness.stack.clear();
    
    if (solved && (whichType == TX_SCRIPTHASH || whichType == TX_TIMELOCKED_SCRIPTHASH))
    {
        // Solver returns the subscript that needs to be evaluated;
        // the final scriptSig is the signatures from that
        // and then the serialized subscript:
        script = subscript = CScript(result[0].begin(), result[0].end());
        solved = solved && SignStep(creator, script, result, whichType, SIGVERSION_BASE) && whichType != TX_SCRIPTHASH;
        P2SH = true;
    }

    if (solved && whichType == TX_WITNESS_V0_KEYHASH)
    {
        if (creator.IsParticlVersion())
            return false;
        CScript witnessscript;
        witnessscript << OP_DUP << OP_HASH160 << ToByteVector(result[0]) << OP_EQUALVERIFY << OP_CHECKSIG;
        txnouttype subType;
        solved = solved && SignStep(creator, witnessscript, result, subType, SIGVERSION_WITNESS_V0);
        sigdata.scriptWitness.stack = result;
        result.clear();
    }
    else if (solved && whichType == TX_WITNESS_V0_SCRIPTHASH)
    {
        if (creator.IsParticlVersion())
            return false;
        CScript witnessscript(result[0].begin(), result[0].end());
        txnouttype subType;
        solved = solved && SignStep(creator, witnessscript, result, subType, SIGVERSION_WITNESS_V0) && subType != TX_SCRIPTHASH && subType != TX_WITNESS_V0_SCRIPTHASH && subType != TX_WITNESS_V0_KEYHASH;
        result.push_back(std::vector<unsigned char>(witnessscript.begin(), witnessscript.end()));
        sigdata.scriptWitness.stack = result;
        result.clear();
    }

    if (P2SH) {
        result.push_back(std::vector<unsigned char>(subscript.begin(), subscript.end()));
    }
    
    if (creator.IsParticlVersion())
    {
        sigdata.scriptWitness.stack = result;
    } else
    {
        sigdata.scriptSig = PushAll(result);
    };
    
    ScriptError serror = SCRIPT_ERR_OK;
    
    // Test solution
    bool rv = solved && VerifyScript(sigdata.scriptSig, fromPubKey, &sigdata.scriptWitness, STANDARD_SCRIPT_VERIFY_FLAGS, creator.Checker(), &serror);
    
    return rv;
}

SignatureData DataFromTransaction(const CMutableTransaction& tx, unsigned int nIn)
{
    SignatureData data;
    assert(tx.vin.size() > nIn);
    data.scriptSig = tx.vin[nIn].scriptSig;
    data.scriptWitness = tx.vin[nIn].scriptWitness;
    return data;
}

void UpdateTransaction(CMutableTransaction& tx, unsigned int nIn, const SignatureData& data)
{
    assert(tx.vin.size() > nIn);
    
    if (tx.IsParticlVersion())
    {
        assert(data.scriptSig.empty());
    };
    
    tx.vin[nIn].scriptSig = data.scriptSig;
    tx.vin[nIn].scriptWitness = data.scriptWitness;
}

bool SignSignature(const CKeyStore &keystore, const CScript& fromPubKey, CMutableTransaction& txTo, unsigned int nIn, const std::vector<uint8_t>& amount, int nHashType)
{
    assert(nIn < txTo.vin.size());

    CTransaction txToConst(txTo);
    TransactionSignatureCreator creator(&keystore, &txToConst, nIn, amount, nHashType);

    SignatureData sigdata;
    bool ret = ProduceSignature(creator, fromPubKey, sigdata);
    UpdateTransaction(txTo, nIn, sigdata);
    return ret;
}

bool SignSignature(const CKeyStore &keystore, const CTransaction& txFrom, CMutableTransaction& txTo, unsigned int nIn, int nHashType)
{
    assert(nIn < txTo.vin.size());
    CTxIn& txin = txTo.vin[nIn];
    assert(txin.prevout.n < txFrom.vout.size());
    
    CScript scriptPubKey;
    std::vector<uint8_t> vchAmount;
    if (txFrom.IsParticlVersion())
    {
        if (!txFrom.vpout[txin.prevout.n]->PutValue(vchAmount))
            return false;
        if (!txFrom.vpout[txin.prevout.n]->GetScriptPubKey(scriptPubKey))
            return false;
            //return error("%s: Could not get value from output.\n", __func__);
    } else
    {
        const CTxOut& txout = txFrom.vout[txin.prevout.n];
        scriptPubKey = txout.scriptPubKey;
        vchAmount.resize(8);
        memcpy(&vchAmount[0], &txout.nValue, 8);
    };
    return SignSignature(keystore, scriptPubKey, txTo, nIn, vchAmount, nHashType);
}

static std::vector<valtype> CombineMultisig(const CScript& scriptPubKey, const BaseSignatureChecker& checker,
                               const std::vector<valtype>& vSolutions,
                               const std::vector<valtype>& sigs1, const std::vector<valtype>& sigs2, SigVersion sigversion)
{
    // Combine all the signatures we've got:
    std::set<valtype> allsigs;
    for (const valtype& v : sigs1)
    {
        if (!v.empty())
            allsigs.insert(v);
    }
    for (const valtype& v : sigs2)
    {
        if (!v.empty())
            allsigs.insert(v);
    }

    // Build a map of pubkey -> signature by matching sigs to pubkeys:
    assert(vSolutions.size() > 1);
    unsigned int nSigsRequired = vSolutions.front()[0];
    unsigned int nPubKeys = vSolutions.size()-2;
<<<<<<< HEAD
    
    
    map<valtype, valtype> sigs;
    BOOST_FOREACH(const valtype& sig, allsigs)
=======
    std::map<valtype, valtype> sigs;
    for (const valtype& sig : allsigs)
>>>>>>> 0d3e8183
    {
        for (unsigned int i = 0; i < nPubKeys; i++)
        {
            const valtype& pubkey = vSolutions[i+1];
            if (sigs.count(pubkey))
                continue; // Already got a sig for this pubkey
            
            if (checker.CheckSig(sig, pubkey, scriptPubKey, sigversion))
            {
                sigs[pubkey] = sig;
                break;
            }
        }
    }
    
    
    // Now build a merged CScript:
    unsigned int nSigsHave = 0;
    std::vector<valtype> result; result.push_back(valtype()); // pop-one-too-many workaround
    for (unsigned int i = 0; i < nPubKeys && nSigsHave < nSigsRequired; i++)
    {
        if (sigs.count(vSolutions[i+1]))
        {
            result.push_back(sigs[vSolutions[i+1]]);
            ++nSigsHave;
        }
    }
    // Fill any missing with OP_0:
    for (unsigned int i = nSigsHave; i < nSigsRequired; i++)
        result.push_back(valtype());
    

    return result;
}

namespace
{
struct Stacks
{
    std::vector<valtype> script;
    std::vector<valtype> witness;

    Stacks() {}
    explicit Stacks(const std::vector<valtype>& scriptSigStack_) : script(scriptSigStack_), witness() {}
    explicit Stacks(const SignatureData& data) : witness(data.scriptWitness.stack) {
        EvalScript(script, data.scriptSig, SCRIPT_VERIFY_STRICTENC, BaseSignatureChecker(), SIGVERSION_BASE);
    }

    SignatureData Output() const {
        SignatureData result;
        result.scriptSig = PushAll(script);
        result.scriptWitness.stack = witness;
        return result;
    }
};
}

static Stacks CombineSignatures(const CScript& scriptPubKey, const BaseSignatureChecker& checker,
                                 const txnouttype txType, const std::vector<valtype>& vSolutions,
                                 Stacks sigs1, Stacks sigs2, SigVersion sigversion)
{
    /*  TODO, when stripping out legacy code later, TX_PUBKEYHASH follows
        TX_WITNESS_V0_KEYHASH code and TX_WITNESS_V0_KEYHASH gets removed.
        Same for TX_WITNESS_V0_SCRIPTHASH and TX_SCRIPTHASH
    */
    txnouttype txHackType = txType;
    if (checker.IsParticlVersion())
    {
        if (txHackType == TX_PUBKEY || txHackType == TX_PUBKEYHASH || txHackType == TX_TIMELOCKED_PUBKEYHASH)
            txHackType = TX_WITNESS_V0_KEYHASH;
        else
        if (txHackType == TX_SCRIPTHASH || txHackType == TX_TIMELOCKED_SCRIPTHASH)
            txHackType = TX_WITNESS_V0_SCRIPTHASH;
    };
    
    
    
    switch (txHackType)
    {
    case TX_NONSTANDARD:
    case TX_NULL_DATA:
        // Don't know anything about this, assume bigger one is correct:
        if (sigs1.script.size() >= sigs2.script.size())
            return sigs1;
        return sigs2;
    case TX_PUBKEY:
    case TX_PUBKEYHASH:
        // Signatures are bigger than placeholders or empty scripts:
        if (sigs1.script.empty() || sigs1.script[0].empty())
            return sigs2;
        
        return sigs1;
    case TX_WITNESS_V0_KEYHASH:
        // Signatures are bigger than placeholders or empty scripts:
        if (sigs1.witness.empty() || sigs1.witness[0].empty())
            return sigs2;
        return sigs1;
    case TX_SCRIPTHASH:
        if (sigs1.script.empty() || sigs1.script.back().empty())
            return sigs2;
        else if (sigs2.script.empty() || sigs2.script.back().empty())
            return sigs1;
        else
        {
            // Recur to combine:
            valtype spk = sigs1.script.back();
            CScript pubKey2(spk.begin(), spk.end());

            txnouttype txType2;
            std::vector<std::vector<unsigned char> > vSolutions2;
            Solver(pubKey2, txType2, vSolutions2);
            sigs1.script.pop_back();
            sigs2.script.pop_back();
            Stacks result = CombineSignatures(pubKey2, checker, txType2, vSolutions2, sigs1, sigs2, sigversion);
            result.script.push_back(spk);
            return result;
        }
    case TX_MULTISIG:
    case TX_TIMELOCKED_MULTISIG:
            return Stacks(CombineMultisig(scriptPubKey, checker, vSolutions, sigs1.script, sigs2.script, sigversion));
    case TX_WITNESS_V0_SCRIPTHASH:
        
        
        if (sigs1.witness.empty() || sigs1.witness.back().empty())
            return sigs2;
        else if (sigs2.witness.empty() || sigs2.witness.back().empty())
            return sigs1;
        else
        {
            // Recur to combine:
            CScript pubKey2(sigs1.witness.back().begin(), sigs1.witness.back().end());
            txnouttype txType2;
            std::vector<valtype> vSolutions2;
            Solver(pubKey2, txType2, vSolutions2);
            sigs1.witness.pop_back();
            sigs1.script = sigs1.witness;
            sigs1.witness.clear();
            sigs2.witness.pop_back();
            sigs2.script = sigs2.witness;
            sigs2.witness.clear();
            Stacks result = CombineSignatures(pubKey2, checker, txType2, vSolutions2, sigs1, sigs2, SIGVERSION_WITNESS_V0);
            result.witness = result.script;
            result.script.clear();
            result.witness.push_back(valtype(pubKey2.begin(), pubKey2.end()));
            return result;
        }
    default:
        return Stacks();
    }
}

SignatureData CombineSignatures(const CScript& scriptPubKey, const BaseSignatureChecker& checker,
                          const SignatureData& scriptSig1, const SignatureData& scriptSig2)
{
    txnouttype txType;
    std::vector<std::vector<unsigned char> > vSolutions;
    Solver(scriptPubKey, txType, vSolutions);

    return CombineSignatures(scriptPubKey, checker, txType, vSolutions, Stacks(scriptSig1), Stacks(scriptSig2), SIGVERSION_BASE).Output();
}

namespace {
/** Dummy signature checker which accepts all signatures. */
class DummySignatureChecker : public BaseSignatureChecker
{
public:
    DummySignatureChecker() {}

    bool CheckSig(const std::vector<unsigned char>& scriptSig, const std::vector<unsigned char>& vchPubKey, const CScript& scriptCode, SigVersion sigversion) const override
    {
        return true;
    }
};
const DummySignatureChecker dummyChecker;
<<<<<<< HEAD

class DummySignatureCheckerParticl : public BaseSignatureChecker
{
// IsParticlVersion() must return true to skip stack evaluation
public:
    DummySignatureCheckerParticl() {}
    
    bool IsParticlVersion() const { return true; }

    bool CheckSig(const std::vector<unsigned char>& scriptSig, const std::vector<unsigned char>& vchPubKey, const CScript& scriptCode, SigVersion sigversion) const
    {
        return true;
    }
};
const DummySignatureCheckerParticl dummyCheckerParticl;
}
=======
} // namespace
>>>>>>> 0d3e8183

const BaseSignatureChecker& DummySignatureCreator::Checker() const
{
    return dummyChecker;
}

const BaseSignatureChecker& DummySignatureCreatorParticl::Checker() const
{
    return dummyCheckerParticl;
}

bool DummySignatureCreator::CreateSig(std::vector<unsigned char>& vchSig, const CKeyID& keyid, const CScript& scriptCode, SigVersion sigversion) const
{
    // Create a dummy signature that is a valid DER-encoding
    vchSig.assign(72, '\000');
    vchSig[0] = 0x30;
    vchSig[1] = 69;
    vchSig[2] = 0x02;
    vchSig[3] = 33;
    vchSig[4] = 0x01;
    vchSig[4 + 33] = 0x02;
    vchSig[5 + 33] = 32;
    vchSig[6 + 33] = 0x01;
    vchSig[6 + 33 + 32] = SIGHASH_ALL;
    return true;
}<|MERGE_RESOLUTION|>--- conflicted
+++ resolved
@@ -70,8 +70,7 @@
     uint160 h160;
     ret.clear();
 
-<<<<<<< HEAD
-    vector<valtype> vSolutions;
+    std::vector<valtype> vSolutions;
     
     if (HasIsCoinstakeOp(scriptPubKey))
     {
@@ -84,7 +83,7 @@
         {
             if (!GetNonCoinstakeScriptPath(scriptPubKey, scriptPath))
                 return false;
-        }
+        };
         
         if (!Solver(scriptPath, whichTypeRet, vSolutions))
             return false;
@@ -94,12 +93,6 @@
             return false;
     };
     
-=======
-    std::vector<valtype> vSolutions;
-    if (!Solver(scriptPubKey, whichTypeRet, vSolutions))
-        return false;
-
->>>>>>> 0d3e8183
     CKeyID keyID;
     switch (whichTypeRet)
     {
@@ -175,13 +168,8 @@
     CScript script = fromPubKey;
     std::vector<valtype> result;
     txnouttype whichType;
-<<<<<<< HEAD
-    solved = SignStep(creator, script, result, whichType, SIGVERSION_BASE);
-    
-    
-=======
+
     bool solved = SignStep(creator, script, result, whichType, SIGVERSION_BASE);
->>>>>>> 0d3e8183
     bool P2SH = false;
     CScript subscript;
     sigdata.scriptWitness.stack.clear();
@@ -320,15 +308,9 @@
     assert(vSolutions.size() > 1);
     unsigned int nSigsRequired = vSolutions.front()[0];
     unsigned int nPubKeys = vSolutions.size()-2;
-<<<<<<< HEAD
-    
-    
-    map<valtype, valtype> sigs;
-    BOOST_FOREACH(const valtype& sig, allsigs)
-=======
+
     std::map<valtype, valtype> sigs;
     for (const valtype& sig : allsigs)
->>>>>>> 0d3e8183
     {
         for (unsigned int i = 0; i < nPubKeys; i++)
         {
@@ -503,7 +485,6 @@
     }
 };
 const DummySignatureChecker dummyChecker;
-<<<<<<< HEAD
 
 class DummySignatureCheckerParticl : public BaseSignatureChecker
 {
@@ -519,10 +500,7 @@
     }
 };
 const DummySignatureCheckerParticl dummyCheckerParticl;
-}
-=======
 } // namespace
->>>>>>> 0d3e8183
 
 const BaseSignatureChecker& DummySignatureCreator::Checker() const
 {
