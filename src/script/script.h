// Copyright (c) 2009-2010 Satoshi Nakamoto
// Copyright (c) 2009-2015 The Bitcoin Core developers
// Distributed under the MIT software license, see the accompanying
// file COPYING or http://www.opensource.org/licenses/mit-license.php.

#ifndef BITCOIN_SCRIPT_SCRIPT_H
#define BITCOIN_SCRIPT_SCRIPT_H

#include "crypto/common.h"
#include "prevector.h"

#include <assert.h>
#include <climits>
#include <limits>
#include <stdexcept>
#include <stdint.h>
#include <string.h>
#include <string>
#include <vector>

// Maximum number of bytes pushable to the stack
static const unsigned int MAX_SCRIPT_ELEMENT_SIZE = 520;

// Maximum number of non-push operations per script
static const int MAX_OPS_PER_SCRIPT = 201;

// Maximum number of public keys per multisig
static const int MAX_PUBKEYS_PER_MULTISIG = 20;

// Maximum script length in bytes
static const int MAX_SCRIPT_SIZE = 10000;

// Threshold for nLockTime: below this value it is interpreted as block number,
// otherwise as UNIX timestamp.
static const unsigned int LOCKTIME_THRESHOLD = 500000000; // Tue Nov  5 00:53:20 1985 UTC

// Threshold for nLockTime: below this value it is interpreted as block number,
// otherwise as UNIX timestamp.
static const unsigned int LOCKTIME_THRESHOLD = 500000000; // Tue Nov  5 00:53:20 1985 UTC

template <typename T>
std::vector<unsigned char> ToByteVector(const T& in)
{
    return std::vector<unsigned char>(in.begin(), in.end());
}

/** Script opcodes */
enum opcodetype
{
    // push value
    OP_0 = 0x00,
    OP_FALSE = OP_0,
    OP_PUSHDATA1 = 0x4c,
    OP_PUSHDATA2 = 0x4d,
    OP_PUSHDATA4 = 0x4e,
    OP_1NEGATE = 0x4f,
    OP_RESERVED = 0x50,
    OP_1 = 0x51,
    OP_TRUE=OP_1,
    OP_2 = 0x52,
    OP_3 = 0x53,
    OP_4 = 0x54,
    OP_5 = 0x55,
    OP_6 = 0x56,
    OP_7 = 0x57,
    OP_8 = 0x58,
    OP_9 = 0x59,
    OP_10 = 0x5a,
    OP_11 = 0x5b,
    OP_12 = 0x5c,
    OP_13 = 0x5d,
    OP_14 = 0x5e,
    OP_15 = 0x5f,
    OP_16 = 0x60,

    // control
    OP_NOP = 0x61,
    OP_VER = 0x62,
    OP_IF = 0x63,
    OP_NOTIF = 0x64,
    OP_VERIF = 0x65,
    OP_VERNOTIF = 0x66,
    OP_ELSE = 0x67,
    OP_ENDIF = 0x68,
    OP_VERIFY = 0x69,
    OP_RETURN = 0x6a,

    // stack ops
    OP_TOALTSTACK = 0x6b,
    OP_FROMALTSTACK = 0x6c,
    OP_2DROP = 0x6d,
    OP_2DUP = 0x6e,
    OP_3DUP = 0x6f,
    OP_2OVER = 0x70,
    OP_2ROT = 0x71,
    OP_2SWAP = 0x72,
    OP_IFDUP = 0x73,
    OP_DEPTH = 0x74,
    OP_DROP = 0x75,
    OP_DUP = 0x76,
    OP_NIP = 0x77,
    OP_OVER = 0x78,
    OP_PICK = 0x79,
    OP_ROLL = 0x7a,
    OP_ROT = 0x7b,
    OP_SWAP = 0x7c,
    OP_TUCK = 0x7d,

    // splice ops
    OP_CAT = 0x7e,
    OP_SUBSTR = 0x7f,
    OP_LEFT = 0x80,
    OP_RIGHT = 0x81,
    OP_SIZE = 0x82,

    // bit logic
    OP_INVERT = 0x83,
    OP_AND = 0x84,
    OP_OR = 0x85,
    OP_XOR = 0x86,
    OP_EQUAL = 0x87,
    OP_EQUALVERIFY = 0x88,
    OP_RESERVED1 = 0x89,
    OP_RESERVED2 = 0x8a,

    // numeric
    OP_1ADD = 0x8b,
    OP_1SUB = 0x8c,
    OP_2MUL = 0x8d,
    OP_2DIV = 0x8e,
    OP_NEGATE = 0x8f,
    OP_ABS = 0x90,
    OP_NOT = 0x91,
    OP_0NOTEQUAL = 0x92,

    OP_ADD = 0x93,
    OP_SUB = 0x94,
    OP_MUL = 0x95,
    OP_DIV = 0x96,
    OP_MOD = 0x97,
    OP_LSHIFT = 0x98,
    OP_RSHIFT = 0x99,

    OP_BOOLAND = 0x9a,
    OP_BOOLOR = 0x9b,
    OP_NUMEQUAL = 0x9c,
    OP_NUMEQUALVERIFY = 0x9d,
    OP_NUMNOTEQUAL = 0x9e,
    OP_LESSTHAN = 0x9f,
    OP_GREATERTHAN = 0xa0,
    OP_LESSTHANOREQUAL = 0xa1,
    OP_GREATERTHANOREQUAL = 0xa2,
    OP_MIN = 0xa3,
    OP_MAX = 0xa4,

    OP_WITHIN = 0xa5,

    // crypto
    OP_RIPEMD160 = 0xa6,
    OP_SHA1 = 0xa7,
    OP_SHA256 = 0xa8,
    OP_HASH160 = 0xa9,
    OP_HASH256 = 0xaa,
    OP_CODESEPARATOR = 0xab,
    OP_CHECKSIG = 0xac,
    OP_CHECKSIGVERIFY = 0xad,
    OP_CHECKMULTISIG = 0xae,
    OP_CHECKMULTISIGVERIFY = 0xaf,

    // expansion
    OP_NOP1 = 0xb0,
<<<<<<< HEAD
    OP_NOP2 = 0xb1,
    OP_CHECKLOCKTIMEVERIFY = OP_NOP2,
    OP_NOP3 = 0xb2,
=======
    OP_CHECKLOCKTIMEVERIFY = 0xb1,
    OP_NOP2 = OP_CHECKLOCKTIMEVERIFY,
    OP_CHECKSEQUENCEVERIFY = 0xb2,
    OP_NOP3 = OP_CHECKSEQUENCEVERIFY,
>>>>>>> 9460771a
    OP_NOP4 = 0xb3,
    OP_NOP5 = 0xb4,
    OP_NOP6 = 0xb5,
    OP_NOP7 = 0xb6,
    OP_NOP8 = 0xb7,
    OP_NOP9 = 0xb8,
    OP_NOP10 = 0xb9,


    // template matching params
    OP_SMALLINTEGER = 0xfa,
    OP_PUBKEYS = 0xfb,
    OP_PUBKEYHASH = 0xfd,
    OP_PUBKEY = 0xfe,

    OP_INVALIDOPCODE = 0xff,
};

const char* GetOpName(opcodetype opcode);

class scriptnum_error : public std::runtime_error
{
public:
    explicit scriptnum_error(const std::string& str) : std::runtime_error(str) {}
};

class CScriptNum
{
/**
 * Numeric opcodes (OP_1ADD, etc) are restricted to operating on 4-byte integers.
 * The semantics are subtle, though: operands must be in the range [-2^31 +1...2^31 -1],
 * but results may overflow (and are valid as long as they are not used in a subsequent
 * numeric operation). CScriptNum enforces those semantics by storing results as
 * an int64 and allowing out-of-range values to be returned as a vector of bytes but
 * throwing an exception if arithmetic is done or the result is interpreted as an integer.
 */
public:

    explicit CScriptNum(const int64_t& n)
    {
        m_value = n;
    }

    static const size_t nDefaultMaxNumSize = 4;

    explicit CScriptNum(const std::vector<unsigned char>& vch, bool fRequireMinimal,
                        const size_t nMaxNumSize = nDefaultMaxNumSize)
    {
        if (vch.size() > nMaxNumSize) {
            throw scriptnum_error("script number overflow");
        }
        if (fRequireMinimal && vch.size() > 0) {
            // Check that the number is encoded with the minimum possible
            // number of bytes.
            //
            // If the most-significant-byte - excluding the sign bit - is zero
            // then we're not minimal. Note how this test also rejects the
            // negative-zero encoding, 0x80.
            if ((vch.back() & 0x7f) == 0) {
                // One exception: if there's more than one byte and the most
                // significant bit of the second-most-significant-byte is set
                // it would conflict with the sign bit. An example of this case
                // is +-255, which encode to 0xff00 and 0xff80 respectively.
                // (big-endian).
                if (vch.size() <= 1 || (vch[vch.size() - 2] & 0x80) == 0) {
                    throw scriptnum_error("non-minimally encoded script number");
                }
            }
        }
        m_value = set_vch(vch);
    }

    inline bool operator==(const int64_t& rhs) const    { return m_value == rhs; }
    inline bool operator!=(const int64_t& rhs) const    { return m_value != rhs; }
    inline bool operator<=(const int64_t& rhs) const    { return m_value <= rhs; }
    inline bool operator< (const int64_t& rhs) const    { return m_value <  rhs; }
    inline bool operator>=(const int64_t& rhs) const    { return m_value >= rhs; }
    inline bool operator> (const int64_t& rhs) const    { return m_value >  rhs; }

    inline bool operator==(const CScriptNum& rhs) const { return operator==(rhs.m_value); }
    inline bool operator!=(const CScriptNum& rhs) const { return operator!=(rhs.m_value); }
    inline bool operator<=(const CScriptNum& rhs) const { return operator<=(rhs.m_value); }
    inline bool operator< (const CScriptNum& rhs) const { return operator< (rhs.m_value); }
    inline bool operator>=(const CScriptNum& rhs) const { return operator>=(rhs.m_value); }
    inline bool operator> (const CScriptNum& rhs) const { return operator> (rhs.m_value); }

    inline CScriptNum operator+(   const int64_t& rhs)    const { return CScriptNum(m_value + rhs);}
    inline CScriptNum operator-(   const int64_t& rhs)    const { return CScriptNum(m_value - rhs);}
    inline CScriptNum operator+(   const CScriptNum& rhs) const { return operator+(rhs.m_value);   }
    inline CScriptNum operator-(   const CScriptNum& rhs) const { return operator-(rhs.m_value);   }

    inline CScriptNum& operator+=( const CScriptNum& rhs)       { return operator+=(rhs.m_value);  }
    inline CScriptNum& operator-=( const CScriptNum& rhs)       { return operator-=(rhs.m_value);  }

    inline CScriptNum operator&(   const int64_t& rhs)    const { return CScriptNum(m_value & rhs);}
    inline CScriptNum operator&(   const CScriptNum& rhs) const { return operator&(rhs.m_value);   }

    inline CScriptNum& operator&=( const CScriptNum& rhs)       { return operator&=(rhs.m_value);  }

    inline CScriptNum operator-()                         const
    {
        assert(m_value != std::numeric_limits<int64_t>::min());
        return CScriptNum(-m_value);
    }

    inline CScriptNum& operator=( const int64_t& rhs)
    {
        m_value = rhs;
        return *this;
    }

    inline CScriptNum& operator+=( const int64_t& rhs)
    {
        assert(rhs == 0 || (rhs > 0 && m_value <= std::numeric_limits<int64_t>::max() - rhs) ||
                           (rhs < 0 && m_value >= std::numeric_limits<int64_t>::min() - rhs));
        m_value += rhs;
        return *this;
    }

    inline CScriptNum& operator-=( const int64_t& rhs)
    {
        assert(rhs == 0 || (rhs > 0 && m_value >= std::numeric_limits<int64_t>::min() + rhs) ||
                           (rhs < 0 && m_value <= std::numeric_limits<int64_t>::max() + rhs));
        m_value -= rhs;
        return *this;
    }

    inline CScriptNum& operator&=( const int64_t& rhs)
    {
        m_value &= rhs;
        return *this;
    }

    int getint() const
    {
        if (m_value > std::numeric_limits<int>::max())
            return std::numeric_limits<int>::max();
        else if (m_value < std::numeric_limits<int>::min())
            return std::numeric_limits<int>::min();
        return m_value;
    }

    std::vector<unsigned char> getvch() const
    {
        return serialize(m_value);
    }

    static std::vector<unsigned char> serialize(const int64_t& value)
    {
        if(value == 0)
            return std::vector<unsigned char>();

        std::vector<unsigned char> result;
        const bool neg = value < 0;
        uint64_t absvalue = neg ? -value : value;

        while(absvalue)
        {
            result.push_back(absvalue & 0xff);
            absvalue >>= 8;
        }

//    - If the most significant byte is >= 0x80 and the value is positive, push a
//    new zero-byte to make the significant byte < 0x80 again.

//    - If the most significant byte is >= 0x80 and the value is negative, push a
//    new 0x80 byte that will be popped off when converting to an integral.

//    - If the most significant byte is < 0x80 and the value is negative, add
//    0x80 to it, since it will be subtracted and interpreted as a negative when
//    converting to an integral.

        if (result.back() & 0x80)
            result.push_back(neg ? 0x80 : 0);
        else if (neg)
            result.back() |= 0x80;

        return result;
    }

private:
    static int64_t set_vch(const std::vector<unsigned char>& vch)
    {
      if (vch.empty())
          return 0;

      int64_t result = 0;
      for (size_t i = 0; i != vch.size(); ++i)
          result |= static_cast<int64_t>(vch[i]) << 8*i;

      // If the input vector's most significant byte is 0x80, remove it from
      // the result's msb and return a negative.
      if (vch.back() & 0x80)
          return -((int64_t)(result & ~(0x80ULL << (8 * (vch.size() - 1)))));

      return result;
    }

    int64_t m_value;
};

typedef prevector<28, unsigned char> CScriptBase;

/** Serialized script, used inside transaction inputs and outputs */
class CScript : public CScriptBase
{
protected:
    CScript& push_int64(int64_t n)
    {
        if (n == -1 || (n >= 1 && n <= 16))
        {
            push_back(n + (OP_1 - 1));
        }
        else if (n == 0)
        {
            push_back(OP_0);
        }
        else
        {
            *this << CScriptNum::serialize(n);
        }
        return *this;
    }
public:
    CScript() { }
    CScript(const CScript& b) : CScriptBase(b.begin(), b.end()) { }
    CScript(const_iterator pbegin, const_iterator pend) : CScriptBase(pbegin, pend) { }
    CScript(std::vector<unsigned char>::const_iterator pbegin, std::vector<unsigned char>::const_iterator pend) : CScriptBase(pbegin, pend) { }
    CScript(const unsigned char* pbegin, const unsigned char* pend) : CScriptBase(pbegin, pend) { }

    CScript& operator+=(const CScript& b)
    {
        insert(end(), b.begin(), b.end());
        return *this;
    }

    friend CScript operator+(const CScript& a, const CScript& b)
    {
        CScript ret = a;
        ret += b;
        return ret;
    }

    CScript(int64_t b)        { operator<<(b); }

    explicit CScript(opcodetype b)     { operator<<(b); }
    explicit CScript(const CScriptNum& b) { operator<<(b); }
    explicit CScript(const std::vector<unsigned char>& b) { operator<<(b); }


    CScript& operator<<(int64_t b) { return push_int64(b); }

    CScript& operator<<(opcodetype opcode)
    {
        if (opcode < 0 || opcode > 0xff)
            throw std::runtime_error("CScript::operator<<(): invalid opcode");
        insert(end(), (unsigned char)opcode);
        return *this;
    }

    CScript& operator<<(const CScriptNum& b)
    {
        *this << b.getvch();
        return *this;
    }

    CScript& operator<<(const std::vector<unsigned char>& b)
    {
        if (b.size() < OP_PUSHDATA1)
        {
            insert(end(), (unsigned char)b.size());
        }
        else if (b.size() <= 0xff)
        {
            insert(end(), OP_PUSHDATA1);
            insert(end(), (unsigned char)b.size());
        }
        else if (b.size() <= 0xffff)
        {
            insert(end(), OP_PUSHDATA2);
            uint8_t data[2];
            WriteLE16(data, b.size());
            insert(end(), data, data + sizeof(data));
        }
        else
        {
            insert(end(), OP_PUSHDATA4);
            uint8_t data[4];
            WriteLE32(data, b.size());
            insert(end(), data, data + sizeof(data));
        }
        insert(end(), b.begin(), b.end());
        return *this;
    }

    CScript& operator<<(const CScript& b)
    {
        // I'm not sure if this should push the script or concatenate scripts.
        // If there's ever a use for pushing a script onto a script, delete this member fn
        assert(!"Warning: Pushing a CScript onto a CScript with << is probably not intended, use + to concatenate!");
        return *this;
    }


    bool GetOp(iterator& pc, opcodetype& opcodeRet, std::vector<unsigned char>& vchRet)
    {
         // Wrapper so it can be called with either iterator or const_iterator
         const_iterator pc2 = pc;
         bool fRet = GetOp2(pc2, opcodeRet, &vchRet);
         pc = begin() + (pc2 - begin());
         return fRet;
    }

    bool GetOp(iterator& pc, opcodetype& opcodeRet)
    {
         const_iterator pc2 = pc;
         bool fRet = GetOp2(pc2, opcodeRet, NULL);
         pc = begin() + (pc2 - begin());
         return fRet;
    }

    bool GetOp(const_iterator& pc, opcodetype& opcodeRet, std::vector<unsigned char>& vchRet) const
    {
        return GetOp2(pc, opcodeRet, &vchRet);
    }

    bool GetOp(const_iterator& pc, opcodetype& opcodeRet) const
    {
        return GetOp2(pc, opcodeRet, NULL);
    }

    bool GetOp2(const_iterator& pc, opcodetype& opcodeRet, std::vector<unsigned char>* pvchRet) const
    {
        opcodeRet = OP_INVALIDOPCODE;
        if (pvchRet)
            pvchRet->clear();
        if (pc >= end())
            return false;

        // Read instruction
        if (end() - pc < 1)
            return false;
        unsigned int opcode = *pc++;

        // Immediate operand
        if (opcode <= OP_PUSHDATA4)
        {
            unsigned int nSize = 0;
            if (opcode < OP_PUSHDATA1)
            {
                nSize = opcode;
            }
            else if (opcode == OP_PUSHDATA1)
            {
                if (end() - pc < 1)
                    return false;
                nSize = *pc++;
            }
            else if (opcode == OP_PUSHDATA2)
            {
                if (end() - pc < 2)
                    return false;
                nSize = ReadLE16(&pc[0]);
                pc += 2;
            }
            else if (opcode == OP_PUSHDATA4)
            {
                if (end() - pc < 4)
                    return false;
                nSize = ReadLE32(&pc[0]);
                pc += 4;
            }
            if (end() - pc < 0 || (unsigned int)(end() - pc) < nSize)
                return false;
            if (pvchRet)
                pvchRet->assign(pc, pc + nSize);
            pc += nSize;
        }

        opcodeRet = (opcodetype)opcode;
        return true;
    }

    /** Encode/decode small integers: */
    static int DecodeOP_N(opcodetype opcode)
    {
        if (opcode == OP_0)
            return 0;
        assert(opcode >= OP_1 && opcode <= OP_16);
        return (int)opcode - (int)(OP_1 - 1);
    }
    static opcodetype EncodeOP_N(int n)
    {
        assert(n >= 0 && n <= 16);
        if (n == 0)
            return OP_0;
        return (opcodetype)(OP_1+n-1);
    }

    int FindAndDelete(const CScript& b)
    {
        int nFound = 0;
        if (b.empty())
            return nFound;
        CScript result;
        iterator pc = begin(), pc2 = begin();
        opcodetype opcode;
        do
        {
            result.insert(result.end(), pc2, pc);
            while (static_cast<size_t>(end() - pc) >= b.size() && std::equal(b.begin(), b.end(), pc))
            {
                pc = pc + b.size();
                ++nFound;
            }
            pc2 = pc;
        }
        while (GetOp(pc, opcode));

        if (nFound > 0) {
            result.insert(result.end(), pc2, end());
            *this = result;
        }

        return nFound;
    }
    int Find(opcodetype op) const
    {
        int nFound = 0;
        opcodetype opcode;
        for (const_iterator pc = begin(); pc != end() && GetOp(pc, opcode);)
            if (opcode == op)
                ++nFound;
        return nFound;
    }

    /**
     * Pre-version-0.6, Bitcoin always counted CHECKMULTISIGs
     * as 20 sigops. With pay-to-script-hash, that changed:
     * CHECKMULTISIGs serialized in scriptSigs are
     * counted more accurately, assuming they are of the form
     *  ... OP_N CHECKMULTISIG ...
     */
    unsigned int GetSigOpCount(bool fAccurate) const;

    /**
     * Accurately count sigOps, including sigOps in
     * pay-to-script-hash transactions:
     */
    unsigned int GetSigOpCount(const CScript& scriptSig) const;

    bool IsPayToScriptHash() const;
    bool IsPayToWitnessScriptHash() const;
    bool IsWitnessProgram(int& version, std::vector<unsigned char>& program) const;

    /** Called by IsStandardTx and P2SH/BIP62 VerifyScript (which makes it consensus-critical). */
    bool IsPushOnly(const_iterator pc) const;
    bool IsPushOnly() const;

    /**
     * Returns whether the script is guaranteed to fail at execution,
     * regardless of the initial stack. This allows outputs to be pruned
     * instantly when entering the UTXO set.
     */
    bool IsUnspendable() const
    {
        return (size() > 0 && *begin() == OP_RETURN) || (size() > MAX_SCRIPT_SIZE);
    }

    void clear()
    {
        // The default std::vector::clear() does not release memory.
        CScriptBase().swap(*this);
    }
};

struct CScriptWitness
{
    // Note that this encodes the data elements being pushed, rather than
    // encoding them as a CScript that pushes them.
    std::vector<std::vector<unsigned char> > stack;

    // Some compilers complain without a default constructor
    CScriptWitness() { }

    bool IsNull() const { return stack.empty(); }

    std::string ToString() const;
};

class CReserveScript
{
public:
    CScript reserveScript;
    virtual void KeepScript() {}
    CReserveScript() {}
    virtual ~CReserveScript() {}
};

#endif // BITCOIN_SCRIPT_SCRIPT_H<|MERGE_RESOLUTION|>--- conflicted
+++ resolved
@@ -29,10 +29,6 @@
 
 // Maximum script length in bytes
 static const int MAX_SCRIPT_SIZE = 10000;
-
-// Threshold for nLockTime: below this value it is interpreted as block number,
-// otherwise as UNIX timestamp.
-static const unsigned int LOCKTIME_THRESHOLD = 500000000; // Tue Nov  5 00:53:20 1985 UTC
 
 // Threshold for nLockTime: below this value it is interpreted as block number,
 // otherwise as UNIX timestamp.
@@ -169,16 +165,10 @@
 
     // expansion
     OP_NOP1 = 0xb0,
-<<<<<<< HEAD
-    OP_NOP2 = 0xb1,
-    OP_CHECKLOCKTIMEVERIFY = OP_NOP2,
-    OP_NOP3 = 0xb2,
-=======
     OP_CHECKLOCKTIMEVERIFY = 0xb1,
     OP_NOP2 = OP_CHECKLOCKTIMEVERIFY,
     OP_CHECKSEQUENCEVERIFY = 0xb2,
     OP_NOP3 = OP_CHECKSEQUENCEVERIFY,
->>>>>>> 9460771a
     OP_NOP4 = 0xb3,
     OP_NOP5 = 0xb4,
     OP_NOP6 = 0xb5,
