--- conflicted
+++ resolved
@@ -1581,12 +1581,8 @@
         }
     }
     // add outputs
-<<<<<<< HEAD
     statsClient.gauge("transactions.txCacheSize", inputs.GetCacheSize(), 0.1f);
-    inputs.ModifyCoins(tx.GetHash())->FromTx(tx, nHeight);
-=======
     inputs.ModifyNewCoins(tx.GetHash(), tx.IsCoinBase())->FromTx(tx, nHeight);
->>>>>>> a6771fc9
 }
 
 void UpdateCoins(const CTransaction& tx, CValidationState &state, CCoinsViewCache &inputs, int nHeight)
@@ -2648,13 +2644,8 @@
  * or an activated best chain. pblock is either NULL or a pointer to a block
  * that is already loaded (to avoid loading it again from disk).
  */
-<<<<<<< HEAD
-bool ActivateBestChain(CValidationState &state, const CBlock *pblock) {
+bool ActivateBestChain(CValidationState &state, const CChainParams& chainparams, const CBlock *pblock) {
     boost::posix_time::ptime start = boost::posix_time::microsec_clock::local_time();
-    CBlockIndex *pindexNewTip = NULL;
-=======
-bool ActivateBestChain(CValidationState &state, const CChainParams& chainparams, const CBlock *pblock) {
->>>>>>> a6771fc9
     CBlockIndex *pindexMostWork = NULL;
     do {
         boost::this_thread::interruption_point();
@@ -3189,11 +3180,7 @@
 /** Store block on disk. If dbp is non-NULL, the file is known to already reside on disk */
 static bool AcceptBlock(const CBlock& block, CValidationState& state, const CChainParams& chainparams, CBlockIndex** ppindex, bool fRequested, CDiskBlockPos* dbp)
 {
-<<<<<<< HEAD
     boost::posix_time::ptime start = boost::posix_time::microsec_clock::local_time();
-    const CChainParams& chainparams = Params();
-=======
->>>>>>> a6771fc9
     AssertLockHeld(cs_main);
 
     CBlockIndex *&pindex = *ppindex;
