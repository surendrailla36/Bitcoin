--- conflicted
+++ resolved
@@ -4,18 +4,15 @@
 
 #include "consensus/validation.h"
 #include "key.h"
+#include "key/extkey.h"
 #include "validation.h"
 #include "miner.h"
 #include "pubkey.h"
 #include "txmempool.h"
 #include "random.h"
 #include "script/standard.h"
-<<<<<<< HEAD
+#include "script/sign.h"
 #include "test/test_particl.h"
-=======
-#include "script/sign.h"
-#include "test/test_bitcoin.h"
->>>>>>> 0d3e8183
 #include "utiltime.h"
 #include "core_io.h"
 #include "keystore.h"
@@ -23,7 +20,7 @@
 
 #include <boost/test/unit_test.hpp>
 
-bool CheckInputs(const CTransaction& tx, CValidationState &state, const CCoinsViewCache &inputs, bool fScriptChecks, unsigned int flags, bool cacheSigStore, bool cacheFullScriptStore, PrecomputedTransactionData& txdata, std::vector<CScriptCheck> *pvChecks);
+bool CheckInputs(const CTransaction& tx, CValidationState &state, const CCoinsViewCache &inputs, bool fScriptChecks, unsigned int flags, bool cacheSigStore, bool cacheFullScriptStore, PrecomputedTransactionData& txdata, std::vector<CScriptCheck> *pvChecks, bool fAnonChecks = true);
 
 BOOST_AUTO_TEST_SUITE(tx_validationcache_tests)
 
@@ -62,7 +59,7 @@
         
         CAmount amount = 0;
         std::vector<uint8_t> vchAmount(8);
-        memcpy(&vchAmount[0], &amount, 8);
+        memcpy(vchAmount.data(), &amount, 8);
         uint256 hash = SignatureHash(scriptPubKey, spends[i], 0, SIGHASH_ALL, vchAmount, SIGVERSION_BASE);
         BOOST_CHECK(coinbaseKey.Sign(hash, vchSig));
         vchSig.push_back((unsigned char)SIGHASH_ALL);
@@ -192,7 +189,10 @@
     // Sign, with a non-DER signature
     {
         std::vector<unsigned char> vchSig;
-        uint256 hash = SignatureHash(p2pk_scriptPubKey, spend_tx, 0, SIGHASH_ALL, 0, SIGVERSION_BASE);
+        CAmount amount = 0;
+        std::vector<uint8_t> vchAmount(8);
+        memcpy(vchAmount.data(), &amount, 8);
+        uint256 hash = SignatureHash(p2pk_scriptPubKey, spend_tx, 0, SIGHASH_ALL, vchAmount, SIGVERSION_BASE);
         BOOST_CHECK(coinbaseKey.Sign(hash, vchSig));
         vchSig.push_back((unsigned char) 0); // padding byte makes this non-DER
         vchSig.push_back((unsigned char)SIGHASH_ALL);
@@ -264,7 +264,11 @@
 
         // Sign
         std::vector<unsigned char> vchSig;
-        uint256 hash = SignatureHash(spend_tx.vout[2].scriptPubKey, invalid_with_cltv_tx, 0, SIGHASH_ALL, 0, SIGVERSION_BASE);
+        CAmount amount = 0;
+        //std::vector<uint8_t> vchAmount(&amount, &amount+sizeof(amount));
+        std::vector<uint8_t> vchAmount(8);
+        memcpy(vchAmount.data(), &amount, 8);
+        uint256 hash = SignatureHash(spend_tx.vout[2].scriptPubKey, invalid_with_cltv_tx, 0, SIGHASH_ALL, vchAmount, SIGVERSION_BASE);
         BOOST_CHECK(coinbaseKey.Sign(hash, vchSig));
         vchSig.push_back((unsigned char)SIGHASH_ALL);
         invalid_with_cltv_tx.vin[0].scriptSig = CScript() << vchSig << 101;
@@ -292,7 +296,10 @@
 
         // Sign
         std::vector<unsigned char> vchSig;
-        uint256 hash = SignatureHash(spend_tx.vout[3].scriptPubKey, invalid_with_csv_tx, 0, SIGHASH_ALL, 0, SIGVERSION_BASE);
+        CAmount amount = 0;
+        std::vector<uint8_t> vchAmount(8);
+        memcpy(vchAmount.data(), &amount, 8);
+        uint256 hash = SignatureHash(spend_tx.vout[3].scriptPubKey, invalid_with_csv_tx, 0, SIGHASH_ALL, vchAmount, SIGVERSION_BASE);
         BOOST_CHECK(coinbaseKey.Sign(hash, vchSig));
         vchSig.push_back((unsigned char)SIGHASH_ALL);
         invalid_with_csv_tx.vin[0].scriptSig = CScript() << vchSig << 101;
@@ -322,7 +329,12 @@
 
         // Sign
         SignatureData sigdata;
-        ProduceSignature(MutableTransactionSignatureCreator(&keystore, &valid_with_witness_tx, 0, 11*CENT, SIGHASH_ALL), spend_tx.vout[1].scriptPubKey, sigdata);
+        
+        CAmount amount = 11*CENT;
+        //std::vector<uint8_t> vchAmount(&amount, &amount+sizeof(amount));
+        std::vector<uint8_t> vchAmount(8);
+        memcpy(vchAmount.data(), &amount, 8);
+        ProduceSignature(MutableTransactionSignatureCreator(&keystore, &valid_with_witness_tx, 0, vchAmount, SIGHASH_ALL), spend_tx.vout[1].scriptPubKey, sigdata);
         UpdateTransaction(valid_with_witness_tx, 0, sigdata);
 
         // This should be valid under all script flags.
@@ -350,7 +362,10 @@
         // Sign
         for (int i=0; i<2; ++i) {
             SignatureData sigdata;
-            ProduceSignature(MutableTransactionSignatureCreator(&keystore, &tx, i, 11*CENT, SIGHASH_ALL), spend_tx.vout[i].scriptPubKey, sigdata);
+            CAmount amount = 11*CENT;
+            std::vector<uint8_t> vchAmount(8);
+            memcpy(vchAmount.data(), &amount, 8);
+            ProduceSignature(MutableTransactionSignatureCreator(&keystore, &tx, i, vchAmount, SIGHASH_ALL), spend_tx.vout[i].scriptPubKey, sigdata);
             UpdateTransaction(tx, i, sigdata);
         }
 
