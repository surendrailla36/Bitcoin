// Copyright (c) 2022 The Bitcoin Core developers
// Distributed under the MIT software license, see the accompanying
// file COPYING or http://www.opensource.org/licenses/mit-license.php.

#include <test/util/txmempool.h>

#include <chainparams.h>
#include <node/context.h>
#include <node/mempool_args.h>
#include <txmempool.h>
#include <util/check.h>
#include <util/time.h>
#include <util/translation.h>
#include <validation.h>

using node::NodeContext;

CTxMemPool::Options MemPoolOptionsForTest(const NodeContext& node)
{
    CTxMemPool::Options mempool_opts{
        // Default to always checking mempool regardless of
        // chainparams.DefaultConsistencyChecks for tests
        .check_ratio = 1,
    };
    const auto result{ApplyArgsManOptions(*node.args, ::Params(), mempool_opts)};
    Assert(result);
    return mempool_opts;
}

CTxMemPoolEntry TestMemPoolEntryHelper::FromTx(const CMutableTransaction& tx) const
{
    return FromTx(MakeTransactionRef(tx));
}

CTxMemPoolEntry TestMemPoolEntryHelper::FromTx(const CTransactionRef& tx) const
{
<<<<<<< HEAD
    return CTxMemPoolEntry{tx, nFee, TicksSinceEpoch<std::chrono::seconds>(time), TicksSinceEpoch<std::chrono::seconds>(nEmbargo), nHeight, spendsCoinbase, sigOpCost, lp};
=======
    return CTxMemPoolEntry{tx, nFee, TicksSinceEpoch<std::chrono::seconds>(time), nHeight, m_sequence, spendsCoinbase, sigOpCost, lp};
}

std::optional<std::string> CheckPackageMempoolAcceptResult(const Package& txns,
                                                           const PackageMempoolAcceptResult& result,
                                                           bool expect_valid,
                                                           const CTxMemPool* mempool)
{
    if (expect_valid) {
        if (result.m_state.IsInvalid()) {
            return strprintf("Package validation unexpectedly failed: %s", result.m_state.ToString());
        }
    } else {
        if (result.m_state.IsValid()) {
            return strprintf("Package validation unexpectedly succeeded. %s", result.m_state.ToString());
        }
    }
    if (result.m_state.GetResult() != PackageValidationResult::PCKG_POLICY && txns.size() != result.m_tx_results.size()) {
        return strprintf("txns size %u does not match tx results size %u", txns.size(), result.m_tx_results.size());
    }
    for (const auto& tx : txns) {
        const auto& wtxid = tx->GetWitnessHash();
        if (result.m_tx_results.count(wtxid) == 0) {
            return strprintf("result not found for tx %s", wtxid.ToString());
        }

        const auto& atmp_result = result.m_tx_results.at(wtxid);
        const bool valid{atmp_result.m_result_type == MempoolAcceptResult::ResultType::VALID};
        if (expect_valid && atmp_result.m_state.IsInvalid()) {
            return strprintf("tx %s unexpectedly failed: %s", wtxid.ToString(), atmp_result.m_state.ToString());
        }

        //m_replaced_transactions should exist iff the result was VALID
        if (atmp_result.m_replaced_transactions.has_value() != valid) {
            return strprintf("tx %s result should %shave m_replaced_transactions",
                                    wtxid.ToString(), valid ? "" : "not ");
        }

        // m_vsize and m_base_fees should exist iff the result was VALID or MEMPOOL_ENTRY
        const bool mempool_entry{atmp_result.m_result_type == MempoolAcceptResult::ResultType::MEMPOOL_ENTRY};
        if (atmp_result.m_base_fees.has_value() != (valid || mempool_entry)) {
            return strprintf("tx %s result should %shave m_base_fees", wtxid.ToString(), valid || mempool_entry ? "" : "not ");
        }
        if (atmp_result.m_vsize.has_value() != (valid || mempool_entry)) {
            return strprintf("tx %s result should %shave m_vsize", wtxid.ToString(), valid || mempool_entry ? "" : "not ");
        }

        // m_other_wtxid should exist iff the result was DIFFERENT_WITNESS
        const bool diff_witness{atmp_result.m_result_type == MempoolAcceptResult::ResultType::DIFFERENT_WITNESS};
        if (atmp_result.m_other_wtxid.has_value() != diff_witness) {
            return strprintf("tx %s result should %shave m_other_wtxid", wtxid.ToString(), diff_witness ? "" : "not ");
        }

        // m_effective_feerate and m_wtxids_fee_calculations should exist iff the result was valid
        // or if the failure was TX_RECONSIDERABLE
        const bool valid_or_reconsiderable{atmp_result.m_result_type == MempoolAcceptResult::ResultType::VALID ||
                    atmp_result.m_state.GetResult() == TxValidationResult::TX_RECONSIDERABLE};
        if (atmp_result.m_effective_feerate.has_value() != valid_or_reconsiderable) {
            return strprintf("tx %s result should %shave m_effective_feerate",
                                    wtxid.ToString(), valid ? "" : "not ");
        }
        if (atmp_result.m_wtxids_fee_calculations.has_value() != valid_or_reconsiderable) {
            return strprintf("tx %s result should %shave m_effective_feerate",
                                    wtxid.ToString(), valid ? "" : "not ");
        }

        if (mempool) {
            // The tx by txid should be in the mempool iff the result was not INVALID.
            const bool txid_in_mempool{atmp_result.m_result_type != MempoolAcceptResult::ResultType::INVALID};
            if (mempool->exists(GenTxid::Txid(tx->GetHash())) != txid_in_mempool) {
                return strprintf("tx %s should %sbe in mempool", wtxid.ToString(), txid_in_mempool ? "" : "not ");
            }
            // Additionally, if the result was DIFFERENT_WITNESS, we shouldn't be able to find the tx in mempool by wtxid.
            if (tx->HasWitness() && atmp_result.m_result_type == MempoolAcceptResult::ResultType::DIFFERENT_WITNESS) {
                if (mempool->exists(GenTxid::Wtxid(wtxid))) {
                    return strprintf("wtxid %s should not be in mempool", wtxid.ToString());
                }
            }
        }
    }
    return std::nullopt;
>>>>>>> 3e691258
}<|MERGE_RESOLUTION|>--- conflicted
+++ resolved
@@ -34,10 +34,7 @@
 
 CTxMemPoolEntry TestMemPoolEntryHelper::FromTx(const CTransactionRef& tx) const
 {
-<<<<<<< HEAD
-    return CTxMemPoolEntry{tx, nFee, TicksSinceEpoch<std::chrono::seconds>(time), TicksSinceEpoch<std::chrono::seconds>(nEmbargo), nHeight, spendsCoinbase, sigOpCost, lp};
-=======
-    return CTxMemPoolEntry{tx, nFee, TicksSinceEpoch<std::chrono::seconds>(time), nHeight, m_sequence, spendsCoinbase, sigOpCost, lp};
+    return CTxMemPoolEntry{tx, nFee, TicksSinceEpoch<std::chrono::seconds>(time), TicksSinceEpoch<std::chrono::seconds>(nEmbargo), nHeight, m_sequence, spendsCoinbase, sigOpCost, lp};
 }
 
 std::optional<std::string> CheckPackageMempoolAcceptResult(const Package& txns,
@@ -118,5 +115,4 @@
         }
     }
     return std::nullopt;
->>>>>>> 3e691258
 }