--- conflicted
+++ resolved
@@ -1,15 +1,9 @@
 // Copyright (c) 2012-2021 The Bitcoin Core developers
 // Distributed under the MIT software license, see the accompanying
 // file COPYING or http://www.opensource.org/licenses/mit-license.php.
-<<<<<<< HEAD
+
 #include <compressor.h>
-#include <script/standard.h>
-=======
-// SYSCOIN
-#include <primitives/transaction.h>
 #include <script/script.h>
-#include <script/script.h>
->>>>>>> c8a24cd0
 #include <test/util/setup_common.h>
 
 #include <stdint.h>
@@ -23,10 +17,10 @@
 #define NUM_MULTIPLES_CENT 10000
 
 // amounts 1 .. 10000
-#define NUM_MULTIPLES_1SYS 10000
+#define NUM_MULTIPLES_1BTC 10000
 
 // amounts 50 .. 21000000
-#define NUM_MULTIPLES_50SYS 420000
+#define NUM_MULTIPLES_50BTC 420000
 
 BOOST_FIXTURE_TEST_SUITE(compress_tests, BasicTestingSetup)
 
@@ -51,22 +45,17 @@
     BOOST_CHECK(TestPair(         COIN,       0x9));
     BOOST_CHECK(TestPair(      50*COIN,      0x32));
     BOOST_CHECK(TestPair(21000000*COIN, 0x1406f40));
-    // SYSCOIN
-    auto compressed = CompressAmount(MAX_MONEY);
-    BOOST_CHECK_EQUAL(MAX_MONEY, (int64_t)DecompressAmount(compressed));
-    // max amount that can be compressed without unsigned integer overflow its a bit above 2 quintillion range
-    compressed = CompressAmount((0x2^64)/9);
-    BOOST_CHECK_EQUAL((0x2^64)/9, (int64_t)DecompressAmount(compressed));
+
     for (uint64_t i = 1; i <= NUM_MULTIPLES_UNIT; i++)
         BOOST_CHECK(TestEncode(i));
 
     for (uint64_t i = 1; i <= NUM_MULTIPLES_CENT; i++)
         BOOST_CHECK(TestEncode(i * CENT));
 
-    for (uint64_t i = 1; i <= NUM_MULTIPLES_1SYS; i++)
+    for (uint64_t i = 1; i <= NUM_MULTIPLES_1BTC; i++)
         BOOST_CHECK(TestEncode(i * COIN));
 
-    for (uint64_t i = 1; i <= NUM_MULTIPLES_50SYS; i++)
+    for (uint64_t i = 1; i <= NUM_MULTIPLES_50BTC; i++)
         BOOST_CHECK(TestEncode(i * 50 * COIN));
 
     for (uint64_t i = 0; i < 100000; i++)
