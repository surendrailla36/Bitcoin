// Copyright (c) 2020-2022 The Bitcoin Core developers
// Distributed under the MIT software license, see the accompanying
// file COPYING or http://www.opensource.org/licenses/mit-license.php.

#include <chainparams.h>
#include <chainparamsbase.h>
#include <key.h>
#include <key_io.h>
#include <outputtype.h>
#include <policy/policy.h>
#include <pubkey.h>
#include <rpc/util.h>
#include <script/keyorigin.h>
#include <script/script.h>
#include <script/sign.h>
#include <script/signingprovider.h>
#include <script/standard.h>
#include <secp256k1.h>
#include <secp256k1_ellswift.h>
#include <streams.h>
#include <test/fuzz/FuzzedDataProvider.h>
#include <test/fuzz/fuzz.h>
#include <util/strencodings.h>

#include <array>
#include <cassert>
#include <cstddef>
#include <cstdint>
#include <numeric>
#include <optional>
#include <string>
#include <vector>

void initialize_key()
{
    ECC_Start();
    SelectParams(CBaseChainParams::REGTEST);
}

FUZZ_TARGET_INIT(key, initialize_key)
{
    const CKey key = [&] {
        CKey k;
        k.Set(buffer.begin(), buffer.end(), true);
        return k;
    }();
    if (!key.IsValid()) {
        return;
    }

    {
        assert(key.begin() + key.size() == key.end());
        assert(key.IsCompressed());
        assert(key.size() == 32);
        assert(DecodeSecret(EncodeSecret(key)) == key);
    }

    {
        CKey invalid_key;
        assert(!(invalid_key == key));
        assert(!invalid_key.IsCompressed());
        assert(!invalid_key.IsValid());
        assert(invalid_key.size() == 0);
    }

    {
        CKey uncompressed_key;
        uncompressed_key.Set(buffer.begin(), buffer.end(), false);
        assert(!(uncompressed_key == key));
        assert(!uncompressed_key.IsCompressed());
        assert(key.size() == 32);
        assert(uncompressed_key.begin() + uncompressed_key.size() == uncompressed_key.end());
        assert(uncompressed_key.IsValid());
    }

    {
        CKey copied_key;
        copied_key.Set(key.begin(), key.end(), key.IsCompressed());
        assert(copied_key == key);
    }

    {
        CKey negated_key = key;
        negated_key.Negate();
        assert(negated_key.IsValid());
        assert(!(negated_key == key));

        negated_key.Negate();
        assert(negated_key == key);
    }

    const uint256 random_uint256 = Hash(buffer);

    {
        CKey child_key;
        ChainCode child_chaincode;
        const bool ok = key.Derive(child_key, child_chaincode, 0, random_uint256);
        assert(ok);
        assert(child_key.IsValid());
        assert(!(child_key == key));
        assert(child_chaincode != random_uint256);
    }

    const CPubKey pubkey = key.GetPubKey();

    {
        assert(pubkey.size() == 33);
        assert(key.VerifyPubKey(pubkey));
        assert(pubkey.GetHash() != random_uint256);
        assert(pubkey.begin() + pubkey.size() == pubkey.end());
        assert(pubkey.data() == pubkey.begin());
        assert(pubkey.IsCompressed());
        assert(pubkey.IsValid());
        assert(pubkey.IsFullyValid());
        assert(HexToPubKey(HexStr(pubkey)) == pubkey);
        assert(GetAllDestinationsForKey(pubkey).size() == 3);
    }

    {
        DataStream data_stream{};
        pubkey.Serialize(data_stream);

        CPubKey pubkey_deserialized;
        pubkey_deserialized.Unserialize(data_stream);
        assert(pubkey_deserialized == pubkey);
    }

    {
        const CScript tx_pubkey_script = GetScriptForRawPubKey(pubkey);
        assert(!tx_pubkey_script.IsPayToScriptHash());
        assert(!tx_pubkey_script.IsPayToWitnessScriptHash());
        assert(!tx_pubkey_script.IsPushOnly());
        assert(!tx_pubkey_script.IsUnspendable());
        assert(tx_pubkey_script.HasValidOps());
        assert(tx_pubkey_script.size() == 35);

        const CScript tx_multisig_script = GetScriptForMultisig(1, {pubkey});
        assert(!tx_multisig_script.IsPayToScriptHash());
        assert(!tx_multisig_script.IsPayToWitnessScriptHash());
        assert(!tx_multisig_script.IsPushOnly());
        assert(!tx_multisig_script.IsUnspendable());
        assert(tx_multisig_script.HasValidOps());
        assert(tx_multisig_script.size() == 37);

        FillableSigningProvider fillable_signing_provider;
        assert(!IsSegWitOutput(fillable_signing_provider, tx_pubkey_script));
        assert(!IsSegWitOutput(fillable_signing_provider, tx_multisig_script));
        assert(fillable_signing_provider.GetKeys().size() == 0);
        assert(!fillable_signing_provider.HaveKey(pubkey.GetID()));

        const bool ok_add_key = fillable_signing_provider.AddKey(key);
        assert(ok_add_key);
        assert(fillable_signing_provider.HaveKey(pubkey.GetID()));

        FillableSigningProvider fillable_signing_provider_pub;
        assert(!fillable_signing_provider_pub.HaveKey(pubkey.GetID()));

        const bool ok_add_key_pubkey = fillable_signing_provider_pub.AddKeyPubKey(key, pubkey);
        assert(ok_add_key_pubkey);
        assert(fillable_signing_provider_pub.HaveKey(pubkey.GetID()));

        TxoutType which_type_tx_pubkey;
        const bool is_standard_tx_pubkey = IsStandard(tx_pubkey_script, std::nullopt, which_type_tx_pubkey);
        assert(is_standard_tx_pubkey);
        assert(which_type_tx_pubkey == TxoutType::PUBKEY);

        TxoutType which_type_tx_multisig;
        const bool is_standard_tx_multisig = IsStandard(tx_multisig_script, std::nullopt, which_type_tx_multisig);
        assert(is_standard_tx_multisig);
        assert(which_type_tx_multisig == TxoutType::MULTISIG);

        std::vector<std::vector<unsigned char>> v_solutions_ret_tx_pubkey;
        const TxoutType outtype_tx_pubkey = Solver(tx_pubkey_script, v_solutions_ret_tx_pubkey);
        assert(outtype_tx_pubkey == TxoutType::PUBKEY);
        assert(v_solutions_ret_tx_pubkey.size() == 1);
        assert(v_solutions_ret_tx_pubkey[0].size() == 33);

        std::vector<std::vector<unsigned char>> v_solutions_ret_tx_multisig;
        const TxoutType outtype_tx_multisig = Solver(tx_multisig_script, v_solutions_ret_tx_multisig);
        assert(outtype_tx_multisig == TxoutType::MULTISIG);
        assert(v_solutions_ret_tx_multisig.size() == 3);
        assert(v_solutions_ret_tx_multisig[0].size() == 1);
        assert(v_solutions_ret_tx_multisig[1].size() == 33);
        assert(v_solutions_ret_tx_multisig[2].size() == 1);

        OutputType output_type{};
        const CTxDestination tx_destination = GetDestinationForKey(pubkey, output_type);
        assert(output_type == OutputType::LEGACY);
        assert(IsValidDestination(tx_destination));
        assert(CTxDestination{PKHash{pubkey}} == tx_destination);

        const CScript script_for_destination = GetScriptForDestination(tx_destination);
        assert(script_for_destination.size() == 25);

        const std::string destination_address = EncodeDestination(tx_destination);
        assert(DecodeDestination(destination_address) == tx_destination);

        const CPubKey pubkey_from_address_string = AddrToPubKey(fillable_signing_provider, destination_address);
        assert(pubkey_from_address_string == pubkey);

        CKeyID key_id = pubkey.GetID();
        assert(!key_id.IsNull());
        assert(key_id == CKeyID{key_id});
        assert(key_id == GetKeyForDestination(fillable_signing_provider, tx_destination));

        CPubKey pubkey_out;
        const bool ok_get_pubkey = fillable_signing_provider.GetPubKey(key_id, pubkey_out);
        assert(ok_get_pubkey);

        CKey key_out;
        const bool ok_get_key = fillable_signing_provider.GetKey(key_id, key_out);
        assert(ok_get_key);
        assert(fillable_signing_provider.GetKeys().size() == 1);
        assert(fillable_signing_provider.HaveKey(key_id));

        KeyOriginInfo key_origin_info;
        const bool ok_get_key_origin = fillable_signing_provider.GetKeyOrigin(key_id, key_origin_info);
        assert(!ok_get_key_origin);
    }

    {
        const std::vector<unsigned char> vch_pubkey{pubkey.begin(), pubkey.end()};
        assert(CPubKey::ValidSize(vch_pubkey));
        assert(!CPubKey::ValidSize({pubkey.begin(), pubkey.begin() + pubkey.size() - 1}));

        const CPubKey pubkey_ctor_1{vch_pubkey};
        assert(pubkey == pubkey_ctor_1);

        const CPubKey pubkey_ctor_2{vch_pubkey.begin(), vch_pubkey.end()};
        assert(pubkey == pubkey_ctor_2);

        CPubKey pubkey_set;
        pubkey_set.Set(vch_pubkey.begin(), vch_pubkey.end());
        assert(pubkey == pubkey_set);
    }

    {
        const CPubKey invalid_pubkey{};
        assert(!invalid_pubkey.IsValid());
        assert(!invalid_pubkey.IsFullyValid());
        assert(!(pubkey == invalid_pubkey));
        assert(pubkey != invalid_pubkey);
        assert(pubkey < invalid_pubkey);
    }

    {
        // Cover CPubKey's operator[](unsigned int pos)
        unsigned int sum = 0;
        for (size_t i = 0; i < pubkey.size(); ++i) {
            sum += pubkey[i];
        }
        assert(std::accumulate(pubkey.begin(), pubkey.end(), 0U) == sum);
    }

    {
        CPubKey decompressed_pubkey = pubkey;
        assert(decompressed_pubkey.IsCompressed());

        const bool ok = decompressed_pubkey.Decompress();
        assert(ok);
        assert(!decompressed_pubkey.IsCompressed());
        assert(decompressed_pubkey.size() == 65);
    }

    {
        std::vector<unsigned char> vch_sig;
        const bool ok = key.Sign(random_uint256, vch_sig, false);
        assert(ok);
        assert(pubkey.Verify(random_uint256, vch_sig));
        assert(CPubKey::CheckLowS(vch_sig));

        const std::vector<unsigned char> vch_invalid_sig{vch_sig.begin(), vch_sig.begin() + vch_sig.size() - 1};
        assert(!pubkey.Verify(random_uint256, vch_invalid_sig));
        assert(!CPubKey::CheckLowS(vch_invalid_sig));
    }

    {
        std::vector<unsigned char> vch_compact_sig;
        const bool ok_sign_compact = key.SignCompact(random_uint256, vch_compact_sig);
        assert(ok_sign_compact);

        CPubKey recover_pubkey;
        const bool ok_recover_compact = recover_pubkey.RecoverCompact(random_uint256, vch_compact_sig);
        assert(ok_recover_compact);
        assert(recover_pubkey == pubkey);
    }

    {
        CPubKey child_pubkey;
        ChainCode child_chaincode;
        const bool ok = pubkey.Derive(child_pubkey, child_chaincode, 0, random_uint256);
        assert(ok);
        assert(child_pubkey != pubkey);
        assert(child_pubkey.IsCompressed());
        assert(child_pubkey.IsFullyValid());
        assert(child_pubkey.IsValid());
        assert(child_pubkey.size() == 33);
        assert(child_chaincode != random_uint256);
    }

    const CPrivKey priv_key = key.GetPrivKey();

    {
        for (const bool skip_check : {true, false}) {
            CKey loaded_key;
            const bool ok = loaded_key.Load(priv_key, pubkey, skip_check);
            assert(ok);
            assert(key == loaded_key);
        }
    }
}

<<<<<<< HEAD
std::optional<std::array<std::byte, 64>> GetEll64(const CPubKey& pubkey) {
    std::array<std::byte, 64> ell64;

    auto ctx = secp256k1_context_static;
    secp256k1_pubkey pubkey_internal;
    if (!secp256k1_ec_pubkey_parse(ctx, &pubkey_internal, pubkey.data(), pubkey.size())) {
        return {};
    }

    std::array<unsigned char, 32> rnd32;
    GetRandBytes(rnd32);
    secp256k1_ellswift_encode(ctx, reinterpret_cast<unsigned char*>(ell64.data()), &pubkey_internal, rnd32.data());
    return ell64;
}

FUZZ_TARGET_INIT(bip324_ecdh, initialize_key)
{
    FuzzedDataProvider fdp{buffer.data(), buffer.size()};
    auto rnd32 = fdp.ConsumeBytes<uint8_t>(32);
    rnd32.resize(32);
    CKey k1;
    k1.Set(rnd32.begin(), rnd32.end(), true);

    if (!k1.IsValid()) {
        return;
    }

    rnd32 = fdp.ConsumeBytes<uint8_t>(32);
    rnd32.resize(32);
    CKey k2;
    k2.Set(rnd32.begin(), rnd32.end(), true);

    if (!k2.IsValid()) {
        return;
    }

    auto k1_ellswift = GetEll64(k1.GetPubKey());
    auto k2_ellswift = GetEll64(k2.GetPubKey());
    assert(k1_ellswift.has_value() && k2_ellswift.has_value());

    bool initiating = fdp.ConsumeBool();
    auto ecdh_secret_1 = k1.ComputeBIP324ECDHSecret(k2_ellswift.value(), k1_ellswift.value(), initiating);
    auto ecdh_secret_2 = k2.ComputeBIP324ECDHSecret(k1_ellswift.value(), k2_ellswift.value(), !initiating);
    assert(ecdh_secret_1.value() == ecdh_secret_2.value());
=======
CPubKey EllSwiftDecode(const EllSwiftPubKey& encoded_pubkey)
{
    secp256k1_pubkey pubkey;
    secp256k1_ellswift_decode(secp256k1_context_static, &pubkey, reinterpret_cast<const unsigned char*>(encoded_pubkey.data()));

    size_t sz = CPubKey::COMPRESSED_SIZE;
    std::array<uint8_t, CPubKey::COMPRESSED_SIZE> vch_bytes;

    secp256k1_ec_pubkey_serialize(secp256k1_context_static, vch_bytes.data(), &sz, &pubkey, SECP256K1_EC_COMPRESSED);

    return CPubKey{vch_bytes.begin(), vch_bytes.end()};
}

FUZZ_TARGET_INIT(ellswift, initialize_key)
{
    FuzzedDataProvider fdp{buffer.data(), buffer.size()};
    auto key_bytes = fdp.ConsumeBytes<uint8_t>(32);
    key_bytes.resize(32);
    CKey key;
    key.Set(key_bytes.begin(), key_bytes.end(), fdp.ConsumeBool());
    if (!key.IsValid()) {
        return;
    }

    auto r32_vec = fdp.ConsumeBytes<std::byte>(32);
    r32_vec.resize(32);
    std::array<std::byte, 32> rnd32;
    memcpy(rnd32.data(), r32_vec.data(), r32_vec.size());

    auto encoded_ellswift = key.EllSwiftEncode(rnd32);
    auto decoded_pubkey = EllSwiftDecode(encoded_ellswift);
    if (!key.IsCompressed()) {
        decoded_pubkey.Decompress();
    }
    assert(key.VerifyPubKey(decoded_pubkey));
>>>>>>> ae4b695a
}<|MERGE_RESOLUTION|>--- conflicted
+++ resolved
@@ -310,7 +310,6 @@
     }
 }
 
-<<<<<<< HEAD
 std::optional<std::array<std::byte, 64>> GetEll64(const CPubKey& pubkey) {
     std::array<std::byte, 64> ell64;
 
@@ -355,7 +354,8 @@
     auto ecdh_secret_1 = k1.ComputeBIP324ECDHSecret(k2_ellswift.value(), k1_ellswift.value(), initiating);
     auto ecdh_secret_2 = k2.ComputeBIP324ECDHSecret(k1_ellswift.value(), k2_ellswift.value(), !initiating);
     assert(ecdh_secret_1.value() == ecdh_secret_2.value());
-=======
+}
+
 CPubKey EllSwiftDecode(const EllSwiftPubKey& encoded_pubkey)
 {
     secp256k1_pubkey pubkey;
@@ -391,5 +391,4 @@
         decoded_pubkey.Decompress();
     }
     assert(key.VerifyPubKey(decoded_pubkey));
->>>>>>> ae4b695a
 }