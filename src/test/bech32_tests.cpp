--- conflicted
+++ resolved
@@ -10,11 +10,8 @@
 
 #include <string>
 
-<<<<<<< HEAD
-=======
 BOOST_AUTO_TEST_SUITE(bech32_tests)
 
->>>>>>> f6a356d2
 BOOST_AUTO_TEST_CASE(bech32_testvectors_valid)
 {
     static const std::string CASES[] = {
@@ -149,34 +146,6 @@
 
     int i = 0;
     for (const std::string& str : CASES) {
-<<<<<<< HEAD
-        const auto dec = bech32::Decode(str);
-        BOOST_CHECK(dec.encoding == bech32::Encoding::INVALID);
-    }
-}
-
-BOOST_AUTO_TEST_CASE(bech32m_testvectors_invalid)
-{
-    static const std::string CASES[] = {
-        " 1xj0phk",
-        "\x7f""1g6xzxy",
-        "\x80""1vctc34",
-        "an84characterslonghumanreadablepartthatcontainsthetheexcludedcharactersbioandnumber11d6pts4",
-        "qyrz8wqd2c9m",
-        "1qyrz8wqd2c9m",
-        "y1b0jsk6g",
-        "lt1igcx5c0",
-        "in1muywd",
-        "mm1crxm3i",
-        "au1s5cgom",
-        "M1VUXWEZ",
-        "16plkw9",
-        "1p2gdwpf"
-    };
-    for (const std::string& str : CASES) {
-        const auto dec = bech32::Decode(str);
-        BOOST_CHECK(dec.encoding == bech32::Encoding::INVALID);
-=======
         const auto& err = ERRORS[i];
         const auto dec = bech32::Decode(str);
         BOOST_CHECK(dec.encoding == bech32::Encoding::INVALID);
@@ -184,7 +153,6 @@
         BOOST_CHECK_EQUAL(err.first, error);
         BOOST_CHECK(err.second == error_locations);
         i++;
->>>>>>> f6a356d2
     }
 }
 
