// Copyright (c) 2014-2018 The Crown developers
// Distributed under the MIT/X11 software license, see the accompanying
// file COPYING or http://www.opensource.org/licenses/mit-license.php.

#include <boost/test/unit_test.hpp>

#include "masternode-budget.h"
#include "masternodeman.h"

using namespace std::string_literals;

std::ostream& operator<<(std::ostream& os, uint256 value)
{
    return os << value.ToString();
}

bool operator == (const CTxBudgetPayment& a, const CTxBudgetPayment& b)
{
    return a.nProposalHash == b.nProposalHash &&
           a.nAmount == b.nAmount &&
           a.payee == b.payee;
}

std::ostream& operator<<(std::ostream& os, const CTxBudgetPayment& value)
{
    return os << "{" << value.nProposalHash.ToString() << ":" << value.nAmount << "@" << value.payee.ToString() << "}";
}


namespace
{
    CKey CreateKeyPair(std::vector<unsigned char> privKey)
    {
        CKey keyPair;
        keyPair.Set(std::begin(privKey), std::end(privKey), true);

        return keyPair;
    }

    void FillBlock(CBlockIndex& block, /*const*/ CBlockIndex* prevBlock, const uint256& hash)
    {
        if (prevBlock)
        {
            block.nHeight = prevBlock->nHeight + 1;
            block.pprev = prevBlock;
        }
        else
        {
            block.nHeight = 0;
        }

        block.phashBlock = &hash;
        block.BuildSkip();
    }

    void FillHash(uint256& hash, const arith_uint256& height)
    {
        hash = ArithToUint256(height);
    }

    void FillBlock(CBlockIndex& block, uint256& hash, /*const*/ CBlockIndex* prevBlock, size_t height)
    {
        FillHash(hash, height);
        FillBlock(block, height ? prevBlock : nullptr, hash);

        assert(static_cast<int>(UintToArith256(block.GetBlockHash()).GetLow64()) == block.nHeight);
        assert(block.pprev == nullptr || block.nHeight == block.pprev->nHeight + 1);

    }

    CScript PayToPublicKey(const CPubKey& pubKey)
    {
        return CScript() << OP_DUP << OP_HASH160 << ToByteVector(pubKey.GetID()) << OP_EQUALVERIFY << OP_CHECKSIG;
    }

    CMasternode CreateMasternode(CTxIn vin)
    {
        CMasternode mn;
        mn.vin = vin;
        mn.activeState = CMasternode::MASTERNODE_ENABLED;
        return mn;
    }

    CTxBudgetPayment GetPayment(const CBudgetProposal& proposal)
    {
        return CTxBudgetPayment(proposal.GetHash(), proposal.GetPayee(), proposal.GetAmount());
    }


    struct FinalizedBudgetFixture
    {
        const std::string budgetName = "test"s;
        const int blockStart = 129600;

        const CKey keyPairA = CreateKeyPair({0,0,0,0,0,0,0,0,0,0,0,0,0,0,0,0,0,0,0,0,0,0,0,0,0,0,0,0,0,0,0,1});
        const CKey keyPairB = CreateKeyPair({0,0,0,0,0,0,0,0,0,0,0,0,0,0,0,0,0,0,0,0,0,0,0,0,0,0,0,0,0,0,1,0});
        const CKey keyPairC = CreateKeyPair({0,0,0,0,0,0,0,0,0,0,0,0,0,0,0,0,0,0,0,0,0,0,0,0,0,0,0,0,0,1,0,0});

        const CBudgetProposal proposalA = CreateProposal("A", keyPairA, 42);
        const CBudgetProposal proposalB = CreateProposal("B", keyPairB, 404);
        const CBudgetProposal proposalC = CreateProposal("C", keyPairC, 42);

        const CMasternode mn1 = CreateMasternode(CTxIn{COutPoint{ArithToUint256(1), 1 * COIN}});
        const CMasternode mn2 = CreateMasternode(CTxIn{COutPoint{ArithToUint256(2), 1 * COIN}});
        const CMasternode mn3 = CreateMasternode(CTxIn{COutPoint{ArithToUint256(3), 1 * COIN}});
        const CMasternode mn4 = CreateMasternode(CTxIn{COutPoint{ArithToUint256(4), 1 * COIN}});
        const CMasternode mn5 = CreateMasternode(CTxIn{COutPoint{ArithToUint256(5), 1 * COIN}});

        std::vector<uint256> hashes{100500};
        std::vector<CBlockIndex> blocks{100500};
        std::string error;

        FinalizedBudgetFixture()
        {
            SetMockTime(GetTime());

            fMasterNode = true;

            // Build a main chain 100500 blocks long.
            for (size_t i = 0; i < blocks.size(); ++i)
            {
                FillBlock(blocks[i], hashes[i], &blocks[i - 1], i);
            }
            chainActive.SetTip(&blocks.back());

            mnodeman.Add(mn1);
            mnodeman.Add(mn2);
            mnodeman.Add(mn3);
            mnodeman.Add(mn4);
            mnodeman.Add(mn5);
        }

        ~FinalizedBudgetFixture()
        {
            SetMockTime(0);

            mnodeman.Clear();
            budget.Clear();
            chainActive = CChain{};
        }

        CBudgetProposal CreateProposal(std::string name, CKey payee, CAmount amount) -> CBudgetProposal
        {
            CBudgetProposal p(
                name,
                "",
                blockStart,
                blockStart + GetBudgetPaymentCycleBlocks() * 2,
                PayToPublicKey(payee.GetPubKey()),
                amount * COIN,
                uint256()
            );
            p.nTime = GetTime();
            return p;
        }

    };
}


BOOST_FIXTURE_TEST_SUITE(FinalizedBudget, FinalizedBudgetFixture)

    BOOST_AUTO_TEST_CASE(CompareHash_Equal)
    {
        // Set Up
        std::vector<CTxBudgetPayment> payments; 
        payments.push_back(GetPayment(proposalA));
        payments.push_back(GetPayment(proposalB));
        payments.push_back(GetPayment(proposalC));
        CFinalizedBudgetBroadcast budget1(
            budgetName, 
            blockStart, 
            payments,
            ArithToUint256(1)
        );

        std::vector<CTxBudgetPayment> payments; 
        payments.push_back(GetPayment(proposalA));
        payments.push_back(GetPayment(proposalB));
        payments.push_back(GetPayment(proposalC));
        CFinalizedBudgetBroadcast budget2(
            budgetName,
            blockStart,
            payments,
            ArithToUint256(2)
        );

        // Call & Check
        BOOST_CHECK_EQUAL(budget1.GetHash(), budget2.GetHash());
    }

    BOOST_AUTO_TEST_CASE(CompareHash_DifferentName)
    {
        // Set Up
        std::vector<CTxBudgetPayment> payments; 
        payments.push_back(GetPayment(proposalA));
        payments.push_back(GetPayment(proposalB));
        payments.push_back(GetPayment(proposalC));
        CFinalizedBudgetBroadcast budget1(
            budgetName,
            blockStart,
            payments,
            ArithToUint256(1)
        );

        std::vector<CTxBudgetPayment> payments; 
        payments.push_back(GetPayment(proposalA)); 
        payments.push_back(GetPayment(proposalB)); 
        payments.push_back(GetPayment(proposalC);
        CFinalizedBudgetBroadcast budget2(
            "he-who-must-not-be-named",
            blockStart,
            payments,
            ArithToUint256(2)
        );

        // Call & Check
        BOOST_CHECK_EQUAL(budget1.GetHash(), budget2.GetHash());
    }

    BOOST_AUTO_TEST_CASE(CompareHash_DifferentSet)
    {
        // Set Up
        std::vector<CTxBudgetPayment> payments; 
        payments.push_back(GetPayment(proposalA));
        payments.push_back(GetPayment(proposalC));
        CFinalizedBudgetBroadcast budget1(
            budgetName,
            blockStart,
            payments,
            ArithToUint256(1)
        );

        std::vector<CTxBudgetPayment> payments; 
        payments.push_back(GetPayment(proposalA)); 
        payments.push_back(GetPayment(proposalB));
        CFinalizedBudgetBroadcast budget2(
            budgetName,
            blockStart,
            payments,
            ArithToUint256(2)
        );

        // Call & Check
        BOOST_CHECK(budget1.GetHash() != budget2.GetHash());
    }

    BOOST_AUTO_TEST_CASE(CompareHash_DifferentOrder)
    {
        // Set Up
        std::vector<CTxBudgetPayment> payments; 
        payments.push_back(GetPayment(proposalA)); 
        payments.push_back(GetPayment(proposalB)); 
        payments.push_back(GetPayment(proposalC));
        CFinalizedBudgetBroadcast budget1(
            budgetName,
            blockStart,
            payments,
            ArithToUint256(1)
        );

        std::vector<CTxBudgetPayment> payments; 
        payments.push_back(GetPayment(proposalB)); 
        payments.push_back(GetPayment(proposalC)); 
        payments.push_back(GetPayment(proposalA));
        CFinalizedBudgetBroadcast budget2(
            budgetName,
            blockStart,
            payments,
            ArithToUint256(2)
        );

        // Call & Check
        BOOST_CHECK_EQUAL(budget1.GetHash(), budget2.GetHash());
    }
    
    BOOST_AUTO_TEST_CASE(AutoCheck_OneProposal)
    {
        // Set Up
        // Submitting proposals
        budget.AddProposal(proposalA, false); // false = don't check collateral

        // Voting for proposals
        CBudgetVote vote1a(mn1.vin, proposalA.GetHash(), VOTE_YES);
        CBudgetVote vote2a(mn2.vin, proposalA.GetHash(), VOTE_YES);
        CBudgetVote vote3a(mn3.vin, proposalA.GetHash(), VOTE_YES);
        CBudgetVote vote4a(mn4.vin, proposalA.GetHash(), VOTE_YES);
        CBudgetVote vote5a(mn5.vin, proposalA.GetHash(), VOTE_YES);

        budget.UpdateProposal(vote1a, nullptr, error);
        budget.UpdateProposal(vote2a, nullptr, error);
        budget.UpdateProposal(vote3a, nullptr, error);
        budget.UpdateProposal(vote4a, nullptr, error);
        budget.UpdateProposal(vote5a, nullptr, error);

        // Finalizing budget
        SetMockTime(GetTime() + 24 * 60 * 60 + 1); // 1 hour + 1 second has passed

        std::vector<CTxBudgetPayment> txBudgetPayments;
        txBudgetPayments.push_back(GetPayment(proposalA));

        CFinalizedBudgetBroadcast budget(budgetName, blockStart, txBudgetPayments, ArithToUint256(42));

        BOOST_REQUIRE(budget.fValid);
        BOOST_REQUIRE(budget.IsValid(false));
        BOOST_REQUIRE_EQUAL(budget.IsAutoChecked(), false);

        // Call & Check
        bool result = budget.AutoCheck();

        BOOST_CHECK_EQUAL(budget.IsAutoChecked(), true);
        BOOST_CHECK(result);
    }

    BOOST_AUTO_TEST_CASE(AutoCheck_ThreeProposals_ABC)
    {
        // Set Up
        // Submitting proposals
        budget.AddProposal(proposalA, false); // false = don't check collateral
        budget.AddProposal(proposalB, false);
        budget.AddProposal(proposalC, false);

        // Voting for proposals
        CBudgetVote vote1a(mn1.vin, proposalA.GetHash(), VOTE_YES);
        CBudgetVote vote2a(mn2.vin, proposalA.GetHash(), VOTE_YES);
        CBudgetVote vote3a(mn3.vin, proposalA.GetHash(), VOTE_YES);
        CBudgetVote vote4a(mn4.vin, proposalA.GetHash(), VOTE_YES);
        CBudgetVote vote5a(mn5.vin, proposalA.GetHash(), VOTE_YES);

        CBudgetVote vote1b(mn1.vin, proposalB.GetHash(), VOTE_YES);
        CBudgetVote vote2b(mn2.vin, proposalB.GetHash(), VOTE_YES);
        CBudgetVote vote3b(mn3.vin, proposalB.GetHash(), VOTE_YES);

        CBudgetVote vote1c(mn1.vin, proposalC.GetHash(), VOTE_YES);
        CBudgetVote vote2c(mn2.vin, proposalC.GetHash(), VOTE_YES);

        budget.UpdateProposal(vote1a, nullptr, error);
        budget.UpdateProposal(vote2a, nullptr, error);
        budget.UpdateProposal(vote3a, nullptr, error);
        budget.UpdateProposal(vote4a, nullptr, error);
        budget.UpdateProposal(vote5a, nullptr, error);

        budget.UpdateProposal(vote1b, nullptr, error);
        budget.UpdateProposal(vote2b, nullptr, error);
        budget.UpdateProposal(vote3b, nullptr, error);

        budget.UpdateProposal(vote1c, nullptr, error);
        budget.UpdateProposal(vote2c, nullptr, error);

        // Finalizing budget
        SetMockTime(GetTime() + 24 * 60 * 60 + 1); // 1 hour + 1 second has passed

        std::vector<CTxBudgetPayment> txBudgetPayments;
        txBudgetPayments.push_back(GetPayment(proposalA));
        txBudgetPayments.push_back(GetPayment(proposalB));
        txBudgetPayments.push_back(GetPayment(proposalC));

        CFinalizedBudgetBroadcast budget(budgetName, blockStart, txBudgetPayments, ArithToUint256(42));

        BOOST_REQUIRE(budget.fValid);
        BOOST_REQUIRE(budget.IsValid(false));
        BOOST_REQUIRE_EQUAL(budget.IsAutoChecked(), false);

        // Call & Check
        bool result = budget.AutoCheck();

        BOOST_CHECK_EQUAL(budget.IsAutoChecked(), true);
        BOOST_CHECK(result);
    }

    BOOST_AUTO_TEST_CASE(AutoCheck_ThreeProposals_CBA)
    {
        // Set Up
        // Submitting proposals
        budget.AddProposal(proposalA, false); // false = don't check collateral
        budget.AddProposal(proposalB, false);
        budget.AddProposal(proposalC, false);

        // Voting for proposals
        CBudgetVote vote1c(mn1.vin, proposalC.GetHash(), VOTE_YES);
        CBudgetVote vote2c(mn2.vin, proposalC.GetHash(), VOTE_YES);
        CBudgetVote vote3c(mn3.vin, proposalC.GetHash(), VOTE_YES);
        CBudgetVote vote4c(mn4.vin, proposalC.GetHash(), VOTE_YES);
        CBudgetVote vote5c(mn5.vin, proposalC.GetHash(), VOTE_YES);

        CBudgetVote vote1b(mn1.vin, proposalB.GetHash(), VOTE_YES);
        CBudgetVote vote2b(mn2.vin, proposalB.GetHash(), VOTE_YES);
        CBudgetVote vote3b(mn3.vin, proposalB.GetHash(), VOTE_YES);

        CBudgetVote vote1a(mn1.vin, proposalA.GetHash(), VOTE_YES);
        CBudgetVote vote2a(mn2.vin, proposalA.GetHash(), VOTE_YES);

        budget.UpdateProposal(vote1c, nullptr, error);
        budget.UpdateProposal(vote2c, nullptr, error);
        budget.UpdateProposal(vote3c, nullptr, error);
        budget.UpdateProposal(vote4c, nullptr, error);
        budget.UpdateProposal(vote5c, nullptr, error);

        budget.UpdateProposal(vote1b, nullptr, error);
        budget.UpdateProposal(vote2b, nullptr, error);
        budget.UpdateProposal(vote3b, nullptr, error);

        budget.UpdateProposal(vote1a, nullptr, error);
        budget.UpdateProposal(vote2a, nullptr, error);

        // Finalizing budget
        SetMockTime(GetTime() + 24 * 60 * 60 + 1); // 1 hour + 1 second has passed

        std::vector<CTxBudgetPayment> txBudgetPayments;
        txBudgetPayments.push_back(GetPayment(proposalC));
        txBudgetPayments.push_back(GetPayment(proposalB));
        txBudgetPayments.push_back(GetPayment(proposalA));

        CFinalizedBudgetBroadcast budget(budgetName, blockStart, txBudgetPayments, ArithToUint256(42));

        BOOST_REQUIRE(budget.fValid);
        BOOST_REQUIRE(budget.IsValid(false));
        BOOST_REQUIRE_EQUAL(budget.IsAutoChecked(), false);

        // Call & Check
        bool result = budget.AutoCheck();

        BOOST_CHECK_EQUAL(budget.IsAutoChecked(), true);
        BOOST_CHECK(result);
    }

    BOOST_AUTO_TEST_CASE(IsTransactionValid_Block0)
    {
        // Set Up
        std::vector<CTxBudgetPayment> txBudgetPayments;
        txBudgetPayments.push_back(GetPayment(proposalA));
        txBudgetPayments.push_back(GetPayment(proposalB));

<<<<<<< HEAD
        auto expected = CMutableTransaction{};
        expected.vout.emplace_back(proposalB.GetAmount(), proposalB.GetPayee());
=======
        CFinalizedBudgetBroadcast budget(budgetName, blockStart, txBudgetPayments, ArithToUint256(42));

        CMutableTransaction expected;
        expected.vout.push_back(CTxOut(proposalA.GetAmount(), proposalA.GetPayee()));
>>>>>>> 479ff7f9

        // Call & Check
        BOOST_CHECK(budget.IsTransactionValid(expected, blockStart));
    }

    BOOST_AUTO_TEST_CASE(IsTransactionValid_Block0_Invalid)
    {
        // Set Up
        std::vector<CTxBudgetPayment> txBudgetPayments;
        txBudgetPayments.push_back(GetPayment(proposalA));
        txBudgetPayments.push_back(GetPayment(proposalB));

        CFinalizedBudgetBroadcast budget(budgetName, blockStart, txBudgetPayments, ArithToUint256(42));

        CMutableTransaction wrong1;
        wrong1.vout.push_back(CTxOut(proposalA.GetAmount(), proposalC.GetPayee()));

<<<<<<< HEAD
        auto wrong2 = CMutableTransaction{};
        wrong2.vout.emplace_back(proposalB.GetAmount(), proposalA.GetPayee());
=======
        CMutableTransaction wrong2;
        wrong2.vout.push_back(CTxOut(proposalC.GetAmount(), proposalA.GetPayee()));
>>>>>>> 479ff7f9

        // Call & Check
        BOOST_CHECK(!budget.IsTransactionValid(wrong1, blockStart));
        BOOST_CHECK(!budget.IsTransactionValid(wrong2, blockStart));
    }

    BOOST_AUTO_TEST_CASE(IsTransactionValid_Block1)
    {
        // Set Up
        std::vector<CTxBudgetPayment> txBudgetPayments;
        txBudgetPayments.push_back(GetPayment(proposalA));
        txBudgetPayments.push_back(GetPayment(proposalB));

<<<<<<< HEAD
        auto expected = CMutableTransaction{};
        expected.vout.emplace_back(proposalA.GetAmount(), proposalA.GetPayee());
=======
        CFinalizedBudgetBroadcast budget(budgetName, blockStart, txBudgetPayments, ArithToUint256(42));

        CMutableTransaction expected;
        expected.vout.push_back(CTxOut(proposalB.GetAmount(), proposalB.GetPayee()));
>>>>>>> 479ff7f9

        // Call & Check
        BOOST_CHECK(budget.IsTransactionValid(expected, blockStart + 1));
    }

    BOOST_AUTO_TEST_CASE(IsTransactionValid_Block2)
    {
        // Set Up
        std::vector<CTxBudgetPayment> txBudgetPayments;
        txBudgetPayments.push_back(GetPayment(proposalA));
        txBudgetPayments.push_back(GetPayment(proposalB));

        CFinalizedBudgetBroadcast budget(budgetName, blockStart, txBudgetPayments, ArithToUint256(42));

        CMutableTransaction expected;
        expected.vout.push_back(CTxOut(proposalB.GetAmount(), proposalB.GetPayee()));

        // Call & Check
        BOOST_CHECK(!budget.IsTransactionValid(expected, blockStart + 2));
    }

    BOOST_AUTO_TEST_CASE(GetBudgetPaymentByBlock_Block0)
    {
        // Set Up
        std::vector<CTxBudgetPayment> txBudgetPayments;
        txBudgetPayments.push_back(GetPayment(proposalA));
        txBudgetPayments.push_back(GetPayment(proposalB));

        CFinalizedBudgetBroadcast budget(budgetName, blockStart, txBudgetPayments, ArithToUint256(42));
        CTxBudgetPayment actual;

        // Call & Check
        bool result = budget.GetBudgetPaymentByBlock(blockStart, actual);

        BOOST_CHECK_EQUAL(actual, GetPayment(proposalB));
        BOOST_CHECK(result);
    }

    BOOST_AUTO_TEST_CASE(GetBudgetPaymentByBlock_Block1)
    {
        // Set Up
        std::vector<CTxBudgetPayment> txBudgetPayments;
        txBudgetPayments.push_back(GetPayment(proposalA));
        txBudgetPayments.push_back(GetPayment(proposalB));

        CFinalizedBudgetBroadcast budget(budgetName, blockStart, txBudgetPayments, ArithToUint256(42));
        CTxBudgetPayment actual;

        // Call & Check
        bool result = budget.GetBudgetPaymentByBlock(blockStart + 1, actual);

        BOOST_CHECK_EQUAL(actual, GetPayment(proposalA));
        BOOST_CHECK(result);
    }

    BOOST_AUTO_TEST_CASE(GetBudgetPaymentByBlock_Block2)
    {
        // Set Up
        std::vector<CTxBudgetPayment> txBudgetPayments;
        txBudgetPayments.push_back(GetPayment(proposalA));
        txBudgetPayments.push_back(GetPayment(proposalB));

        CFinalizedBudgetBroadcast budget(budgetName, blockStart, txBudgetPayments, ArithToUint256(42));
        CTxBudgetPayment dummy;

        // Call & Check
        BOOST_CHECK(!budget.GetBudgetPaymentByBlock(blockStart + 2, dummy));
    }


BOOST_AUTO_TEST_SUITE_END()<|MERGE_RESOLUTION|>--- conflicted
+++ resolved
@@ -431,77 +431,62 @@
         txBudgetPayments.push_back(GetPayment(proposalA));
         txBudgetPayments.push_back(GetPayment(proposalB));
 
-<<<<<<< HEAD
-        auto expected = CMutableTransaction{};
-        expected.vout.emplace_back(proposalB.GetAmount(), proposalB.GetPayee());
-=======
+        CFinalizedBudgetBroadcast budget(budgetName, blockStart, txBudgetPayments, ArithToUint256(42));
+
+        CMutableTransaction expected;
+        expected.vout.push_back(CTxOut(proposalB.GetAmount(), proposalB.GetPayee()));
+
+        // Call & Check
+        BOOST_CHECK(budget.IsTransactionValid(expected, blockStart));
+    }
+
+    BOOST_AUTO_TEST_CASE(IsTransactionValid_Block0_Invalid)
+    {
+        // Set Up
+        std::vector<CTxBudgetPayment> txBudgetPayments;
+        txBudgetPayments.push_back(GetPayment(proposalA));
+        txBudgetPayments.push_back(GetPayment(proposalB));
+
+        CFinalizedBudgetBroadcast budget(budgetName, blockStart, txBudgetPayments, ArithToUint256(42));
+
+        CMutableTransaction wrong1;
+        wrong1.vout.push_back(CTxOut(proposalA.GetAmount(), proposalC.GetPayee()));
+
+        CMutableTransaction wrong2;
+        wrong2.vout.push_back(CTxOut(proposalB.GetAmount(), proposalA.GetPayee()));
+
+        // Call & Check
+        BOOST_CHECK(!budget.IsTransactionValid(wrong1, blockStart));
+        BOOST_CHECK(!budget.IsTransactionValid(wrong2, blockStart));
+    }
+
+    BOOST_AUTO_TEST_CASE(IsTransactionValid_Block1)
+    {
+        // Set Up
+        std::vector<CTxBudgetPayment> txBudgetPayments;
+        txBudgetPayments.push_back(GetPayment(proposalA));
+        txBudgetPayments.push_back(GetPayment(proposalB));
+
         CFinalizedBudgetBroadcast budget(budgetName, blockStart, txBudgetPayments, ArithToUint256(42));
 
         CMutableTransaction expected;
         expected.vout.push_back(CTxOut(proposalA.GetAmount(), proposalA.GetPayee()));
->>>>>>> 479ff7f9
-
-        // Call & Check
-        BOOST_CHECK(budget.IsTransactionValid(expected, blockStart));
-    }
-
-    BOOST_AUTO_TEST_CASE(IsTransactionValid_Block0_Invalid)
-    {
-        // Set Up
-        std::vector<CTxBudgetPayment> txBudgetPayments;
-        txBudgetPayments.push_back(GetPayment(proposalA));
-        txBudgetPayments.push_back(GetPayment(proposalB));
-
-        CFinalizedBudgetBroadcast budget(budgetName, blockStart, txBudgetPayments, ArithToUint256(42));
-
-        CMutableTransaction wrong1;
-        wrong1.vout.push_back(CTxOut(proposalA.GetAmount(), proposalC.GetPayee()));
-
-<<<<<<< HEAD
-        auto wrong2 = CMutableTransaction{};
-        wrong2.vout.emplace_back(proposalB.GetAmount(), proposalA.GetPayee());
-=======
-        CMutableTransaction wrong2;
-        wrong2.vout.push_back(CTxOut(proposalC.GetAmount(), proposalA.GetPayee()));
->>>>>>> 479ff7f9
-
-        // Call & Check
-        BOOST_CHECK(!budget.IsTransactionValid(wrong1, blockStart));
-        BOOST_CHECK(!budget.IsTransactionValid(wrong2, blockStart));
-    }
-
-    BOOST_AUTO_TEST_CASE(IsTransactionValid_Block1)
-    {
-        // Set Up
-        std::vector<CTxBudgetPayment> txBudgetPayments;
-        txBudgetPayments.push_back(GetPayment(proposalA));
-        txBudgetPayments.push_back(GetPayment(proposalB));
-
-<<<<<<< HEAD
-        auto expected = CMutableTransaction{};
-        expected.vout.emplace_back(proposalA.GetAmount(), proposalA.GetPayee());
-=======
+
+        // Call & Check
+        BOOST_CHECK(budget.IsTransactionValid(expected, blockStart + 1));
+    }
+
+    BOOST_AUTO_TEST_CASE(IsTransactionValid_Block2)
+    {
+        // Set Up
+        std::vector<CTxBudgetPayment> txBudgetPayments;
+        txBudgetPayments.push_back(GetPayment(proposalA));
+        txBudgetPayments.push_back(GetPayment(proposalB));
+
         CFinalizedBudgetBroadcast budget(budgetName, blockStart, txBudgetPayments, ArithToUint256(42));
 
         CMutableTransaction expected;
         expected.vout.push_back(CTxOut(proposalB.GetAmount(), proposalB.GetPayee()));
->>>>>>> 479ff7f9
-
-        // Call & Check
-        BOOST_CHECK(budget.IsTransactionValid(expected, blockStart + 1));
-    }
-
-    BOOST_AUTO_TEST_CASE(IsTransactionValid_Block2)
-    {
-        // Set Up
-        std::vector<CTxBudgetPayment> txBudgetPayments;
-        txBudgetPayments.push_back(GetPayment(proposalA));
-        txBudgetPayments.push_back(GetPayment(proposalB));
-
-        CFinalizedBudgetBroadcast budget(budgetName, blockStart, txBudgetPayments, ArithToUint256(42));
-
-        CMutableTransaction expected;
-        expected.vout.push_back(CTxOut(proposalB.GetAmount(), proposalB.GetPayee()));
 
         // Call & Check
         BOOST_CHECK(!budget.IsTransactionValid(expected, blockStart + 2));
