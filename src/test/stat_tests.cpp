--- conflicted
+++ resolved
@@ -10,228 +10,109 @@
 BOOST_FIXTURE_TEST_SUITE(stat_tests, BasicTestingSetup)
 BOOST_AUTO_TEST_CASE(stat_testvectors)
 {
-<<<<<<< HEAD
     // const int numMetrics = 5;
-    CStatHistory<int> s1("s1");
-    BOOST_CHECK(s1() == 0);
-    CStatHistory<unsigned int> s2("s2", STAT_OP_AVE);
-    BOOST_CHECK(s2() == 0);
-    CStatHistory<uint64_t> s3("s3", STAT_OP_MAX);
-    BOOST_CHECK(s3() == 0);
-    CStatHistory<double> s4("s4", STAT_OP_MIN);
-    BOOST_CHECK(s4() == 0.0);
+    CStatHistory<int> *s1 = new CStatHistory<int>("s1");
+    BOOST_CHECK((*s1)() == 0);
+    CStatHistory<unsigned int> *s2 = new CStatHistory<unsigned int>("s2", STAT_OP_AVE);
+    BOOST_CHECK((*s2)() == 0);
+    CStatHistory<uint64_t> *s3 = new CStatHistory<uint64_t>("s3", STAT_OP_MAX);
+    BOOST_CHECK((*s3)() == 0);
+    CStatHistory<double> *s4 = new CStatHistory<double>("s4", STAT_OP_MIN);
+    BOOST_CHECK((*s4)() == 0.0);
 
-    CStatHistory<float, MinValMax<float> > s5("s5");
+    CStatHistory<float, MinValMax<float> > *s5 = new CStatHistory<float, MinValMax<float> >("s5");
 
-    s5 += 4.5f;
-    BOOST_CHECK(s5().min == 4.5f);
-    BOOST_CHECK(s5().max == 4.5f);
-    BOOST_CHECK(s5().val == 4.5f);
-    s5 << 1.5f;
-    BOOST_CHECK(s5().min == 4.5f);
-    BOOST_CHECK(s5().max == 6.0f);
-    BOOST_CHECK(s5().val == 6.0f);
+    (*s5) += 4.5f;
+    BOOST_CHECK((*s5)().min == 4.5f);
+    BOOST_CHECK((*s5)().max == 4.5f);
+    BOOST_CHECK((*s5)().val == 4.5f);
+    (*s5) << 1.5f;
+    BOOST_CHECK((*s5)().min == 4.5f);
+    BOOST_CHECK((*s5)().max == 6.0f);
+    BOOST_CHECK((*s5)().val == 6.0f);
 
     // check the + over various data types
-    s1 += 5;
-    BOOST_CHECK(s1() == 5);
-    s2 += 10;
-    BOOST_CHECK(s2() == 10);
-    s3 += 10000;
-    BOOST_CHECK(s3() == 10000);
-    s4 += 3.3;
-    BOOST_CHECK(s4() == 3.3);
+    (*s1) += 5;
+    BOOST_CHECK((*s1)() == 5);
+    (*s2) += 10;
+    BOOST_CHECK((*s2)() == 10);
+    (*s3) += 10000;
+    BOOST_CHECK((*s3)() == 10000);
+    (*s4) += 3.3;
+    BOOST_CHECK((*s4)() == 3.3);
 
-    s1 += 15;
-    BOOST_CHECK(s1() == 20);
-    s2 += 110;
-    BOOST_CHECK(s2() == 120);
-    s3 += 110000;
-    BOOST_CHECK(s3() == 120000);
-    s4 += 4.3;
-    BOOST_CHECK(s4() == 7.6);
+    (*s1) += 15;
+    BOOST_CHECK((*s1)() == 20);
+    (*s2) += 110;
+    BOOST_CHECK((*s2)() == 120);
+    (*s3) += 110000;
+    BOOST_CHECK((*s3)() == 120000);
+    (*s4) += 4.3;
+    BOOST_CHECK((*s4)() == 7.6);
 
-    // statMinInterval=boost::posix_time::milliseconds(50); // boost::posix_time::seconds(1); // Speed things up
-    // for (int i=0;i<numMetrics;i++)  doesn't work because there are other global variable stats
-    //  stat_io_service.run_one();
-    // stat_io_service.poll();
-    s1.timeout(boost::system::error_code());
-    s2.timeout(boost::system::error_code());
-    s3.timeout(boost::system::error_code());
-    s4.timeout(boost::system::error_code());
-    s5.timeout(boost::system::error_code());
+    // Make the boost callback huge so it never happens.  I call timeout myself
+    statMinInterval = std::chrono::milliseconds(5000);
 
-    BOOST_CHECK(s1() == 0);
-    for (int i = 0; i < 30; i++)
-    {
-        s1 += 5;
-        s2 += 10;
-        s3 += 10000;
-        s4 += 3.3;
-        s5 << 2.4;
-#if 0 // timing does not trigger accurately enough
-=======
-#if 0
-  //const int numMetrics = 5;
-  CStatHistory<int>* s1 = new CStatHistory<int>("s1");
-  BOOST_CHECK((*s1)() == 0);
-  CStatHistory<unsigned int>* s2 = new CStatHistory<unsigned int>("s2",STAT_OP_AVE);
-  BOOST_CHECK((*s2)() == 0);
-  CStatHistory<uint64_t>* s3 = new CStatHistory<uint64_t>("s3",STAT_OP_MAX);
-  BOOST_CHECK((*s3)() == 0);
-  CStatHistory<double>* s4 = new CStatHistory<double>("s4",STAT_OP_MIN);
-  BOOST_CHECK((*s4)() == 0.0);
-
-  CStatHistory<float, MinValMax<float> >* s5 = new CStatHistory<float, MinValMax<float> >("s5");
-
-  (*s5) += 4.5f;
-  BOOST_CHECK((*s5)().min == 4.5f);
-  BOOST_CHECK((*s5)().max == 4.5f);
-  BOOST_CHECK((*s5)().val == 4.5f);
-  (*s5) << 1.5f;
-  BOOST_CHECK((*s5)().min == 4.5f);
-  BOOST_CHECK((*s5)().max == 6.0f);
-  BOOST_CHECK((*s5)().val == 6.0f);
-
-  // check the + over various data types
-  (*s1) += 5;
-  BOOST_CHECK((*s1)() == 5);
-  (*s2) += 10;
-  BOOST_CHECK((*s2)() == 10);
-  (*s3) += 10000;
-  BOOST_CHECK((*s3)() == 10000);
-  (*s4) += 3.3;
-  BOOST_CHECK((*s4)() == 3.3);
-
-  (*s1) += 15;
-  BOOST_CHECK((*s1)() == 20);
-  (*s2) += 110;
-  BOOST_CHECK((*s2)() == 120);
-  (*s3) += 110000;
-  BOOST_CHECK((*s3)() == 120000);
-  (*s4) += 4.3;
-  BOOST_CHECK((*s4)() == 7.6);
-
-  // Make the boost callback huge so it never happens.  I call timeout myself
-  statMinInterval = std::chrono::milliseconds(5000);
-
-  s1->timeout(boost::system::error_code());
-  s2->timeout(boost::system::error_code());
-  s3->timeout(boost::system::error_code());
-  s4->timeout(boost::system::error_code());
-  s5->timeout(boost::system::error_code());
-
-  BOOST_CHECK((*s1)() == 0);
-  for (int i=0;i<30;i++)
-    {
-    (*s1) += 5;
-    (*s2) += 10;
-    (*s3) += 10000;
-    (*s4) += 3.3;
-    (*s5) << 2.4;
-#if 0  // timing does not trigger accurately enough
->>>>>>> 3310d399
-    MilliSleep(50);
-    for (int j=0;j<numMetrics;j++)
-      stat_io_service.run_one();
-#endif
-<<<<<<< HEAD
-        s1.timeout(boost::system::error_code());
-        s2.timeout(boost::system::error_code());
-        s3.timeout(boost::system::error_code());
-        s4.timeout(boost::system::error_code());
-        s5.timeout(boost::system::error_code());
-    }
-    BOOST_CHECK(s1.History(1, 0) == 29 * 5 + 20);
-    BOOST_CHECK(s2.History(1, 0) == (29 * 10 + 120) / 30);
-    BOOST_CHECK(s3.History(1, 0) == 120000);
-    BOOST_CHECK(s4.History(1, 0) == 3.3);
-
-    statMinInterval = boost::posix_time::milliseconds(10); // boost::posix_time::seconds(1); // Speed things up
-    for (int i = 0; i < 12; i++)
-        for (int j = 0; j < 30; j++)
-        {
-            s1 += 5;
-            s2 += 10;
-            s3 += 10000;
-            s4 += 3.3;
-            s5 << 2.4;
-=======
-    s1->timeout(boost::system::error_code());
-    s2->timeout(boost::system::error_code());
-    s3->timeout(boost::system::error_code());
-    s4->timeout(boost::system::error_code());
-    s5->timeout(boost::system::error_code());
-    }
-  BOOST_CHECK(s1->History(1,0) == 29*5 + 20);
-  BOOST_CHECK(s2->History(1,0) == (29*10 + 120)/30);
-  BOOST_CHECK(s3->History(1,0) == 120000);
-  BOOST_CHECK(s4->History(1,0) == 3.3);
-
-  // statMinInterval=std::chrono::milliseconds(30); // Speed things up
-  for (int i=0;i<12;i++)
-    for (int j=0;j<30;j++)
-    {
-    (*s1) += 5;
-    (*s2) += 10;
-    (*s3) += 10000;
-    (*s4) += 3.3;
-    (*s5) << 2.4;
-
->>>>>>> 3310d399
-#if 0
-    MilliSleep(10);
-    for (int k=0;k<numMetrics;k++)
-      stat_io_service.run_one();
-#endif
-<<<<<<< HEAD
-            s1.timeout(boost::system::error_code());
-            s2.timeout(boost::system::error_code());
-            s3.timeout(boost::system::error_code());
-            s4.timeout(boost::system::error_code());
-            s5.timeout(boost::system::error_code());
-        }
-    BOOST_CHECK(s1.History(2, 0) > 0);
-    BOOST_CHECK(s2.History(2, 0) > 0);
-    BOOST_CHECK(s3.History(2, 0) == 120000);
-    BOOST_CHECK(s4.History(2, 0) == 3.3);
-
-    int array[15];
-
-    BOOST_CHECK(s1.Series(0, array, 15) == 15);
-    for (int i = 0; i < 15; i++)
-        BOOST_CHECK(array[i] == 5);
-=======
     s1->timeout(boost::system::error_code());
     s2->timeout(boost::system::error_code());
     s3->timeout(boost::system::error_code());
     s4->timeout(boost::system::error_code());
     s5->timeout(boost::system::error_code());
 
-   }
-  BOOST_CHECK(s1->History(2,0) > 0);
-  BOOST_CHECK(s2->History(2,0) > 0);
-  BOOST_CHECK(s3->History(2,0) == 120000);
-  BOOST_CHECK(s4->History(2,0) == 3.3);
+    BOOST_CHECK((*s1)() == 0);
+    for (int i = 0; i < 30; i++)
+    {
+        (*s1) += 5;
+        (*s2) += 10;
+        (*s3) += 10000;
+        (*s4) += 3.3;
+        (*s5) << 2.4;
+        s1->timeout(boost::system::error_code());
+        s2->timeout(boost::system::error_code());
+        s3->timeout(boost::system::error_code());
+        s4->timeout(boost::system::error_code());
+        s5->timeout(boost::system::error_code());
+    }
+    BOOST_CHECK(s1->History(1, 0) == 29 * 5 + 20);
+    BOOST_CHECK(s2->History(1, 0) == (29 * 10 + 120) / 30);
+    BOOST_CHECK(s3->History(1, 0) == 120000);
+    BOOST_CHECK(s4->History(1, 0) == 3.3);
 
-  int array[15];
+    // statMinInterval=std::chrono::milliseconds(30); // Speed things up
+    for (int i = 0; i < 12; i++)
+        for (int j = 0; j < 30; j++)
+        {
+            (*s1) += 5;
+            (*s2) += 10;
+            (*s3) += 10000;
+            (*s4) += 3.3;
+            (*s5) << 2.4;
+            s1->timeout(boost::system::error_code());
+            s2->timeout(boost::system::error_code());
+            s3->timeout(boost::system::error_code());
+            s4->timeout(boost::system::error_code());
+            s5->timeout(boost::system::error_code());
+        }
+    BOOST_CHECK(s1->History(2, 0) > 0);
+    BOOST_CHECK(s2->History(2, 0) > 0);
+    BOOST_CHECK(s3->History(2, 0) == 120000);
+    BOOST_CHECK(s4->History(2, 0) == 3.3);
 
-  BOOST_CHECK(s1->Series(0, array, 15) == 15);
-  for (int i=0;i<15;i++)
-    BOOST_CHECK(array[i] == 5);
+    int array[15];
 
-  delete s1;
-  delete s2;
-  delete s3;
-  delete s4;
-  delete s5;
-#endif
->>>>>>> 3310d399
+    BOOST_CHECK(s1->Series(0, array, 15) == 15);
+    for (int i = 0; i < 15; i++)
+        BOOST_CHECK(array[i] == 5);
+
+    delete s1;
+    delete s2;
+    delete s3;
+    delete s4;
+    delete s5;
 }
 
 BOOST_AUTO_TEST_CASE(stat_empty_construct)
 {
-#if 0
     {
         /*! Create non-zero CStatHistory object and destroy it again.
           This hopefully primes the same memory for the test below to be
@@ -245,14 +126,9 @@
     {
         CStatHistory<uint64_t> *stats = new CStatHistory<uint64_t>();
         // check that default constructor zeroes as well
-<<<<<<< HEAD
-        BOOST_CHECK(stats() == 0UL);
-=======
         BOOST_CHECK((*stats)() == 0UL);
-        delete stats; 
->>>>>>> 3310d399
+        delete stats;
     }
-#endif
 }
 
 BOOST_AUTO_TEST_SUITE_END()