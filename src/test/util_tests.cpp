// Copyright (c) 2011-2022 The Bitcoin Core developers
// Distributed under the MIT software license, see the accompanying
// file COPYING or http://www.opensource.org/licenses/mit-license.php.

#include <util/system.h>

#include <clientversion.h>
#include <fs.h>
#include <hash.h> // For Hash()
#include <key.h>  // For CKey
#include <sync.h>
#include <test/util/setup_common.h>
#include <uint256.h>
#include <util/getuniquepath.h>
#include <util/message.h> // For MessageSign(), MessageVerify(), MESSAGE_MAGIC
#include <util/moneystr.h>
#include <util/overflow.h>
#include <util/readwritefile.h>
#include <util/spanparsing.h>
#include <util/strencodings.h>
#include <util/string.h>
#include <util/time.h>
#include <util/vector.h>
#include <util/bitdeque.h>

#include <array>
#include <cmath>
#include <fstream>
#include <limits>
#include <map>
#include <optional>
#include <stdint.h>
#include <string.h>
#include <thread>
#include <univalue.h>
#include <utility>
#include <vector>
#ifndef WIN32
#include <signal.h>
#include <sys/types.h>
#include <sys/wait.h>
#endif

#include <boost/test/unit_test.hpp>

using namespace std::literals;
static const std::string STRING_WITH_EMBEDDED_NULL_CHAR{"1"s "\0" "1"s};

/* defined in logging.cpp */
namespace BCLog {
    std::string LogEscapeMessage(const std::string& str);
}

BOOST_FIXTURE_TEST_SUITE(util_tests, BasicTestingSetup)

namespace {
class NoCopyOrMove
{
public:
    int i;
    explicit NoCopyOrMove(int i) : i{i} { }

    NoCopyOrMove() = delete;
    NoCopyOrMove(const NoCopyOrMove&) = delete;
    NoCopyOrMove(NoCopyOrMove&&) = delete;
    NoCopyOrMove& operator=(const NoCopyOrMove&) = delete;
    NoCopyOrMove& operator=(NoCopyOrMove&&) = delete;

    operator bool() const { return i != 0; }

    int get_ip1() { return i + 1; }
    bool test()
    {
        // Check that Assume can be used within a lambda and still call methods
        [&]() { Assume(get_ip1()); }();
        return Assume(get_ip1() != 5);
    }
};
} // namespace

BOOST_AUTO_TEST_CASE(util_check)
{
    // Check that Assert can forward
    const std::unique_ptr<int> p_two = Assert(std::make_unique<int>(2));
    // Check that Assert works on lvalues and rvalues
    const int two = *Assert(p_two);
    Assert(two == 2);
    Assert(true);
    // Check that Assume can be used as unary expression
    const bool result{Assume(two == 2)};
    Assert(result);

    // Check that Assert doesn't require copy/move
    NoCopyOrMove x{9};
    Assert(x).i += 3;
    Assert(x).test();

    // Check nested Asserts
    BOOST_CHECK_EQUAL(Assert((Assert(x).test() ? 3 : 0)), 3);

    // Check -Wdangling-gsl does not trigger when copying the int. (It would
    // trigger on "const int&")
    const int nine{*Assert(std::optional<int>{9})};
    BOOST_CHECK_EQUAL(9, nine);
}

BOOST_AUTO_TEST_CASE(util_criticalsection)
{
    RecursiveMutex cs;

    do {
        LOCK(cs);
        break;

        BOOST_ERROR("break was swallowed!");
    } while(0);

    do {
        TRY_LOCK(cs, lockTest);
        if (lockTest) {
            BOOST_CHECK(true); // Needed to suppress "Test case [...] did not check any assertions"
            break;
        }

        BOOST_ERROR("break was swallowed!");
    } while(0);
}

static const unsigned char ParseHex_expected[65] = {
    0x04, 0x67, 0x8a, 0xfd, 0xb0, 0xfe, 0x55, 0x48, 0x27, 0x19, 0x67, 0xf1, 0xa6, 0x71, 0x30, 0xb7,
    0x10, 0x5c, 0xd6, 0xa8, 0x28, 0xe0, 0x39, 0x09, 0xa6, 0x79, 0x62, 0xe0, 0xea, 0x1f, 0x61, 0xde,
    0xb6, 0x49, 0xf6, 0xbc, 0x3f, 0x4c, 0xef, 0x38, 0xc4, 0xf3, 0x55, 0x04, 0xe5, 0x1e, 0xc1, 0x12,
    0xde, 0x5c, 0x38, 0x4d, 0xf7, 0xba, 0x0b, 0x8d, 0x57, 0x8a, 0x4c, 0x70, 0x2b, 0x6b, 0xf1, 0x1d,
    0x5f
};
BOOST_AUTO_TEST_CASE(parse_hex)
{
    std::vector<unsigned char> result;
    std::vector<unsigned char> expected(ParseHex_expected, ParseHex_expected + sizeof(ParseHex_expected));
    // Basic test vector
    result = ParseHex("04678afdb0fe5548271967f1a67130b7105cd6a828e03909a67962e0ea1f61deb649f6bc3f4cef38c4f35504e51ec112de5c384df7ba0b8d578a4c702b6bf11d5f");
    BOOST_CHECK_EQUAL_COLLECTIONS(result.begin(), result.end(), expected.begin(), expected.end());

    // Spaces between bytes must be supported
    result = ParseHex("12 34 56 78");
    BOOST_CHECK(result.size() == 4 && result[0] == 0x12 && result[1] == 0x34 && result[2] == 0x56 && result[3] == 0x78);

    // Leading space must be supported (used in BerkeleyEnvironment::Salvage)
    result = ParseHex(" 89 34 56 78");
    BOOST_CHECK(result.size() == 4 && result[0] == 0x89 && result[1] == 0x34 && result[2] == 0x56 && result[3] == 0x78);

    // Embedded null is treated as end
    const std::string with_embedded_null{" 11 "s
                                         " \0 "
                                         " 22 "s};
    BOOST_CHECK_EQUAL(with_embedded_null.size(), 11);
    result = ParseHex(with_embedded_null);
    BOOST_CHECK(result.size() == 1 && result[0] == 0x11);

    // Stop parsing at invalid value
    result = ParseHex("1234 invalid 1234");
    BOOST_CHECK(result.size() == 2 && result[0] == 0x12 && result[1] == 0x34);
}

BOOST_AUTO_TEST_CASE(util_HexStr)
{
    BOOST_CHECK_EQUAL(
        HexStr(ParseHex_expected),
        "04678afdb0fe5548271967f1a67130b7105cd6a828e03909a67962e0ea1f61deb649f6bc3f4cef38c4f35504e51ec112de5c384df7ba0b8d578a4c702b6bf11d5f");

    BOOST_CHECK_EQUAL(
        HexStr(Span{ParseHex_expected}.last(0)),
        "");

    BOOST_CHECK_EQUAL(
        HexStr(Span{ParseHex_expected}.first(0)),
        "");

    {
        const std::vector<char> in_s{ParseHex_expected, ParseHex_expected + 5};
        const Span<const uint8_t> in_u{MakeUCharSpan(in_s)};
        const Span<const std::byte> in_b{MakeByteSpan(in_s)};
        const std::string out_exp{"04678afdb0"};

        BOOST_CHECK_EQUAL(HexStr(in_u), out_exp);
        BOOST_CHECK_EQUAL(HexStr(in_s), out_exp);
        BOOST_CHECK_EQUAL(HexStr(in_b), out_exp);
    }

    {
        auto input = std::string();
        for (size_t i=0; i<256; ++i) {
            input.push_back(static_cast<char>(i));
        }

        auto hex = HexStr(input);
        BOOST_TEST_REQUIRE(hex.size() == 512);
        static constexpr auto hexmap = std::string_view("0123456789abcdef");
        for (size_t i = 0; i < 256; ++i) {
            auto upper = hexmap.find(hex[i * 2]);
            auto lower = hexmap.find(hex[i * 2 + 1]);
            BOOST_TEST_REQUIRE(upper != std::string_view::npos);
            BOOST_TEST_REQUIRE(lower != std::string_view::npos);
            BOOST_TEST_REQUIRE(i == upper*16 + lower);
        }
    }
}

BOOST_AUTO_TEST_CASE(span_write_bytes)
{
    std::array mut_arr{uint8_t{0xaa}, uint8_t{0xbb}};
    const auto mut_bytes{MakeWritableByteSpan(mut_arr)};
    mut_bytes[1] = std::byte{0x11};
    BOOST_CHECK_EQUAL(mut_arr.at(0), 0xaa);
    BOOST_CHECK_EQUAL(mut_arr.at(1), 0x11);
}

BOOST_AUTO_TEST_CASE(util_Join)
{
    // Normal version
    BOOST_CHECK_EQUAL(Join(std::vector<std::string>{}, ", "), "");
    BOOST_CHECK_EQUAL(Join(std::vector<std::string>{"foo"}, ", "), "foo");
    BOOST_CHECK_EQUAL(Join(std::vector<std::string>{"foo", "bar"}, ", "), "foo, bar");

    // Version with unary operator
    const auto op_upper = [](const std::string& s) { return ToUpper(s); };
    BOOST_CHECK_EQUAL(Join(std::list<std::string>{}, ", ", op_upper), "");
    BOOST_CHECK_EQUAL(Join(std::list<std::string>{"foo"}, ", ", op_upper), "FOO");
    BOOST_CHECK_EQUAL(Join(std::list<std::string>{"foo", "bar"}, ", ", op_upper), "FOO, BAR");
}

BOOST_AUTO_TEST_CASE(util_ReplaceAll)
{
    const std::string original("A test \"%s\" string '%s'.");
    auto test_replaceall = [&original](const std::string& search, const std::string& substitute, const std::string& expected) {
        auto test = original;
        ReplaceAll(test, search, substitute);
        BOOST_CHECK_EQUAL(test, expected);
    };

    test_replaceall("", "foo", original);
    test_replaceall(original, "foo", "foo");
    test_replaceall("%s", "foo", "A test \"foo\" string 'foo'.");
    test_replaceall("\"", "foo", "A test foo%sfoo string '%s'.");
    test_replaceall("'", "foo", "A test \"%s\" string foo%sfoo.");
}

BOOST_AUTO_TEST_CASE(util_TrimString)
{
    BOOST_CHECK_EQUAL(TrimString(" foo bar "), "foo bar");
    BOOST_CHECK_EQUAL(TrimStringView("\t \n  \n \f\n\r\t\v\tfoo \n \f\n\r\t\v\tbar\t  \n \f\n\r\t\v\t\n "), "foo \n \f\n\r\t\v\tbar");
    BOOST_CHECK_EQUAL(TrimString("\t \n foo \n\tbar\t \n "), "foo \n\tbar");
    BOOST_CHECK_EQUAL(TrimStringView("\t \n foo \n\tbar\t \n ", "fobar"), "\t \n foo \n\tbar\t \n ");
    BOOST_CHECK_EQUAL(TrimString("foo bar"), "foo bar");
    BOOST_CHECK_EQUAL(TrimStringView("foo bar", "fobar"), " ");
    BOOST_CHECK_EQUAL(TrimString(std::string("\0 foo \0 ", 8)), std::string("\0 foo \0", 7));
    BOOST_CHECK_EQUAL(TrimStringView(std::string(" foo ", 5)), std::string("foo", 3));
    BOOST_CHECK_EQUAL(TrimString(std::string("\t\t\0\0\n\n", 6)), std::string("\0\0", 2));
    BOOST_CHECK_EQUAL(TrimStringView(std::string("\x05\x04\x03\x02\x01\x00", 6)), std::string("\x05\x04\x03\x02\x01\x00", 6));
    BOOST_CHECK_EQUAL(TrimString(std::string("\x05\x04\x03\x02\x01\x00", 6), std::string("\x05\x04\x03\x02\x01", 5)), std::string("\0", 1));
    BOOST_CHECK_EQUAL(TrimStringView(std::string("\x05\x04\x03\x02\x01\x00", 6), std::string("\x05\x04\x03\x02\x01\x00", 6)), "");
}

BOOST_AUTO_TEST_CASE(util_FormatISO8601DateTime)
{
    BOOST_CHECK_EQUAL(FormatISO8601DateTime(1317425777), "2011-09-30T23:36:17Z");
    BOOST_CHECK_EQUAL(FormatISO8601DateTime(0), "1970-01-01T00:00:00Z");
}

BOOST_AUTO_TEST_CASE(util_FormatISO8601Date)
{
    BOOST_CHECK_EQUAL(FormatISO8601Date(1317425777), "2011-09-30");
}

<<<<<<< HEAD
=======
struct TestArgsManager : public ArgsManager
{
    TestArgsManager() { m_network_only_args.clear(); }
    void ReadConfigString(const std::string str_config)
    {
        std::istringstream streamConfig(str_config);
        {
            LOCK(cs_args);
            m_settings.ro_config.clear();
            m_config_sections.clear();
        }
        std::string error;
        BOOST_REQUIRE(ReadConfigStream(streamConfig, "", error));
    }
    void SetNetworkOnlyArg(const std::string arg)
    {
        LOCK(cs_args);
        m_network_only_args.insert(arg);
    }
    void SetupArgs(const std::vector<std::pair<std::string, unsigned int>>& args)
    {
        for (const auto& arg : args) {
            AddArg(arg.first, "", arg.second, OptionsCategory::OPTIONS);
        }
    }
    using ArgsManager::GetSetting;
    using ArgsManager::GetSettingsList;
    using ArgsManager::ReadConfigStream;
    using ArgsManager::cs_args;
    using ArgsManager::m_network;
    using ArgsManager::m_settings;
};

//! Test GetSetting and GetArg type coercion, negation, and default value handling.
class CheckValueTest : public TestChain100Setup
{
public:
    struct Expect {
        util::SettingsValue setting;
        bool default_string = false;
        bool default_int = false;
        bool default_bool = false;
        const char* string_value = nullptr;
        std::optional<int64_t> int_value;
        std::optional<bool> bool_value;
        std::optional<std::vector<std::string>> list_value;
        const char* error = nullptr;

        explicit Expect(util::SettingsValue s) : setting(std::move(s)) {}
        Expect& DefaultString() { default_string = true; return *this; }
        Expect& DefaultInt() { default_int = true; return *this; }
        Expect& DefaultBool() { default_bool = true; return *this; }
        Expect& String(const char* s) { string_value = s; return *this; }
        Expect& Int(int64_t i) { int_value = i; return *this; }
        Expect& Bool(bool b) { bool_value = b; return *this; }
        Expect& List(std::vector<std::string> m) { list_value = std::move(m); return *this; }
        Expect& Error(const char* e) { error = e; return *this; }
    };

    void CheckValue(unsigned int flags, const char* arg, const Expect& expect)
    {
        TestArgsManager test;
        test.SetupArgs({{"-value", flags}});
        const char* argv[] = {"ignored", arg};
        std::string error;
        bool success = test.ParseParameters(arg ? 2 : 1, (char**)argv, error);

        BOOST_CHECK_EQUAL(test.GetSetting("-value").write(), expect.setting.write());
        auto settings_list = test.GetSettingsList("-value");
        if (expect.setting.isNull() || expect.setting.isFalse()) {
            BOOST_CHECK_EQUAL(settings_list.size(), 0U);
        } else {
            BOOST_CHECK_EQUAL(settings_list.size(), 1U);
            BOOST_CHECK_EQUAL(settings_list[0].write(), expect.setting.write());
        }

        if (expect.error) {
            BOOST_CHECK(!success);
            BOOST_CHECK_NE(error.find(expect.error), std::string::npos);
        } else {
            BOOST_CHECK(success);
            BOOST_CHECK_EQUAL(error, "");
        }

        if (expect.default_string) {
            BOOST_CHECK_EQUAL(test.GetArg("-value", "zzzzz"), "zzzzz");
        } else if (expect.string_value) {
            BOOST_CHECK_EQUAL(test.GetArg("-value", "zzzzz"), expect.string_value);
        } else {
            BOOST_CHECK(!success);
        }

        if (expect.default_int) {
            BOOST_CHECK_EQUAL(test.GetIntArg("-value", 99999), 99999);
        } else if (expect.int_value) {
            BOOST_CHECK_EQUAL(test.GetIntArg("-value", 99999), *expect.int_value);
        } else {
            BOOST_CHECK(!success);
        }

        if (expect.default_bool) {
            BOOST_CHECK_EQUAL(test.GetBoolArg("-value", false), false);
            BOOST_CHECK_EQUAL(test.GetBoolArg("-value", true), true);
        } else if (expect.bool_value) {
            BOOST_CHECK_EQUAL(test.GetBoolArg("-value", false), *expect.bool_value);
            BOOST_CHECK_EQUAL(test.GetBoolArg("-value", true), *expect.bool_value);
        } else {
            BOOST_CHECK(!success);
        }

        if (expect.list_value) {
            auto l = test.GetArgs("-value");
            BOOST_CHECK_EQUAL_COLLECTIONS(l.begin(), l.end(), expect.list_value->begin(), expect.list_value->end());
        } else {
            BOOST_CHECK(!success);
        }
    }
};

BOOST_FIXTURE_TEST_CASE(util_CheckValue, CheckValueTest)
{
    using M = ArgsManager;

    CheckValue(M::ALLOW_ANY, nullptr, Expect{{}}.DefaultString().DefaultInt().DefaultBool().List({}));
    CheckValue(M::ALLOW_ANY, "-novalue", Expect{false}.String("0").Int(0).Bool(false).List({}));
    CheckValue(M::ALLOW_ANY, "-novalue=", Expect{false}.String("0").Int(0).Bool(false).List({}));
    CheckValue(M::ALLOW_ANY, "-novalue=0", Expect{true}.String("1").Int(1).Bool(true).List({"1"}));
    CheckValue(M::ALLOW_ANY, "-novalue=1", Expect{false}.String("0").Int(0).Bool(false).List({}));
    CheckValue(M::ALLOW_ANY, "-novalue=2", Expect{false}.String("0").Int(0).Bool(false).List({}));
    CheckValue(M::ALLOW_ANY, "-novalue=abc", Expect{true}.String("1").Int(1).Bool(true).List({"1"}));
    CheckValue(M::ALLOW_ANY, "-value", Expect{""}.String("").Int(0).Bool(true).List({""}));
    CheckValue(M::ALLOW_ANY, "-value=", Expect{""}.String("").Int(0).Bool(true).List({""}));
    CheckValue(M::ALLOW_ANY, "-value=0", Expect{"0"}.String("0").Int(0).Bool(false).List({"0"}));
    CheckValue(M::ALLOW_ANY, "-value=1", Expect{"1"}.String("1").Int(1).Bool(true).List({"1"}));
    CheckValue(M::ALLOW_ANY, "-value=2", Expect{"2"}.String("2").Int(2).Bool(true).List({"2"}));
    CheckValue(M::ALLOW_ANY, "-value=abc", Expect{"abc"}.String("abc").Int(0).Bool(false).List({"abc"}));
}

struct NoIncludeConfTest {
    std::string Parse(const char* arg)
    {
        TestArgsManager test;
        test.SetupArgs({{"-includeconf", ArgsManager::ALLOW_ANY}});
        std::array argv{"ignored", arg};
        std::string error;
        (void)test.ParseParameters(argv.size(), argv.data(), error);
        return error;
    }
};

BOOST_FIXTURE_TEST_CASE(util_NoIncludeConf, NoIncludeConfTest)
{
    BOOST_CHECK_EQUAL(Parse("-noincludeconf"), "");
    BOOST_CHECK_EQUAL(Parse("-includeconf"), "-includeconf cannot be used from commandline; -includeconf=\"\"");
    BOOST_CHECK_EQUAL(Parse("-includeconf=file"), "-includeconf cannot be used from commandline; -includeconf=\"file\"");
}

BOOST_AUTO_TEST_CASE(util_ParseParameters)
{
    TestArgsManager testArgs;
    const auto a = std::make_pair("-a", ArgsManager::ALLOW_ANY);
    const auto b = std::make_pair("-b", ArgsManager::ALLOW_ANY);
    const auto ccc = std::make_pair("-ccc", ArgsManager::ALLOW_ANY);
    const auto d = std::make_pair("-d", ArgsManager::ALLOW_ANY);

    const char *argv_test[] = {"-ignored", "-a", "-b", "-ccc=argument", "-ccc=multiple", "f", "-d=e"};

    std::string error;
    LOCK(testArgs.cs_args);
    testArgs.SetupArgs({a, b, ccc, d});
    BOOST_CHECK(testArgs.ParseParameters(0, (char**)argv_test, error));
    BOOST_CHECK(testArgs.m_settings.command_line_options.empty() && testArgs.m_settings.ro_config.empty());

    BOOST_CHECK(testArgs.ParseParameters(1, (char**)argv_test, error));
    BOOST_CHECK(testArgs.m_settings.command_line_options.empty() && testArgs.m_settings.ro_config.empty());

    BOOST_CHECK(testArgs.ParseParameters(7, (char**)argv_test, error));
    // expectation: -ignored is ignored (program name argument),
    // -a, -b and -ccc end up in map, -d ignored because it is after
    // a non-option argument (non-GNU option parsing)
    BOOST_CHECK(testArgs.m_settings.command_line_options.size() == 3 && testArgs.m_settings.ro_config.empty());
    BOOST_CHECK(testArgs.IsArgSet("-a") && testArgs.IsArgSet("-b") && testArgs.IsArgSet("-ccc")
                && !testArgs.IsArgSet("f") && !testArgs.IsArgSet("-d"));
    BOOST_CHECK(testArgs.m_settings.command_line_options.count("a") && testArgs.m_settings.command_line_options.count("b") && testArgs.m_settings.command_line_options.count("ccc")
                && !testArgs.m_settings.command_line_options.count("f") && !testArgs.m_settings.command_line_options.count("d"));

    BOOST_CHECK(testArgs.m_settings.command_line_options["a"].size() == 1);
    BOOST_CHECK(testArgs.m_settings.command_line_options["a"].front().get_str() == "");
    BOOST_CHECK(testArgs.m_settings.command_line_options["ccc"].size() == 2);
    BOOST_CHECK(testArgs.m_settings.command_line_options["ccc"].front().get_str() == "argument");
    BOOST_CHECK(testArgs.m_settings.command_line_options["ccc"].back().get_str() == "multiple");
    BOOST_CHECK(testArgs.GetArgs("-ccc").size() == 2);
}

BOOST_AUTO_TEST_CASE(util_ParseInvalidParameters)
{
    TestArgsManager test;
    test.SetupArgs({{"-registered", ArgsManager::ALLOW_ANY}});

    const char* argv[] = {"ignored", "-registered"};
    std::string error;
    BOOST_CHECK(test.ParseParameters(2, (char**)argv, error));
    BOOST_CHECK_EQUAL(error, "");

    argv[1] = "-unregistered";
    BOOST_CHECK(!test.ParseParameters(2, (char**)argv, error));
    BOOST_CHECK_EQUAL(error, "Invalid parameter -unregistered");

    // Make sure registered parameters prefixed with a chain name trigger errors.
    // (Previously, they were accepted and ignored.)
    argv[1] = "-test.registered";
    BOOST_CHECK(!test.ParseParameters(2, (char**)argv, error));
    BOOST_CHECK_EQUAL(error, "Invalid parameter -test.registered");
}

static void TestParse(const std::string& str, bool expected_bool, int64_t expected_int)
{
    TestArgsManager test;
    test.SetupArgs({{"-value", ArgsManager::ALLOW_ANY}});
    std::string arg = "-value=" + str;
    const char* argv[] = {"ignored", arg.c_str()};
    std::string error;
    BOOST_CHECK(test.ParseParameters(2, (char**)argv, error));
    BOOST_CHECK_EQUAL(test.GetBoolArg("-value", false), expected_bool);
    BOOST_CHECK_EQUAL(test.GetBoolArg("-value", true), expected_bool);
    BOOST_CHECK_EQUAL(test.GetIntArg("-value", 99998), expected_int);
    BOOST_CHECK_EQUAL(test.GetIntArg("-value", 99999), expected_int);
}

// Test bool and int parsing.
BOOST_AUTO_TEST_CASE(util_ArgParsing)
{
    // Some of these cases could be ambiguous or surprising to users, and might
    // be worth triggering errors or warnings in the future. But for now basic
    // test coverage is useful to avoid breaking backwards compatibility
    // unintentionally.
    TestParse("", true, 0);
    TestParse(" ", false, 0);
    TestParse("0", false, 0);
    TestParse("0 ", false, 0);
    TestParse(" 0", false, 0);
    TestParse("+0", false, 0);
    TestParse("-0", false, 0);
    TestParse("5", true, 5);
    TestParse("5 ", true, 5);
    TestParse(" 5", true, 5);
    TestParse("+5", true, 5);
    TestParse("-5", true, -5);
    TestParse("0 5", false, 0);
    TestParse("5 0", true, 5);
    TestParse("050", true, 50);
    TestParse("0.", false, 0);
    TestParse("5.", true, 5);
    TestParse("0.0", false, 0);
    TestParse("0.5", false, 0);
    TestParse("5.0", true, 5);
    TestParse("5.5", true, 5);
    TestParse("x", false, 0);
    TestParse("x0", false, 0);
    TestParse("x5", false, 0);
    TestParse("0x", false, 0);
    TestParse("5x", true, 5);
    TestParse("0x5", false, 0);
    TestParse("false", false, 0);
    TestParse("true", false, 0);
    TestParse("yes", false, 0);
    TestParse("no", false, 0);
}

BOOST_AUTO_TEST_CASE(util_GetBoolArg)
{
    TestArgsManager testArgs;
    const auto a = std::make_pair("-a", ArgsManager::ALLOW_ANY);
    const auto b = std::make_pair("-b", ArgsManager::ALLOW_ANY);
    const auto c = std::make_pair("-c", ArgsManager::ALLOW_ANY);
    const auto d = std::make_pair("-d", ArgsManager::ALLOW_ANY);
    const auto e = std::make_pair("-e", ArgsManager::ALLOW_ANY);
    const auto f = std::make_pair("-f", ArgsManager::ALLOW_ANY);

    const char *argv_test[] = {
        "ignored", "-a", "-nob", "-c=0", "-d=1", "-e=false", "-f=true"};
    std::string error;
    LOCK(testArgs.cs_args);
    testArgs.SetupArgs({a, b, c, d, e, f});
    BOOST_CHECK(testArgs.ParseParameters(7, (char**)argv_test, error));

    // Each letter should be set.
    for (const char opt : "abcdef")
        BOOST_CHECK(testArgs.IsArgSet({'-', opt}) || !opt);

    // Nothing else should be in the map
    BOOST_CHECK(testArgs.m_settings.command_line_options.size() == 6 &&
                testArgs.m_settings.ro_config.empty());

    // The -no prefix should get stripped on the way in.
    BOOST_CHECK(!testArgs.IsArgSet("-nob"));

    // The -b option is flagged as negated, and nothing else is
    BOOST_CHECK(testArgs.IsArgNegated("-b"));
    BOOST_CHECK(!testArgs.IsArgNegated("-a"));

    // Check expected values.
    BOOST_CHECK(testArgs.GetBoolArg("-a", false) == true);
    BOOST_CHECK(testArgs.GetBoolArg("-b", true) == false);
    BOOST_CHECK(testArgs.GetBoolArg("-c", true) == false);
    BOOST_CHECK(testArgs.GetBoolArg("-d", false) == true);
    BOOST_CHECK(testArgs.GetBoolArg("-e", true) == false);
    BOOST_CHECK(testArgs.GetBoolArg("-f", true) == false);
}

BOOST_AUTO_TEST_CASE(util_GetBoolArgEdgeCases)
{
    // Test some awful edge cases that hopefully no user will ever exercise.
    TestArgsManager testArgs;

    // Params test
    const auto foo = std::make_pair("-foo", ArgsManager::ALLOW_ANY);
    const auto bar = std::make_pair("-bar", ArgsManager::ALLOW_ANY);
    const char *argv_test[] = {"ignored", "-nofoo", "-foo", "-nobar=0"};
    testArgs.SetupArgs({foo, bar});
    std::string error;
    BOOST_CHECK(testArgs.ParseParameters(4, (char**)argv_test, error));

    // This was passed twice, second one overrides the negative setting.
    BOOST_CHECK(!testArgs.IsArgNegated("-foo"));
    BOOST_CHECK(testArgs.GetArg("-foo", "xxx") == "");

    // A double negative is a positive, and not marked as negated.
    BOOST_CHECK(!testArgs.IsArgNegated("-bar"));
    BOOST_CHECK(testArgs.GetArg("-bar", "xxx") == "1");

    // Config test
    const char *conf_test = "nofoo=1\nfoo=1\nnobar=0\n";
    BOOST_CHECK(testArgs.ParseParameters(1, (char**)argv_test, error));
    testArgs.ReadConfigString(conf_test);

    // This was passed twice, second one overrides the negative setting,
    // and the value.
    BOOST_CHECK(!testArgs.IsArgNegated("-foo"));
    BOOST_CHECK(testArgs.GetArg("-foo", "xxx") == "1");

    // A double negative is a positive, and does not count as negated.
    BOOST_CHECK(!testArgs.IsArgNegated("-bar"));
    BOOST_CHECK(testArgs.GetArg("-bar", "xxx") == "1");

    // Combined test
    const char *combo_test_args[] = {"ignored", "-nofoo", "-bar"};
    const char *combo_test_conf = "foo=1\nnobar=1\n";
    BOOST_CHECK(testArgs.ParseParameters(3, (char**)combo_test_args, error));
    testArgs.ReadConfigString(combo_test_conf);

    // Command line overrides, but doesn't erase old setting
    BOOST_CHECK(testArgs.IsArgNegated("-foo"));
    BOOST_CHECK(testArgs.GetArg("-foo", "xxx") == "0");
    BOOST_CHECK(testArgs.GetArgs("-foo").size() == 0);

    // Command line overrides, but doesn't erase old setting
    BOOST_CHECK(!testArgs.IsArgNegated("-bar"));
    BOOST_CHECK(testArgs.GetArg("-bar", "xxx") == "");
    BOOST_CHECK(testArgs.GetArgs("-bar").size() == 1
                && testArgs.GetArgs("-bar").front() == "");
}

BOOST_AUTO_TEST_CASE(util_ReadConfigStream)
{
    const char *str_config =
       "a=\n"
       "b=1\n"
       "ccc=argument\n"
       "ccc=multiple\n"
       "d=e\n"
       "nofff=1\n"
       "noggg=0\n"
       "h=1\n"
       "noh=1\n"
       "noi=1\n"
       "i=1\n"
       "sec1.ccc=extend1\n"
       "\n"
       "[sec1]\n"
       "ccc=extend2\n"
       "d=eee\n"
       "h=1\n"
       "[sec2]\n"
       "ccc=extend3\n"
       "iii=2\n";

    TestArgsManager test_args;
    LOCK(test_args.cs_args);
    const auto a = std::make_pair("-a", ArgsManager::ALLOW_ANY);
    const auto b = std::make_pair("-b", ArgsManager::ALLOW_ANY);
    const auto ccc = std::make_pair("-ccc", ArgsManager::ALLOW_ANY);
    const auto d = std::make_pair("-d", ArgsManager::ALLOW_ANY);
    const auto e = std::make_pair("-e", ArgsManager::ALLOW_ANY);
    const auto fff = std::make_pair("-fff", ArgsManager::ALLOW_ANY);
    const auto ggg = std::make_pair("-ggg", ArgsManager::ALLOW_ANY);
    const auto h = std::make_pair("-h", ArgsManager::ALLOW_ANY);
    const auto i = std::make_pair("-i", ArgsManager::ALLOW_ANY);
    const auto iii = std::make_pair("-iii", ArgsManager::ALLOW_ANY);
    test_args.SetupArgs({a, b, ccc, d, e, fff, ggg, h, i, iii});

    test_args.ReadConfigString(str_config);
    // expectation: a, b, ccc, d, fff, ggg, h, i end up in map
    // so do sec1.ccc, sec1.d, sec1.h, sec2.ccc, sec2.iii

    BOOST_CHECK(test_args.m_settings.command_line_options.empty());
    BOOST_CHECK(test_args.m_settings.ro_config.size() == 3);
    BOOST_CHECK(test_args.m_settings.ro_config[""].size() == 8);
    BOOST_CHECK(test_args.m_settings.ro_config["sec1"].size() == 3);
    BOOST_CHECK(test_args.m_settings.ro_config["sec2"].size() == 2);

    BOOST_CHECK(test_args.m_settings.ro_config[""].count("a"));
    BOOST_CHECK(test_args.m_settings.ro_config[""].count("b"));
    BOOST_CHECK(test_args.m_settings.ro_config[""].count("ccc"));
    BOOST_CHECK(test_args.m_settings.ro_config[""].count("d"));
    BOOST_CHECK(test_args.m_settings.ro_config[""].count("fff"));
    BOOST_CHECK(test_args.m_settings.ro_config[""].count("ggg"));
    BOOST_CHECK(test_args.m_settings.ro_config[""].count("h"));
    BOOST_CHECK(test_args.m_settings.ro_config[""].count("i"));
    BOOST_CHECK(test_args.m_settings.ro_config["sec1"].count("ccc"));
    BOOST_CHECK(test_args.m_settings.ro_config["sec1"].count("h"));
    BOOST_CHECK(test_args.m_settings.ro_config["sec2"].count("ccc"));
    BOOST_CHECK(test_args.m_settings.ro_config["sec2"].count("iii"));

    BOOST_CHECK(test_args.IsArgSet("-a"));
    BOOST_CHECK(test_args.IsArgSet("-b"));
    BOOST_CHECK(test_args.IsArgSet("-ccc"));
    BOOST_CHECK(test_args.IsArgSet("-d"));
    BOOST_CHECK(test_args.IsArgSet("-fff"));
    BOOST_CHECK(test_args.IsArgSet("-ggg"));
    BOOST_CHECK(test_args.IsArgSet("-h"));
    BOOST_CHECK(test_args.IsArgSet("-i"));
    BOOST_CHECK(!test_args.IsArgSet("-zzz"));
    BOOST_CHECK(!test_args.IsArgSet("-iii"));

    BOOST_CHECK_EQUAL(test_args.GetArg("-a", "xxx"), "");
    BOOST_CHECK_EQUAL(test_args.GetArg("-b", "xxx"), "1");
    BOOST_CHECK_EQUAL(test_args.GetArg("-ccc", "xxx"), "argument");
    BOOST_CHECK_EQUAL(test_args.GetArg("-d", "xxx"), "e");
    BOOST_CHECK_EQUAL(test_args.GetArg("-fff", "xxx"), "0");
    BOOST_CHECK_EQUAL(test_args.GetArg("-ggg", "xxx"), "1");
    BOOST_CHECK_EQUAL(test_args.GetArg("-h", "xxx"), "0");
    BOOST_CHECK_EQUAL(test_args.GetArg("-i", "xxx"), "1");
    BOOST_CHECK_EQUAL(test_args.GetArg("-zzz", "xxx"), "xxx");
    BOOST_CHECK_EQUAL(test_args.GetArg("-iii", "xxx"), "xxx");

    for (const bool def : {false, true}) {
        BOOST_CHECK(test_args.GetBoolArg("-a", def));
        BOOST_CHECK(test_args.GetBoolArg("-b", def));
        BOOST_CHECK(!test_args.GetBoolArg("-ccc", def));
        BOOST_CHECK(!test_args.GetBoolArg("-d", def));
        BOOST_CHECK(!test_args.GetBoolArg("-fff", def));
        BOOST_CHECK(test_args.GetBoolArg("-ggg", def));
        BOOST_CHECK(!test_args.GetBoolArg("-h", def));
        BOOST_CHECK(test_args.GetBoolArg("-i", def));
        BOOST_CHECK(test_args.GetBoolArg("-zzz", def) == def);
        BOOST_CHECK(test_args.GetBoolArg("-iii", def) == def);
    }

    BOOST_CHECK(test_args.GetArgs("-a").size() == 1
                && test_args.GetArgs("-a").front() == "");
    BOOST_CHECK(test_args.GetArgs("-b").size() == 1
                && test_args.GetArgs("-b").front() == "1");
    BOOST_CHECK(test_args.GetArgs("-ccc").size() == 2
                && test_args.GetArgs("-ccc").front() == "argument"
                && test_args.GetArgs("-ccc").back() == "multiple");
    BOOST_CHECK(test_args.GetArgs("-fff").size() == 0);
    BOOST_CHECK(test_args.GetArgs("-nofff").size() == 0);
    BOOST_CHECK(test_args.GetArgs("-ggg").size() == 1
                && test_args.GetArgs("-ggg").front() == "1");
    BOOST_CHECK(test_args.GetArgs("-noggg").size() == 0);
    BOOST_CHECK(test_args.GetArgs("-h").size() == 0);
    BOOST_CHECK(test_args.GetArgs("-noh").size() == 0);
    BOOST_CHECK(test_args.GetArgs("-i").size() == 1
                && test_args.GetArgs("-i").front() == "1");
    BOOST_CHECK(test_args.GetArgs("-noi").size() == 0);
    BOOST_CHECK(test_args.GetArgs("-zzz").size() == 0);

    BOOST_CHECK(!test_args.IsArgNegated("-a"));
    BOOST_CHECK(!test_args.IsArgNegated("-b"));
    BOOST_CHECK(!test_args.IsArgNegated("-ccc"));
    BOOST_CHECK(!test_args.IsArgNegated("-d"));
    BOOST_CHECK(test_args.IsArgNegated("-fff"));
    BOOST_CHECK(!test_args.IsArgNegated("-ggg"));
    BOOST_CHECK(test_args.IsArgNegated("-h")); // last setting takes precedence
    BOOST_CHECK(!test_args.IsArgNegated("-i")); // last setting takes precedence
    BOOST_CHECK(!test_args.IsArgNegated("-zzz"));

    // Test sections work
    test_args.SelectConfigNetwork("sec1");

    // same as original
    BOOST_CHECK_EQUAL(test_args.GetArg("-a", "xxx"), "");
    BOOST_CHECK_EQUAL(test_args.GetArg("-b", "xxx"), "1");
    BOOST_CHECK_EQUAL(test_args.GetArg("-fff", "xxx"), "0");
    BOOST_CHECK_EQUAL(test_args.GetArg("-ggg", "xxx"), "1");
    BOOST_CHECK_EQUAL(test_args.GetArg("-zzz", "xxx"), "xxx");
    BOOST_CHECK_EQUAL(test_args.GetArg("-iii", "xxx"), "xxx");
    // d is overridden
    BOOST_CHECK(test_args.GetArg("-d", "xxx") == "eee");
    // section-specific setting
    BOOST_CHECK(test_args.GetArg("-h", "xxx") == "1");
    // section takes priority for multiple values
    BOOST_CHECK(test_args.GetArg("-ccc", "xxx") == "extend1");
    // check multiple values works
    const std::vector<std::string> sec1_ccc_expected = {"extend1","extend2","argument","multiple"};
    const auto& sec1_ccc_res = test_args.GetArgs("-ccc");
    BOOST_CHECK_EQUAL_COLLECTIONS(sec1_ccc_res.begin(), sec1_ccc_res.end(), sec1_ccc_expected.begin(), sec1_ccc_expected.end());

    test_args.SelectConfigNetwork("sec2");

    // same as original
    BOOST_CHECK(test_args.GetArg("-a", "xxx") == "");
    BOOST_CHECK(test_args.GetArg("-b", "xxx") == "1");
    BOOST_CHECK(test_args.GetArg("-d", "xxx") == "e");
    BOOST_CHECK(test_args.GetArg("-fff", "xxx") == "0");
    BOOST_CHECK(test_args.GetArg("-ggg", "xxx") == "1");
    BOOST_CHECK(test_args.GetArg("-zzz", "xxx") == "xxx");
    BOOST_CHECK(test_args.GetArg("-h", "xxx") == "0");
    // section-specific setting
    BOOST_CHECK(test_args.GetArg("-iii", "xxx") == "2");
    // section takes priority for multiple values
    BOOST_CHECK(test_args.GetArg("-ccc", "xxx") == "extend3");
    // check multiple values works
    const std::vector<std::string> sec2_ccc_expected = {"extend3","argument","multiple"};
    const auto& sec2_ccc_res = test_args.GetArgs("-ccc");
    BOOST_CHECK_EQUAL_COLLECTIONS(sec2_ccc_res.begin(), sec2_ccc_res.end(), sec2_ccc_expected.begin(), sec2_ccc_expected.end());

    // Test section only options

    test_args.SetNetworkOnlyArg("-d");
    test_args.SetNetworkOnlyArg("-ccc");
    test_args.SetNetworkOnlyArg("-h");

    test_args.SelectConfigNetwork(CBaseChainParams::MAIN);
    BOOST_CHECK(test_args.GetArg("-d", "xxx") == "e");
    BOOST_CHECK(test_args.GetArgs("-ccc").size() == 2);
    BOOST_CHECK(test_args.GetArg("-h", "xxx") == "0");

    test_args.SelectConfigNetwork("sec1");
    BOOST_CHECK(test_args.GetArg("-d", "xxx") == "eee");
    BOOST_CHECK(test_args.GetArgs("-d").size() == 1);
    BOOST_CHECK(test_args.GetArgs("-ccc").size() == 2);
    BOOST_CHECK(test_args.GetArg("-h", "xxx") == "1");

    test_args.SelectConfigNetwork("sec2");
    BOOST_CHECK(test_args.GetArg("-d", "xxx") == "xxx");
    BOOST_CHECK(test_args.GetArgs("-d").size() == 0);
    BOOST_CHECK(test_args.GetArgs("-ccc").size() == 1);
    BOOST_CHECK(test_args.GetArg("-h", "xxx") == "0");
}

BOOST_AUTO_TEST_CASE(util_GetArg)
{
    TestArgsManager testArgs;
    LOCK(testArgs.cs_args);
    testArgs.m_settings.command_line_options.clear();
    testArgs.m_settings.command_line_options["strtest1"] = {"string..."};
    // strtest2 undefined on purpose
    testArgs.m_settings.command_line_options["inttest1"] = {"12345"};
    testArgs.m_settings.command_line_options["inttest2"] = {"81985529216486895"};
    // inttest3 undefined on purpose
    testArgs.m_settings.command_line_options["booltest1"] = {""};
    // booltest2 undefined on purpose
    testArgs.m_settings.command_line_options["booltest3"] = {"0"};
    testArgs.m_settings.command_line_options["booltest4"] = {"1"};

    // priorities
    testArgs.m_settings.command_line_options["pritest1"] = {"a", "b"};
    testArgs.m_settings.ro_config[""]["pritest2"] = {"a", "b"};
    testArgs.m_settings.command_line_options["pritest3"] = {"a"};
    testArgs.m_settings.ro_config[""]["pritest3"] = {"b"};
    testArgs.m_settings.command_line_options["pritest4"] = {"a","b"};
    testArgs.m_settings.ro_config[""]["pritest4"] = {"c","d"};

    BOOST_CHECK_EQUAL(testArgs.GetArg("strtest1", "default"), "string...");
    BOOST_CHECK_EQUAL(testArgs.GetArg("strtest2", "default"), "default");
    BOOST_CHECK_EQUAL(testArgs.GetIntArg("inttest1", -1), 12345);
    BOOST_CHECK_EQUAL(testArgs.GetIntArg("inttest2", -1), 81985529216486895LL);
    BOOST_CHECK_EQUAL(testArgs.GetIntArg("inttest3", -1), -1);
    BOOST_CHECK_EQUAL(testArgs.GetBoolArg("booltest1", false), true);
    BOOST_CHECK_EQUAL(testArgs.GetBoolArg("booltest2", false), false);
    BOOST_CHECK_EQUAL(testArgs.GetBoolArg("booltest3", false), false);
    BOOST_CHECK_EQUAL(testArgs.GetBoolArg("booltest4", false), true);

    BOOST_CHECK_EQUAL(testArgs.GetArg("pritest1", "default"), "b");
    BOOST_CHECK_EQUAL(testArgs.GetArg("pritest2", "default"), "a");
    BOOST_CHECK_EQUAL(testArgs.GetArg("pritest3", "default"), "a");
    BOOST_CHECK_EQUAL(testArgs.GetArg("pritest4", "default"), "b");
}

BOOST_AUTO_TEST_CASE(util_GetChainName)
{
    TestArgsManager test_args;
    const auto testnet = std::make_pair("-testnet", ArgsManager::ALLOW_ANY);
    const auto regtest = std::make_pair("-regtest", ArgsManager::ALLOW_ANY);
    test_args.SetupArgs({testnet, regtest});

    const char* argv_testnet[] = {"cmd", "-testnet"};
    const char* argv_regtest[] = {"cmd", "-regtest"};
    const char* argv_test_no_reg[] = {"cmd", "-testnet", "-noregtest"};
    const char* argv_both[] = {"cmd", "-testnet", "-regtest"};

    // equivalent to "-testnet"
    // regtest in testnet section is ignored
    const char* testnetconf = "testnet=1\nregtest=0\n[test]\nregtest=1";
    std::string error;

    BOOST_CHECK(test_args.ParseParameters(0, (char**)argv_testnet, error));
    BOOST_CHECK_EQUAL(test_args.GetChainName(), "main");

    BOOST_CHECK(test_args.ParseParameters(2, (char**)argv_testnet, error));
    BOOST_CHECK_EQUAL(test_args.GetChainName(), "test");

    BOOST_CHECK(test_args.ParseParameters(2, (char**)argv_regtest, error));
    BOOST_CHECK_EQUAL(test_args.GetChainName(), "regtest");

    BOOST_CHECK(test_args.ParseParameters(3, (char**)argv_test_no_reg, error));
    BOOST_CHECK_EQUAL(test_args.GetChainName(), "test");

    BOOST_CHECK(test_args.ParseParameters(3, (char**)argv_both, error));
    BOOST_CHECK_THROW(test_args.GetChainName(), std::runtime_error);

    BOOST_CHECK(test_args.ParseParameters(0, (char**)argv_testnet, error));
    test_args.ReadConfigString(testnetconf);
    BOOST_CHECK_EQUAL(test_args.GetChainName(), "test");

    BOOST_CHECK(test_args.ParseParameters(2, (char**)argv_testnet, error));
    test_args.ReadConfigString(testnetconf);
    BOOST_CHECK_EQUAL(test_args.GetChainName(), "test");

    BOOST_CHECK(test_args.ParseParameters(2, (char**)argv_regtest, error));
    test_args.ReadConfigString(testnetconf);
    BOOST_CHECK_THROW(test_args.GetChainName(), std::runtime_error);

    BOOST_CHECK(test_args.ParseParameters(3, (char**)argv_test_no_reg, error));
    test_args.ReadConfigString(testnetconf);
    BOOST_CHECK_EQUAL(test_args.GetChainName(), "test");

    BOOST_CHECK(test_args.ParseParameters(3, (char**)argv_both, error));
    test_args.ReadConfigString(testnetconf);
    BOOST_CHECK_THROW(test_args.GetChainName(), std::runtime_error);

    // check setting the network to test (and thus making
    // [test] regtest=1 potentially relevant) doesn't break things
    test_args.SelectConfigNetwork("test");

    BOOST_CHECK(test_args.ParseParameters(0, (char**)argv_testnet, error));
    test_args.ReadConfigString(testnetconf);
    BOOST_CHECK_EQUAL(test_args.GetChainName(), "test");

    BOOST_CHECK(test_args.ParseParameters(2, (char**)argv_testnet, error));
    test_args.ReadConfigString(testnetconf);
    BOOST_CHECK_EQUAL(test_args.GetChainName(), "test");

    BOOST_CHECK(test_args.ParseParameters(2, (char**)argv_regtest, error));
    test_args.ReadConfigString(testnetconf);
    BOOST_CHECK_THROW(test_args.GetChainName(), std::runtime_error);

    BOOST_CHECK(test_args.ParseParameters(2, (char**)argv_test_no_reg, error));
    test_args.ReadConfigString(testnetconf);
    BOOST_CHECK_EQUAL(test_args.GetChainName(), "test");

    BOOST_CHECK(test_args.ParseParameters(3, (char**)argv_both, error));
    test_args.ReadConfigString(testnetconf);
    BOOST_CHECK_THROW(test_args.GetChainName(), std::runtime_error);
}

// Test different ways settings can be merged, and verify results. This test can
// be used to confirm that updates to settings code don't change behavior
// unintentionally.
//
// The test covers:
//
// - Combining different setting actions. Possible actions are: configuring a
//   setting, negating a setting (adding "-no" prefix), and configuring/negating
//   settings in a network section (adding "main." or "test." prefixes).
//
// - Combining settings from command line arguments and a config file.
//
// - Combining SoftSet and ForceSet calls.
//
// - Testing "main" and "test" network values to make sure settings from network
//   sections are applied and to check for mainnet-specific behaviors like
//   inheriting settings from the default section.
//
// - Testing network-specific settings like "-wallet", that may be ignored
//   outside a network section, and non-network specific settings like "-server"
//   that aren't sensitive to the network.
//
struct ArgsMergeTestingSetup : public BasicTestingSetup {
    //! Max number of actions to sequence together. Can decrease this when
    //! debugging to make test results easier to understand.
    static constexpr int MAX_ACTIONS = 3;

    enum Action { NONE, SET, NEGATE, SECTION_SET, SECTION_NEGATE };
    using ActionList = Action[MAX_ACTIONS];

    //! Enumerate all possible test configurations.
    template <typename Fn>
    void ForEachMergeSetup(Fn&& fn)
    {
        ActionList arg_actions = {};
        // command_line_options do not have sections. Only iterate over SET and NEGATE
        ForEachNoDup(arg_actions, SET, NEGATE, [&] {
            ActionList conf_actions = {};
            ForEachNoDup(conf_actions, SET, SECTION_NEGATE, [&] {
                for (bool soft_set : {false, true}) {
                    for (bool force_set : {false, true}) {
                        for (const std::string& section : {CBaseChainParams::MAIN, CBaseChainParams::TESTNET, CBaseChainParams::SIGNET}) {
                            for (const std::string& network : {CBaseChainParams::MAIN, CBaseChainParams::TESTNET, CBaseChainParams::SIGNET}) {
                                for (bool net_specific : {false, true}) {
                                    fn(arg_actions, conf_actions, soft_set, force_set, section, network, net_specific);
                                }
                            }
                        }
                    }
                }
            });
        });
    }

    //! Translate actions into a list of <key>=<value> setting strings.
    std::vector<std::string> GetValues(const ActionList& actions,
        const std::string& section,
        const std::string& name,
        const std::string& value_prefix)
    {
        std::vector<std::string> values;
        int suffix = 0;
        for (Action action : actions) {
            if (action == NONE) break;
            std::string prefix;
            if (action == SECTION_SET || action == SECTION_NEGATE) prefix = section + ".";
            if (action == SET || action == SECTION_SET) {
                for (int i = 0; i < 2; ++i) {
                    values.push_back(prefix + name + "=" + value_prefix + ToString(++suffix));
                }
            }
            if (action == NEGATE || action == SECTION_NEGATE) {
                values.push_back(prefix + "no" + name + "=1");
            }
        }
        return values;
    }
};

// Regression test covering different ways config settings can be merged. The
// test parses and merges settings, representing the results as strings that get
// compared against an expected hash. To debug, the result strings can be dumped
// to a file (see comments below).
BOOST_FIXTURE_TEST_CASE(util_ArgsMerge, ArgsMergeTestingSetup)
{
    CHash256 out_sha;
    FILE* out_file = nullptr;
    if (const char* out_path = getenv("ARGS_MERGE_TEST_OUT")) {
        out_file = fsbridge::fopen(out_path, "w");
        if (!out_file) throw std::system_error(errno, std::generic_category(), "fopen failed");
    }

    ForEachMergeSetup([&](const ActionList& arg_actions, const ActionList& conf_actions, bool soft_set, bool force_set,
                          const std::string& section, const std::string& network, bool net_specific) {
        TestArgsManager parser;
        LOCK(parser.cs_args);

        std::string desc = "net=";
        desc += network;
        parser.m_network = network;

        const std::string& name = net_specific ? "wallet" : "server";
        const std::string key = "-" + name;
        parser.AddArg(key, name, ArgsManager::ALLOW_ANY, OptionsCategory::OPTIONS);
        if (net_specific) parser.SetNetworkOnlyArg(key);

        auto args = GetValues(arg_actions, section, name, "a");
        std::vector<const char*> argv = {"ignored"};
        for (auto& arg : args) {
            arg.insert(0, "-");
            desc += " ";
            desc += arg;
            argv.push_back(arg.c_str());
        }
        std::string error;
        BOOST_CHECK(parser.ParseParameters(argv.size(), argv.data(), error));
        BOOST_CHECK_EQUAL(error, "");

        std::string conf;
        for (auto& conf_val : GetValues(conf_actions, section, name, "c")) {
            desc += " ";
            desc += conf_val;
            conf += conf_val;
            conf += "\n";
        }
        std::istringstream conf_stream(conf);
        BOOST_CHECK(parser.ReadConfigStream(conf_stream, "filepath", error));
        BOOST_CHECK_EQUAL(error, "");

        if (soft_set) {
            desc += " soft";
            parser.SoftSetArg(key, "soft1");
            parser.SoftSetArg(key, "soft2");
        }

        if (force_set) {
            desc += " force";
            parser.ForceSetArg(key, "force1");
            parser.ForceSetArg(key, "force2");
        }

        desc += " || ";

        if (!parser.IsArgSet(key)) {
            desc += "unset";
            BOOST_CHECK(!parser.IsArgNegated(key));
            BOOST_CHECK_EQUAL(parser.GetArg(key, "default"), "default");
            BOOST_CHECK(parser.GetArgs(key).empty());
        } else if (parser.IsArgNegated(key)) {
            desc += "negated";
            BOOST_CHECK_EQUAL(parser.GetArg(key, "default"), "0");
            BOOST_CHECK(parser.GetArgs(key).empty());
        } else {
            desc += parser.GetArg(key, "default");
            desc += " |";
            for (const auto& arg : parser.GetArgs(key)) {
                desc += " ";
                desc += arg;
            }
        }

        std::set<std::string> ignored = parser.GetUnsuitableSectionOnlyArgs();
        if (!ignored.empty()) {
            desc += " | ignored";
            for (const auto& arg : ignored) {
                desc += " ";
                desc += arg;
            }
        }

        desc += "\n";

        out_sha.Write(MakeUCharSpan(desc));
        if (out_file) {
            BOOST_REQUIRE(fwrite(desc.data(), 1, desc.size(), out_file) == desc.size());
        }
    });

    if (out_file) {
        if (fclose(out_file)) throw std::system_error(errno, std::generic_category(), "fclose failed");
        out_file = nullptr;
    }

    unsigned char out_sha_bytes[CSHA256::OUTPUT_SIZE];
    out_sha.Finalize(out_sha_bytes);
    std::string out_sha_hex = HexStr(out_sha_bytes);

    // If check below fails, should manually dump the results with:
    //
    //   ARGS_MERGE_TEST_OUT=results.txt ./test_navcoin --run_test=util_tests/util_ArgsMerge
    //
    // And verify diff against previous results to make sure the changes are expected.
    //
    // Results file is formatted like:
    //
    //   <input> || <IsArgSet/IsArgNegated/GetArg output> | <GetArgs output> | <GetUnsuitable output>
    BOOST_CHECK_EQUAL(out_sha_hex, "d1e436c1cd510d0ec44d5205d4b4e3bee6387d316e0075c58206cb16603f3d82");
}

// Similar test as above, but for ArgsManager::GetChainName function.
struct ChainMergeTestingSetup : public BasicTestingSetup {
    static constexpr int MAX_ACTIONS = 2;

    enum Action { NONE, ENABLE_TEST, DISABLE_TEST, NEGATE_TEST, ENABLE_REG, DISABLE_REG, NEGATE_REG };
    using ActionList = Action[MAX_ACTIONS];

    //! Enumerate all possible test configurations.
    template <typename Fn>
    void ForEachMergeSetup(Fn&& fn)
    {
        ActionList arg_actions = {};
        ForEachNoDup(arg_actions, ENABLE_TEST, NEGATE_REG, [&] {
            ActionList conf_actions = {};
            ForEachNoDup(conf_actions, ENABLE_TEST, NEGATE_REG, [&] { fn(arg_actions, conf_actions); });
        });
    }
};

BOOST_FIXTURE_TEST_CASE(util_ChainMerge, ChainMergeTestingSetup)
{
    CHash256 out_sha;
    FILE* out_file = nullptr;
    if (const char* out_path = getenv("CHAIN_MERGE_TEST_OUT")) {
        out_file = fsbridge::fopen(out_path, "w");
        if (!out_file) throw std::system_error(errno, std::generic_category(), "fopen failed");
    }

    ForEachMergeSetup([&](const ActionList& arg_actions, const ActionList& conf_actions) {
        TestArgsManager parser;
        LOCK(parser.cs_args);
        parser.AddArg("-regtest", "regtest", ArgsManager::ALLOW_ANY, OptionsCategory::OPTIONS);
        parser.AddArg("-testnet", "testnet", ArgsManager::ALLOW_ANY, OptionsCategory::OPTIONS);

        auto arg = [](Action action) { return action == ENABLE_TEST  ? "-testnet=1"   :
                                              action == DISABLE_TEST ? "-testnet=0"   :
                                              action == NEGATE_TEST  ? "-notestnet=1" :
                                              action == ENABLE_REG   ? "-regtest=1"   :
                                              action == DISABLE_REG  ? "-regtest=0"   :
                                              action == NEGATE_REG   ? "-noregtest=1" : nullptr; };

        std::string desc;
        std::vector<const char*> argv = {"ignored"};
        for (Action action : arg_actions) {
            const char* argstr = arg(action);
            if (!argstr) break;
            argv.push_back(argstr);
            desc += " ";
            desc += argv.back();
        }
        std::string error;
        BOOST_CHECK(parser.ParseParameters(argv.size(), argv.data(), error));
        BOOST_CHECK_EQUAL(error, "");

        std::string conf;
        for (Action action : conf_actions) {
            const char* argstr = arg(action);
            if (!argstr) break;
            desc += " ";
            desc += argstr + 1;
            conf += argstr + 1;
            conf += "\n";
        }
        std::istringstream conf_stream(conf);
        BOOST_CHECK(parser.ReadConfigStream(conf_stream, "filepath", error));
        BOOST_CHECK_EQUAL(error, "");

        desc += " || ";
        try {
            desc += parser.GetChainName();
        } catch (const std::runtime_error& e) {
            desc += "error: ";
            desc += e.what();
        }
        desc += "\n";

        out_sha.Write(MakeUCharSpan(desc));
        if (out_file) {
            BOOST_REQUIRE(fwrite(desc.data(), 1, desc.size(), out_file) == desc.size());
        }
    });

    if (out_file) {
        if (fclose(out_file)) throw std::system_error(errno, std::generic_category(), "fclose failed");
        out_file = nullptr;
    }

    unsigned char out_sha_bytes[CSHA256::OUTPUT_SIZE];
    out_sha.Finalize(out_sha_bytes);
    std::string out_sha_hex = HexStr(out_sha_bytes);

    // If check below fails, should manually dump the results with:
    //
    //   CHAIN_MERGE_TEST_OUT=results.txt ./test_navcoin --run_test=util_tests/util_ChainMerge
    //
    // And verify diff against previous results to make sure the changes are expected.
    //
    // Results file is formatted like:
    //
    //   <input> || <output>
    BOOST_CHECK_EQUAL(out_sha_hex, "f263493e300023b6509963887444c41386f44b63bc30047eb8402e8c1144854c");
}

BOOST_AUTO_TEST_CASE(util_ReadWriteSettings)
{
    // Test writing setting.
    TestArgsManager args1;
    args1.ForceSetArg("-datadir", fs::PathToString(m_path_root));
    args1.LockSettings([&](util::Settings& settings) { settings.rw_settings["name"] = "value"; });
    args1.WriteSettingsFile();

    // Test reading setting.
    TestArgsManager args2;
    args2.ForceSetArg("-datadir", fs::PathToString(m_path_root));
    args2.ReadSettingsFile();
    args2.LockSettings([&](util::Settings& settings) { BOOST_CHECK_EQUAL(settings.rw_settings["name"].get_str(), "value"); });

    // Test error logging, and remove previously written setting.
    {
        ASSERT_DEBUG_LOG("Failed renaming settings file");
        fs::remove(args1.GetDataDirBase() / "settings.json");
        fs::create_directory(args1.GetDataDirBase() / "settings.json");
        args2.WriteSettingsFile();
        fs::remove(args1.GetDataDirBase() / "settings.json");
    }
}

>>>>>>> 2f61f6b4
BOOST_AUTO_TEST_CASE(util_FormatMoney)
{
    BOOST_CHECK_EQUAL(FormatMoney(0), "0.00");
    BOOST_CHECK_EQUAL(FormatMoney((COIN/10000)*123456789), "12345.6789");
    BOOST_CHECK_EQUAL(FormatMoney(-COIN), "-1.00");

    BOOST_CHECK_EQUAL(FormatMoney(COIN*100000000), "100000000.00");
    BOOST_CHECK_EQUAL(FormatMoney(COIN*10000000), "10000000.00");
    BOOST_CHECK_EQUAL(FormatMoney(COIN*1000000), "1000000.00");
    BOOST_CHECK_EQUAL(FormatMoney(COIN*100000), "100000.00");
    BOOST_CHECK_EQUAL(FormatMoney(COIN*10000), "10000.00");
    BOOST_CHECK_EQUAL(FormatMoney(COIN*1000), "1000.00");
    BOOST_CHECK_EQUAL(FormatMoney(COIN*100), "100.00");
    BOOST_CHECK_EQUAL(FormatMoney(COIN*10), "10.00");
    BOOST_CHECK_EQUAL(FormatMoney(COIN), "1.00");
    BOOST_CHECK_EQUAL(FormatMoney(COIN/10), "0.10");
    BOOST_CHECK_EQUAL(FormatMoney(COIN/100), "0.01");
    BOOST_CHECK_EQUAL(FormatMoney(COIN/1000), "0.001");
    BOOST_CHECK_EQUAL(FormatMoney(COIN/10000), "0.0001");
    BOOST_CHECK_EQUAL(FormatMoney(COIN/100000), "0.00001");
    BOOST_CHECK_EQUAL(FormatMoney(COIN/1000000), "0.000001");
    BOOST_CHECK_EQUAL(FormatMoney(COIN/10000000), "0.0000001");
    BOOST_CHECK_EQUAL(FormatMoney(COIN/100000000), "0.00000001");

    BOOST_CHECK_EQUAL(FormatMoney(std::numeric_limits<CAmount>::max()), "92233720368.54775807");
    BOOST_CHECK_EQUAL(FormatMoney(std::numeric_limits<CAmount>::max() - 1), "92233720368.54775806");
    BOOST_CHECK_EQUAL(FormatMoney(std::numeric_limits<CAmount>::max() - 2), "92233720368.54775805");
    BOOST_CHECK_EQUAL(FormatMoney(std::numeric_limits<CAmount>::max() - 3), "92233720368.54775804");
    // ...
    BOOST_CHECK_EQUAL(FormatMoney(std::numeric_limits<CAmount>::min() + 3), "-92233720368.54775805");
    BOOST_CHECK_EQUAL(FormatMoney(std::numeric_limits<CAmount>::min() + 2), "-92233720368.54775806");
    BOOST_CHECK_EQUAL(FormatMoney(std::numeric_limits<CAmount>::min() + 1), "-92233720368.54775807");
    BOOST_CHECK_EQUAL(FormatMoney(std::numeric_limits<CAmount>::min()), "-92233720368.54775808");
}

BOOST_AUTO_TEST_CASE(util_ParseMoney)
{
    BOOST_CHECK_EQUAL(ParseMoney("0.0").value(), 0);
    BOOST_CHECK_EQUAL(ParseMoney(".").value(), 0);
    BOOST_CHECK_EQUAL(ParseMoney("0.").value(), 0);
    BOOST_CHECK_EQUAL(ParseMoney(".0").value(), 0);
    BOOST_CHECK_EQUAL(ParseMoney(".6789").value(), 6789'0000);
    BOOST_CHECK_EQUAL(ParseMoney("12345.").value(), COIN * 12345);

    BOOST_CHECK_EQUAL(ParseMoney("12345.6789").value(), (COIN/10000)*123456789);

    BOOST_CHECK_EQUAL(ParseMoney("10000000.00").value(), COIN*10000000);
    BOOST_CHECK_EQUAL(ParseMoney("1000000.00").value(), COIN*1000000);
    BOOST_CHECK_EQUAL(ParseMoney("100000.00").value(), COIN*100000);
    BOOST_CHECK_EQUAL(ParseMoney("10000.00").value(), COIN*10000);
    BOOST_CHECK_EQUAL(ParseMoney("1000.00").value(), COIN*1000);
    BOOST_CHECK_EQUAL(ParseMoney("100.00").value(), COIN*100);
    BOOST_CHECK_EQUAL(ParseMoney("10.00").value(), COIN*10);
    BOOST_CHECK_EQUAL(ParseMoney("1.00").value(), COIN);
    BOOST_CHECK_EQUAL(ParseMoney("1").value(), COIN);
    BOOST_CHECK_EQUAL(ParseMoney("   1").value(), COIN);
    BOOST_CHECK_EQUAL(ParseMoney("1   ").value(), COIN);
    BOOST_CHECK_EQUAL(ParseMoney("  1 ").value(), COIN);
    BOOST_CHECK_EQUAL(ParseMoney("0.1").value(), COIN/10);
    BOOST_CHECK_EQUAL(ParseMoney("0.01").value(), COIN/100);
    BOOST_CHECK_EQUAL(ParseMoney("0.001").value(), COIN/1000);
    BOOST_CHECK_EQUAL(ParseMoney("0.0001").value(), COIN/10000);
    BOOST_CHECK_EQUAL(ParseMoney("0.00001").value(), COIN/100000);
    BOOST_CHECK_EQUAL(ParseMoney("0.000001").value(), COIN/1000000);
    BOOST_CHECK_EQUAL(ParseMoney("0.0000001").value(), COIN/10000000);
    BOOST_CHECK_EQUAL(ParseMoney("0.00000001").value(), COIN/100000000);
    BOOST_CHECK_EQUAL(ParseMoney(" 0.00000001 ").value(), COIN/100000000);
    BOOST_CHECK_EQUAL(ParseMoney("0.00000001 ").value(), COIN/100000000);
    BOOST_CHECK_EQUAL(ParseMoney(" 0.00000001").value(), COIN/100000000);

    // Parsing amount that cannot be represented should fail
    BOOST_CHECK(!ParseMoney("100000000.00"));
    BOOST_CHECK(!ParseMoney("0.000000001"));

    // Parsing empty string should fail
    BOOST_CHECK(!ParseMoney(""));
    BOOST_CHECK(!ParseMoney(" "));
    BOOST_CHECK(!ParseMoney("  "));

    // Parsing two numbers should fail
    BOOST_CHECK(!ParseMoney(".."));
    BOOST_CHECK(!ParseMoney("0..0"));
    BOOST_CHECK(!ParseMoney("1 2"));
    BOOST_CHECK(!ParseMoney(" 1 2 "));
    BOOST_CHECK(!ParseMoney(" 1.2 3 "));
    BOOST_CHECK(!ParseMoney(" 1 2.3 "));

    // Embedded whitespace should fail
    BOOST_CHECK(!ParseMoney(" -1 .2  "));
    BOOST_CHECK(!ParseMoney("  1 .2  "));
    BOOST_CHECK(!ParseMoney(" +1 .2  "));

    // Attempted 63 bit overflow should fail
    BOOST_CHECK(!ParseMoney("92233720368.54775808"));

    // Parsing negative amounts must fail
    BOOST_CHECK(!ParseMoney("-1"));

    // Parsing strings with embedded NUL characters should fail
    BOOST_CHECK(!ParseMoney("\0-1"s));
    BOOST_CHECK(!ParseMoney(STRING_WITH_EMBEDDED_NULL_CHAR));
    BOOST_CHECK(!ParseMoney("1\0"s));
}

BOOST_AUTO_TEST_CASE(util_IsHex)
{
    BOOST_CHECK(IsHex("00"));
    BOOST_CHECK(IsHex("00112233445566778899aabbccddeeffAABBCCDDEEFF"));
    BOOST_CHECK(IsHex("ff"));
    BOOST_CHECK(IsHex("FF"));

    BOOST_CHECK(!IsHex(""));
    BOOST_CHECK(!IsHex("0"));
    BOOST_CHECK(!IsHex("a"));
    BOOST_CHECK(!IsHex("eleven"));
    BOOST_CHECK(!IsHex("00xx00"));
    BOOST_CHECK(!IsHex("0x0000"));
}

BOOST_AUTO_TEST_CASE(util_IsHexNumber)
{
    BOOST_CHECK(IsHexNumber("0x0"));
    BOOST_CHECK(IsHexNumber("0"));
    BOOST_CHECK(IsHexNumber("0x10"));
    BOOST_CHECK(IsHexNumber("10"));
    BOOST_CHECK(IsHexNumber("0xff"));
    BOOST_CHECK(IsHexNumber("ff"));
    BOOST_CHECK(IsHexNumber("0xFfa"));
    BOOST_CHECK(IsHexNumber("Ffa"));
    BOOST_CHECK(IsHexNumber("0x00112233445566778899aabbccddeeffAABBCCDDEEFF"));
    BOOST_CHECK(IsHexNumber("00112233445566778899aabbccddeeffAABBCCDDEEFF"));

    BOOST_CHECK(!IsHexNumber(""));   // empty string not allowed
    BOOST_CHECK(!IsHexNumber("0x")); // empty string after prefix not allowed
    BOOST_CHECK(!IsHexNumber("0x0 ")); // no spaces at end,
    BOOST_CHECK(!IsHexNumber(" 0x0")); // or beginning,
    BOOST_CHECK(!IsHexNumber("0x 0")); // or middle,
    BOOST_CHECK(!IsHexNumber(" "));    // etc.
    BOOST_CHECK(!IsHexNumber("0x0ga")); // invalid character
    BOOST_CHECK(!IsHexNumber("x0"));    // broken prefix
    BOOST_CHECK(!IsHexNumber("0x0x00")); // two prefixes not allowed

}

BOOST_AUTO_TEST_CASE(util_seed_insecure_rand)
{
    SeedInsecureRand(SeedRand::ZEROS);
    for (int mod=2;mod<11;mod++)
    {
        int mask = 1;
        // Really rough binomial confidence approximation.
        int err = 30*10000./mod*sqrt((1./mod*(1-1./mod))/10000.);
        //mask is 2^ceil(log2(mod))-1
        while(mask<mod-1)mask=(mask<<1)+1;

        int count = 0;
        //How often does it get a zero from the uniform range [0,mod)?
        for (int i = 0; i < 10000; i++) {
            uint32_t rval;
            do{
                rval=InsecureRand32()&mask;
            }while(rval>=(uint32_t)mod);
            count += rval==0;
        }
        BOOST_CHECK(count<=10000/mod+err);
        BOOST_CHECK(count>=10000/mod-err);
    }
}

BOOST_AUTO_TEST_CASE(util_TimingResistantEqual)
{
    BOOST_CHECK(TimingResistantEqual(std::string(""), std::string("")));
    BOOST_CHECK(!TimingResistantEqual(std::string("abc"), std::string("")));
    BOOST_CHECK(!TimingResistantEqual(std::string(""), std::string("abc")));
    BOOST_CHECK(!TimingResistantEqual(std::string("a"), std::string("aa")));
    BOOST_CHECK(!TimingResistantEqual(std::string("aa"), std::string("a")));
    BOOST_CHECK(TimingResistantEqual(std::string("abc"), std::string("abc")));
    BOOST_CHECK(!TimingResistantEqual(std::string("abc"), std::string("aba")));
}

/* Test strprintf formatting directives.
 * Put a string before and after to ensure sanity of element sizes on stack. */
#define B "check_prefix"
#define E "check_postfix"
BOOST_AUTO_TEST_CASE(strprintf_numbers)
{
    int64_t s64t = -9223372036854775807LL; /* signed 64 bit test value */
    uint64_t u64t = 18446744073709551615ULL; /* unsigned 64 bit test value */
    BOOST_CHECK(strprintf("%s %d %s", B, s64t, E) == B" -9223372036854775807 " E);
    BOOST_CHECK(strprintf("%s %u %s", B, u64t, E) == B" 18446744073709551615 " E);
    BOOST_CHECK(strprintf("%s %x %s", B, u64t, E) == B" ffffffffffffffff " E);

    size_t st = 12345678; /* unsigned size_t test value */
    ssize_t sst = -12345678; /* signed size_t test value */
    BOOST_CHECK(strprintf("%s %d %s", B, sst, E) == B" -12345678 " E);
    BOOST_CHECK(strprintf("%s %u %s", B, st, E) == B" 12345678 " E);
    BOOST_CHECK(strprintf("%s %x %s", B, st, E) == B" bc614e " E);

    ptrdiff_t pt = 87654321; /* positive ptrdiff_t test value */
    ptrdiff_t spt = -87654321; /* negative ptrdiff_t test value */
    BOOST_CHECK(strprintf("%s %d %s", B, spt, E) == B" -87654321 " E);
    BOOST_CHECK(strprintf("%s %u %s", B, pt, E) == B" 87654321 " E);
    BOOST_CHECK(strprintf("%s %x %s", B, pt, E) == B" 5397fb1 " E);
}
#undef B
#undef E

/* Check for mingw/wine issue #3494
 * Remove this test before time.ctime(0xffffffff) == 'Sun Feb  7 07:28:15 2106'
 */
BOOST_AUTO_TEST_CASE(gettime)
{
    BOOST_CHECK((GetTime() & ~0xFFFFFFFFLL) == 0);
}

BOOST_AUTO_TEST_CASE(util_time_GetTime)
{
    SetMockTime(111);
    // Check that mock time does not change after a sleep
    for (const auto& num_sleep : {0ms, 1ms}) {
        UninterruptibleSleep(num_sleep);
        BOOST_CHECK_EQUAL(111, GetTime()); // Deprecated time getter
        BOOST_CHECK_EQUAL(111, Now<NodeSeconds>().time_since_epoch().count());
        BOOST_CHECK_EQUAL(111, TicksSinceEpoch<std::chrono::seconds>(NodeClock::now()));
        BOOST_CHECK_EQUAL(111, TicksSinceEpoch<SecondsDouble>(Now<NodeSeconds>()));
        BOOST_CHECK_EQUAL(111, GetTime<std::chrono::seconds>().count());
        BOOST_CHECK_EQUAL(111000, GetTime<std::chrono::milliseconds>().count());
        BOOST_CHECK_EQUAL(111000, TicksSinceEpoch<std::chrono::milliseconds>(NodeClock::now()));
        BOOST_CHECK_EQUAL(111000000, GetTime<std::chrono::microseconds>().count());
    }

    SetMockTime(0);
    // Check that steady time and system time changes after a sleep
    const auto steady_ms_0 = Now<SteadyMilliseconds>();
    const auto steady_0 = std::chrono::steady_clock::now();
    const auto ms_0 = GetTime<std::chrono::milliseconds>();
    const auto us_0 = GetTime<std::chrono::microseconds>();
    UninterruptibleSleep(1ms);
    BOOST_CHECK(steady_ms_0 < Now<SteadyMilliseconds>());
    BOOST_CHECK(steady_0 + 1ms <= std::chrono::steady_clock::now());
    BOOST_CHECK(ms_0 < GetTime<std::chrono::milliseconds>());
    BOOST_CHECK(us_0 < GetTime<std::chrono::microseconds>());
}

BOOST_AUTO_TEST_CASE(test_IsDigit)
{
    BOOST_CHECK_EQUAL(IsDigit('0'), true);
    BOOST_CHECK_EQUAL(IsDigit('1'), true);
    BOOST_CHECK_EQUAL(IsDigit('8'), true);
    BOOST_CHECK_EQUAL(IsDigit('9'), true);

    BOOST_CHECK_EQUAL(IsDigit('0' - 1), false);
    BOOST_CHECK_EQUAL(IsDigit('9' + 1), false);
    BOOST_CHECK_EQUAL(IsDigit(0), false);
    BOOST_CHECK_EQUAL(IsDigit(1), false);
    BOOST_CHECK_EQUAL(IsDigit(8), false);
    BOOST_CHECK_EQUAL(IsDigit(9), false);
}

/* Check for overflow */
template <typename T>
static void TestAddMatrixOverflow()
{
    constexpr T MAXI{std::numeric_limits<T>::max()};
    BOOST_CHECK(!CheckedAdd(T{1}, MAXI));
    BOOST_CHECK(!CheckedAdd(MAXI, MAXI));
    BOOST_CHECK_EQUAL(MAXI, SaturatingAdd(T{1}, MAXI));
    BOOST_CHECK_EQUAL(MAXI, SaturatingAdd(MAXI, MAXI));

    BOOST_CHECK_EQUAL(0, CheckedAdd(T{0}, T{0}).value());
    BOOST_CHECK_EQUAL(MAXI, CheckedAdd(T{0}, MAXI).value());
    BOOST_CHECK_EQUAL(MAXI, CheckedAdd(T{1}, MAXI - 1).value());
    BOOST_CHECK_EQUAL(MAXI - 1, CheckedAdd(T{1}, MAXI - 2).value());
    BOOST_CHECK_EQUAL(0, SaturatingAdd(T{0}, T{0}));
    BOOST_CHECK_EQUAL(MAXI, SaturatingAdd(T{0}, MAXI));
    BOOST_CHECK_EQUAL(MAXI, SaturatingAdd(T{1}, MAXI - 1));
    BOOST_CHECK_EQUAL(MAXI - 1, SaturatingAdd(T{1}, MAXI - 2));
}

/* Check for overflow or underflow */
template <typename T>
static void TestAddMatrix()
{
    TestAddMatrixOverflow<T>();
    constexpr T MINI{std::numeric_limits<T>::min()};
    constexpr T MAXI{std::numeric_limits<T>::max()};
    BOOST_CHECK(!CheckedAdd(T{-1}, MINI));
    BOOST_CHECK(!CheckedAdd(MINI, MINI));
    BOOST_CHECK_EQUAL(MINI, SaturatingAdd(T{-1}, MINI));
    BOOST_CHECK_EQUAL(MINI, SaturatingAdd(MINI, MINI));

    BOOST_CHECK_EQUAL(MINI, CheckedAdd(T{0}, MINI).value());
    BOOST_CHECK_EQUAL(MINI, CheckedAdd(T{-1}, MINI + 1).value());
    BOOST_CHECK_EQUAL(-1, CheckedAdd(MINI, MAXI).value());
    BOOST_CHECK_EQUAL(MINI + 1, CheckedAdd(T{-1}, MINI + 2).value());
    BOOST_CHECK_EQUAL(MINI, SaturatingAdd(T{0}, MINI));
    BOOST_CHECK_EQUAL(MINI, SaturatingAdd(T{-1}, MINI + 1));
    BOOST_CHECK_EQUAL(MINI + 1, SaturatingAdd(T{-1}, MINI + 2));
    BOOST_CHECK_EQUAL(-1, SaturatingAdd(MINI, MAXI));
}

BOOST_AUTO_TEST_CASE(util_overflow)
{
    TestAddMatrixOverflow<unsigned>();
    TestAddMatrix<signed>();
}

BOOST_AUTO_TEST_CASE(test_ParseInt32)
{
    int32_t n;
    // Valid values
    BOOST_CHECK(ParseInt32("1234", nullptr));
    BOOST_CHECK(ParseInt32("0", &n) && n == 0);
    BOOST_CHECK(ParseInt32("1234", &n) && n == 1234);
    BOOST_CHECK(ParseInt32("01234", &n) && n == 1234); // no octal
    BOOST_CHECK(ParseInt32("2147483647", &n) && n == 2147483647);
    BOOST_CHECK(ParseInt32("-2147483648", &n) && n == (-2147483647 - 1)); // (-2147483647 - 1) equals INT_MIN
    BOOST_CHECK(ParseInt32("-1234", &n) && n == -1234);
    BOOST_CHECK(ParseInt32("00000000000000001234", &n) && n == 1234);
    BOOST_CHECK(ParseInt32("-00000000000000001234", &n) && n == -1234);
    BOOST_CHECK(ParseInt32("00000000000000000000", &n) && n == 0);
    BOOST_CHECK(ParseInt32("-00000000000000000000", &n) && n == 0);
    // Invalid values
    BOOST_CHECK(!ParseInt32("", &n));
    BOOST_CHECK(!ParseInt32(" 1", &n)); // no padding inside
    BOOST_CHECK(!ParseInt32("1 ", &n));
    BOOST_CHECK(!ParseInt32("++1", &n));
    BOOST_CHECK(!ParseInt32("+-1", &n));
    BOOST_CHECK(!ParseInt32("-+1", &n));
    BOOST_CHECK(!ParseInt32("--1", &n));
    BOOST_CHECK(!ParseInt32("1a", &n));
    BOOST_CHECK(!ParseInt32("aap", &n));
    BOOST_CHECK(!ParseInt32("0x1", &n)); // no hex
    BOOST_CHECK(!ParseInt32(STRING_WITH_EMBEDDED_NULL_CHAR, &n));
    // Overflow and underflow
    BOOST_CHECK(!ParseInt32("-2147483649", nullptr));
    BOOST_CHECK(!ParseInt32("2147483648", nullptr));
    BOOST_CHECK(!ParseInt32("-32482348723847471234", nullptr));
    BOOST_CHECK(!ParseInt32("32482348723847471234", nullptr));
}

template <typename T>
static void RunToIntegralTests()
{
    BOOST_CHECK(!ToIntegral<T>(STRING_WITH_EMBEDDED_NULL_CHAR));
    BOOST_CHECK(!ToIntegral<T>(" 1"));
    BOOST_CHECK(!ToIntegral<T>("1 "));
    BOOST_CHECK(!ToIntegral<T>("1a"));
    BOOST_CHECK(!ToIntegral<T>("1.1"));
    BOOST_CHECK(!ToIntegral<T>("1.9"));
    BOOST_CHECK(!ToIntegral<T>("+01.9"));
    BOOST_CHECK(!ToIntegral<T>("-"));
    BOOST_CHECK(!ToIntegral<T>("+"));
    BOOST_CHECK(!ToIntegral<T>(" -1"));
    BOOST_CHECK(!ToIntegral<T>("-1 "));
    BOOST_CHECK(!ToIntegral<T>(" -1 "));
    BOOST_CHECK(!ToIntegral<T>("+1"));
    BOOST_CHECK(!ToIntegral<T>(" +1"));
    BOOST_CHECK(!ToIntegral<T>(" +1 "));
    BOOST_CHECK(!ToIntegral<T>("+-1"));
    BOOST_CHECK(!ToIntegral<T>("-+1"));
    BOOST_CHECK(!ToIntegral<T>("++1"));
    BOOST_CHECK(!ToIntegral<T>("--1"));
    BOOST_CHECK(!ToIntegral<T>(""));
    BOOST_CHECK(!ToIntegral<T>("aap"));
    BOOST_CHECK(!ToIntegral<T>("0x1"));
    BOOST_CHECK(!ToIntegral<T>("-32482348723847471234"));
    BOOST_CHECK(!ToIntegral<T>("32482348723847471234"));
}

BOOST_AUTO_TEST_CASE(test_ToIntegral)
{
    BOOST_CHECK_EQUAL(ToIntegral<int32_t>("1234").value(), 1'234);
    BOOST_CHECK_EQUAL(ToIntegral<int32_t>("0").value(), 0);
    BOOST_CHECK_EQUAL(ToIntegral<int32_t>("01234").value(), 1'234);
    BOOST_CHECK_EQUAL(ToIntegral<int32_t>("00000000000000001234").value(), 1'234);
    BOOST_CHECK_EQUAL(ToIntegral<int32_t>("-00000000000000001234").value(), -1'234);
    BOOST_CHECK_EQUAL(ToIntegral<int32_t>("00000000000000000000").value(), 0);
    BOOST_CHECK_EQUAL(ToIntegral<int32_t>("-00000000000000000000").value(), 0);
    BOOST_CHECK_EQUAL(ToIntegral<int32_t>("-1234").value(), -1'234);
    BOOST_CHECK_EQUAL(ToIntegral<int32_t>("-1").value(), -1);

    RunToIntegralTests<uint64_t>();
    RunToIntegralTests<int64_t>();
    RunToIntegralTests<uint32_t>();
    RunToIntegralTests<int32_t>();
    RunToIntegralTests<uint16_t>();
    RunToIntegralTests<int16_t>();
    RunToIntegralTests<uint8_t>();
    RunToIntegralTests<int8_t>();

    BOOST_CHECK(!ToIntegral<int64_t>("-9223372036854775809"));
    BOOST_CHECK_EQUAL(ToIntegral<int64_t>("-9223372036854775808").value(), -9'223'372'036'854'775'807LL - 1LL);
    BOOST_CHECK_EQUAL(ToIntegral<int64_t>("9223372036854775807").value(), 9'223'372'036'854'775'807);
    BOOST_CHECK(!ToIntegral<int64_t>("9223372036854775808"));

    BOOST_CHECK(!ToIntegral<uint64_t>("-1"));
    BOOST_CHECK_EQUAL(ToIntegral<uint64_t>("0").value(), 0U);
    BOOST_CHECK_EQUAL(ToIntegral<uint64_t>("18446744073709551615").value(), 18'446'744'073'709'551'615ULL);
    BOOST_CHECK(!ToIntegral<uint64_t>("18446744073709551616"));

    BOOST_CHECK(!ToIntegral<int32_t>("-2147483649"));
    BOOST_CHECK_EQUAL(ToIntegral<int32_t>("-2147483648").value(), -2'147'483'648LL);
    BOOST_CHECK_EQUAL(ToIntegral<int32_t>("2147483647").value(), 2'147'483'647);
    BOOST_CHECK(!ToIntegral<int32_t>("2147483648"));

    BOOST_CHECK(!ToIntegral<uint32_t>("-1"));
    BOOST_CHECK_EQUAL(ToIntegral<uint32_t>("0").value(), 0U);
    BOOST_CHECK_EQUAL(ToIntegral<uint32_t>("4294967295").value(), 4'294'967'295U);
    BOOST_CHECK(!ToIntegral<uint32_t>("4294967296"));

    BOOST_CHECK(!ToIntegral<int16_t>("-32769"));
    BOOST_CHECK_EQUAL(ToIntegral<int16_t>("-32768").value(), -32'768);
    BOOST_CHECK_EQUAL(ToIntegral<int16_t>("32767").value(), 32'767);
    BOOST_CHECK(!ToIntegral<int16_t>("32768"));

    BOOST_CHECK(!ToIntegral<uint16_t>("-1"));
    BOOST_CHECK_EQUAL(ToIntegral<uint16_t>("0").value(), 0U);
    BOOST_CHECK_EQUAL(ToIntegral<uint16_t>("65535").value(), 65'535U);
    BOOST_CHECK(!ToIntegral<uint16_t>("65536"));

    BOOST_CHECK(!ToIntegral<int8_t>("-129"));
    BOOST_CHECK_EQUAL(ToIntegral<int8_t>("-128").value(), -128);
    BOOST_CHECK_EQUAL(ToIntegral<int8_t>("127").value(), 127);
    BOOST_CHECK(!ToIntegral<int8_t>("128"));

    BOOST_CHECK(!ToIntegral<uint8_t>("-1"));
    BOOST_CHECK_EQUAL(ToIntegral<uint8_t>("0").value(), 0U);
    BOOST_CHECK_EQUAL(ToIntegral<uint8_t>("255").value(), 255U);
    BOOST_CHECK(!ToIntegral<uint8_t>("256"));
}

int64_t atoi64_legacy(const std::string& str)
{
    return strtoll(str.c_str(), nullptr, 10);
}

BOOST_AUTO_TEST_CASE(test_LocaleIndependentAtoi)
{
    BOOST_CHECK_EQUAL(LocaleIndependentAtoi<int32_t>("1234"), 1'234);
    BOOST_CHECK_EQUAL(LocaleIndependentAtoi<int32_t>("0"), 0);
    BOOST_CHECK_EQUAL(LocaleIndependentAtoi<int32_t>("01234"), 1'234);
    BOOST_CHECK_EQUAL(LocaleIndependentAtoi<int32_t>("-1234"), -1'234);
    BOOST_CHECK_EQUAL(LocaleIndependentAtoi<int32_t>(" 1"), 1);
    BOOST_CHECK_EQUAL(LocaleIndependentAtoi<int32_t>("1 "), 1);
    BOOST_CHECK_EQUAL(LocaleIndependentAtoi<int32_t>("1a"), 1);
    BOOST_CHECK_EQUAL(LocaleIndependentAtoi<int32_t>("1.1"), 1);
    BOOST_CHECK_EQUAL(LocaleIndependentAtoi<int32_t>("1.9"), 1);
    BOOST_CHECK_EQUAL(LocaleIndependentAtoi<int32_t>("+01.9"), 1);
    BOOST_CHECK_EQUAL(LocaleIndependentAtoi<int32_t>("-1"), -1);
    BOOST_CHECK_EQUAL(LocaleIndependentAtoi<int32_t>(" -1"), -1);
    BOOST_CHECK_EQUAL(LocaleIndependentAtoi<int32_t>("-1 "), -1);
    BOOST_CHECK_EQUAL(LocaleIndependentAtoi<int32_t>(" -1 "), -1);
    BOOST_CHECK_EQUAL(LocaleIndependentAtoi<int32_t>("+1"), 1);
    BOOST_CHECK_EQUAL(LocaleIndependentAtoi<int32_t>(" +1"), 1);
    BOOST_CHECK_EQUAL(LocaleIndependentAtoi<int32_t>(" +1 "), 1);

    BOOST_CHECK_EQUAL(LocaleIndependentAtoi<int32_t>("+-1"), 0);
    BOOST_CHECK_EQUAL(LocaleIndependentAtoi<int32_t>("-+1"), 0);
    BOOST_CHECK_EQUAL(LocaleIndependentAtoi<int32_t>("++1"), 0);
    BOOST_CHECK_EQUAL(LocaleIndependentAtoi<int32_t>("--1"), 0);
    BOOST_CHECK_EQUAL(LocaleIndependentAtoi<int32_t>(""), 0);
    BOOST_CHECK_EQUAL(LocaleIndependentAtoi<int32_t>("aap"), 0);
    BOOST_CHECK_EQUAL(LocaleIndependentAtoi<int32_t>("0x1"), 0);
    BOOST_CHECK_EQUAL(LocaleIndependentAtoi<int32_t>("-32482348723847471234"), -2'147'483'647 - 1);
    BOOST_CHECK_EQUAL(LocaleIndependentAtoi<int32_t>("32482348723847471234"), 2'147'483'647);

    BOOST_CHECK_EQUAL(LocaleIndependentAtoi<int64_t>("-9223372036854775809"), -9'223'372'036'854'775'807LL - 1LL);
    BOOST_CHECK_EQUAL(LocaleIndependentAtoi<int64_t>("-9223372036854775808"), -9'223'372'036'854'775'807LL - 1LL);
    BOOST_CHECK_EQUAL(LocaleIndependentAtoi<int64_t>("9223372036854775807"), 9'223'372'036'854'775'807);
    BOOST_CHECK_EQUAL(LocaleIndependentAtoi<int64_t>("9223372036854775808"), 9'223'372'036'854'775'807);

    std::map<std::string, int64_t> atoi64_test_pairs = {
        {"-9223372036854775809", std::numeric_limits<int64_t>::min()},
        {"-9223372036854775808", -9'223'372'036'854'775'807LL - 1LL},
        {"9223372036854775807", 9'223'372'036'854'775'807},
        {"9223372036854775808", std::numeric_limits<int64_t>::max()},
        {"+-", 0},
        {"0x1", 0},
        {"ox1", 0},
        {"", 0},
    };

    for (const auto& pair : atoi64_test_pairs) {
        BOOST_CHECK_EQUAL(LocaleIndependentAtoi<int64_t>(pair.first), pair.second);
    }

    // Ensure legacy compatibility with previous versions of Bitcoin Core's atoi64
    for (const auto& pair : atoi64_test_pairs) {
        BOOST_CHECK_EQUAL(LocaleIndependentAtoi<int64_t>(pair.first), atoi64_legacy(pair.first));
    }

    BOOST_CHECK_EQUAL(LocaleIndependentAtoi<uint64_t>("-1"), 0U);
    BOOST_CHECK_EQUAL(LocaleIndependentAtoi<uint64_t>("0"), 0U);
    BOOST_CHECK_EQUAL(LocaleIndependentAtoi<uint64_t>("18446744073709551615"), 18'446'744'073'709'551'615ULL);
    BOOST_CHECK_EQUAL(LocaleIndependentAtoi<uint64_t>("18446744073709551616"), 18'446'744'073'709'551'615ULL);

    BOOST_CHECK_EQUAL(LocaleIndependentAtoi<int32_t>("-2147483649"), -2'147'483'648LL);
    BOOST_CHECK_EQUAL(LocaleIndependentAtoi<int32_t>("-2147483648"), -2'147'483'648LL);
    BOOST_CHECK_EQUAL(LocaleIndependentAtoi<int32_t>("2147483647"), 2'147'483'647);
    BOOST_CHECK_EQUAL(LocaleIndependentAtoi<int32_t>("2147483648"), 2'147'483'647);

    BOOST_CHECK_EQUAL(LocaleIndependentAtoi<uint32_t>("-1"), 0U);
    BOOST_CHECK_EQUAL(LocaleIndependentAtoi<uint32_t>("0"), 0U);
    BOOST_CHECK_EQUAL(LocaleIndependentAtoi<uint32_t>("4294967295"), 4'294'967'295U);
    BOOST_CHECK_EQUAL(LocaleIndependentAtoi<uint32_t>("4294967296"), 4'294'967'295U);

    BOOST_CHECK_EQUAL(LocaleIndependentAtoi<int16_t>("-32769"), -32'768);
    BOOST_CHECK_EQUAL(LocaleIndependentAtoi<int16_t>("-32768"), -32'768);
    BOOST_CHECK_EQUAL(LocaleIndependentAtoi<int16_t>("32767"), 32'767);
    BOOST_CHECK_EQUAL(LocaleIndependentAtoi<int16_t>("32768"), 32'767);

    BOOST_CHECK_EQUAL(LocaleIndependentAtoi<uint16_t>("-1"), 0U);
    BOOST_CHECK_EQUAL(LocaleIndependentAtoi<uint16_t>("0"), 0U);
    BOOST_CHECK_EQUAL(LocaleIndependentAtoi<uint16_t>("65535"), 65'535U);
    BOOST_CHECK_EQUAL(LocaleIndependentAtoi<uint16_t>("65536"), 65'535U);

    BOOST_CHECK_EQUAL(LocaleIndependentAtoi<int8_t>("-129"), -128);
    BOOST_CHECK_EQUAL(LocaleIndependentAtoi<int8_t>("-128"), -128);
    BOOST_CHECK_EQUAL(LocaleIndependentAtoi<int8_t>("127"), 127);
    BOOST_CHECK_EQUAL(LocaleIndependentAtoi<int8_t>("128"), 127);

    BOOST_CHECK_EQUAL(LocaleIndependentAtoi<uint8_t>("-1"), 0U);
    BOOST_CHECK_EQUAL(LocaleIndependentAtoi<uint8_t>("0"), 0U);
    BOOST_CHECK_EQUAL(LocaleIndependentAtoi<uint8_t>("255"), 255U);
    BOOST_CHECK_EQUAL(LocaleIndependentAtoi<uint8_t>("256"), 255U);
}

BOOST_AUTO_TEST_CASE(test_ParseInt64)
{
    int64_t n;
    // Valid values
    BOOST_CHECK(ParseInt64("1234", nullptr));
    BOOST_CHECK(ParseInt64("0", &n) && n == 0LL);
    BOOST_CHECK(ParseInt64("1234", &n) && n == 1234LL);
    BOOST_CHECK(ParseInt64("01234", &n) && n == 1234LL); // no octal
    BOOST_CHECK(ParseInt64("2147483647", &n) && n == 2147483647LL);
    BOOST_CHECK(ParseInt64("-2147483648", &n) && n == -2147483648LL);
    BOOST_CHECK(ParseInt64("9223372036854775807", &n) && n == int64_t{9223372036854775807});
    BOOST_CHECK(ParseInt64("-9223372036854775808", &n) && n == int64_t{-9223372036854775807-1});
    BOOST_CHECK(ParseInt64("-1234", &n) && n == -1234LL);
    // Invalid values
    BOOST_CHECK(!ParseInt64("", &n));
    BOOST_CHECK(!ParseInt64(" 1", &n)); // no padding inside
    BOOST_CHECK(!ParseInt64("1 ", &n));
    BOOST_CHECK(!ParseInt64("1a", &n));
    BOOST_CHECK(!ParseInt64("aap", &n));
    BOOST_CHECK(!ParseInt64("0x1", &n)); // no hex
    BOOST_CHECK(!ParseInt64(STRING_WITH_EMBEDDED_NULL_CHAR, &n));
    // Overflow and underflow
    BOOST_CHECK(!ParseInt64("-9223372036854775809", nullptr));
    BOOST_CHECK(!ParseInt64("9223372036854775808", nullptr));
    BOOST_CHECK(!ParseInt64("-32482348723847471234", nullptr));
    BOOST_CHECK(!ParseInt64("32482348723847471234", nullptr));
}

BOOST_AUTO_TEST_CASE(test_ParseUInt8)
{
    uint8_t n;
    // Valid values
    BOOST_CHECK(ParseUInt8("255", nullptr));
    BOOST_CHECK(ParseUInt8("0", &n) && n == 0);
    BOOST_CHECK(ParseUInt8("255", &n) && n == 255);
    BOOST_CHECK(ParseUInt8("0255", &n) && n == 255); // no octal
    BOOST_CHECK(ParseUInt8("255", &n) && n == static_cast<uint8_t>(255));
    BOOST_CHECK(ParseUInt8("+255", &n) && n == 255);
    BOOST_CHECK(ParseUInt8("00000000000000000012", &n) && n == 12);
    BOOST_CHECK(ParseUInt8("00000000000000000000", &n) && n == 0);
    // Invalid values
    BOOST_CHECK(!ParseUInt8("-00000000000000000000", &n));
    BOOST_CHECK(!ParseUInt8("", &n));
    BOOST_CHECK(!ParseUInt8(" 1", &n)); // no padding inside
    BOOST_CHECK(!ParseUInt8(" -1", &n));
    BOOST_CHECK(!ParseUInt8("++1", &n));
    BOOST_CHECK(!ParseUInt8("+-1", &n));
    BOOST_CHECK(!ParseUInt8("-+1", &n));
    BOOST_CHECK(!ParseUInt8("--1", &n));
    BOOST_CHECK(!ParseUInt8("-1", &n));
    BOOST_CHECK(!ParseUInt8("1 ", &n));
    BOOST_CHECK(!ParseUInt8("1a", &n));
    BOOST_CHECK(!ParseUInt8("aap", &n));
    BOOST_CHECK(!ParseUInt8("0x1", &n)); // no hex
    BOOST_CHECK(!ParseUInt8(STRING_WITH_EMBEDDED_NULL_CHAR, &n));
    // Overflow and underflow
    BOOST_CHECK(!ParseUInt8("-255", &n));
    BOOST_CHECK(!ParseUInt8("256", &n));
    BOOST_CHECK(!ParseUInt8("-123", &n));
    BOOST_CHECK(!ParseUInt8("-123", nullptr));
    BOOST_CHECK(!ParseUInt8("256", nullptr));
}

BOOST_AUTO_TEST_CASE(test_ParseUInt16)
{
    uint16_t n;
    // Valid values
    BOOST_CHECK(ParseUInt16("1234", nullptr));
    BOOST_CHECK(ParseUInt16("0", &n) && n == 0);
    BOOST_CHECK(ParseUInt16("1234", &n) && n == 1234);
    BOOST_CHECK(ParseUInt16("01234", &n) && n == 1234); // no octal
    BOOST_CHECK(ParseUInt16("65535", &n) && n == static_cast<uint16_t>(65535));
    BOOST_CHECK(ParseUInt16("+65535", &n) && n == 65535);
    BOOST_CHECK(ParseUInt16("00000000000000000012", &n) && n == 12);
    BOOST_CHECK(ParseUInt16("00000000000000000000", &n) && n == 0);
    // Invalid values
    BOOST_CHECK(!ParseUInt16("-00000000000000000000", &n));
    BOOST_CHECK(!ParseUInt16("", &n));
    BOOST_CHECK(!ParseUInt16(" 1", &n)); // no padding inside
    BOOST_CHECK(!ParseUInt16(" -1", &n));
    BOOST_CHECK(!ParseUInt16("++1", &n));
    BOOST_CHECK(!ParseUInt16("+-1", &n));
    BOOST_CHECK(!ParseUInt16("-+1", &n));
    BOOST_CHECK(!ParseUInt16("--1", &n));
    BOOST_CHECK(!ParseUInt16("-1", &n));
    BOOST_CHECK(!ParseUInt16("1 ", &n));
    BOOST_CHECK(!ParseUInt16("1a", &n));
    BOOST_CHECK(!ParseUInt16("aap", &n));
    BOOST_CHECK(!ParseUInt16("0x1", &n)); // no hex
    BOOST_CHECK(!ParseUInt16(STRING_WITH_EMBEDDED_NULL_CHAR, &n));
    // Overflow and underflow
    BOOST_CHECK(!ParseUInt16("-65535", &n));
    BOOST_CHECK(!ParseUInt16("65536", &n));
    BOOST_CHECK(!ParseUInt16("-123", &n));
    BOOST_CHECK(!ParseUInt16("-123", nullptr));
    BOOST_CHECK(!ParseUInt16("65536", nullptr));
}

BOOST_AUTO_TEST_CASE(test_ParseUInt32)
{
    uint32_t n;
    // Valid values
    BOOST_CHECK(ParseUInt32("1234", nullptr));
    BOOST_CHECK(ParseUInt32("0", &n) && n == 0);
    BOOST_CHECK(ParseUInt32("1234", &n) && n == 1234);
    BOOST_CHECK(ParseUInt32("01234", &n) && n == 1234); // no octal
    BOOST_CHECK(ParseUInt32("2147483647", &n) && n == 2147483647);
    BOOST_CHECK(ParseUInt32("2147483648", &n) && n == uint32_t{2147483648});
    BOOST_CHECK(ParseUInt32("4294967295", &n) && n == uint32_t{4294967295});
    BOOST_CHECK(ParseUInt32("+1234", &n) && n == 1234);
    BOOST_CHECK(ParseUInt32("00000000000000001234", &n) && n == 1234);
    BOOST_CHECK(ParseUInt32("00000000000000000000", &n) && n == 0);
    // Invalid values
    BOOST_CHECK(!ParseUInt32("-00000000000000000000", &n));
    BOOST_CHECK(!ParseUInt32("", &n));
    BOOST_CHECK(!ParseUInt32(" 1", &n)); // no padding inside
    BOOST_CHECK(!ParseUInt32(" -1", &n));
    BOOST_CHECK(!ParseUInt32("++1", &n));
    BOOST_CHECK(!ParseUInt32("+-1", &n));
    BOOST_CHECK(!ParseUInt32("-+1", &n));
    BOOST_CHECK(!ParseUInt32("--1", &n));
    BOOST_CHECK(!ParseUInt32("-1", &n));
    BOOST_CHECK(!ParseUInt32("1 ", &n));
    BOOST_CHECK(!ParseUInt32("1a", &n));
    BOOST_CHECK(!ParseUInt32("aap", &n));
    BOOST_CHECK(!ParseUInt32("0x1", &n)); // no hex
    BOOST_CHECK(!ParseUInt32(STRING_WITH_EMBEDDED_NULL_CHAR, &n));
    // Overflow and underflow
    BOOST_CHECK(!ParseUInt32("-2147483648", &n));
    BOOST_CHECK(!ParseUInt32("4294967296", &n));
    BOOST_CHECK(!ParseUInt32("-1234", &n));
    BOOST_CHECK(!ParseUInt32("-32482348723847471234", nullptr));
    BOOST_CHECK(!ParseUInt32("32482348723847471234", nullptr));
}

BOOST_AUTO_TEST_CASE(test_ParseUInt64)
{
    uint64_t n;
    // Valid values
    BOOST_CHECK(ParseUInt64("1234", nullptr));
    BOOST_CHECK(ParseUInt64("0", &n) && n == 0LL);
    BOOST_CHECK(ParseUInt64("1234", &n) && n == 1234LL);
    BOOST_CHECK(ParseUInt64("01234", &n) && n == 1234LL); // no octal
    BOOST_CHECK(ParseUInt64("2147483647", &n) && n == 2147483647LL);
    BOOST_CHECK(ParseUInt64("9223372036854775807", &n) && n == 9223372036854775807ULL);
    BOOST_CHECK(ParseUInt64("9223372036854775808", &n) && n == 9223372036854775808ULL);
    BOOST_CHECK(ParseUInt64("18446744073709551615", &n) && n == 18446744073709551615ULL);
    // Invalid values
    BOOST_CHECK(!ParseUInt64("", &n));
    BOOST_CHECK(!ParseUInt64(" 1", &n)); // no padding inside
    BOOST_CHECK(!ParseUInt64(" -1", &n));
    BOOST_CHECK(!ParseUInt64("1 ", &n));
    BOOST_CHECK(!ParseUInt64("1a", &n));
    BOOST_CHECK(!ParseUInt64("aap", &n));
    BOOST_CHECK(!ParseUInt64("0x1", &n)); // no hex
    BOOST_CHECK(!ParseUInt64(STRING_WITH_EMBEDDED_NULL_CHAR, &n));
    // Overflow and underflow
    BOOST_CHECK(!ParseUInt64("-9223372036854775809", nullptr));
    BOOST_CHECK(!ParseUInt64("18446744073709551616", nullptr));
    BOOST_CHECK(!ParseUInt64("-32482348723847471234", nullptr));
    BOOST_CHECK(!ParseUInt64("-2147483648", &n));
    BOOST_CHECK(!ParseUInt64("-9223372036854775808", &n));
    BOOST_CHECK(!ParseUInt64("-1234", &n));
}

BOOST_AUTO_TEST_CASE(test_FormatParagraph)
{
    BOOST_CHECK_EQUAL(FormatParagraph("", 79, 0), "");
    BOOST_CHECK_EQUAL(FormatParagraph("test", 79, 0), "test");
    BOOST_CHECK_EQUAL(FormatParagraph(" test", 79, 0), " test");
    BOOST_CHECK_EQUAL(FormatParagraph("test test", 79, 0), "test test");
    BOOST_CHECK_EQUAL(FormatParagraph("test test", 4, 0), "test\ntest");
    BOOST_CHECK_EQUAL(FormatParagraph("testerde test", 4, 0), "testerde\ntest");
    BOOST_CHECK_EQUAL(FormatParagraph("test test", 4, 4), "test\n    test");

    // Make sure we don't indent a fully-new line following a too-long line ending
    BOOST_CHECK_EQUAL(FormatParagraph("test test\nabc", 4, 4), "test\n    test\nabc");

    BOOST_CHECK_EQUAL(FormatParagraph("This_is_a_very_long_test_string_without_any_spaces_so_it_should_just_get_returned_as_is_despite_the_length until it gets here", 79), "This_is_a_very_long_test_string_without_any_spaces_so_it_should_just_get_returned_as_is_despite_the_length\nuntil it gets here");

    // Test wrap length is exact
    BOOST_CHECK_EQUAL(FormatParagraph("a b c d e f g h i j k l m n o p q r s t u v w x y z 1 2 3 4 5 6 7 8 9 a b c de f g h i j k l m n o p", 79), "a b c d e f g h i j k l m n o p q r s t u v w x y z 1 2 3 4 5 6 7 8 9 a b c de\nf g h i j k l m n o p");
    BOOST_CHECK_EQUAL(FormatParagraph("x\na b c d e f g h i j k l m n o p q r s t u v w x y z 1 2 3 4 5 6 7 8 9 a b c de f g h i j k l m n o p", 79), "x\na b c d e f g h i j k l m n o p q r s t u v w x y z 1 2 3 4 5 6 7 8 9 a b c de\nf g h i j k l m n o p");
    // Indent should be included in length of lines
    BOOST_CHECK_EQUAL(FormatParagraph("x\na b c d e f g h i j k l m n o p q r s t u v w x y z 1 2 3 4 5 6 7 8 9 a b c de f g h i j k l m n o p q r s t u v w x y z 0 1 2 3 4 5 6 7 8 9 a b c d e fg h i j k", 79, 4), "x\na b c d e f g h i j k l m n o p q r s t u v w x y z 1 2 3 4 5 6 7 8 9 a b c de\n    f g h i j k l m n o p q r s t u v w x y z 0 1 2 3 4 5 6 7 8 9 a b c d e fg\n    h i j k");

    BOOST_CHECK_EQUAL(FormatParagraph("This is a very long test string. This is a second sentence in the very long test string.", 79), "This is a very long test string. This is a second sentence in the very long\ntest string.");
    BOOST_CHECK_EQUAL(FormatParagraph("This is a very long test string.\nThis is a second sentence in the very long test string. This is a third sentence in the very long test string.", 79), "This is a very long test string.\nThis is a second sentence in the very long test string. This is a third\nsentence in the very long test string.");
    BOOST_CHECK_EQUAL(FormatParagraph("This is a very long test string.\n\nThis is a second sentence in the very long test string. This is a third sentence in the very long test string.", 79), "This is a very long test string.\n\nThis is a second sentence in the very long test string. This is a third\nsentence in the very long test string.");
    BOOST_CHECK_EQUAL(FormatParagraph("Testing that normal newlines do not get indented.\nLike here.", 79), "Testing that normal newlines do not get indented.\nLike here.");
}

BOOST_AUTO_TEST_CASE(test_FormatSubVersion)
{
    std::vector<std::string> comments;
    comments.push_back(std::string("comment1"));
    std::vector<std::string> comments2;
    comments2.push_back(std::string("comment1"));
    comments2.push_back(SanitizeString(std::string("Comment2; .,_?@-; !\"#$%&'()*+/<=>[]\\^`{|}~"), SAFE_CHARS_UA_COMMENT)); // Semicolon is discouraged but not forbidden by BIP-0014
    BOOST_CHECK_EQUAL(FormatSubVersion("Test", 99900, std::vector<std::string>()),std::string("/Test:9.99.0/"));
    BOOST_CHECK_EQUAL(FormatSubVersion("Test", 99900, comments),std::string("/Test:9.99.0(comment1)/"));
    BOOST_CHECK_EQUAL(FormatSubVersion("Test", 99900, comments2),std::string("/Test:9.99.0(comment1; Comment2; .,_?@-; )/"));
}

BOOST_AUTO_TEST_CASE(test_ParseFixedPoint)
{
    int64_t amount = 0;
    BOOST_CHECK(ParseFixedPoint("0", 8, &amount));
    BOOST_CHECK_EQUAL(amount, 0LL);
    BOOST_CHECK(ParseFixedPoint("1", 8, &amount));
    BOOST_CHECK_EQUAL(amount, 100000000LL);
    BOOST_CHECK(ParseFixedPoint("0.0", 8, &amount));
    BOOST_CHECK_EQUAL(amount, 0LL);
    BOOST_CHECK(ParseFixedPoint("-0.1", 8, &amount));
    BOOST_CHECK_EQUAL(amount, -10000000LL);
    BOOST_CHECK(ParseFixedPoint("1.1", 8, &amount));
    BOOST_CHECK_EQUAL(amount, 110000000LL);
    BOOST_CHECK(ParseFixedPoint("1.10000000000000000", 8, &amount));
    BOOST_CHECK_EQUAL(amount, 110000000LL);
    BOOST_CHECK(ParseFixedPoint("1.1e1", 8, &amount));
    BOOST_CHECK_EQUAL(amount, 1100000000LL);
    BOOST_CHECK(ParseFixedPoint("1.1e-1", 8, &amount));
    BOOST_CHECK_EQUAL(amount, 11000000LL);
    BOOST_CHECK(ParseFixedPoint("1000", 8, &amount));
    BOOST_CHECK_EQUAL(amount, 100000000000LL);
    BOOST_CHECK(ParseFixedPoint("-1000", 8, &amount));
    BOOST_CHECK_EQUAL(amount, -100000000000LL);
    BOOST_CHECK(ParseFixedPoint("0.00000001", 8, &amount));
    BOOST_CHECK_EQUAL(amount, 1LL);
    BOOST_CHECK(ParseFixedPoint("0.0000000100000000", 8, &amount));
    BOOST_CHECK_EQUAL(amount, 1LL);
    BOOST_CHECK(ParseFixedPoint("-0.00000001", 8, &amount));
    BOOST_CHECK_EQUAL(amount, -1LL);
    BOOST_CHECK(ParseFixedPoint("1000000000.00000001", 8, &amount));
    BOOST_CHECK_EQUAL(amount, 100000000000000001LL);
    BOOST_CHECK(ParseFixedPoint("9999999999.99999999", 8, &amount));
    BOOST_CHECK_EQUAL(amount, 999999999999999999LL);
    BOOST_CHECK(ParseFixedPoint("-9999999999.99999999", 8, &amount));
    BOOST_CHECK_EQUAL(amount, -999999999999999999LL);

    BOOST_CHECK(!ParseFixedPoint("", 8, &amount));
    BOOST_CHECK(!ParseFixedPoint("-", 8, &amount));
    BOOST_CHECK(!ParseFixedPoint("a-1000", 8, &amount));
    BOOST_CHECK(!ParseFixedPoint("-a1000", 8, &amount));
    BOOST_CHECK(!ParseFixedPoint("-1000a", 8, &amount));
    BOOST_CHECK(!ParseFixedPoint("-01000", 8, &amount));
    BOOST_CHECK(!ParseFixedPoint("00.1", 8, &amount));
    BOOST_CHECK(!ParseFixedPoint(".1", 8, &amount));
    BOOST_CHECK(!ParseFixedPoint("--0.1", 8, &amount));
    BOOST_CHECK(!ParseFixedPoint("0.000000001", 8, &amount));
    BOOST_CHECK(!ParseFixedPoint("-0.000000001", 8, &amount));
    BOOST_CHECK(!ParseFixedPoint("0.00000001000000001", 8, &amount));
    BOOST_CHECK(!ParseFixedPoint("-10000000000.00000000", 8, &amount));
    BOOST_CHECK(!ParseFixedPoint("10000000000.00000000", 8, &amount));
    BOOST_CHECK(!ParseFixedPoint("-10000000000.00000001", 8, &amount));
    BOOST_CHECK(!ParseFixedPoint("10000000000.00000001", 8, &amount));
    BOOST_CHECK(!ParseFixedPoint("-10000000000.00000009", 8, &amount));
    BOOST_CHECK(!ParseFixedPoint("10000000000.00000009", 8, &amount));
    BOOST_CHECK(!ParseFixedPoint("-99999999999.99999999", 8, &amount));
    BOOST_CHECK(!ParseFixedPoint("99999909999.09999999", 8, &amount));
    BOOST_CHECK(!ParseFixedPoint("92233720368.54775807", 8, &amount));
    BOOST_CHECK(!ParseFixedPoint("92233720368.54775808", 8, &amount));
    BOOST_CHECK(!ParseFixedPoint("-92233720368.54775808", 8, &amount));
    BOOST_CHECK(!ParseFixedPoint("-92233720368.54775809", 8, &amount));
    BOOST_CHECK(!ParseFixedPoint("1.1e", 8, &amount));
    BOOST_CHECK(!ParseFixedPoint("1.1e-", 8, &amount));
    BOOST_CHECK(!ParseFixedPoint("1.", 8, &amount));

    // Test with 3 decimal places for fee rates in sat/vB.
    BOOST_CHECK(ParseFixedPoint("0.001", 3, &amount));
    BOOST_CHECK_EQUAL(amount, CAmount{1});
    BOOST_CHECK(!ParseFixedPoint("0.0009", 3, &amount));
    BOOST_CHECK(!ParseFixedPoint("31.00100001", 3, &amount));
    BOOST_CHECK(!ParseFixedPoint("31.0011", 3, &amount));
    BOOST_CHECK(!ParseFixedPoint("31.99999999", 3, &amount));
    BOOST_CHECK(!ParseFixedPoint("31.999999999999999999999", 3, &amount));
}

static void TestOtherThread(fs::path dirname, fs::path lockname, bool *result)
{
    *result = LockDirectory(dirname, lockname);
}

#ifndef WIN32 // Cannot do this test on WIN32 due to lack of fork()
static constexpr char LockCommand = 'L';
static constexpr char UnlockCommand = 'U';
static constexpr char ExitCommand = 'X';

[[noreturn]] static void TestOtherProcess(fs::path dirname, fs::path lockname, int fd)
{
    char ch;
    while (true) {
        int rv = read(fd, &ch, 1); // Wait for command
        assert(rv == 1);
        switch(ch) {
        case LockCommand:
            ch = LockDirectory(dirname, lockname);
            rv = write(fd, &ch, 1);
            assert(rv == 1);
            break;
        case UnlockCommand:
            ReleaseDirectoryLocks();
            ch = true; // Always succeeds
            rv = write(fd, &ch, 1);
            assert(rv == 1);
            break;
        case ExitCommand:
            close(fd);
            exit(0);
        default:
            assert(0);
        }
    }
}
#endif

BOOST_AUTO_TEST_CASE(test_LockDirectory)
{
    fs::path dirname = m_args.GetDataDirBase() / "lock_dir";
    const fs::path lockname = ".lock";
#ifndef WIN32
    // Revert SIGCHLD to default, otherwise boost.test will catch and fail on
    // it: there is BOOST_TEST_IGNORE_SIGCHLD but that only works when defined
    // at build-time of the boost library
    void (*old_handler)(int) = signal(SIGCHLD, SIG_DFL);

    // Fork another process for testing before creating the lock, so that we
    // won't fork while holding the lock (which might be undefined, and is not
    // relevant as test case as that is avoided with -daemonize).
    int fd[2];
    BOOST_CHECK_EQUAL(socketpair(AF_UNIX, SOCK_STREAM, 0, fd), 0);
    pid_t pid = fork();
    if (!pid) {
        BOOST_CHECK_EQUAL(close(fd[1]), 0); // Child: close parent end
        TestOtherProcess(dirname, lockname, fd[0]);
    }
    BOOST_CHECK_EQUAL(close(fd[0]), 0); // Parent: close child end
#endif
    // Lock on non-existent directory should fail
    BOOST_CHECK_EQUAL(LockDirectory(dirname, lockname), false);

    fs::create_directories(dirname);

    // Probing lock on new directory should succeed
    BOOST_CHECK_EQUAL(LockDirectory(dirname, lockname, true), true);

    // Persistent lock on new directory should succeed
    BOOST_CHECK_EQUAL(LockDirectory(dirname, lockname), true);

    // Another lock on the directory from the same thread should succeed
    BOOST_CHECK_EQUAL(LockDirectory(dirname, lockname), true);

    // Another lock on the directory from a different thread within the same process should succeed
    bool threadresult;
    std::thread thr(TestOtherThread, dirname, lockname, &threadresult);
    thr.join();
    BOOST_CHECK_EQUAL(threadresult, true);
#ifndef WIN32
    // Try to acquire lock in child process while we're holding it, this should fail.
    char ch;
    BOOST_CHECK_EQUAL(write(fd[1], &LockCommand, 1), 1);
    BOOST_CHECK_EQUAL(read(fd[1], &ch, 1), 1);
    BOOST_CHECK_EQUAL((bool)ch, false);

    // Give up our lock
    ReleaseDirectoryLocks();
    // Probing lock from our side now should succeed, but not hold on to the lock.
    BOOST_CHECK_EQUAL(LockDirectory(dirname, lockname, true), true);

    // Try to acquire the lock in the child process, this should be successful.
    BOOST_CHECK_EQUAL(write(fd[1], &LockCommand, 1), 1);
    BOOST_CHECK_EQUAL(read(fd[1], &ch, 1), 1);
    BOOST_CHECK_EQUAL((bool)ch, true);

    // When we try to probe the lock now, it should fail.
    BOOST_CHECK_EQUAL(LockDirectory(dirname, lockname, true), false);

    // Unlock the lock in the child process
    BOOST_CHECK_EQUAL(write(fd[1], &UnlockCommand, 1), 1);
    BOOST_CHECK_EQUAL(read(fd[1], &ch, 1), 1);
    BOOST_CHECK_EQUAL((bool)ch, true);

    // When we try to probe the lock now, it should succeed.
    BOOST_CHECK_EQUAL(LockDirectory(dirname, lockname, true), true);

    // Re-lock the lock in the child process, then wait for it to exit, check
    // successful return. After that, we check that exiting the process
    // has released the lock as we would expect by probing it.
    int processstatus;
    BOOST_CHECK_EQUAL(write(fd[1], &LockCommand, 1), 1);
    BOOST_CHECK_EQUAL(write(fd[1], &ExitCommand, 1), 1);
    BOOST_CHECK_EQUAL(waitpid(pid, &processstatus, 0), pid);
    BOOST_CHECK_EQUAL(processstatus, 0);
    BOOST_CHECK_EQUAL(LockDirectory(dirname, lockname, true), true);

    // Restore SIGCHLD
    signal(SIGCHLD, old_handler);
    BOOST_CHECK_EQUAL(close(fd[1]), 0); // Close our side of the socketpair
#endif
    // Clean up
    ReleaseDirectoryLocks();
    fs::remove_all(dirname);
}

BOOST_AUTO_TEST_CASE(test_DirIsWritable)
{
    // Should be able to write to the data dir.
    fs::path tmpdirname = m_args.GetDataDirBase();
    BOOST_CHECK_EQUAL(DirIsWritable(tmpdirname), true);

    // Should not be able to write to a non-existent dir.
    tmpdirname = GetUniquePath(tmpdirname);
    BOOST_CHECK_EQUAL(DirIsWritable(tmpdirname), false);

    fs::create_directory(tmpdirname);
    // Should be able to write to it now.
    BOOST_CHECK_EQUAL(DirIsWritable(tmpdirname), true);
    fs::remove(tmpdirname);
}

BOOST_AUTO_TEST_CASE(test_ToLower)
{
    BOOST_CHECK_EQUAL(ToLower('@'), '@');
    BOOST_CHECK_EQUAL(ToLower('A'), 'a');
    BOOST_CHECK_EQUAL(ToLower('Z'), 'z');
    BOOST_CHECK_EQUAL(ToLower('['), '[');
    BOOST_CHECK_EQUAL(ToLower(0), 0);
    BOOST_CHECK_EQUAL(ToLower('\xff'), '\xff');

    BOOST_CHECK_EQUAL(ToLower(""), "");
    BOOST_CHECK_EQUAL(ToLower("#HODL"), "#hodl");
    BOOST_CHECK_EQUAL(ToLower("\x00\xfe\xff"), "\x00\xfe\xff");
}

BOOST_AUTO_TEST_CASE(test_ToUpper)
{
    BOOST_CHECK_EQUAL(ToUpper('`'), '`');
    BOOST_CHECK_EQUAL(ToUpper('a'), 'A');
    BOOST_CHECK_EQUAL(ToUpper('z'), 'Z');
    BOOST_CHECK_EQUAL(ToUpper('{'), '{');
    BOOST_CHECK_EQUAL(ToUpper(0), 0);
    BOOST_CHECK_EQUAL(ToUpper('\xff'), '\xff');

    BOOST_CHECK_EQUAL(ToUpper(""), "");
    BOOST_CHECK_EQUAL(ToUpper("#hodl"), "#HODL");
    BOOST_CHECK_EQUAL(ToUpper("\x00\xfe\xff"), "\x00\xfe\xff");
}

BOOST_AUTO_TEST_CASE(test_Capitalize)
{
    BOOST_CHECK_EQUAL(Capitalize(""), "");
    BOOST_CHECK_EQUAL(Capitalize("bitcoin"), "Bitcoin");
    BOOST_CHECK_EQUAL(Capitalize("\x00\xfe\xff"), "\x00\xfe\xff");
}

static std::string SpanToStr(const Span<const char>& span)
{
    return std::string(span.begin(), span.end());
}

BOOST_AUTO_TEST_CASE(test_spanparsing)
{
    using namespace spanparsing;
    std::string input;
    Span<const char> sp;
    bool success;

    // Const(...): parse a constant, update span to skip it if successful
    input = "MilkToastHoney";
    sp = input;
    success = Const("", sp); // empty
    BOOST_CHECK(success);
    BOOST_CHECK_EQUAL(SpanToStr(sp), "MilkToastHoney");

    success = Const("Milk", sp);
    BOOST_CHECK(success);
    BOOST_CHECK_EQUAL(SpanToStr(sp), "ToastHoney");

    success = Const("Bread", sp);
    BOOST_CHECK(!success);

    success = Const("Toast", sp);
    BOOST_CHECK(success);
    BOOST_CHECK_EQUAL(SpanToStr(sp), "Honey");

    success = Const("Honeybadger", sp);
    BOOST_CHECK(!success);

    success = Const("Honey", sp);
    BOOST_CHECK(success);
    BOOST_CHECK_EQUAL(SpanToStr(sp), "");

    // Func(...): parse a function call, update span to argument if successful
    input = "Foo(Bar(xy,z()))";
    sp = input;

    success = Func("FooBar", sp);
    BOOST_CHECK(!success);

    success = Func("Foo(", sp);
    BOOST_CHECK(!success);

    success = Func("Foo", sp);
    BOOST_CHECK(success);
    BOOST_CHECK_EQUAL(SpanToStr(sp), "Bar(xy,z())");

    success = Func("Bar", sp);
    BOOST_CHECK(success);
    BOOST_CHECK_EQUAL(SpanToStr(sp), "xy,z()");

    success = Func("xy", sp);
    BOOST_CHECK(!success);

    // Expr(...): return expression that span begins with, update span to skip it
    Span<const char> result;

    input = "(n*(n-1))/2";
    sp = input;
    result = Expr(sp);
    BOOST_CHECK_EQUAL(SpanToStr(result), "(n*(n-1))/2");
    BOOST_CHECK_EQUAL(SpanToStr(sp), "");

    input = "foo,bar";
    sp = input;
    result = Expr(sp);
    BOOST_CHECK_EQUAL(SpanToStr(result), "foo");
    BOOST_CHECK_EQUAL(SpanToStr(sp), ",bar");

    input = "(aaaaa,bbbbb()),c";
    sp = input;
    result = Expr(sp);
    BOOST_CHECK_EQUAL(SpanToStr(result), "(aaaaa,bbbbb())");
    BOOST_CHECK_EQUAL(SpanToStr(sp), ",c");

    input = "xyz)foo";
    sp = input;
    result = Expr(sp);
    BOOST_CHECK_EQUAL(SpanToStr(result), "xyz");
    BOOST_CHECK_EQUAL(SpanToStr(sp), ")foo");

    input = "((a),(b),(c)),xxx";
    sp = input;
    result = Expr(sp);
    BOOST_CHECK_EQUAL(SpanToStr(result), "((a),(b),(c))");
    BOOST_CHECK_EQUAL(SpanToStr(sp), ",xxx");

    // Split(...): split a string on every instance of sep, return vector
    std::vector<Span<const char>> results;

    input = "xxx";
    results = Split(input, 'x');
    BOOST_CHECK_EQUAL(results.size(), 4U);
    BOOST_CHECK_EQUAL(SpanToStr(results[0]), "");
    BOOST_CHECK_EQUAL(SpanToStr(results[1]), "");
    BOOST_CHECK_EQUAL(SpanToStr(results[2]), "");
    BOOST_CHECK_EQUAL(SpanToStr(results[3]), "");

    input = "one#two#three";
    results = Split(input, '-');
    BOOST_CHECK_EQUAL(results.size(), 1U);
    BOOST_CHECK_EQUAL(SpanToStr(results[0]), "one#two#three");

    input = "one#two#three";
    results = Split(input, '#');
    BOOST_CHECK_EQUAL(results.size(), 3U);
    BOOST_CHECK_EQUAL(SpanToStr(results[0]), "one");
    BOOST_CHECK_EQUAL(SpanToStr(results[1]), "two");
    BOOST_CHECK_EQUAL(SpanToStr(results[2]), "three");

    input = "*foo*bar*";
    results = Split(input, '*');
    BOOST_CHECK_EQUAL(results.size(), 4U);
    BOOST_CHECK_EQUAL(SpanToStr(results[0]), "");
    BOOST_CHECK_EQUAL(SpanToStr(results[1]), "foo");
    BOOST_CHECK_EQUAL(SpanToStr(results[2]), "bar");
    BOOST_CHECK_EQUAL(SpanToStr(results[3]), "");
}

BOOST_AUTO_TEST_CASE(test_SplitString)
{
    // Empty string.
    {
        std::vector<std::string> result = SplitString("", '-');
        BOOST_CHECK_EQUAL(result.size(), 1);
        BOOST_CHECK_EQUAL(result[0], "");
    }

    // Empty items.
    {
        std::vector<std::string> result = SplitString("-", '-');
        BOOST_CHECK_EQUAL(result.size(), 2);
        BOOST_CHECK_EQUAL(result[0], "");
        BOOST_CHECK_EQUAL(result[1], "");
    }

    // More empty items.
    {
        std::vector<std::string> result = SplitString("--", '-');
        BOOST_CHECK_EQUAL(result.size(), 3);
        BOOST_CHECK_EQUAL(result[0], "");
        BOOST_CHECK_EQUAL(result[1], "");
        BOOST_CHECK_EQUAL(result[2], "");
    }

    // Separator is not present.
    {
        std::vector<std::string> result = SplitString("abc", '-');
        BOOST_CHECK_EQUAL(result.size(), 1);
        BOOST_CHECK_EQUAL(result[0], "abc");
    }

    // Basic behavior.
    {
        std::vector<std::string> result = SplitString("a-b", '-');
        BOOST_CHECK_EQUAL(result.size(), 2);
        BOOST_CHECK_EQUAL(result[0], "a");
        BOOST_CHECK_EQUAL(result[1], "b");
    }

    // Case-sensitivity of the separator.
    {
        std::vector<std::string> result = SplitString("AAA", 'a');
        BOOST_CHECK_EQUAL(result.size(), 1);
        BOOST_CHECK_EQUAL(result[0], "AAA");
    }

    // multiple split characters
    {
        using V = std::vector<std::string>;
        BOOST_TEST(SplitString("a,b.c:d;e", ",;") == V({"a", "b.c:d", "e"}));
        BOOST_TEST(SplitString("a,b.c:d;e", ",;:.") == V({"a", "b", "c", "d", "e"}));
        BOOST_TEST(SplitString("a,b.c:d;e", "") == V({"a,b.c:d;e"}));
        BOOST_TEST(SplitString("aaa", "bcdefg") == V({"aaa"}));
        BOOST_TEST(SplitString("x\0a,b"s, "\0"s) == V({"x", "a,b"}));
        BOOST_TEST(SplitString("x\0a,b"s, '\0') == V({"x", "a,b"}));
        BOOST_TEST(SplitString("x\0a,b"s, "\0,"s) == V({"x", "a", "b"}));
        BOOST_TEST(SplitString("abcdefg", "bcd") == V({"a", "", "", "efg"}));
    }
}

BOOST_AUTO_TEST_CASE(test_LogEscapeMessage)
{
    // ASCII and UTF-8 must pass through unaltered.
    BOOST_CHECK_EQUAL(BCLog::LogEscapeMessage("Valid log message貓"), "Valid log message貓");
    // Newlines must pass through unaltered.
    BOOST_CHECK_EQUAL(BCLog::LogEscapeMessage("Message\n with newlines\n"), "Message\n with newlines\n");
    // Other control characters are escaped in C syntax.
    BOOST_CHECK_EQUAL(BCLog::LogEscapeMessage("\x01\x7f Corrupted log message\x0d"), R"(\x01\x7f Corrupted log message\x0d)");
    // Embedded NULL characters are escaped too.
    const std::string NUL("O\x00O", 3);
    BOOST_CHECK_EQUAL(BCLog::LogEscapeMessage(NUL), R"(O\x00O)");
}

namespace {

struct Tracker
{
    //! Points to the original object (possibly itself) we moved/copied from
    const Tracker* origin;
    //! How many copies where involved between the original object and this one (moves are not counted)
    int copies{0};

    Tracker() noexcept : origin(this) {}
    Tracker(const Tracker& t) noexcept : origin(t.origin), copies(t.copies + 1) {}
    Tracker(Tracker&& t) noexcept : origin(t.origin), copies(t.copies) {}
    Tracker& operator=(const Tracker& t) noexcept
    {
        origin = t.origin;
        copies = t.copies + 1;
        return *this;
    }
};

}

BOOST_AUTO_TEST_CASE(test_tracked_vector)
{
    Tracker t1;
    Tracker t2;
    Tracker t3;

    BOOST_CHECK(t1.origin == &t1);
    BOOST_CHECK(t2.origin == &t2);
    BOOST_CHECK(t3.origin == &t3);

    auto v1 = Vector(t1);
    BOOST_CHECK_EQUAL(v1.size(), 1U);
    BOOST_CHECK(v1[0].origin == &t1);
    BOOST_CHECK_EQUAL(v1[0].copies, 1);

    auto v2 = Vector(std::move(t2));
    BOOST_CHECK_EQUAL(v2.size(), 1U);
    BOOST_CHECK(v2[0].origin == &t2); // NOLINT(*-use-after-move)
    BOOST_CHECK_EQUAL(v2[0].copies, 0);

    auto v3 = Vector(t1, std::move(t2));
    BOOST_CHECK_EQUAL(v3.size(), 2U);
    BOOST_CHECK(v3[0].origin == &t1);
    BOOST_CHECK(v3[1].origin == &t2); // NOLINT(*-use-after-move)
    BOOST_CHECK_EQUAL(v3[0].copies, 1);
    BOOST_CHECK_EQUAL(v3[1].copies, 0);

    auto v4 = Vector(std::move(v3[0]), v3[1], std::move(t3));
    BOOST_CHECK_EQUAL(v4.size(), 3U);
    BOOST_CHECK(v4[0].origin == &t1);
    BOOST_CHECK(v4[1].origin == &t2);
    BOOST_CHECK(v4[2].origin == &t3); // NOLINT(*-use-after-move)
    BOOST_CHECK_EQUAL(v4[0].copies, 1);
    BOOST_CHECK_EQUAL(v4[1].copies, 1);
    BOOST_CHECK_EQUAL(v4[2].copies, 0);

    auto v5 = Cat(v1, v4);
    BOOST_CHECK_EQUAL(v5.size(), 4U);
    BOOST_CHECK(v5[0].origin == &t1);
    BOOST_CHECK(v5[1].origin == &t1);
    BOOST_CHECK(v5[2].origin == &t2);
    BOOST_CHECK(v5[3].origin == &t3);
    BOOST_CHECK_EQUAL(v5[0].copies, 2);
    BOOST_CHECK_EQUAL(v5[1].copies, 2);
    BOOST_CHECK_EQUAL(v5[2].copies, 2);
    BOOST_CHECK_EQUAL(v5[3].copies, 1);

    auto v6 = Cat(std::move(v1), v3);
    BOOST_CHECK_EQUAL(v6.size(), 3U);
    BOOST_CHECK(v6[0].origin == &t1);
    BOOST_CHECK(v6[1].origin == &t1);
    BOOST_CHECK(v6[2].origin == &t2);
    BOOST_CHECK_EQUAL(v6[0].copies, 1);
    BOOST_CHECK_EQUAL(v6[1].copies, 2);
    BOOST_CHECK_EQUAL(v6[2].copies, 1);

    auto v7 = Cat(v2, std::move(v4));
    BOOST_CHECK_EQUAL(v7.size(), 4U);
    BOOST_CHECK(v7[0].origin == &t2);
    BOOST_CHECK(v7[1].origin == &t1);
    BOOST_CHECK(v7[2].origin == &t2);
    BOOST_CHECK(v7[3].origin == &t3);
    BOOST_CHECK_EQUAL(v7[0].copies, 1);
    BOOST_CHECK_EQUAL(v7[1].copies, 1);
    BOOST_CHECK_EQUAL(v7[2].copies, 1);
    BOOST_CHECK_EQUAL(v7[3].copies, 0);

    auto v8 = Cat(std::move(v2), std::move(v3));
    BOOST_CHECK_EQUAL(v8.size(), 3U);
    BOOST_CHECK(v8[0].origin == &t2);
    BOOST_CHECK(v8[1].origin == &t1);
    BOOST_CHECK(v8[2].origin == &t2);
    BOOST_CHECK_EQUAL(v8[0].copies, 0);
    BOOST_CHECK_EQUAL(v8[1].copies, 1);
    BOOST_CHECK_EQUAL(v8[2].copies, 0);
}

BOOST_AUTO_TEST_CASE(message_sign)
{
    const std::array<unsigned char, 32> privkey_bytes = {
        // just some random data
        // derived address from this private key: 15CRxFdyRpGZLW9w8HnHvVduizdL5jKNbs
        0xD9, 0x7F, 0x51, 0x08, 0xF1, 0x1C, 0xDA, 0x6E,
        0xEE, 0xBA, 0xAA, 0x42, 0x0F, 0xEF, 0x07, 0x26,
        0xB1, 0xF8, 0x98, 0x06, 0x0B, 0x98, 0x48, 0x9F,
        0xA3, 0x09, 0x84, 0x63, 0xC0, 0x03, 0x28, 0x66
    };

    const std::string message = "Trust no one";

    const std::string expected_signature =
        "IMP+uZWPFRS8hi0wTcc1kf5y0CVtXxSbI+EPXEucnKNHSfolrbv9doLbYRVsPcCRf1i384QdULL2o5Xc0l2bTrc=";

    CKey privkey;
    std::string generated_signature;

    BOOST_REQUIRE_MESSAGE(!privkey.IsValid(),
        "Confirm the private key is invalid");

    BOOST_CHECK_MESSAGE(!MessageSign(privkey, message, generated_signature),
        "Sign with an invalid private key");

    privkey.Set(privkey_bytes.begin(), privkey_bytes.end(), true);

    BOOST_REQUIRE_MESSAGE(privkey.IsValid(),
        "Confirm the private key is valid");

    BOOST_CHECK_MESSAGE(MessageSign(privkey, message, generated_signature),
        "Sign with a valid private key");

    BOOST_CHECK_EQUAL(expected_signature, generated_signature);
}

BOOST_AUTO_TEST_CASE(message_verify)
{
    BOOST_CHECK_EQUAL(
        MessageVerify(
            "invalid address",
            "signature should be irrelevant",
            "message too"),
        MessageVerificationResult::ERR_INVALID_ADDRESS);

    BOOST_CHECK_EQUAL(
        MessageVerify(
            "3B5fQsEXEaV8v6U3ejYc8XaKXAkyQj2MjV",
            "signature should be irrelevant",
            "message too"),
        MessageVerificationResult::ERR_ADDRESS_NO_KEY);

    BOOST_CHECK_EQUAL(
        MessageVerify(
            "1KqbBpLy5FARmTPD4VZnDDpYjkUvkr82Pm",
            "invalid signature, not in base64 encoding",
            "message should be irrelevant"),
        MessageVerificationResult::ERR_MALFORMED_SIGNATURE);

    BOOST_CHECK_EQUAL(
        MessageVerify(
            "1KqbBpLy5FARmTPD4VZnDDpYjkUvkr82Pm",
            "AAAAAAAAAAAAAAAAAAAAAAAAAAAAAAAAAAAAAAAAAAAAAAAAAAAAAAAAAAAAAAAAAAAAAAAAAAAAAAAAAAAAAAA=",
            "message should be irrelevant"),
        MessageVerificationResult::ERR_PUBKEY_NOT_RECOVERED);

    BOOST_CHECK_EQUAL(
        MessageVerify(
            "15CRxFdyRpGZLW9w8HnHvVduizdL5jKNbs",
            "IPojfrX2dfPnH26UegfbGQQLrdK844DlHq5157/P6h57WyuS/Qsl+h/WSVGDF4MUi4rWSswW38oimDYfNNUBUOk=",
            "I never signed this"),
        MessageVerificationResult::ERR_NOT_SIGNED);

    BOOST_CHECK_EQUAL(
        MessageVerify(
            "15CRxFdyRpGZLW9w8HnHvVduizdL5jKNbs",
            "IMP+uZWPFRS8hi0wTcc1kf5y0CVtXxSbI+EPXEucnKNHSfolrbv9doLbYRVsPcCRf1i384QdULL2o5Xc0l2bTrc=",
            "Trust no one"),
        MessageVerificationResult::OK);

    BOOST_CHECK_EQUAL(
        MessageVerify(
            "15CRxFdyRpGZLW9w8HnHvVduizdL5jKNbs",
            "IK63OA2lFDytfg8rKLJPjVyR4hgHxE2hoLDHm2AWSAb7RR+zfPoqFBKiWmaposhdopwotk6sjvzagkbjqQ/r4kA=",
            "Trust me"),
        MessageVerificationResult::OK);
}

BOOST_AUTO_TEST_CASE(message_hash)
{
    const std::string unsigned_tx = "...";
    const std::string prefixed_message =
        std::string(1, (char)MESSAGE_MAGIC.length()) +
        MESSAGE_MAGIC +
        std::string(1, (char)unsigned_tx.length()) +
        unsigned_tx;

    const uint256 signature_hash = Hash(unsigned_tx);
    const uint256 message_hash1 = Hash(prefixed_message);
    const uint256 message_hash2 = MessageHash(unsigned_tx);

    BOOST_CHECK_EQUAL(message_hash1, message_hash2);
    BOOST_CHECK_NE(message_hash1, signature_hash);
}

BOOST_AUTO_TEST_CASE(remove_prefix)
{
    BOOST_CHECK_EQUAL(RemovePrefix("./util/system.h", "./"), "util/system.h");
    BOOST_CHECK_EQUAL(RemovePrefixView("foo", "foo"), "");
    BOOST_CHECK_EQUAL(RemovePrefix("foo", "fo"), "o");
    BOOST_CHECK_EQUAL(RemovePrefixView("foo", "f"), "oo");
    BOOST_CHECK_EQUAL(RemovePrefix("foo", ""), "foo");
    BOOST_CHECK_EQUAL(RemovePrefixView("fo", "foo"), "fo");
    BOOST_CHECK_EQUAL(RemovePrefix("f", "foo"), "f");
    BOOST_CHECK_EQUAL(RemovePrefixView("", "foo"), "");
    BOOST_CHECK_EQUAL(RemovePrefix("", ""), "");
}

BOOST_AUTO_TEST_CASE(util_ParseByteUnits)
{
    auto noop = ByteUnit::NOOP;

    // no multiplier
    BOOST_CHECK_EQUAL(ParseByteUnits("1", noop).value(), 1);
    BOOST_CHECK_EQUAL(ParseByteUnits("0", noop).value(), 0);

    BOOST_CHECK_EQUAL(ParseByteUnits("1k", noop).value(), 1000ULL);
    BOOST_CHECK_EQUAL(ParseByteUnits("1K", noop).value(), 1ULL << 10);

    BOOST_CHECK_EQUAL(ParseByteUnits("2m", noop).value(), 2'000'000ULL);
    BOOST_CHECK_EQUAL(ParseByteUnits("2M", noop).value(), 2ULL << 20);

    BOOST_CHECK_EQUAL(ParseByteUnits("3g", noop).value(), 3'000'000'000ULL);
    BOOST_CHECK_EQUAL(ParseByteUnits("3G", noop).value(), 3ULL << 30);

    BOOST_CHECK_EQUAL(ParseByteUnits("4t", noop).value(), 4'000'000'000'000ULL);
    BOOST_CHECK_EQUAL(ParseByteUnits("4T", noop).value(), 4ULL << 40);

    // check default multiplier
    BOOST_CHECK_EQUAL(ParseByteUnits("5", ByteUnit::K).value(), 5ULL << 10);

    // NaN
    BOOST_CHECK(!ParseByteUnits("", noop));
    BOOST_CHECK(!ParseByteUnits("foo", noop));

    // whitespace
    BOOST_CHECK(!ParseByteUnits("123m ", noop));
    BOOST_CHECK(!ParseByteUnits(" 123m", noop));

    // no +-
    BOOST_CHECK(!ParseByteUnits("-123m", noop));
    BOOST_CHECK(!ParseByteUnits("+123m", noop));

    // zero padding
    BOOST_CHECK_EQUAL(ParseByteUnits("020M", noop).value(), 20ULL << 20);

    // fractions not allowed
    BOOST_CHECK(!ParseByteUnits("0.5T", noop));

    // overflow
    BOOST_CHECK(!ParseByteUnits("18446744073709551615g", noop));

    // invalid unit
    BOOST_CHECK(!ParseByteUnits("1x", noop));
}

BOOST_AUTO_TEST_CASE(util_ReadBinaryFile)
{
    fs::path tmpfolder = m_args.GetDataDirBase();
    fs::path tmpfile = tmpfolder / "read_binary.dat";
    std::string expected_text;
    for (int i = 0; i < 30; i++) {
        expected_text += "0123456789";
    }
    {
        std::ofstream file{tmpfile};
        file << expected_text;
    }
    {
        // read all contents in file
        auto [valid, text] = ReadBinaryFile(tmpfile);
        BOOST_CHECK(valid);
        BOOST_CHECK_EQUAL(text, expected_text);
    }
    {
        // read half contents in file
        auto [valid, text] = ReadBinaryFile(tmpfile, expected_text.size() / 2);
        BOOST_CHECK(valid);
        BOOST_CHECK_EQUAL(text, expected_text.substr(0, expected_text.size() / 2));
    }
    {
        // read from non-existent file
        fs::path invalid_file = tmpfolder / "invalid_binary.dat";
        auto [valid, text] = ReadBinaryFile(invalid_file);
        BOOST_CHECK(!valid);
        BOOST_CHECK(text.empty());
    }
}

BOOST_AUTO_TEST_CASE(util_WriteBinaryFile)
{
    fs::path tmpfolder = m_args.GetDataDirBase();
    fs::path tmpfile = tmpfolder / "write_binary.dat";
    std::string expected_text = "bitcoin";
    auto valid = WriteBinaryFile(tmpfile, expected_text);
    std::string actual_text;
    std::ifstream file{tmpfile};
    file >> actual_text;
    BOOST_CHECK(valid);
    BOOST_CHECK_EQUAL(actual_text, expected_text);
}
BOOST_AUTO_TEST_SUITE_END()<|MERGE_RESOLUTION|>--- conflicted
+++ resolved
@@ -272,1003 +272,6 @@
     BOOST_CHECK_EQUAL(FormatISO8601Date(1317425777), "2011-09-30");
 }
 
-<<<<<<< HEAD
-=======
-struct TestArgsManager : public ArgsManager
-{
-    TestArgsManager() { m_network_only_args.clear(); }
-    void ReadConfigString(const std::string str_config)
-    {
-        std::istringstream streamConfig(str_config);
-        {
-            LOCK(cs_args);
-            m_settings.ro_config.clear();
-            m_config_sections.clear();
-        }
-        std::string error;
-        BOOST_REQUIRE(ReadConfigStream(streamConfig, "", error));
-    }
-    void SetNetworkOnlyArg(const std::string arg)
-    {
-        LOCK(cs_args);
-        m_network_only_args.insert(arg);
-    }
-    void SetupArgs(const std::vector<std::pair<std::string, unsigned int>>& args)
-    {
-        for (const auto& arg : args) {
-            AddArg(arg.first, "", arg.second, OptionsCategory::OPTIONS);
-        }
-    }
-    using ArgsManager::GetSetting;
-    using ArgsManager::GetSettingsList;
-    using ArgsManager::ReadConfigStream;
-    using ArgsManager::cs_args;
-    using ArgsManager::m_network;
-    using ArgsManager::m_settings;
-};
-
-//! Test GetSetting and GetArg type coercion, negation, and default value handling.
-class CheckValueTest : public TestChain100Setup
-{
-public:
-    struct Expect {
-        util::SettingsValue setting;
-        bool default_string = false;
-        bool default_int = false;
-        bool default_bool = false;
-        const char* string_value = nullptr;
-        std::optional<int64_t> int_value;
-        std::optional<bool> bool_value;
-        std::optional<std::vector<std::string>> list_value;
-        const char* error = nullptr;
-
-        explicit Expect(util::SettingsValue s) : setting(std::move(s)) {}
-        Expect& DefaultString() { default_string = true; return *this; }
-        Expect& DefaultInt() { default_int = true; return *this; }
-        Expect& DefaultBool() { default_bool = true; return *this; }
-        Expect& String(const char* s) { string_value = s; return *this; }
-        Expect& Int(int64_t i) { int_value = i; return *this; }
-        Expect& Bool(bool b) { bool_value = b; return *this; }
-        Expect& List(std::vector<std::string> m) { list_value = std::move(m); return *this; }
-        Expect& Error(const char* e) { error = e; return *this; }
-    };
-
-    void CheckValue(unsigned int flags, const char* arg, const Expect& expect)
-    {
-        TestArgsManager test;
-        test.SetupArgs({{"-value", flags}});
-        const char* argv[] = {"ignored", arg};
-        std::string error;
-        bool success = test.ParseParameters(arg ? 2 : 1, (char**)argv, error);
-
-        BOOST_CHECK_EQUAL(test.GetSetting("-value").write(), expect.setting.write());
-        auto settings_list = test.GetSettingsList("-value");
-        if (expect.setting.isNull() || expect.setting.isFalse()) {
-            BOOST_CHECK_EQUAL(settings_list.size(), 0U);
-        } else {
-            BOOST_CHECK_EQUAL(settings_list.size(), 1U);
-            BOOST_CHECK_EQUAL(settings_list[0].write(), expect.setting.write());
-        }
-
-        if (expect.error) {
-            BOOST_CHECK(!success);
-            BOOST_CHECK_NE(error.find(expect.error), std::string::npos);
-        } else {
-            BOOST_CHECK(success);
-            BOOST_CHECK_EQUAL(error, "");
-        }
-
-        if (expect.default_string) {
-            BOOST_CHECK_EQUAL(test.GetArg("-value", "zzzzz"), "zzzzz");
-        } else if (expect.string_value) {
-            BOOST_CHECK_EQUAL(test.GetArg("-value", "zzzzz"), expect.string_value);
-        } else {
-            BOOST_CHECK(!success);
-        }
-
-        if (expect.default_int) {
-            BOOST_CHECK_EQUAL(test.GetIntArg("-value", 99999), 99999);
-        } else if (expect.int_value) {
-            BOOST_CHECK_EQUAL(test.GetIntArg("-value", 99999), *expect.int_value);
-        } else {
-            BOOST_CHECK(!success);
-        }
-
-        if (expect.default_bool) {
-            BOOST_CHECK_EQUAL(test.GetBoolArg("-value", false), false);
-            BOOST_CHECK_EQUAL(test.GetBoolArg("-value", true), true);
-        } else if (expect.bool_value) {
-            BOOST_CHECK_EQUAL(test.GetBoolArg("-value", false), *expect.bool_value);
-            BOOST_CHECK_EQUAL(test.GetBoolArg("-value", true), *expect.bool_value);
-        } else {
-            BOOST_CHECK(!success);
-        }
-
-        if (expect.list_value) {
-            auto l = test.GetArgs("-value");
-            BOOST_CHECK_EQUAL_COLLECTIONS(l.begin(), l.end(), expect.list_value->begin(), expect.list_value->end());
-        } else {
-            BOOST_CHECK(!success);
-        }
-    }
-};
-
-BOOST_FIXTURE_TEST_CASE(util_CheckValue, CheckValueTest)
-{
-    using M = ArgsManager;
-
-    CheckValue(M::ALLOW_ANY, nullptr, Expect{{}}.DefaultString().DefaultInt().DefaultBool().List({}));
-    CheckValue(M::ALLOW_ANY, "-novalue", Expect{false}.String("0").Int(0).Bool(false).List({}));
-    CheckValue(M::ALLOW_ANY, "-novalue=", Expect{false}.String("0").Int(0).Bool(false).List({}));
-    CheckValue(M::ALLOW_ANY, "-novalue=0", Expect{true}.String("1").Int(1).Bool(true).List({"1"}));
-    CheckValue(M::ALLOW_ANY, "-novalue=1", Expect{false}.String("0").Int(0).Bool(false).List({}));
-    CheckValue(M::ALLOW_ANY, "-novalue=2", Expect{false}.String("0").Int(0).Bool(false).List({}));
-    CheckValue(M::ALLOW_ANY, "-novalue=abc", Expect{true}.String("1").Int(1).Bool(true).List({"1"}));
-    CheckValue(M::ALLOW_ANY, "-value", Expect{""}.String("").Int(0).Bool(true).List({""}));
-    CheckValue(M::ALLOW_ANY, "-value=", Expect{""}.String("").Int(0).Bool(true).List({""}));
-    CheckValue(M::ALLOW_ANY, "-value=0", Expect{"0"}.String("0").Int(0).Bool(false).List({"0"}));
-    CheckValue(M::ALLOW_ANY, "-value=1", Expect{"1"}.String("1").Int(1).Bool(true).List({"1"}));
-    CheckValue(M::ALLOW_ANY, "-value=2", Expect{"2"}.String("2").Int(2).Bool(true).List({"2"}));
-    CheckValue(M::ALLOW_ANY, "-value=abc", Expect{"abc"}.String("abc").Int(0).Bool(false).List({"abc"}));
-}
-
-struct NoIncludeConfTest {
-    std::string Parse(const char* arg)
-    {
-        TestArgsManager test;
-        test.SetupArgs({{"-includeconf", ArgsManager::ALLOW_ANY}});
-        std::array argv{"ignored", arg};
-        std::string error;
-        (void)test.ParseParameters(argv.size(), argv.data(), error);
-        return error;
-    }
-};
-
-BOOST_FIXTURE_TEST_CASE(util_NoIncludeConf, NoIncludeConfTest)
-{
-    BOOST_CHECK_EQUAL(Parse("-noincludeconf"), "");
-    BOOST_CHECK_EQUAL(Parse("-includeconf"), "-includeconf cannot be used from commandline; -includeconf=\"\"");
-    BOOST_CHECK_EQUAL(Parse("-includeconf=file"), "-includeconf cannot be used from commandline; -includeconf=\"file\"");
-}
-
-BOOST_AUTO_TEST_CASE(util_ParseParameters)
-{
-    TestArgsManager testArgs;
-    const auto a = std::make_pair("-a", ArgsManager::ALLOW_ANY);
-    const auto b = std::make_pair("-b", ArgsManager::ALLOW_ANY);
-    const auto ccc = std::make_pair("-ccc", ArgsManager::ALLOW_ANY);
-    const auto d = std::make_pair("-d", ArgsManager::ALLOW_ANY);
-
-    const char *argv_test[] = {"-ignored", "-a", "-b", "-ccc=argument", "-ccc=multiple", "f", "-d=e"};
-
-    std::string error;
-    LOCK(testArgs.cs_args);
-    testArgs.SetupArgs({a, b, ccc, d});
-    BOOST_CHECK(testArgs.ParseParameters(0, (char**)argv_test, error));
-    BOOST_CHECK(testArgs.m_settings.command_line_options.empty() && testArgs.m_settings.ro_config.empty());
-
-    BOOST_CHECK(testArgs.ParseParameters(1, (char**)argv_test, error));
-    BOOST_CHECK(testArgs.m_settings.command_line_options.empty() && testArgs.m_settings.ro_config.empty());
-
-    BOOST_CHECK(testArgs.ParseParameters(7, (char**)argv_test, error));
-    // expectation: -ignored is ignored (program name argument),
-    // -a, -b and -ccc end up in map, -d ignored because it is after
-    // a non-option argument (non-GNU option parsing)
-    BOOST_CHECK(testArgs.m_settings.command_line_options.size() == 3 && testArgs.m_settings.ro_config.empty());
-    BOOST_CHECK(testArgs.IsArgSet("-a") && testArgs.IsArgSet("-b") && testArgs.IsArgSet("-ccc")
-                && !testArgs.IsArgSet("f") && !testArgs.IsArgSet("-d"));
-    BOOST_CHECK(testArgs.m_settings.command_line_options.count("a") && testArgs.m_settings.command_line_options.count("b") && testArgs.m_settings.command_line_options.count("ccc")
-                && !testArgs.m_settings.command_line_options.count("f") && !testArgs.m_settings.command_line_options.count("d"));
-
-    BOOST_CHECK(testArgs.m_settings.command_line_options["a"].size() == 1);
-    BOOST_CHECK(testArgs.m_settings.command_line_options["a"].front().get_str() == "");
-    BOOST_CHECK(testArgs.m_settings.command_line_options["ccc"].size() == 2);
-    BOOST_CHECK(testArgs.m_settings.command_line_options["ccc"].front().get_str() == "argument");
-    BOOST_CHECK(testArgs.m_settings.command_line_options["ccc"].back().get_str() == "multiple");
-    BOOST_CHECK(testArgs.GetArgs("-ccc").size() == 2);
-}
-
-BOOST_AUTO_TEST_CASE(util_ParseInvalidParameters)
-{
-    TestArgsManager test;
-    test.SetupArgs({{"-registered", ArgsManager::ALLOW_ANY}});
-
-    const char* argv[] = {"ignored", "-registered"};
-    std::string error;
-    BOOST_CHECK(test.ParseParameters(2, (char**)argv, error));
-    BOOST_CHECK_EQUAL(error, "");
-
-    argv[1] = "-unregistered";
-    BOOST_CHECK(!test.ParseParameters(2, (char**)argv, error));
-    BOOST_CHECK_EQUAL(error, "Invalid parameter -unregistered");
-
-    // Make sure registered parameters prefixed with a chain name trigger errors.
-    // (Previously, they were accepted and ignored.)
-    argv[1] = "-test.registered";
-    BOOST_CHECK(!test.ParseParameters(2, (char**)argv, error));
-    BOOST_CHECK_EQUAL(error, "Invalid parameter -test.registered");
-}
-
-static void TestParse(const std::string& str, bool expected_bool, int64_t expected_int)
-{
-    TestArgsManager test;
-    test.SetupArgs({{"-value", ArgsManager::ALLOW_ANY}});
-    std::string arg = "-value=" + str;
-    const char* argv[] = {"ignored", arg.c_str()};
-    std::string error;
-    BOOST_CHECK(test.ParseParameters(2, (char**)argv, error));
-    BOOST_CHECK_EQUAL(test.GetBoolArg("-value", false), expected_bool);
-    BOOST_CHECK_EQUAL(test.GetBoolArg("-value", true), expected_bool);
-    BOOST_CHECK_EQUAL(test.GetIntArg("-value", 99998), expected_int);
-    BOOST_CHECK_EQUAL(test.GetIntArg("-value", 99999), expected_int);
-}
-
-// Test bool and int parsing.
-BOOST_AUTO_TEST_CASE(util_ArgParsing)
-{
-    // Some of these cases could be ambiguous or surprising to users, and might
-    // be worth triggering errors or warnings in the future. But for now basic
-    // test coverage is useful to avoid breaking backwards compatibility
-    // unintentionally.
-    TestParse("", true, 0);
-    TestParse(" ", false, 0);
-    TestParse("0", false, 0);
-    TestParse("0 ", false, 0);
-    TestParse(" 0", false, 0);
-    TestParse("+0", false, 0);
-    TestParse("-0", false, 0);
-    TestParse("5", true, 5);
-    TestParse("5 ", true, 5);
-    TestParse(" 5", true, 5);
-    TestParse("+5", true, 5);
-    TestParse("-5", true, -5);
-    TestParse("0 5", false, 0);
-    TestParse("5 0", true, 5);
-    TestParse("050", true, 50);
-    TestParse("0.", false, 0);
-    TestParse("5.", true, 5);
-    TestParse("0.0", false, 0);
-    TestParse("0.5", false, 0);
-    TestParse("5.0", true, 5);
-    TestParse("5.5", true, 5);
-    TestParse("x", false, 0);
-    TestParse("x0", false, 0);
-    TestParse("x5", false, 0);
-    TestParse("0x", false, 0);
-    TestParse("5x", true, 5);
-    TestParse("0x5", false, 0);
-    TestParse("false", false, 0);
-    TestParse("true", false, 0);
-    TestParse("yes", false, 0);
-    TestParse("no", false, 0);
-}
-
-BOOST_AUTO_TEST_CASE(util_GetBoolArg)
-{
-    TestArgsManager testArgs;
-    const auto a = std::make_pair("-a", ArgsManager::ALLOW_ANY);
-    const auto b = std::make_pair("-b", ArgsManager::ALLOW_ANY);
-    const auto c = std::make_pair("-c", ArgsManager::ALLOW_ANY);
-    const auto d = std::make_pair("-d", ArgsManager::ALLOW_ANY);
-    const auto e = std::make_pair("-e", ArgsManager::ALLOW_ANY);
-    const auto f = std::make_pair("-f", ArgsManager::ALLOW_ANY);
-
-    const char *argv_test[] = {
-        "ignored", "-a", "-nob", "-c=0", "-d=1", "-e=false", "-f=true"};
-    std::string error;
-    LOCK(testArgs.cs_args);
-    testArgs.SetupArgs({a, b, c, d, e, f});
-    BOOST_CHECK(testArgs.ParseParameters(7, (char**)argv_test, error));
-
-    // Each letter should be set.
-    for (const char opt : "abcdef")
-        BOOST_CHECK(testArgs.IsArgSet({'-', opt}) || !opt);
-
-    // Nothing else should be in the map
-    BOOST_CHECK(testArgs.m_settings.command_line_options.size() == 6 &&
-                testArgs.m_settings.ro_config.empty());
-
-    // The -no prefix should get stripped on the way in.
-    BOOST_CHECK(!testArgs.IsArgSet("-nob"));
-
-    // The -b option is flagged as negated, and nothing else is
-    BOOST_CHECK(testArgs.IsArgNegated("-b"));
-    BOOST_CHECK(!testArgs.IsArgNegated("-a"));
-
-    // Check expected values.
-    BOOST_CHECK(testArgs.GetBoolArg("-a", false) == true);
-    BOOST_CHECK(testArgs.GetBoolArg("-b", true) == false);
-    BOOST_CHECK(testArgs.GetBoolArg("-c", true) == false);
-    BOOST_CHECK(testArgs.GetBoolArg("-d", false) == true);
-    BOOST_CHECK(testArgs.GetBoolArg("-e", true) == false);
-    BOOST_CHECK(testArgs.GetBoolArg("-f", true) == false);
-}
-
-BOOST_AUTO_TEST_CASE(util_GetBoolArgEdgeCases)
-{
-    // Test some awful edge cases that hopefully no user will ever exercise.
-    TestArgsManager testArgs;
-
-    // Params test
-    const auto foo = std::make_pair("-foo", ArgsManager::ALLOW_ANY);
-    const auto bar = std::make_pair("-bar", ArgsManager::ALLOW_ANY);
-    const char *argv_test[] = {"ignored", "-nofoo", "-foo", "-nobar=0"};
-    testArgs.SetupArgs({foo, bar});
-    std::string error;
-    BOOST_CHECK(testArgs.ParseParameters(4, (char**)argv_test, error));
-
-    // This was passed twice, second one overrides the negative setting.
-    BOOST_CHECK(!testArgs.IsArgNegated("-foo"));
-    BOOST_CHECK(testArgs.GetArg("-foo", "xxx") == "");
-
-    // A double negative is a positive, and not marked as negated.
-    BOOST_CHECK(!testArgs.IsArgNegated("-bar"));
-    BOOST_CHECK(testArgs.GetArg("-bar", "xxx") == "1");
-
-    // Config test
-    const char *conf_test = "nofoo=1\nfoo=1\nnobar=0\n";
-    BOOST_CHECK(testArgs.ParseParameters(1, (char**)argv_test, error));
-    testArgs.ReadConfigString(conf_test);
-
-    // This was passed twice, second one overrides the negative setting,
-    // and the value.
-    BOOST_CHECK(!testArgs.IsArgNegated("-foo"));
-    BOOST_CHECK(testArgs.GetArg("-foo", "xxx") == "1");
-
-    // A double negative is a positive, and does not count as negated.
-    BOOST_CHECK(!testArgs.IsArgNegated("-bar"));
-    BOOST_CHECK(testArgs.GetArg("-bar", "xxx") == "1");
-
-    // Combined test
-    const char *combo_test_args[] = {"ignored", "-nofoo", "-bar"};
-    const char *combo_test_conf = "foo=1\nnobar=1\n";
-    BOOST_CHECK(testArgs.ParseParameters(3, (char**)combo_test_args, error));
-    testArgs.ReadConfigString(combo_test_conf);
-
-    // Command line overrides, but doesn't erase old setting
-    BOOST_CHECK(testArgs.IsArgNegated("-foo"));
-    BOOST_CHECK(testArgs.GetArg("-foo", "xxx") == "0");
-    BOOST_CHECK(testArgs.GetArgs("-foo").size() == 0);
-
-    // Command line overrides, but doesn't erase old setting
-    BOOST_CHECK(!testArgs.IsArgNegated("-bar"));
-    BOOST_CHECK(testArgs.GetArg("-bar", "xxx") == "");
-    BOOST_CHECK(testArgs.GetArgs("-bar").size() == 1
-                && testArgs.GetArgs("-bar").front() == "");
-}
-
-BOOST_AUTO_TEST_CASE(util_ReadConfigStream)
-{
-    const char *str_config =
-       "a=\n"
-       "b=1\n"
-       "ccc=argument\n"
-       "ccc=multiple\n"
-       "d=e\n"
-       "nofff=1\n"
-       "noggg=0\n"
-       "h=1\n"
-       "noh=1\n"
-       "noi=1\n"
-       "i=1\n"
-       "sec1.ccc=extend1\n"
-       "\n"
-       "[sec1]\n"
-       "ccc=extend2\n"
-       "d=eee\n"
-       "h=1\n"
-       "[sec2]\n"
-       "ccc=extend3\n"
-       "iii=2\n";
-
-    TestArgsManager test_args;
-    LOCK(test_args.cs_args);
-    const auto a = std::make_pair("-a", ArgsManager::ALLOW_ANY);
-    const auto b = std::make_pair("-b", ArgsManager::ALLOW_ANY);
-    const auto ccc = std::make_pair("-ccc", ArgsManager::ALLOW_ANY);
-    const auto d = std::make_pair("-d", ArgsManager::ALLOW_ANY);
-    const auto e = std::make_pair("-e", ArgsManager::ALLOW_ANY);
-    const auto fff = std::make_pair("-fff", ArgsManager::ALLOW_ANY);
-    const auto ggg = std::make_pair("-ggg", ArgsManager::ALLOW_ANY);
-    const auto h = std::make_pair("-h", ArgsManager::ALLOW_ANY);
-    const auto i = std::make_pair("-i", ArgsManager::ALLOW_ANY);
-    const auto iii = std::make_pair("-iii", ArgsManager::ALLOW_ANY);
-    test_args.SetupArgs({a, b, ccc, d, e, fff, ggg, h, i, iii});
-
-    test_args.ReadConfigString(str_config);
-    // expectation: a, b, ccc, d, fff, ggg, h, i end up in map
-    // so do sec1.ccc, sec1.d, sec1.h, sec2.ccc, sec2.iii
-
-    BOOST_CHECK(test_args.m_settings.command_line_options.empty());
-    BOOST_CHECK(test_args.m_settings.ro_config.size() == 3);
-    BOOST_CHECK(test_args.m_settings.ro_config[""].size() == 8);
-    BOOST_CHECK(test_args.m_settings.ro_config["sec1"].size() == 3);
-    BOOST_CHECK(test_args.m_settings.ro_config["sec2"].size() == 2);
-
-    BOOST_CHECK(test_args.m_settings.ro_config[""].count("a"));
-    BOOST_CHECK(test_args.m_settings.ro_config[""].count("b"));
-    BOOST_CHECK(test_args.m_settings.ro_config[""].count("ccc"));
-    BOOST_CHECK(test_args.m_settings.ro_config[""].count("d"));
-    BOOST_CHECK(test_args.m_settings.ro_config[""].count("fff"));
-    BOOST_CHECK(test_args.m_settings.ro_config[""].count("ggg"));
-    BOOST_CHECK(test_args.m_settings.ro_config[""].count("h"));
-    BOOST_CHECK(test_args.m_settings.ro_config[""].count("i"));
-    BOOST_CHECK(test_args.m_settings.ro_config["sec1"].count("ccc"));
-    BOOST_CHECK(test_args.m_settings.ro_config["sec1"].count("h"));
-    BOOST_CHECK(test_args.m_settings.ro_config["sec2"].count("ccc"));
-    BOOST_CHECK(test_args.m_settings.ro_config["sec2"].count("iii"));
-
-    BOOST_CHECK(test_args.IsArgSet("-a"));
-    BOOST_CHECK(test_args.IsArgSet("-b"));
-    BOOST_CHECK(test_args.IsArgSet("-ccc"));
-    BOOST_CHECK(test_args.IsArgSet("-d"));
-    BOOST_CHECK(test_args.IsArgSet("-fff"));
-    BOOST_CHECK(test_args.IsArgSet("-ggg"));
-    BOOST_CHECK(test_args.IsArgSet("-h"));
-    BOOST_CHECK(test_args.IsArgSet("-i"));
-    BOOST_CHECK(!test_args.IsArgSet("-zzz"));
-    BOOST_CHECK(!test_args.IsArgSet("-iii"));
-
-    BOOST_CHECK_EQUAL(test_args.GetArg("-a", "xxx"), "");
-    BOOST_CHECK_EQUAL(test_args.GetArg("-b", "xxx"), "1");
-    BOOST_CHECK_EQUAL(test_args.GetArg("-ccc", "xxx"), "argument");
-    BOOST_CHECK_EQUAL(test_args.GetArg("-d", "xxx"), "e");
-    BOOST_CHECK_EQUAL(test_args.GetArg("-fff", "xxx"), "0");
-    BOOST_CHECK_EQUAL(test_args.GetArg("-ggg", "xxx"), "1");
-    BOOST_CHECK_EQUAL(test_args.GetArg("-h", "xxx"), "0");
-    BOOST_CHECK_EQUAL(test_args.GetArg("-i", "xxx"), "1");
-    BOOST_CHECK_EQUAL(test_args.GetArg("-zzz", "xxx"), "xxx");
-    BOOST_CHECK_EQUAL(test_args.GetArg("-iii", "xxx"), "xxx");
-
-    for (const bool def : {false, true}) {
-        BOOST_CHECK(test_args.GetBoolArg("-a", def));
-        BOOST_CHECK(test_args.GetBoolArg("-b", def));
-        BOOST_CHECK(!test_args.GetBoolArg("-ccc", def));
-        BOOST_CHECK(!test_args.GetBoolArg("-d", def));
-        BOOST_CHECK(!test_args.GetBoolArg("-fff", def));
-        BOOST_CHECK(test_args.GetBoolArg("-ggg", def));
-        BOOST_CHECK(!test_args.GetBoolArg("-h", def));
-        BOOST_CHECK(test_args.GetBoolArg("-i", def));
-        BOOST_CHECK(test_args.GetBoolArg("-zzz", def) == def);
-        BOOST_CHECK(test_args.GetBoolArg("-iii", def) == def);
-    }
-
-    BOOST_CHECK(test_args.GetArgs("-a").size() == 1
-                && test_args.GetArgs("-a").front() == "");
-    BOOST_CHECK(test_args.GetArgs("-b").size() == 1
-                && test_args.GetArgs("-b").front() == "1");
-    BOOST_CHECK(test_args.GetArgs("-ccc").size() == 2
-                && test_args.GetArgs("-ccc").front() == "argument"
-                && test_args.GetArgs("-ccc").back() == "multiple");
-    BOOST_CHECK(test_args.GetArgs("-fff").size() == 0);
-    BOOST_CHECK(test_args.GetArgs("-nofff").size() == 0);
-    BOOST_CHECK(test_args.GetArgs("-ggg").size() == 1
-                && test_args.GetArgs("-ggg").front() == "1");
-    BOOST_CHECK(test_args.GetArgs("-noggg").size() == 0);
-    BOOST_CHECK(test_args.GetArgs("-h").size() == 0);
-    BOOST_CHECK(test_args.GetArgs("-noh").size() == 0);
-    BOOST_CHECK(test_args.GetArgs("-i").size() == 1
-                && test_args.GetArgs("-i").front() == "1");
-    BOOST_CHECK(test_args.GetArgs("-noi").size() == 0);
-    BOOST_CHECK(test_args.GetArgs("-zzz").size() == 0);
-
-    BOOST_CHECK(!test_args.IsArgNegated("-a"));
-    BOOST_CHECK(!test_args.IsArgNegated("-b"));
-    BOOST_CHECK(!test_args.IsArgNegated("-ccc"));
-    BOOST_CHECK(!test_args.IsArgNegated("-d"));
-    BOOST_CHECK(test_args.IsArgNegated("-fff"));
-    BOOST_CHECK(!test_args.IsArgNegated("-ggg"));
-    BOOST_CHECK(test_args.IsArgNegated("-h")); // last setting takes precedence
-    BOOST_CHECK(!test_args.IsArgNegated("-i")); // last setting takes precedence
-    BOOST_CHECK(!test_args.IsArgNegated("-zzz"));
-
-    // Test sections work
-    test_args.SelectConfigNetwork("sec1");
-
-    // same as original
-    BOOST_CHECK_EQUAL(test_args.GetArg("-a", "xxx"), "");
-    BOOST_CHECK_EQUAL(test_args.GetArg("-b", "xxx"), "1");
-    BOOST_CHECK_EQUAL(test_args.GetArg("-fff", "xxx"), "0");
-    BOOST_CHECK_EQUAL(test_args.GetArg("-ggg", "xxx"), "1");
-    BOOST_CHECK_EQUAL(test_args.GetArg("-zzz", "xxx"), "xxx");
-    BOOST_CHECK_EQUAL(test_args.GetArg("-iii", "xxx"), "xxx");
-    // d is overridden
-    BOOST_CHECK(test_args.GetArg("-d", "xxx") == "eee");
-    // section-specific setting
-    BOOST_CHECK(test_args.GetArg("-h", "xxx") == "1");
-    // section takes priority for multiple values
-    BOOST_CHECK(test_args.GetArg("-ccc", "xxx") == "extend1");
-    // check multiple values works
-    const std::vector<std::string> sec1_ccc_expected = {"extend1","extend2","argument","multiple"};
-    const auto& sec1_ccc_res = test_args.GetArgs("-ccc");
-    BOOST_CHECK_EQUAL_COLLECTIONS(sec1_ccc_res.begin(), sec1_ccc_res.end(), sec1_ccc_expected.begin(), sec1_ccc_expected.end());
-
-    test_args.SelectConfigNetwork("sec2");
-
-    // same as original
-    BOOST_CHECK(test_args.GetArg("-a", "xxx") == "");
-    BOOST_CHECK(test_args.GetArg("-b", "xxx") == "1");
-    BOOST_CHECK(test_args.GetArg("-d", "xxx") == "e");
-    BOOST_CHECK(test_args.GetArg("-fff", "xxx") == "0");
-    BOOST_CHECK(test_args.GetArg("-ggg", "xxx") == "1");
-    BOOST_CHECK(test_args.GetArg("-zzz", "xxx") == "xxx");
-    BOOST_CHECK(test_args.GetArg("-h", "xxx") == "0");
-    // section-specific setting
-    BOOST_CHECK(test_args.GetArg("-iii", "xxx") == "2");
-    // section takes priority for multiple values
-    BOOST_CHECK(test_args.GetArg("-ccc", "xxx") == "extend3");
-    // check multiple values works
-    const std::vector<std::string> sec2_ccc_expected = {"extend3","argument","multiple"};
-    const auto& sec2_ccc_res = test_args.GetArgs("-ccc");
-    BOOST_CHECK_EQUAL_COLLECTIONS(sec2_ccc_res.begin(), sec2_ccc_res.end(), sec2_ccc_expected.begin(), sec2_ccc_expected.end());
-
-    // Test section only options
-
-    test_args.SetNetworkOnlyArg("-d");
-    test_args.SetNetworkOnlyArg("-ccc");
-    test_args.SetNetworkOnlyArg("-h");
-
-    test_args.SelectConfigNetwork(CBaseChainParams::MAIN);
-    BOOST_CHECK(test_args.GetArg("-d", "xxx") == "e");
-    BOOST_CHECK(test_args.GetArgs("-ccc").size() == 2);
-    BOOST_CHECK(test_args.GetArg("-h", "xxx") == "0");
-
-    test_args.SelectConfigNetwork("sec1");
-    BOOST_CHECK(test_args.GetArg("-d", "xxx") == "eee");
-    BOOST_CHECK(test_args.GetArgs("-d").size() == 1);
-    BOOST_CHECK(test_args.GetArgs("-ccc").size() == 2);
-    BOOST_CHECK(test_args.GetArg("-h", "xxx") == "1");
-
-    test_args.SelectConfigNetwork("sec2");
-    BOOST_CHECK(test_args.GetArg("-d", "xxx") == "xxx");
-    BOOST_CHECK(test_args.GetArgs("-d").size() == 0);
-    BOOST_CHECK(test_args.GetArgs("-ccc").size() == 1);
-    BOOST_CHECK(test_args.GetArg("-h", "xxx") == "0");
-}
-
-BOOST_AUTO_TEST_CASE(util_GetArg)
-{
-    TestArgsManager testArgs;
-    LOCK(testArgs.cs_args);
-    testArgs.m_settings.command_line_options.clear();
-    testArgs.m_settings.command_line_options["strtest1"] = {"string..."};
-    // strtest2 undefined on purpose
-    testArgs.m_settings.command_line_options["inttest1"] = {"12345"};
-    testArgs.m_settings.command_line_options["inttest2"] = {"81985529216486895"};
-    // inttest3 undefined on purpose
-    testArgs.m_settings.command_line_options["booltest1"] = {""};
-    // booltest2 undefined on purpose
-    testArgs.m_settings.command_line_options["booltest3"] = {"0"};
-    testArgs.m_settings.command_line_options["booltest4"] = {"1"};
-
-    // priorities
-    testArgs.m_settings.command_line_options["pritest1"] = {"a", "b"};
-    testArgs.m_settings.ro_config[""]["pritest2"] = {"a", "b"};
-    testArgs.m_settings.command_line_options["pritest3"] = {"a"};
-    testArgs.m_settings.ro_config[""]["pritest3"] = {"b"};
-    testArgs.m_settings.command_line_options["pritest4"] = {"a","b"};
-    testArgs.m_settings.ro_config[""]["pritest4"] = {"c","d"};
-
-    BOOST_CHECK_EQUAL(testArgs.GetArg("strtest1", "default"), "string...");
-    BOOST_CHECK_EQUAL(testArgs.GetArg("strtest2", "default"), "default");
-    BOOST_CHECK_EQUAL(testArgs.GetIntArg("inttest1", -1), 12345);
-    BOOST_CHECK_EQUAL(testArgs.GetIntArg("inttest2", -1), 81985529216486895LL);
-    BOOST_CHECK_EQUAL(testArgs.GetIntArg("inttest3", -1), -1);
-    BOOST_CHECK_EQUAL(testArgs.GetBoolArg("booltest1", false), true);
-    BOOST_CHECK_EQUAL(testArgs.GetBoolArg("booltest2", false), false);
-    BOOST_CHECK_EQUAL(testArgs.GetBoolArg("booltest3", false), false);
-    BOOST_CHECK_EQUAL(testArgs.GetBoolArg("booltest4", false), true);
-
-    BOOST_CHECK_EQUAL(testArgs.GetArg("pritest1", "default"), "b");
-    BOOST_CHECK_EQUAL(testArgs.GetArg("pritest2", "default"), "a");
-    BOOST_CHECK_EQUAL(testArgs.GetArg("pritest3", "default"), "a");
-    BOOST_CHECK_EQUAL(testArgs.GetArg("pritest4", "default"), "b");
-}
-
-BOOST_AUTO_TEST_CASE(util_GetChainName)
-{
-    TestArgsManager test_args;
-    const auto testnet = std::make_pair("-testnet", ArgsManager::ALLOW_ANY);
-    const auto regtest = std::make_pair("-regtest", ArgsManager::ALLOW_ANY);
-    test_args.SetupArgs({testnet, regtest});
-
-    const char* argv_testnet[] = {"cmd", "-testnet"};
-    const char* argv_regtest[] = {"cmd", "-regtest"};
-    const char* argv_test_no_reg[] = {"cmd", "-testnet", "-noregtest"};
-    const char* argv_both[] = {"cmd", "-testnet", "-regtest"};
-
-    // equivalent to "-testnet"
-    // regtest in testnet section is ignored
-    const char* testnetconf = "testnet=1\nregtest=0\n[test]\nregtest=1";
-    std::string error;
-
-    BOOST_CHECK(test_args.ParseParameters(0, (char**)argv_testnet, error));
-    BOOST_CHECK_EQUAL(test_args.GetChainName(), "main");
-
-    BOOST_CHECK(test_args.ParseParameters(2, (char**)argv_testnet, error));
-    BOOST_CHECK_EQUAL(test_args.GetChainName(), "test");
-
-    BOOST_CHECK(test_args.ParseParameters(2, (char**)argv_regtest, error));
-    BOOST_CHECK_EQUAL(test_args.GetChainName(), "regtest");
-
-    BOOST_CHECK(test_args.ParseParameters(3, (char**)argv_test_no_reg, error));
-    BOOST_CHECK_EQUAL(test_args.GetChainName(), "test");
-
-    BOOST_CHECK(test_args.ParseParameters(3, (char**)argv_both, error));
-    BOOST_CHECK_THROW(test_args.GetChainName(), std::runtime_error);
-
-    BOOST_CHECK(test_args.ParseParameters(0, (char**)argv_testnet, error));
-    test_args.ReadConfigString(testnetconf);
-    BOOST_CHECK_EQUAL(test_args.GetChainName(), "test");
-
-    BOOST_CHECK(test_args.ParseParameters(2, (char**)argv_testnet, error));
-    test_args.ReadConfigString(testnetconf);
-    BOOST_CHECK_EQUAL(test_args.GetChainName(), "test");
-
-    BOOST_CHECK(test_args.ParseParameters(2, (char**)argv_regtest, error));
-    test_args.ReadConfigString(testnetconf);
-    BOOST_CHECK_THROW(test_args.GetChainName(), std::runtime_error);
-
-    BOOST_CHECK(test_args.ParseParameters(3, (char**)argv_test_no_reg, error));
-    test_args.ReadConfigString(testnetconf);
-    BOOST_CHECK_EQUAL(test_args.GetChainName(), "test");
-
-    BOOST_CHECK(test_args.ParseParameters(3, (char**)argv_both, error));
-    test_args.ReadConfigString(testnetconf);
-    BOOST_CHECK_THROW(test_args.GetChainName(), std::runtime_error);
-
-    // check setting the network to test (and thus making
-    // [test] regtest=1 potentially relevant) doesn't break things
-    test_args.SelectConfigNetwork("test");
-
-    BOOST_CHECK(test_args.ParseParameters(0, (char**)argv_testnet, error));
-    test_args.ReadConfigString(testnetconf);
-    BOOST_CHECK_EQUAL(test_args.GetChainName(), "test");
-
-    BOOST_CHECK(test_args.ParseParameters(2, (char**)argv_testnet, error));
-    test_args.ReadConfigString(testnetconf);
-    BOOST_CHECK_EQUAL(test_args.GetChainName(), "test");
-
-    BOOST_CHECK(test_args.ParseParameters(2, (char**)argv_regtest, error));
-    test_args.ReadConfigString(testnetconf);
-    BOOST_CHECK_THROW(test_args.GetChainName(), std::runtime_error);
-
-    BOOST_CHECK(test_args.ParseParameters(2, (char**)argv_test_no_reg, error));
-    test_args.ReadConfigString(testnetconf);
-    BOOST_CHECK_EQUAL(test_args.GetChainName(), "test");
-
-    BOOST_CHECK(test_args.ParseParameters(3, (char**)argv_both, error));
-    test_args.ReadConfigString(testnetconf);
-    BOOST_CHECK_THROW(test_args.GetChainName(), std::runtime_error);
-}
-
-// Test different ways settings can be merged, and verify results. This test can
-// be used to confirm that updates to settings code don't change behavior
-// unintentionally.
-//
-// The test covers:
-//
-// - Combining different setting actions. Possible actions are: configuring a
-//   setting, negating a setting (adding "-no" prefix), and configuring/negating
-//   settings in a network section (adding "main." or "test." prefixes).
-//
-// - Combining settings from command line arguments and a config file.
-//
-// - Combining SoftSet and ForceSet calls.
-//
-// - Testing "main" and "test" network values to make sure settings from network
-//   sections are applied and to check for mainnet-specific behaviors like
-//   inheriting settings from the default section.
-//
-// - Testing network-specific settings like "-wallet", that may be ignored
-//   outside a network section, and non-network specific settings like "-server"
-//   that aren't sensitive to the network.
-//
-struct ArgsMergeTestingSetup : public BasicTestingSetup {
-    //! Max number of actions to sequence together. Can decrease this when
-    //! debugging to make test results easier to understand.
-    static constexpr int MAX_ACTIONS = 3;
-
-    enum Action { NONE, SET, NEGATE, SECTION_SET, SECTION_NEGATE };
-    using ActionList = Action[MAX_ACTIONS];
-
-    //! Enumerate all possible test configurations.
-    template <typename Fn>
-    void ForEachMergeSetup(Fn&& fn)
-    {
-        ActionList arg_actions = {};
-        // command_line_options do not have sections. Only iterate over SET and NEGATE
-        ForEachNoDup(arg_actions, SET, NEGATE, [&] {
-            ActionList conf_actions = {};
-            ForEachNoDup(conf_actions, SET, SECTION_NEGATE, [&] {
-                for (bool soft_set : {false, true}) {
-                    for (bool force_set : {false, true}) {
-                        for (const std::string& section : {CBaseChainParams::MAIN, CBaseChainParams::TESTNET, CBaseChainParams::SIGNET}) {
-                            for (const std::string& network : {CBaseChainParams::MAIN, CBaseChainParams::TESTNET, CBaseChainParams::SIGNET}) {
-                                for (bool net_specific : {false, true}) {
-                                    fn(arg_actions, conf_actions, soft_set, force_set, section, network, net_specific);
-                                }
-                            }
-                        }
-                    }
-                }
-            });
-        });
-    }
-
-    //! Translate actions into a list of <key>=<value> setting strings.
-    std::vector<std::string> GetValues(const ActionList& actions,
-        const std::string& section,
-        const std::string& name,
-        const std::string& value_prefix)
-    {
-        std::vector<std::string> values;
-        int suffix = 0;
-        for (Action action : actions) {
-            if (action == NONE) break;
-            std::string prefix;
-            if (action == SECTION_SET || action == SECTION_NEGATE) prefix = section + ".";
-            if (action == SET || action == SECTION_SET) {
-                for (int i = 0; i < 2; ++i) {
-                    values.push_back(prefix + name + "=" + value_prefix + ToString(++suffix));
-                }
-            }
-            if (action == NEGATE || action == SECTION_NEGATE) {
-                values.push_back(prefix + "no" + name + "=1");
-            }
-        }
-        return values;
-    }
-};
-
-// Regression test covering different ways config settings can be merged. The
-// test parses and merges settings, representing the results as strings that get
-// compared against an expected hash. To debug, the result strings can be dumped
-// to a file (see comments below).
-BOOST_FIXTURE_TEST_CASE(util_ArgsMerge, ArgsMergeTestingSetup)
-{
-    CHash256 out_sha;
-    FILE* out_file = nullptr;
-    if (const char* out_path = getenv("ARGS_MERGE_TEST_OUT")) {
-        out_file = fsbridge::fopen(out_path, "w");
-        if (!out_file) throw std::system_error(errno, std::generic_category(), "fopen failed");
-    }
-
-    ForEachMergeSetup([&](const ActionList& arg_actions, const ActionList& conf_actions, bool soft_set, bool force_set,
-                          const std::string& section, const std::string& network, bool net_specific) {
-        TestArgsManager parser;
-        LOCK(parser.cs_args);
-
-        std::string desc = "net=";
-        desc += network;
-        parser.m_network = network;
-
-        const std::string& name = net_specific ? "wallet" : "server";
-        const std::string key = "-" + name;
-        parser.AddArg(key, name, ArgsManager::ALLOW_ANY, OptionsCategory::OPTIONS);
-        if (net_specific) parser.SetNetworkOnlyArg(key);
-
-        auto args = GetValues(arg_actions, section, name, "a");
-        std::vector<const char*> argv = {"ignored"};
-        for (auto& arg : args) {
-            arg.insert(0, "-");
-            desc += " ";
-            desc += arg;
-            argv.push_back(arg.c_str());
-        }
-        std::string error;
-        BOOST_CHECK(parser.ParseParameters(argv.size(), argv.data(), error));
-        BOOST_CHECK_EQUAL(error, "");
-
-        std::string conf;
-        for (auto& conf_val : GetValues(conf_actions, section, name, "c")) {
-            desc += " ";
-            desc += conf_val;
-            conf += conf_val;
-            conf += "\n";
-        }
-        std::istringstream conf_stream(conf);
-        BOOST_CHECK(parser.ReadConfigStream(conf_stream, "filepath", error));
-        BOOST_CHECK_EQUAL(error, "");
-
-        if (soft_set) {
-            desc += " soft";
-            parser.SoftSetArg(key, "soft1");
-            parser.SoftSetArg(key, "soft2");
-        }
-
-        if (force_set) {
-            desc += " force";
-            parser.ForceSetArg(key, "force1");
-            parser.ForceSetArg(key, "force2");
-        }
-
-        desc += " || ";
-
-        if (!parser.IsArgSet(key)) {
-            desc += "unset";
-            BOOST_CHECK(!parser.IsArgNegated(key));
-            BOOST_CHECK_EQUAL(parser.GetArg(key, "default"), "default");
-            BOOST_CHECK(parser.GetArgs(key).empty());
-        } else if (parser.IsArgNegated(key)) {
-            desc += "negated";
-            BOOST_CHECK_EQUAL(parser.GetArg(key, "default"), "0");
-            BOOST_CHECK(parser.GetArgs(key).empty());
-        } else {
-            desc += parser.GetArg(key, "default");
-            desc += " |";
-            for (const auto& arg : parser.GetArgs(key)) {
-                desc += " ";
-                desc += arg;
-            }
-        }
-
-        std::set<std::string> ignored = parser.GetUnsuitableSectionOnlyArgs();
-        if (!ignored.empty()) {
-            desc += " | ignored";
-            for (const auto& arg : ignored) {
-                desc += " ";
-                desc += arg;
-            }
-        }
-
-        desc += "\n";
-
-        out_sha.Write(MakeUCharSpan(desc));
-        if (out_file) {
-            BOOST_REQUIRE(fwrite(desc.data(), 1, desc.size(), out_file) == desc.size());
-        }
-    });
-
-    if (out_file) {
-        if (fclose(out_file)) throw std::system_error(errno, std::generic_category(), "fclose failed");
-        out_file = nullptr;
-    }
-
-    unsigned char out_sha_bytes[CSHA256::OUTPUT_SIZE];
-    out_sha.Finalize(out_sha_bytes);
-    std::string out_sha_hex = HexStr(out_sha_bytes);
-
-    // If check below fails, should manually dump the results with:
-    //
-    //   ARGS_MERGE_TEST_OUT=results.txt ./test_navcoin --run_test=util_tests/util_ArgsMerge
-    //
-    // And verify diff against previous results to make sure the changes are expected.
-    //
-    // Results file is formatted like:
-    //
-    //   <input> || <IsArgSet/IsArgNegated/GetArg output> | <GetArgs output> | <GetUnsuitable output>
-    BOOST_CHECK_EQUAL(out_sha_hex, "d1e436c1cd510d0ec44d5205d4b4e3bee6387d316e0075c58206cb16603f3d82");
-}
-
-// Similar test as above, but for ArgsManager::GetChainName function.
-struct ChainMergeTestingSetup : public BasicTestingSetup {
-    static constexpr int MAX_ACTIONS = 2;
-
-    enum Action { NONE, ENABLE_TEST, DISABLE_TEST, NEGATE_TEST, ENABLE_REG, DISABLE_REG, NEGATE_REG };
-    using ActionList = Action[MAX_ACTIONS];
-
-    //! Enumerate all possible test configurations.
-    template <typename Fn>
-    void ForEachMergeSetup(Fn&& fn)
-    {
-        ActionList arg_actions = {};
-        ForEachNoDup(arg_actions, ENABLE_TEST, NEGATE_REG, [&] {
-            ActionList conf_actions = {};
-            ForEachNoDup(conf_actions, ENABLE_TEST, NEGATE_REG, [&] { fn(arg_actions, conf_actions); });
-        });
-    }
-};
-
-BOOST_FIXTURE_TEST_CASE(util_ChainMerge, ChainMergeTestingSetup)
-{
-    CHash256 out_sha;
-    FILE* out_file = nullptr;
-    if (const char* out_path = getenv("CHAIN_MERGE_TEST_OUT")) {
-        out_file = fsbridge::fopen(out_path, "w");
-        if (!out_file) throw std::system_error(errno, std::generic_category(), "fopen failed");
-    }
-
-    ForEachMergeSetup([&](const ActionList& arg_actions, const ActionList& conf_actions) {
-        TestArgsManager parser;
-        LOCK(parser.cs_args);
-        parser.AddArg("-regtest", "regtest", ArgsManager::ALLOW_ANY, OptionsCategory::OPTIONS);
-        parser.AddArg("-testnet", "testnet", ArgsManager::ALLOW_ANY, OptionsCategory::OPTIONS);
-
-        auto arg = [](Action action) { return action == ENABLE_TEST  ? "-testnet=1"   :
-                                              action == DISABLE_TEST ? "-testnet=0"   :
-                                              action == NEGATE_TEST  ? "-notestnet=1" :
-                                              action == ENABLE_REG   ? "-regtest=1"   :
-                                              action == DISABLE_REG  ? "-regtest=0"   :
-                                              action == NEGATE_REG   ? "-noregtest=1" : nullptr; };
-
-        std::string desc;
-        std::vector<const char*> argv = {"ignored"};
-        for (Action action : arg_actions) {
-            const char* argstr = arg(action);
-            if (!argstr) break;
-            argv.push_back(argstr);
-            desc += " ";
-            desc += argv.back();
-        }
-        std::string error;
-        BOOST_CHECK(parser.ParseParameters(argv.size(), argv.data(), error));
-        BOOST_CHECK_EQUAL(error, "");
-
-        std::string conf;
-        for (Action action : conf_actions) {
-            const char* argstr = arg(action);
-            if (!argstr) break;
-            desc += " ";
-            desc += argstr + 1;
-            conf += argstr + 1;
-            conf += "\n";
-        }
-        std::istringstream conf_stream(conf);
-        BOOST_CHECK(parser.ReadConfigStream(conf_stream, "filepath", error));
-        BOOST_CHECK_EQUAL(error, "");
-
-        desc += " || ";
-        try {
-            desc += parser.GetChainName();
-        } catch (const std::runtime_error& e) {
-            desc += "error: ";
-            desc += e.what();
-        }
-        desc += "\n";
-
-        out_sha.Write(MakeUCharSpan(desc));
-        if (out_file) {
-            BOOST_REQUIRE(fwrite(desc.data(), 1, desc.size(), out_file) == desc.size());
-        }
-    });
-
-    if (out_file) {
-        if (fclose(out_file)) throw std::system_error(errno, std::generic_category(), "fclose failed");
-        out_file = nullptr;
-    }
-
-    unsigned char out_sha_bytes[CSHA256::OUTPUT_SIZE];
-    out_sha.Finalize(out_sha_bytes);
-    std::string out_sha_hex = HexStr(out_sha_bytes);
-
-    // If check below fails, should manually dump the results with:
-    //
-    //   CHAIN_MERGE_TEST_OUT=results.txt ./test_navcoin --run_test=util_tests/util_ChainMerge
-    //
-    // And verify diff against previous results to make sure the changes are expected.
-    //
-    // Results file is formatted like:
-    //
-    //   <input> || <output>
-    BOOST_CHECK_EQUAL(out_sha_hex, "f263493e300023b6509963887444c41386f44b63bc30047eb8402e8c1144854c");
-}
-
-BOOST_AUTO_TEST_CASE(util_ReadWriteSettings)
-{
-    // Test writing setting.
-    TestArgsManager args1;
-    args1.ForceSetArg("-datadir", fs::PathToString(m_path_root));
-    args1.LockSettings([&](util::Settings& settings) { settings.rw_settings["name"] = "value"; });
-    args1.WriteSettingsFile();
-
-    // Test reading setting.
-    TestArgsManager args2;
-    args2.ForceSetArg("-datadir", fs::PathToString(m_path_root));
-    args2.ReadSettingsFile();
-    args2.LockSettings([&](util::Settings& settings) { BOOST_CHECK_EQUAL(settings.rw_settings["name"].get_str(), "value"); });
-
-    // Test error logging, and remove previously written setting.
-    {
-        ASSERT_DEBUG_LOG("Failed renaming settings file");
-        fs::remove(args1.GetDataDirBase() / "settings.json");
-        fs::create_directory(args1.GetDataDirBase() / "settings.json");
-        args2.WriteSettingsFile();
-        fs::remove(args1.GetDataDirBase() / "settings.json");
-    }
-}
-
->>>>>>> 2f61f6b4
 BOOST_AUTO_TEST_CASE(util_FormatMoney)
 {
     BOOST_CHECK_EQUAL(FormatMoney(0), "0.00");
