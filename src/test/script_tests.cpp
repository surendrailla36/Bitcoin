--- conflicted
+++ resolved
@@ -4,24 +4,9 @@
 
 #include <test/data/script_tests.json.h>
 
-<<<<<<< HEAD
-#include "core_io.h"
-#include "key/extkey.h"
-#include "key/stealth.h"
-#include "key.h"
-#include "keystore.h"
-#include "script/script.h"
-#include "script/script_error.h"
-#include "script/sign.h"
-#include "util.h"
-#include "utilstrencodings.h"
-#include "test/test_particl.h"
-#include "rpc/server.h"
-
-#if defined(HAVE_CONSENSUS_LIB)
-#include "script/particlconsensus.h"
-=======
 #include <core_io.h>
+#include <key/extkey.h>
+#include <key/stealth.h>
 #include <key.h>
 #include <keystore.h>
 #include <script/script.h>
@@ -29,12 +14,11 @@
 #include <script/sign.h>
 #include <util.h>
 #include <utilstrencodings.h>
-#include <test/test_bitcoin.h>
+#include <test/test_particl.h>
 #include <rpc/server.h>
 
 #if defined(HAVE_CONSENSUS_LIB)
-#include <script/bitcoinconsensus.h>
->>>>>>> f17942a3
+#include <script/particlconsensus.h>
 #endif
 
 #include <fstream>
@@ -184,7 +168,7 @@
     CMutableTransaction tx2 = tx;
     std::vector<uint8_t> vchAmount(8);
     memcpy(&vchAmount[0], &txCredit.vout[0].nValue, 8);
-    
+
     BOOST_CHECK_MESSAGE(VerifyScript(scriptSig, scriptPubKey, &scriptWitness, flags, MutableTransactionSignatureChecker(&tx, 0, vchAmount), &err) == expect, message);
     BOOST_CHECK_MESSAGE(err == scriptError, std::string(FormatScriptError(err)) + " where " + std::string(FormatScriptError((ScriptError_t)scriptError)) + " expected: " + message);
 
@@ -195,7 +179,9 @@
         // Weed out some invalid flag combinations.
         if (combined_flags & SCRIPT_VERIFY_CLEANSTACK && ~combined_flags & (SCRIPT_VERIFY_P2SH | SCRIPT_VERIFY_WITNESS)) continue;
         if (combined_flags & SCRIPT_VERIFY_WITNESS && ~combined_flags & SCRIPT_VERIFY_P2SH) continue;
-        BOOST_CHECK_MESSAGE(VerifyScript(scriptSig, scriptPubKey, &scriptWitness, combined_flags, MutableTransactionSignatureChecker(&tx, 0, txCredit.vout[0].nValue), &err) == expect, message + strprintf(" (with flags %x)", combined_flags));
+        std::vector<uint8_t> vchAmount(8);
+        memcpy(vchAmount.data(), &txCredit.vout[0].nValue, 8);
+        BOOST_CHECK_MESSAGE(VerifyScript(scriptSig, scriptPubKey, &scriptWitness, combined_flags, MutableTransactionSignatureChecker(&tx, 0, vchAmount), &err) == expect, message + strprintf(" (with flags %x)", combined_flags));
     }
 
 #if defined(HAVE_CONSENSUS_LIB)
@@ -536,7 +522,7 @@
     tests.push_back(TestBuilder(CScript() << ToByteVector(keys.pubkey0C) << OP_CHECKSIG,
                                 "P2SH(P2PK), bad redeemscript", SCRIPT_VERIFY_P2SH, true
                                ).PushSig(keys.key0).PushRedeem().DamagePush(10).ScriptError(SCRIPT_ERR_EVAL_FALSE));
-    
+
     tests.push_back(TestBuilder(CScript() << OP_DUP << OP_HASH160 << ToByteVector(keys.pubkey0.GetID()) << OP_EQUALVERIFY << OP_CHECKSIG,
                                 "P2SH(P2PKH)", SCRIPT_VERIFY_P2SH, true
                                ).PushSig(keys.key0).Push(keys.pubkey0).PushRedeem());
@@ -1057,7 +1043,7 @@
     CAmount amount = 0;
     std::vector<uint8_t> vchAmount(8);
     memcpy(&vchAmount[0], &amount, 8);
-    
+
     uint256 hash = SignatureHash(scriptPubKey, transaction, 0, SIGHASH_ALL, vchAmount, SIGVERSION_BASE);
 
     CScript result;
@@ -1100,7 +1086,7 @@
 
     CMutableTransaction txFrom12 = BuildCreditingTransaction(scriptPubKey12);
     CMutableTransaction txTo12 = BuildSpendingTransaction(CScript(), CScriptWitness(), txFrom12);
-    
+
     std::vector<uint8_t> vchAmount(8);
     memcpy(&vchAmount[0], &txFrom12.vout[0].nValue, 8);
 
@@ -1134,7 +1120,7 @@
 
     CMutableTransaction txFrom23 = BuildCreditingTransaction(scriptPubKey23);
     CMutableTransaction txTo23 = BuildSpendingTransaction(CScript(), CScriptWitness(), txFrom23);
-    
+
     std::vector<uint8_t> vchAmount(8);
     memcpy(&vchAmount[0], &txFrom23.vout[0].nValue, 8);
 
@@ -1198,7 +1184,7 @@
     CAmount amount = 0;
     std::vector<uint8_t> vchAmount(8);
     memcpy(&vchAmount[0], &amount, 8);
-    
+
     CBasicKeyStore keystore;
     std::vector<CKey> keys;
     std::vector<CPubKey> pubkeys;
@@ -1286,8 +1272,8 @@
     CScript complete12 = CScript() << OP_0 << sig1 << sig2;
     CScript complete13 = CScript() << OP_0 << sig1 << sig3;
     CScript complete23 = CScript() << OP_0 << sig2 << sig3;
-    
-    
+
+
     combined = CombineSignatures(scriptPubKey, MutableTransactionSignatureChecker(&txTo, 0, vchAmount), SignatureData(partial1a), SignatureData(partial1b));
     BOOST_CHECK(combined.scriptSig == partial1a);
     combined = CombineSignatures(scriptPubKey, MutableTransactionSignatureChecker(&txTo, 0, vchAmount), SignatureData(partial1a), SignatureData(partial2a));
