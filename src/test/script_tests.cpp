--- conflicted
+++ resolved
@@ -1479,11 +1479,7 @@
     std::vector<CTxOut> prevouts;
     for (size_t i = 0; i < univalue.size(); ++i) {
         CTxOut txout;
-<<<<<<< HEAD
-        SpanReader{SER_DISK, 0, ParseHex(univalue[i].get_str())} >> txout;
-=======
         SpanReader{0, ParseHex(univalue[i].get_str())} >> txout;
->>>>>>> 434ceaef
         prevouts.push_back(std::move(txout));
     }
     return prevouts;
@@ -1819,11 +1815,7 @@
     for (const auto& vec : vectors.getValues()) {
         auto txhex = ParseHex(vec["given"]["rawUnsignedTx"].get_str());
         CMutableTransaction tx;
-<<<<<<< HEAD
-        SpanReader{SER_NETWORK, PROTOCOL_VERSION, txhex} >> tx;
-=======
         SpanReader{PROTOCOL_VERSION, txhex} >> tx;
->>>>>>> 434ceaef
         std::vector<CTxOut> utxos;
         for (const auto& utxo_spent : vec["given"]["utxosSpent"].getValues()) {
             auto script_bytes = ParseHex(utxo_spent["scriptPubKey"].get_str());
