--- conflicted
+++ resolved
@@ -107,64 +107,6 @@
         pchMessageStart[2] = 0xb4;
         pchMessageStart[3] = 0xd9;
         nDefaultPort = 8333;
-<<<<<<< HEAD
-        bnProofOfWorkLimit = ~uint256(0) >> 32;
-        nSubsidyHalvingInterval = 210000;
-        nEnforceBlockUpgradeMajority = 750;
-        nRejectBlockOutdatedMajority = 950;
-        nToCheckBlockUpgradeMajority = 1000;
-        nMinerThreads = 0;
-        nTargetTimespan = 14 * 24 * 60 * 60; // two weeks
-        nTargetSpacing = 10 * 60;
-        nMaxTipAge = 24 * 60 * 60;
-
-        /**
-         * Build the genesis block. Note that the output of the genesis coinbase cannot
-         * be spent as it did not originally exist in the database.
-         * 
-         * CBlock(hash=000000000019d6, ver=1, hashPrevBlock=00000000000000, hashMerkleRoot=4a5e1e, nTime=1231006505, nBits=1d00ffff, nNonce=2083236893, vtx=1)
-         *   CTransaction(hash=4a5e1e, ver=1, vin.size=1, vout.size=1, nLockTime=0)
-         *     CTxIn(COutPoint(000000, -1), coinbase 04ffff001d0104455468652054696d65732030332f4a616e2f32303039204368616e63656c6c6f72206f6e206272696e6b206f66207365636f6e64206261696c6f757420666f722062616e6b73)
-         *     CTxOut(nValue=50.00000000, scriptPubKey=0x5F1DF16B2B704C8A578D0B)
-         *   vMerkleTree: 4a5e1e
-         */
-        const char* pszTimestamp = "The Times 03/Jan/2009 Chancellor on brink of second bailout for banks";
-        CMutableTransaction txNew;
-        txNew.vin.resize(1);
-        txNew.vout.resize(1);
-        txNew.vin[0].scriptSig = CScript() << 486604799 << CScriptNum(4) << vector<unsigned char>((const unsigned char*)pszTimestamp, (const unsigned char*)pszTimestamp + strlen(pszTimestamp));
-        txNew.vout[0].nValue = 50 * COIN;
-        txNew.vout[0].scriptPubKey = CScript() << ParseHex("04678afdb0fe5548271967f1a67130b7105cd6a828e03909a67962e0ea1f61deb649f6bc3f4cef38c4f35504e51ec112de5c384df7ba0b8d578a4c702b6bf11d5f") << OP_CHECKSIG;
-        genesis.vtx.push_back(txNew);
-        genesis.hashPrevBlock = 0;
-        genesis.hashMerkleRoot = genesis.BuildMerkleTree();
-        genesis.nVersion = 1;
-        genesis.nTime    = 1231006505;
-        genesis.nBits    = 0x1d00ffff;
-        genesis.nNonce   = 2083236893;
-
-        hashGenesisBlock = genesis.GetHash();
-        assert(hashGenesisBlock == uint256("0x000000000019d6689c085ae165831e934ff763ae46a2a6c172b3f1b60a8ce26f"));
-        assert(genesis.hashMerkleRoot == uint256("0x4a5e1e4baab89f3a32518a88c31bc87f618f76673e2cc77ab2127b7afdeda33b"));
-
-        vSeeds.push_back(CDNSSeedData("bitcoin.sipa.be", "seed.bitcoin.sipa.be"));
-        vSeeds.push_back(CDNSSeedData("bluematt.me", "dnsseed.bluematt.me"));
-        vSeeds.push_back(CDNSSeedData("dashjr.org", "dnsseed.bitcoin.dashjr.org"));
-        vSeeds.push_back(CDNSSeedData("bitcoinstats.com", "seed.bitcoinstats.com"));
-        vSeeds.push_back(CDNSSeedData("xf2.org", "bitseed.xf2.org"));
-
-        base58Prefixes[PUBKEY_ADDRESS] = list_of(0);
-        base58Prefixes[SCRIPT_ADDRESS] = list_of(5);
-        base58Prefixes[SECRET_KEY] =     list_of(128);
-        base58Prefixes[EXT_PUBLIC_KEY] = list_of(0x04)(0x88)(0xB2)(0x1E);
-        base58Prefixes[EXT_SECRET_KEY] = list_of(0x04)(0x88)(0xAD)(0xE4);
-
-        convertSeed6(vFixedSeeds, pnSeed6_main, ARRAYLEN(pnSeed6_main));
-
-        fRequireRPCPassword = true;
-        fMiningRequiresPeers = true;
-        fAllowMinDifficultyBlocks = false;
-=======
         nPruneAfterHeight = 100000;
 
         genesis = CreateGenesisBlock(1231006505, 2083236893, 0x1d00ffff, 1, 50 * COIN);
@@ -189,7 +131,6 @@
         vFixedSeeds = std::vector<SeedSpec6>(pnSeed6_main, pnSeed6_main + ARRAYLEN(pnSeed6_main));
 
         fMiningRequiresPeers = true;
->>>>>>> 9460771a
         fDefaultConsistencyChecks = false;
         fRequireStandard = true;
         fMineBlocksOnDemand = false;
@@ -258,28 +199,12 @@
         pchMessageStart[2] = 0x09;
         pchMessageStart[3] = 0x07;
         nDefaultPort = 18333;
-<<<<<<< HEAD
-        nEnforceBlockUpgradeMajority = 51;
-        nRejectBlockOutdatedMajority = 75;
-        nToCheckBlockUpgradeMajority = 100;
-        nMinerThreads = 0;
-        nTargetTimespan = 14 * 24 * 60 * 60; //! two weeks
-        nTargetSpacing = 10 * 60;
-        nMaxTipAge = 0x7fffffff;
-
-        //! Modify the testnet genesis block so the timestamp is valid for a later start.
-        genesis.nTime = 1296688602;
-        genesis.nNonce = 414098458;
-        hashGenesisBlock = genesis.GetHash();
-        assert(hashGenesisBlock == uint256("0x000000000933ea01ad0ee984209779baaec3ced90fa3f408719526f8d77f4943"));
-=======
         nPruneAfterHeight = 1000;
 
         genesis = CreateGenesisBlock(1296688602, 414098458, 0x1d00ffff, 1, 50 * COIN);
         consensus.hashGenesisBlock = genesis.GetHash();
         assert(consensus.hashGenesisBlock == uint256S("0x000000000933ea01ad0ee984209779baaec3ced90fa3f408719526f8d77f4943"));
         assert(genesis.hashMerkleRoot == uint256S("0x4a5e1e4baab89f3a32518a88c31bc87f618f76673e2cc77ab2127b7afdeda33b"));
->>>>>>> 9460771a
 
         vFixedSeeds.clear();
         vSeeds.clear();
@@ -298,10 +223,6 @@
         vFixedSeeds = std::vector<SeedSpec6>(pnSeed6_test, pnSeed6_test + ARRAYLEN(pnSeed6_test));
 
         fMiningRequiresPeers = true;
-<<<<<<< HEAD
-        fAllowMinDifficultyBlocks = true;
-=======
->>>>>>> 9460771a
         fDefaultConsistencyChecks = false;
         fRequireStandard = false;
         fMineBlocksOnDemand = false;
@@ -353,22 +274,6 @@
         pchMessageStart[1] = 0xbf;
         pchMessageStart[2] = 0xb5;
         pchMessageStart[3] = 0xda;
-<<<<<<< HEAD
-        nSubsidyHalvingInterval = 150;
-        nEnforceBlockUpgradeMajority = 750;
-        nRejectBlockOutdatedMajority = 950;
-        nToCheckBlockUpgradeMajority = 1000;
-        nMinerThreads = 1;
-        nTargetTimespan = 14 * 24 * 60 * 60; //! two weeks
-        nTargetSpacing = 10 * 60;
-        bnProofOfWorkLimit = ~uint256(0) >> 1;
-        nMaxTipAge = 24 * 60 * 60;
-        genesis.nTime = 1296688602;
-        genesis.nBits = 0x207fffff;
-        genesis.nNonce = 2;
-        hashGenesisBlock = genesis.GetHash();
-=======
->>>>>>> 9460771a
         nDefaultPort = 18444;
         nPruneAfterHeight = 1000;
 
@@ -381,34 +286,11 @@
         vSeeds.clear();      //!< Regtest mode doesn't have any DNS seeds.
 
         fMiningRequiresPeers = false;
-<<<<<<< HEAD
-        fAllowMinDifficultyBlocks = true;
-=======
->>>>>>> 9460771a
         fDefaultConsistencyChecks = true;
         fRequireStandard = false;
         fMineBlocksOnDemand = true;
         fTestnetToBeDeprecatedFieldRPC = false;
 
-<<<<<<< HEAD
-/**
- * Unit test
- */
-class CUnitTestParams : public CMainParams, public CModifiableParams {
-public:
-    CUnitTestParams() {
-        networkID = CBaseChainParams::UNITTEST;
-        strNetworkID = "unittest";
-        nDefaultPort = 18445;
-        vFixedSeeds.clear(); //! Unit test mode doesn't have any fixed seeds.
-        vSeeds.clear();  //! Unit test mode doesn't have any DNS seeds.
-
-        fRequireRPCPassword = false;
-        fMiningRequiresPeers = false;
-        fDefaultConsistencyChecks = true;
-        fAllowMinDifficultyBlocks = false;
-        fMineBlocksOnDemand = true;
-=======
         checkpointData = (CCheckpointData){
             boost::assign::map_list_of
             ( 0, uint256S("0f9188f13cb7b2c71f2a335e3a4fc328bf5beb436012afca590b1a11466e2206")),
@@ -421,7 +303,6 @@
         base58Prefixes[SECRET_KEY] =     std::vector<unsigned char>(1,239);
         base58Prefixes[EXT_PUBLIC_KEY] = boost::assign::list_of(0x04)(0x35)(0x87)(0xCF).convert_to_container<std::vector<unsigned char> >();
         base58Prefixes[EXT_SECRET_KEY] = boost::assign::list_of(0x04)(0x35)(0x83)(0x94).convert_to_container<std::vector<unsigned char> >();
->>>>>>> 9460771a
     }
 
     void UpdateBIP9Parameters(Consensus::DeploymentPos d, int64_t nStartTime, int64_t nTimeout)
@@ -429,18 +310,6 @@
         consensus.vDeployments[d].nStartTime = nStartTime;
         consensus.vDeployments[d].nTimeout = nTimeout;
     }
-<<<<<<< HEAD
-
-    //! Published setters to allow changing values in unit test cases
-    virtual void setSubsidyHalvingInterval(int anSubsidyHalvingInterval)  { nSubsidyHalvingInterval=anSubsidyHalvingInterval; }
-    virtual void setEnforceBlockUpgradeMajority(int anEnforceBlockUpgradeMajority)  { nEnforceBlockUpgradeMajority=anEnforceBlockUpgradeMajority; }
-    virtual void setRejectBlockOutdatedMajority(int anRejectBlockOutdatedMajority)  { nRejectBlockOutdatedMajority=anRejectBlockOutdatedMajority; }
-    virtual void setToCheckBlockUpgradeMajority(int anToCheckBlockUpgradeMajority)  { nToCheckBlockUpgradeMajority=anToCheckBlockUpgradeMajority; }
-    virtual void setDefaultConsistencyChecks(bool afDefaultConsistencyChecks)  { fDefaultConsistencyChecks=afDefaultConsistencyChecks; }
-    virtual void setAllowMinDifficultyBlocks(bool afAllowMinDifficultyBlocks) {  fAllowMinDifficultyBlocks=afAllowMinDifficultyBlocks; }
-    virtual void setSkipProofOfWorkCheck(bool afSkipProofOfWorkCheck) { fSkipProofOfWorkCheck = afSkipProofOfWorkCheck; }
-=======
->>>>>>> 9460771a
 };
 static CRegTestParams regTestParams;
 
