--- conflicted
+++ resolved
@@ -134,23 +134,6 @@
         consensus.vDeployments[Consensus::DEPLOYMENT_TESTDUMMY].nStartTime = 1199145601; // January 1, 2008
         consensus.vDeployments[Consensus::DEPLOYMENT_TESTDUMMY].nTimeout = 1230767999; // December 31, 2008
 
-<<<<<<< HEAD
-
-
-        // The best chain should have at least this much work.
-        consensus.nMinimumChainWork = uint256S("0x00");
-
-        // By default assume that the signatures in ancestors of this block are valid.
-        consensus.defaultAssumeValid = uint256S("0x00");
-
-
-        // The best chain should have at least this much work.
-
-        //TODO: This needs to be changed when we re-start the chain
-        //consensus.nMinimumChainWork = uint256S("0x000000000000000000000000000000000000000000000000000000000c000c00");
-
-        //TODO - Set this to genesis block
-=======
     
 
         // The best chain should have at least this much work.
@@ -166,7 +149,6 @@
         //consensus.nMinimumChainWork = uint256S("0x000000000000000000000000000000000000000000000000000000000c000c00");
 
         //TODO - Set this to genesis block 
->>>>>>> b3e24e4e
         // By default assume that the signatures in ancestors of this block are valid.
         //consensus.defaultAssumeValid = uint256S("0x0000000000000000003b9ce759c2a087d52abc4266f8f4ebd6d768b89defa50a"); //477890
 
@@ -184,26 +166,15 @@
                   
         genesis = CreateGenesisBlock(1514999494, 25023712, 0x1e00ffff, 4, 5000 * COIN); 
 
-<<<<<<< HEAD
-        genesis = CreateGenesisBlock(1514999494, 25023712, 0x1e00ffff, 4, 5000 * COIN);
-
-        consensus.hashGenesisBlock = genesis.GetHash();
-=======
         consensus.hashGenesisBlock = genesis.GetHash();        
->>>>>>> b3e24e4e
         //std::cout << consensus.hashGenesisBlock.GetHex() << "\n";
         //std::cout << "Merkle: " << genesis.hashMerkleRoot.GetHex() << "\n";
 
         assert(consensus.hashGenesisBlock == uint256S("0x0000006b444bc2f2ffe627be9d9e7e7a0730000870ef6eb6da46c8eae389df90"));
         assert(genesis.hashMerkleRoot == uint256S("0x28ff00a867739a352523808d301f504bc4547699398d70faf2266a8bae5f3516"));
 
-<<<<<<< HEAD
-        vSeeds.emplace_back("seed-raven.ravencoin.org", false);
-        vSeeds.emplace_back("seed-raven.bitactivate.com", false);
-=======
         vSeeds.emplace_back("seed-raven.ravencoin.org", false); 
         vSeeds.emplace_back("seed-raven.bitactivate.com", false); 
->>>>>>> b3e24e4e
 
         base58Prefixes[PUBKEY_ADDRESS] = std::vector<unsigned char>(1,60);
         base58Prefixes[SCRIPT_ADDRESS] = std::vector<unsigned char>(1,122);
@@ -222,20 +193,12 @@
 
         checkpointData = (CCheckpointData) {
             {
-<<<<<<< HEAD
-
-=======
                
->>>>>>> b3e24e4e
             }
         };
 
         chainTxData = ChainTxData{
-<<<<<<< HEAD
-          // Update as we know more about the contents of the Raven chain
-=======
             // Update as we know more about the contents of the Raven chain
->>>>>>> b3e24e4e
             1509572692, // * UNIX timestamp of last known number of transactions
             1,          // * total number of transactions between genesis and that timestamp
                         //   (the tx=... number in the SetBestChain debug.log lines)
@@ -294,13 +257,8 @@
         vFixedSeeds.clear();
         vSeeds.clear();
 
-<<<<<<< HEAD
-        vSeeds.emplace_back("seed-testnet-raven.ravencoin.org", false);
-        vSeeds.emplace_back("seed-testnet-raven.bitactivate.com", false);
-=======
         vSeeds.emplace_back("seed-testnet-raven.ravencoin.org", false); 
         vSeeds.emplace_back("seed-testnet-raven.bitactivate.com", false); 
->>>>>>> b3e24e4e
 
         base58Prefixes[PUBKEY_ADDRESS] = std::vector<unsigned char>(1,111);
         base58Prefixes[SCRIPT_ADDRESS] = std::vector<unsigned char>(1,196);
@@ -323,11 +281,7 @@
         };
 
         chainTxData = ChainTxData{
-<<<<<<< HEAD
-          // Update as we know more about the contents of the Raven chain
-=======
             // Update as we know more about the contents of the Raven chain
->>>>>>> b3e24e4e
             1513705170, // * UNIX timestamp of last known number of transactions
             1,          // * total number of transactions between genesis and that timestamp
                         //   (the tx=... number in the SetBestChain debug.log lines)
@@ -458,9 +412,5 @@
 
 void TurnOffBIP66() {
 	globalChainParams->TurnOffBIP66();
-<<<<<<< HEAD
-}
-=======
-}
-
->>>>>>> b3e24e4e
+}
+
