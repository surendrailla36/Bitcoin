--- conflicted
+++ resolved
@@ -172,7 +172,6 @@
     out.pushKV("type", GetTxnOutputType(type));
 }
 
-<<<<<<< HEAD
 void RangeProofToUniv(const bulletproofs::RangeProof<Mcl>& rp, UniValue& entry, const bool& extended)
 {
     UniValue Vs{UniValue::VARR};
@@ -205,10 +204,7 @@
     }
 }
 
-void TxToUniv(const CTransaction& tx, const uint256& block_hash, UniValue& entry, bool include_hex, int serialize_flags, const CTxUndo* txundo, TxVerbosity verbosity, bool extendedRangeProof)
-=======
-void TxToUniv(const CTransaction& tx, const uint256& block_hash, UniValue& entry, bool include_hex, bool without_witness, const CTxUndo* txundo, TxVerbosity verbosity)
->>>>>>> 3e691258
+void TxToUniv(const CTransaction& tx, const uint256& block_hash, UniValue& entry, bool include_hex, bool without_witness, const CTxUndo* txundo, TxVerbosity verbosity, bool extendedRangeProof)
 {
     CHECK_NONFATAL(verbosity >= TxVerbosity::SHOW_DETAILS);
 
