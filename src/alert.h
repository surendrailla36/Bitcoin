// Copyright (c) 2010 Satoshi Nakamoto
// Copyright (c) 2009-2013 The Bitcoin developers
// Distributed under the MIT/X11 software license, see the accompanying
// file COPYING or http://www.opensource.org/licenses/mit-license.php.

#ifndef BITCOIN_ALERT_H
#define BITCOIN_ALERT_H

#include "serialize.h"
#include "sync.h"

#include <map>
#include <set>
#include <stdint.h>
#include <string>

class CAlert;
class CNode;
class uint256;

extern std::map<uint256, CAlert> mapAlerts;
extern CCriticalSection cs_mapAlerts;

/** Alerts are for notifying old versions if they become too obsolete and
 * need to upgrade.  The message is displayed in the status bar.
 * Alert messages are broadcast as a vector of signed data.  Unserializing may
 * not read the entire buffer if the alert is for a newer version, but older
 * versions can still relay the original data.
 */
class CUnsignedAlert
{
public:
    int nVersion;
    int64_t nRelayUntil;      // when newer nodes stop relaying to newer nodes
    int64_t nExpiration;
    int nID;
    int nCancel;
    std::set<int> setCancel;
    int nMinVer;            // lowest version inclusive
    int nMaxVer;            // highest version inclusive
    std::set<std::string> setSubVer;  // empty matches all
    int nPriority;

    // Actions
    std::string strComment;
    std::string strStatusBar;
    std::string strReserved;

    ADD_SERIALIZE_METHODS;

    template <typename Stream, typename Operation>
    inline void SerializationOp(Stream& s, Operation ser_action, int nType, int nVersion) {
        READWRITE(this->nVersion);
        nVersion = this->nVersion;
        READWRITE(nRelayUntil);
        READWRITE(nExpiration);
        READWRITE(nID);
        READWRITE(nCancel);
        READWRITE(setCancel);
        READWRITE(nMinVer);
        READWRITE(nMaxVer);
        READWRITE(setSubVer);
        READWRITE(nPriority);

        READWRITE(LIMITED_STRING(strComment, 65536));
        READWRITE(LIMITED_STRING(strStatusBar, 256));
        READWRITE(LIMITED_STRING(strReserved, 256));
<<<<<<< HEAD
    )
=======
    }
>>>>>>> 69570148

    void SetNull();

    std::string ToString() const;
};

/** An alert is a combination of a serialized CUnsignedAlert and a signature. */
class CAlert : public CUnsignedAlert
{
public:
    std::vector<unsigned char> vchMsg;
    std::vector<unsigned char> vchSig;

    CAlert()
    {
        SetNull();
    }

    ADD_SERIALIZE_METHODS;

    template <typename Stream, typename Operation>
    inline void SerializationOp(Stream& s, Operation ser_action, int nType, int nVersion) {
        READWRITE(vchMsg);
        READWRITE(vchSig);
    }

    void SetNull();
    bool IsNull() const;
    uint256 GetHash() const;
    bool IsInEffect() const;
    bool Cancels(const CAlert& alert) const;
    bool AppliesTo(int nVersion, std::string strSubVerIn) const;
    bool AppliesToMe() const;
    bool RelayTo(CNode* pnode) const;
    bool CheckSignature() const;
<<<<<<< HEAD
    bool ProcessAlert(bool fThread = true);
=======
    bool ProcessAlert(bool fThread = true); // fThread means run -alertnotify in a free-running thread
>>>>>>> 69570148
    static void Notify(const std::string& strMessage, bool fThread);

    /*
     * Get copy of (active) alert object by hash. Returns a null alert if it is not found.
     */
    static CAlert getAlertByHash(const uint256 &hash);
};

#endif // BITCOIN_ALERT_H<|MERGE_RESOLUTION|>--- conflicted
+++ resolved
@@ -65,11 +65,7 @@
         READWRITE(LIMITED_STRING(strComment, 65536));
         READWRITE(LIMITED_STRING(strStatusBar, 256));
         READWRITE(LIMITED_STRING(strReserved, 256));
-<<<<<<< HEAD
-    )
-=======
     }
->>>>>>> 69570148
 
     void SetNull();
 
@@ -105,11 +101,7 @@
     bool AppliesToMe() const;
     bool RelayTo(CNode* pnode) const;
     bool CheckSignature() const;
-<<<<<<< HEAD
-    bool ProcessAlert(bool fThread = true);
-=======
     bool ProcessAlert(bool fThread = true); // fThread means run -alertnotify in a free-running thread
->>>>>>> 69570148
     static void Notify(const std::string& strMessage, bool fThread);
 
     /*
