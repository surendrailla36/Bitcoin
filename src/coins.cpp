--- conflicted
+++ resolved
@@ -13,11 +13,7 @@
 bool CCoinsView::GetCoin(const COutPoint& outpoint, Coin& coin) const { return false; }
 uint256 CCoinsView::GetBestBlock() const { return uint256(); }
 std::vector<uint256> CCoinsView::GetHeadBlocks() const { return std::vector<uint256>(); }
-<<<<<<< HEAD
 bool CCoinsView::BatchWrite(CCoinsMap &mapCoins, const uint256 &hashBlock, bool erase) { return false; }
-=======
-bool CCoinsView::BatchWrite(CCoinsMap& mapCoins, const uint256& hashBlock) { return false; }
->>>>>>> d8abe5a8
 std::unique_ptr<CCoinsViewCursor> CCoinsView::Cursor() const { return nullptr; }
 
 bool CCoinsView::HaveCoin(const COutPoint& outpoint) const
@@ -31,7 +27,6 @@
 bool CCoinsViewBacked::HaveCoin(const COutPoint& outpoint) const { return base->HaveCoin(outpoint); }
 uint256 CCoinsViewBacked::GetBestBlock() const { return base->GetBestBlock(); }
 std::vector<uint256> CCoinsViewBacked::GetHeadBlocks() const { return base->GetHeadBlocks(); }
-<<<<<<< HEAD
 void CCoinsViewBacked::SetBackend(CCoinsView &viewIn) { base = &viewIn; }
 bool CCoinsViewBacked::BatchWrite(CCoinsMap &mapCoins, const uint256 &hashBlock, bool erase) { return base->BatchWrite(mapCoins, hashBlock, erase); }
 std::unique_ptr<CCoinsViewCursor> CCoinsViewBacked::Cursor() const { return base->Cursor(); }
@@ -41,14 +36,6 @@
     CCoinsViewBacked(baseIn), m_deterministic(deterministic),
     cacheCoins(0, SaltedOutpointHasher(/*deterministic=*/deterministic))
 {}
-=======
-void CCoinsViewBacked::SetBackend(CCoinsView& viewIn) { base = &viewIn; }
-bool CCoinsViewBacked::BatchWrite(CCoinsMap& mapCoins, const uint256& hashBlock) { return base->BatchWrite(mapCoins, hashBlock); }
-std::unique_ptr<CCoinsViewCursor> CCoinsViewBacked::Cursor() const { return base->Cursor(); }
-size_t CCoinsViewBacked::EstimateSize() const { return base->EstimateSize(); }
-
-CCoinsViewCache::CCoinsViewCache(CCoinsView* baseIn) : CCoinsViewBacked(baseIn), cachedCoinsUsage(0) {}
->>>>>>> d8abe5a8
 
 size_t CCoinsViewCache::DynamicMemoryUsage() const
 {
@@ -203,16 +190,10 @@
     hashBlock = hashBlockIn;
 }
 
-<<<<<<< HEAD
 bool CCoinsViewCache::BatchWrite(CCoinsMap &mapCoins, const uint256 &hashBlockIn, bool erase) {
     for (CCoinsMap::iterator it = mapCoins.begin();
             it != mapCoins.end();
             it = erase ? mapCoins.erase(it) : std::next(it)) {
-=======
-bool CCoinsViewCache::BatchWrite(CCoinsMap& mapCoins, const uint256& hashBlockIn)
-{
-    for (CCoinsMap::iterator it = mapCoins.begin(); it != mapCoins.end(); it = mapCoins.erase(it)) {
->>>>>>> d8abe5a8
         // Ignore non-dirty entries (optimization).
         if (!(it->second.flags & CCoinsCacheEntry::DIRTY)) {
             continue;
@@ -281,19 +262,12 @@
     return true;
 }
 
-<<<<<<< HEAD
 bool CCoinsViewCache::Flush() {
     bool fOk = base->BatchWrite(cacheCoins, hashBlock, /*erase=*/true);
     if (fOk && !cacheCoins.empty()) {
         /* BatchWrite must erase all cacheCoins elements when erase=true. */
         throw std::logic_error("Not all cached coins were erased");
     }
-=======
-bool CCoinsViewCache::Flush()
-{
-    bool fOk = base->BatchWrite(cacheCoins, hashBlock);
-    cacheCoins.clear();
->>>>>>> d8abe5a8
     cachedCoinsUsage = 0;
     return fOk;
 }
