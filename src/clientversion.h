--- conflicted
+++ resolved
@@ -17,11 +17,7 @@
 #define CLIENT_VERSION_MAJOR 0
 #define CLIENT_VERSION_MINOR 12
 #define CLIENT_VERSION_REVISION 1
-<<<<<<< HEAD
-#define CLIENT_VERSION_BUILD 1
-=======
 #define CLIENT_VERSION_BUILD 0
->>>>>>> 9779e1e1
 
 //! Set to true for release, false for prerelease or test build
 #define CLIENT_VERSION_IS_RELEASE true
