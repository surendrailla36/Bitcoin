// Copyright (c) 2009-2015 The Bitcoin Core developers
// Copyright (c) 2014-2018 The Syscoin Core developers
// Distributed under the MIT software license, see the accompanying
// file COPYING or http://www.opensource.org/licenses/mit-license.php.

#ifndef SYSCOIN_CLIENTVERSION_H
#define SYSCOIN_CLIENTVERSION_H

#if defined(HAVE_CONFIG_H)
#include "config/syscoin-config.h"
#else

/**
 * client versioning and copyright year
 */

//! These need to be macros, as clientversion.cpp's and syscoin*-res.rc's voodoo requires it
#define CLIENT_VERSION_MAJOR 3
#define CLIENT_VERSION_MINOR 0
<<<<<<< HEAD
#define CLIENT_VERSION_REVISION 6
#define CLIENT_VERSION_BUILD 2
=======
#define CLIENT_VERSION_REVISION 7
#define CLIENT_VERSION_BUILD 0
>>>>>>> 69eb384f

//! Set to true for release, false for prerelease or test build
#define CLIENT_VERSION_IS_RELEASE true

#define DASH_VERSION_MAJOR 0
#define DASH_VERSION_MINOR 12
#define DASH_VERSION_REVISION 3


/**
 * Copyright year (2009-this)
 * Todo: update this when changing our copyright comments in the source
 */
#endif //HAVE_CONFIG_H
 /**
 * Converts the parameter X to a string after macro replacement on X has been performed.
 * Don't merge these into one macro!
 */
#define DO_STRINGIZE(X) #X
#define STRINGIZE(X) DO_STRINGIZE(X)


#define BUILD_VERSION(maj, min, rev, build) \
    DO_STRINGIZE(maj) "." DO_STRINGIZE(min) "." DO_STRINGIZE(rev) "." DO_STRINGIZE(build)
#define BUILD_DASH_VERSION(maj, min, rev) \
    DO_STRINGIZE(maj) "." DO_STRINGIZE(min) "." DO_STRINGIZE(rev)
#define COPYRIGHT_YEAR 2018
#define SYSCOIN_VERSION BUILD_VERSION(CLIENT_VERSION_MAJOR, CLIENT_VERSION_MINOR, CLIENT_VERSION_REVISION, CLIENT_VERSION_BUILD)
#define DASH_VERSION BUILD_DASH_VERSION(DASH_VERSION_MAJOR, DASH_VERSION_MINOR, DASH_VERSION_REVISION)


//! Copyright string used in Windows .rc files
#define COPYRIGHT_STR "2009-" STRINGIZE(COPYRIGHT_YEAR) " The Syscoin Core Developers, 2014-" STRINGIZE(COPYRIGHT_YEAR) " " COPYRIGHT_HOLDERS_FINAL

/**
 * syscoind-res.rc includes this file, but it cannot cope with real c++ code.
 * WINDRES_PREPROC is defined to indicate that its pre-processor is running.
 * Anything other than a define should be guarded below.
 */

#if !defined(WINDRES_PREPROC)

#include <string>
#include <vector>
 // SYSCOIN
static const std::string SYSCOIN_CLIENT_VERSION = SYSCOIN_VERSION;

static const int CLIENT_VERSION =
                           1000000 * CLIENT_VERSION_MAJOR
                         +   10000 * CLIENT_VERSION_MINOR
                         +     100 * CLIENT_VERSION_REVISION
                         +       1 * CLIENT_VERSION_BUILD;

static const int CLIENT_MASTERNODE_VERSION = 3000000;
extern const std::string CLIENT_NAME;
extern const std::string CLIENT_BUILD;

std::string FormatVersion(int nVersion);
std::string FormatFullVersion();
std::string FormatSubVersion(const std::string& name, int nClientVersion, const std::vector<std::string>& comments);
std::string FormatDashVersion();
#endif // WINDRES_PREPROC

#endif // SYSCOIN_CLIENTVERSION_H<|MERGE_RESOLUTION|>--- conflicted
+++ resolved
@@ -17,13 +17,8 @@
 //! These need to be macros, as clientversion.cpp's and syscoin*-res.rc's voodoo requires it
 #define CLIENT_VERSION_MAJOR 3
 #define CLIENT_VERSION_MINOR 0
-<<<<<<< HEAD
-#define CLIENT_VERSION_REVISION 6
-#define CLIENT_VERSION_BUILD 2
-=======
 #define CLIENT_VERSION_REVISION 7
 #define CLIENT_VERSION_BUILD 0
->>>>>>> 69eb384f
 
 //! Set to true for release, false for prerelease or test build
 #define CLIENT_VERSION_IS_RELEASE true
