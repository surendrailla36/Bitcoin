--- conflicted
+++ resolved
@@ -17,14 +17,10 @@
 #include <util/system.h>
 #include <util/moneystr.h>
 #include <util/time.h>
-<<<<<<< HEAD
-#include <script/sign.h>
-=======
 #include <validationinterface.h>
 #include <script/sign.h>
 
 #include <omnicore/omnicore.h> // RemoveFromMarkerCache
->>>>>>> 6a3031c8
 
 CTxMemPoolEntry::CTxMemPoolEntry(const CTransactionRef& _tx, const CAmount& _nFee,
                                  int64_t _nTime, unsigned int _entryHeight,
@@ -1110,8 +1106,6 @@
     }
 }
 
-<<<<<<< HEAD
-=======
 bool CTxMemPool::IsLoaded() const
 {
     LOCK(cs);
@@ -1143,7 +1137,6 @@
     pool.m_has_epoch_guard = false;
 }
 
->>>>>>> 6a3031c8
 SaltedTxidHasher::SaltedTxidHasher() : k0(GetRand(std::numeric_limits<uint64_t>::max())), k1(GetRand(std::numeric_limits<uint64_t>::max())) {}
 
 void CTxMemPool::addAddressIndex(const CTxMemPoolEntry &entry, const CCoinsViewCache &view)
@@ -1166,11 +1159,7 @@
             std::vector<unsigned char> addressBytes(32);
             std::copy(bytesID.begin(), bytesID.end(), addressBytes.begin());
             CMempoolAddressDeltaKey key(dest.which(), uint256(addressBytes), txhash, j, 1);
-<<<<<<< HEAD
-            CMempoolAddressDelta delta(entry.GetTime(), prevout.nValue * -1, input.prevout.hash, input.prevout.n);
-=======
             CMempoolAddressDelta delta(entry.GetTime().count(), prevout.nValue * -1, input.prevout.hash, input.prevout.n);
->>>>>>> 6a3031c8
             mapAddress.insert(std::make_pair(key, delta));
             inserted.push_back(key);
         }
@@ -1188,11 +1177,7 @@
             std::vector<unsigned char> addressBytes(32);
             std::copy(bytesID.begin(), bytesID.end(), addressBytes.begin());
             CMempoolAddressDeltaKey key(dest.which(), uint256(addressBytes), txhash, k, 0);
-<<<<<<< HEAD
-            mapAddress.insert(std::make_pair(key, CMempoolAddressDelta(entry.GetTime(), out.nValue)));
-=======
             mapAddress.insert(std::make_pair(key, CMempoolAddressDelta(entry.GetTime().count(), out.nValue)));
->>>>>>> 6a3031c8
             inserted.push_back(key);
         }
     }
