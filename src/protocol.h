--- conflicted
+++ resolved
@@ -20,6 +20,7 @@
 #define TESTNET_PORT 9903
 
 extern bool fTestNet;
+extern unsigned char pchMessageStart[4];
 
 void GetMessageStart(unsigned char pchMessageStart[], bool fPersistent = false);
 
@@ -54,12 +55,8 @@
 
     // TODO: make private (improves encapsulation)
     public:
-<<<<<<< HEAD
-        enum { COMMAND_SIZE=12 };
-        unsigned char pchMessageStart[4];
-=======
         enum {
-            MESSAGE_START_SIZE=sizeof(::pchMessageStart),
+            MESSAGE_START_SIZE=4,
             COMMAND_SIZE=12,
             MESSAGE_SIZE_SIZE=sizeof(int),
             CHECKSUM_SIZE=sizeof(int),
@@ -68,8 +65,7 @@
             CHECKSUM_OFFSET=MESSAGE_SIZE_OFFSET+MESSAGE_SIZE_SIZE,
             HEADER_SIZE=MESSAGE_START_SIZE+COMMAND_SIZE+MESSAGE_SIZE_SIZE+CHECKSUM_SIZE
         };
-        char pchMessageStart[MESSAGE_START_SIZE];
->>>>>>> 40809aed
+        unsigned char pchMessageStart[MESSAGE_START_SIZE];
         char pchCommand[COMMAND_SIZE];
         unsigned int nMessageSize;
         unsigned int nChecksum;
