--- conflicted
+++ resolved
@@ -107,7 +107,6 @@
     secp256k1_rand_bytes_test(b32, 32);
 }
 
-<<<<<<< HEAD
 SECP256K1_INLINE static int64_t secp256k1_rands64(uint64_t min, uint64_t max) {
     uint64_t range;
     uint64_t r;
@@ -125,7 +124,4 @@
     return min + (int64_t)r;
 }
 
-#endif
-=======
-#endif /* SECP256K1_TESTRAND_IMPL_H */
->>>>>>> f17942a3
+#endif /* SECP256K1_TESTRAND_IMPL_H */