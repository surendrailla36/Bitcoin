/**********************************************************************
 * Copyright (c) 2013, 2014 Pieter Wuille                             *
 * Distributed under the MIT software license, see the accompanying   *
 * file COPYING or http://www.opensource.org/licenses/mit-license.php.*
 **********************************************************************/

#ifndef _SECP256K1_SCALAR_REPR_IMPL_H_
#define _SECP256K1_SCALAR_REPR_IMPL_H_

/* Limbs of the secp256k1 order. */
#define SECP256K1_N_0 ((uint64_t)0xBFD25E8CD0364141ULL)
#define SECP256K1_N_1 ((uint64_t)0xBAAEDCE6AF48A03BULL)
#define SECP256K1_N_2 ((uint64_t)0xFFFFFFFFFFFFFFFEULL)
#define SECP256K1_N_3 ((uint64_t)0xFFFFFFFFFFFFFFFFULL)

/* Limbs of 2^256 minus the secp256k1 order. */
#define SECP256K1_N_C_0 (~SECP256K1_N_0 + 1)
#define SECP256K1_N_C_1 (~SECP256K1_N_1)
#define SECP256K1_N_C_2 (1)

/* Limbs of half the secp256k1 order. */
#define SECP256K1_N_H_0 ((uint64_t)0xDFE92F46681B20A0ULL)
#define SECP256K1_N_H_1 ((uint64_t)0x5D576E7357A4501DULL)
#define SECP256K1_N_H_2 ((uint64_t)0xFFFFFFFFFFFFFFFFULL)
#define SECP256K1_N_H_3 ((uint64_t)0x7FFFFFFFFFFFFFFFULL)

SECP256K1_INLINE static void secp256k1_scalar_clear(secp256k1_scalar *r) {
    r->d[0] = 0;
    r->d[1] = 0;
    r->d[2] = 0;
    r->d[3] = 0;
}

SECP256K1_INLINE static void secp256k1_scalar_set_int(secp256k1_scalar *r, unsigned int v) {
    r->d[0] = v;
    r->d[1] = 0;
    r->d[2] = 0;
    r->d[3] = 0;
}

SECP256K1_INLINE static unsigned int secp256k1_scalar_get_bits(const secp256k1_scalar *a, unsigned int offset, unsigned int count) {
    VERIFY_CHECK((offset + count - 1) >> 6 == offset >> 6);
    return (a->d[offset >> 6] >> (offset & 0x3F)) & ((((uint64_t)1) << count) - 1);
}

SECP256K1_INLINE static unsigned int secp256k1_scalar_get_bits_var(const secp256k1_scalar *a, unsigned int offset, unsigned int count) {
    VERIFY_CHECK(count < 32);
    VERIFY_CHECK(offset + count <= 256);
    if ((offset + count - 1) >> 6 == offset >> 6) {
        return secp256k1_scalar_get_bits(a, offset, count);
    } else {
        VERIFY_CHECK((offset >> 6) + 1 < 4);
        return ((a->d[offset >> 6] >> (offset & 0x3F)) | (a->d[(offset >> 6) + 1] << (64 - (offset & 0x3F)))) & ((((uint64_t)1) << count) - 1);
    }
}

SECP256K1_INLINE static int secp256k1_scalar_check_overflow(const secp256k1_scalar *a) {
    int yes = 0;
    int no = 0;
    no |= (a->d[3] < SECP256K1_N_3); /* No need for a > check. */
    no |= (a->d[2] < SECP256K1_N_2);
    yes |= (a->d[2] > SECP256K1_N_2) & ~no;
    no |= (a->d[1] < SECP256K1_N_1);
    yes |= (a->d[1] > SECP256K1_N_1) & ~no;
    yes |= (a->d[0] >= SECP256K1_N_0) & ~no;
    return yes;
}

<<<<<<< HEAD
SECP256K1_INLINE static int secp256k1_scalar_reduce(secp256k1_scalar_t *r, unsigned int overflow) {
=======
SECP256K1_INLINE static int secp256k1_scalar_reduce(secp256k1_scalar *r, unsigned int overflow) {
>>>>>>> 188ca9c3
    uint128_t t;
    VERIFY_CHECK(overflow <= 1);
    t = (uint128_t)r->d[0] + overflow * SECP256K1_N_C_0;
    r->d[0] = t & 0xFFFFFFFFFFFFFFFFULL; t >>= 64;
    t += (uint128_t)r->d[1] + overflow * SECP256K1_N_C_1;
    r->d[1] = t & 0xFFFFFFFFFFFFFFFFULL; t >>= 64;
    t += (uint128_t)r->d[2] + overflow * SECP256K1_N_C_2;
    r->d[2] = t & 0xFFFFFFFFFFFFFFFFULL; t >>= 64;
    t += (uint64_t)r->d[3];
    r->d[3] = t & 0xFFFFFFFFFFFFFFFFULL;
    return overflow;
}

<<<<<<< HEAD
static int secp256k1_scalar_add(secp256k1_scalar_t *r, const secp256k1_scalar_t *a, const secp256k1_scalar_t *b) {
=======
static int secp256k1_scalar_add(secp256k1_scalar *r, const secp256k1_scalar *a, const secp256k1_scalar *b) {
>>>>>>> 188ca9c3
    int overflow;
    uint128_t t = (uint128_t)a->d[0] + b->d[0];
    r->d[0] = t & 0xFFFFFFFFFFFFFFFFULL; t >>= 64;
    t += (uint128_t)a->d[1] + b->d[1];
    r->d[1] = t & 0xFFFFFFFFFFFFFFFFULL; t >>= 64;
    t += (uint128_t)a->d[2] + b->d[2];
    r->d[2] = t & 0xFFFFFFFFFFFFFFFFULL; t >>= 64;
    t += (uint128_t)a->d[3] + b->d[3];
    r->d[3] = t & 0xFFFFFFFFFFFFFFFFULL; t >>= 64;
    overflow = t + secp256k1_scalar_check_overflow(r);
    VERIFY_CHECK(overflow == 0 || overflow == 1);
    secp256k1_scalar_reduce(r, overflow);
    return overflow;
}

<<<<<<< HEAD
static void secp256k1_scalar_add_bit(secp256k1_scalar_t *r, unsigned int bit) {
    uint128_t t;
    VERIFY_CHECK(bit < 256);
=======
static void secp256k1_scalar_cadd_bit(secp256k1_scalar *r, unsigned int bit, int flag) {
    uint128_t t;
    VERIFY_CHECK(bit < 256);
    bit += ((uint32_t) flag - 1) & 0x100;  /* forcing (bit >> 6) > 3 makes this a noop */
>>>>>>> 188ca9c3
    t = (uint128_t)r->d[0] + (((uint64_t)((bit >> 6) == 0)) << (bit & 0x3F));
    r->d[0] = t & 0xFFFFFFFFFFFFFFFFULL; t >>= 64;
    t += (uint128_t)r->d[1] + (((uint64_t)((bit >> 6) == 1)) << (bit & 0x3F));
    r->d[1] = t & 0xFFFFFFFFFFFFFFFFULL; t >>= 64;
    t += (uint128_t)r->d[2] + (((uint64_t)((bit >> 6) == 2)) << (bit & 0x3F));
    r->d[2] = t & 0xFFFFFFFFFFFFFFFFULL; t >>= 64;
    t += (uint128_t)r->d[3] + (((uint64_t)((bit >> 6) == 3)) << (bit & 0x3F));
    r->d[3] = t & 0xFFFFFFFFFFFFFFFFULL;
#ifdef VERIFY
    VERIFY_CHECK((t >> 64) == 0);
    VERIFY_CHECK(secp256k1_scalar_check_overflow(r) == 0);
#endif
}

<<<<<<< HEAD
static void secp256k1_scalar_set_b32(secp256k1_scalar_t *r, const unsigned char *b32, int *overflow) {
=======
static void secp256k1_scalar_set_b32(secp256k1_scalar *r, const unsigned char *b32, int *overflow) {
>>>>>>> 188ca9c3
    int over;
    r->d[0] = (uint64_t)b32[31] | (uint64_t)b32[30] << 8 | (uint64_t)b32[29] << 16 | (uint64_t)b32[28] << 24 | (uint64_t)b32[27] << 32 | (uint64_t)b32[26] << 40 | (uint64_t)b32[25] << 48 | (uint64_t)b32[24] << 56;
    r->d[1] = (uint64_t)b32[23] | (uint64_t)b32[22] << 8 | (uint64_t)b32[21] << 16 | (uint64_t)b32[20] << 24 | (uint64_t)b32[19] << 32 | (uint64_t)b32[18] << 40 | (uint64_t)b32[17] << 48 | (uint64_t)b32[16] << 56;
    r->d[2] = (uint64_t)b32[15] | (uint64_t)b32[14] << 8 | (uint64_t)b32[13] << 16 | (uint64_t)b32[12] << 24 | (uint64_t)b32[11] << 32 | (uint64_t)b32[10] << 40 | (uint64_t)b32[9] << 48 | (uint64_t)b32[8] << 56;
    r->d[3] = (uint64_t)b32[7] | (uint64_t)b32[6] << 8 | (uint64_t)b32[5] << 16 | (uint64_t)b32[4] << 24 | (uint64_t)b32[3] << 32 | (uint64_t)b32[2] << 40 | (uint64_t)b32[1] << 48 | (uint64_t)b32[0] << 56;
    over = secp256k1_scalar_reduce(r, secp256k1_scalar_check_overflow(r));
    if (overflow) {
        *overflow = over;
    }
}

static void secp256k1_scalar_get_b32(unsigned char *bin, const secp256k1_scalar* a) {
    bin[0] = a->d[3] >> 56; bin[1] = a->d[3] >> 48; bin[2] = a->d[3] >> 40; bin[3] = a->d[3] >> 32; bin[4] = a->d[3] >> 24; bin[5] = a->d[3] >> 16; bin[6] = a->d[3] >> 8; bin[7] = a->d[3];
    bin[8] = a->d[2] >> 56; bin[9] = a->d[2] >> 48; bin[10] = a->d[2] >> 40; bin[11] = a->d[2] >> 32; bin[12] = a->d[2] >> 24; bin[13] = a->d[2] >> 16; bin[14] = a->d[2] >> 8; bin[15] = a->d[2];
    bin[16] = a->d[1] >> 56; bin[17] = a->d[1] >> 48; bin[18] = a->d[1] >> 40; bin[19] = a->d[1] >> 32; bin[20] = a->d[1] >> 24; bin[21] = a->d[1] >> 16; bin[22] = a->d[1] >> 8; bin[23] = a->d[1];
    bin[24] = a->d[0] >> 56; bin[25] = a->d[0] >> 48; bin[26] = a->d[0] >> 40; bin[27] = a->d[0] >> 32; bin[28] = a->d[0] >> 24; bin[29] = a->d[0] >> 16; bin[30] = a->d[0] >> 8; bin[31] = a->d[0];
}

SECP256K1_INLINE static int secp256k1_scalar_is_zero(const secp256k1_scalar *a) {
    return (a->d[0] | a->d[1] | a->d[2] | a->d[3]) == 0;
}

static void secp256k1_scalar_negate(secp256k1_scalar *r, const secp256k1_scalar *a) {
    uint64_t nonzero = 0xFFFFFFFFFFFFFFFFULL * (secp256k1_scalar_is_zero(a) == 0);
    uint128_t t = (uint128_t)(~a->d[0]) + SECP256K1_N_0 + 1;
    r->d[0] = t & nonzero; t >>= 64;
    t += (uint128_t)(~a->d[1]) + SECP256K1_N_1;
    r->d[1] = t & nonzero; t >>= 64;
    t += (uint128_t)(~a->d[2]) + SECP256K1_N_2;
    r->d[2] = t & nonzero; t >>= 64;
    t += (uint128_t)(~a->d[3]) + SECP256K1_N_3;
    r->d[3] = t & nonzero;
}

SECP256K1_INLINE static int secp256k1_scalar_is_one(const secp256k1_scalar *a) {
    return ((a->d[0] ^ 1) | a->d[1] | a->d[2] | a->d[3]) == 0;
}

static int secp256k1_scalar_is_high(const secp256k1_scalar *a) {
    int yes = 0;
    int no = 0;
    no |= (a->d[3] < SECP256K1_N_H_3);
    yes |= (a->d[3] > SECP256K1_N_H_3) & ~no;
    no |= (a->d[2] < SECP256K1_N_H_2) & ~yes; /* No need for a > check. */
    no |= (a->d[1] < SECP256K1_N_H_1) & ~yes;
    yes |= (a->d[1] > SECP256K1_N_H_1) & ~no;
    yes |= (a->d[0] > SECP256K1_N_H_0) & ~no;
    return yes;
}

static int secp256k1_scalar_cond_negate(secp256k1_scalar *r, int flag) {
    /* If we are flag = 0, mask = 00...00 and this is a no-op;
     * if we are flag = 1, mask = 11...11 and this is identical to secp256k1_scalar_negate */
    uint64_t mask = !flag - 1;
    uint64_t nonzero = (secp256k1_scalar_is_zero(r) != 0) - 1;
    uint128_t t = (uint128_t)(r->d[0] ^ mask) + ((SECP256K1_N_0 + 1) & mask);
    r->d[0] = t & nonzero; t >>= 64;
    t += (uint128_t)(r->d[1] ^ mask) + (SECP256K1_N_1 & mask);
    r->d[1] = t & nonzero; t >>= 64;
    t += (uint128_t)(r->d[2] ^ mask) + (SECP256K1_N_2 & mask);
    r->d[2] = t & nonzero; t >>= 64;
    t += (uint128_t)(r->d[3] ^ mask) + (SECP256K1_N_3 & mask);
    r->d[3] = t & nonzero;
    return 2 * (mask == 0) - 1;
}

/* Inspired by the macros in OpenSSL's crypto/bn/asm/x86_64-gcc.c. */

/** Add a*b to the number defined by (c0,c1,c2). c2 must never overflow. */
#define muladd(a,b) { \
    uint64_t tl, th; \
    { \
        uint128_t t = (uint128_t)a * b; \
        th = t >> 64;         /* at most 0xFFFFFFFFFFFFFFFE */ \
        tl = t; \
    } \
    c0 += tl;                 /* overflow is handled on the next line */ \
    th += (c0 < tl) ? 1 : 0;  /* at most 0xFFFFFFFFFFFFFFFF */ \
    c1 += th;                 /* overflow is handled on the next line */ \
    c2 += (c1 < th) ? 1 : 0;  /* never overflows by contract (verified in the next line) */ \
    VERIFY_CHECK((c1 >= th) || (c2 != 0)); \
}

/** Add a*b to the number defined by (c0,c1). c1 must never overflow. */
#define muladd_fast(a,b) { \
    uint64_t tl, th; \
    { \
        uint128_t t = (uint128_t)a * b; \
        th = t >> 64;         /* at most 0xFFFFFFFFFFFFFFFE */ \
        tl = t; \
    } \
    c0 += tl;                 /* overflow is handled on the next line */ \
    th += (c0 < tl) ? 1 : 0;  /* at most 0xFFFFFFFFFFFFFFFF */ \
    c1 += th;                 /* never overflows by contract (verified in the next line) */ \
    VERIFY_CHECK(c1 >= th); \
}

/** Add 2*a*b to the number defined by (c0,c1,c2). c2 must never overflow. */
#define muladd2(a,b) { \
    uint64_t tl, th, th2, tl2; \
    { \
        uint128_t t = (uint128_t)a * b; \
        th = t >> 64;               /* at most 0xFFFFFFFFFFFFFFFE */ \
        tl = t; \
    } \
    th2 = th + th;                  /* at most 0xFFFFFFFFFFFFFFFE (in case th was 0x7FFFFFFFFFFFFFFF) */ \
    c2 += (th2 < th) ? 1 : 0;       /* never overflows by contract (verified the next line) */ \
    VERIFY_CHECK((th2 >= th) || (c2 != 0)); \
    tl2 = tl + tl;                  /* at most 0xFFFFFFFFFFFFFFFE (in case the lowest 63 bits of tl were 0x7FFFFFFFFFFFFFFF) */ \
    th2 += (tl2 < tl) ? 1 : 0;      /* at most 0xFFFFFFFFFFFFFFFF */ \
    c0 += tl2;                      /* overflow is handled on the next line */ \
    th2 += (c0 < tl2) ? 1 : 0;      /* second overflow is handled on the next line */ \
    c2 += (c0 < tl2) & (th2 == 0);  /* never overflows by contract (verified the next line) */ \
    VERIFY_CHECK((c0 >= tl2) || (th2 != 0) || (c2 != 0)); \
    c1 += th2;                      /* overflow is handled on the next line */ \
    c2 += (c1 < th2) ? 1 : 0;       /* never overflows by contract (verified the next line) */ \
    VERIFY_CHECK((c1 >= th2) || (c2 != 0)); \
}

/** Add a to the number defined by (c0,c1,c2). c2 must never overflow. */
#define sumadd(a) { \
    unsigned int over; \
    c0 += (a);                  /* overflow is handled on the next line */ \
    over = (c0 < (a)) ? 1 : 0; \
    c1 += over;                 /* overflow is handled on the next line */ \
    c2 += (c1 < over) ? 1 : 0;  /* never overflows by contract */ \
}

/** Add a to the number defined by (c0,c1). c1 must never overflow, c2 must be zero. */
#define sumadd_fast(a) { \
    c0 += (a);                 /* overflow is handled on the next line */ \
    c1 += (c0 < (a)) ? 1 : 0;  /* never overflows by contract (verified the next line) */ \
    VERIFY_CHECK((c1 != 0) | (c0 >= (a))); \
    VERIFY_CHECK(c2 == 0); \
}

/** Extract the lowest 64 bits of (c0,c1,c2) into n, and left shift the number 64 bits. */
#define extract(n) { \
    (n) = c0; \
    c0 = c1; \
    c1 = c2; \
    c2 = 0; \
}

/** Extract the lowest 64 bits of (c0,c1,c2) into n, and left shift the number 64 bits. c2 is required to be zero. */
#define extract_fast(n) { \
    (n) = c0; \
    c0 = c1; \
    c1 = 0; \
    VERIFY_CHECK(c2 == 0); \
}

<<<<<<< HEAD
static void secp256k1_scalar_reduce_512(secp256k1_scalar_t *r, const uint64_t *l) {
=======
static void secp256k1_scalar_reduce_512(secp256k1_scalar *r, const uint64_t *l) {
>>>>>>> 188ca9c3
#ifdef USE_ASM_X86_64
    /* Reduce 512 bits into 385. */
    uint64_t m0, m1, m2, m3, m4, m5, m6;
    uint64_t p0, p1, p2, p3, p4;
    uint64_t c;

    __asm__ __volatile__(
    /* Preload. */
    "movq 32(%%rsi), %%r11\n"
    "movq 40(%%rsi), %%r12\n"
    "movq 48(%%rsi), %%r13\n"
    "movq 56(%%rsi), %%r14\n"
    /* Initialize r8,r9,r10 */
    "movq 0(%%rsi), %%r8\n"
    "movq $0, %%r9\n"
    "movq $0, %%r10\n"
    /* (r8,r9) += n0 * c0 */
    "movq %8, %%rax\n"
    "mulq %%r11\n"
    "addq %%rax, %%r8\n"
    "adcq %%rdx, %%r9\n"
    /* extract m0 */
    "movq %%r8, %q0\n"
    "movq $0, %%r8\n"
    /* (r9,r10) += l1 */
    "addq 8(%%rsi), %%r9\n"
    "adcq $0, %%r10\n"
    /* (r9,r10,r8) += n1 * c0 */
    "movq %8, %%rax\n"
    "mulq %%r12\n"
    "addq %%rax, %%r9\n"
    "adcq %%rdx, %%r10\n"
    "adcq $0, %%r8\n"
    /* (r9,r10,r8) += n0 * c1 */
    "movq %9, %%rax\n"
    "mulq %%r11\n"
    "addq %%rax, %%r9\n"
    "adcq %%rdx, %%r10\n"
    "adcq $0, %%r8\n"
    /* extract m1 */
    "movq %%r9, %q1\n"
    "movq $0, %%r9\n"
    /* (r10,r8,r9) += l2 */
    "addq 16(%%rsi), %%r10\n"
    "adcq $0, %%r8\n"
    "adcq $0, %%r9\n"
    /* (r10,r8,r9) += n2 * c0 */
    "movq %8, %%rax\n"
    "mulq %%r13\n"
    "addq %%rax, %%r10\n"
    "adcq %%rdx, %%r8\n"
    "adcq $0, %%r9\n"
    /* (r10,r8,r9) += n1 * c1 */
    "movq %9, %%rax\n"
    "mulq %%r12\n"
    "addq %%rax, %%r10\n"
    "adcq %%rdx, %%r8\n"
    "adcq $0, %%r9\n"
    /* (r10,r8,r9) += n0 */
    "addq %%r11, %%r10\n"
    "adcq $0, %%r8\n"
    "adcq $0, %%r9\n"
    /* extract m2 */
    "movq %%r10, %q2\n"
    "movq $0, %%r10\n"
    /* (r8,r9,r10) += l3 */
    "addq 24(%%rsi), %%r8\n"
    "adcq $0, %%r9\n"
    "adcq $0, %%r10\n"
    /* (r8,r9,r10) += n3 * c0 */
    "movq %8, %%rax\n"
    "mulq %%r14\n"
    "addq %%rax, %%r8\n"
    "adcq %%rdx, %%r9\n"
    "adcq $0, %%r10\n"
    /* (r8,r9,r10) += n2 * c1 */
    "movq %9, %%rax\n"
    "mulq %%r13\n"
    "addq %%rax, %%r8\n"
    "adcq %%rdx, %%r9\n"
    "adcq $0, %%r10\n"
    /* (r8,r9,r10) += n1 */
    "addq %%r12, %%r8\n"
    "adcq $0, %%r9\n"
    "adcq $0, %%r10\n"
    /* extract m3 */
    "movq %%r8, %q3\n"
    "movq $0, %%r8\n"
    /* (r9,r10,r8) += n3 * c1 */
    "movq %9, %%rax\n"
    "mulq %%r14\n"
    "addq %%rax, %%r9\n"
    "adcq %%rdx, %%r10\n"
    "adcq $0, %%r8\n"
    /* (r9,r10,r8) += n2 */
    "addq %%r13, %%r9\n"
    "adcq $0, %%r10\n"
    "adcq $0, %%r8\n"
    /* extract m4 */
    "movq %%r9, %q4\n"
    /* (r10,r8) += n3 */
    "addq %%r14, %%r10\n"
    "adcq $0, %%r8\n"
    /* extract m5 */
    "movq %%r10, %q5\n"
    /* extract m6 */
    "movq %%r8, %q6\n"
    : "=g"(m0), "=g"(m1), "=g"(m2), "=g"(m3), "=g"(m4), "=g"(m5), "=g"(m6)
    : "S"(l), "n"(SECP256K1_N_C_0), "n"(SECP256K1_N_C_1)
    : "rax", "rdx", "r8", "r9", "r10", "r11", "r12", "r13", "r14", "cc");

    /* Reduce 385 bits into 258. */
    __asm__ __volatile__(
    /* Preload */
    "movq %q9, %%r11\n"
    "movq %q10, %%r12\n"
    "movq %q11, %%r13\n"
    /* Initialize (r8,r9,r10) */
    "movq %q5, %%r8\n"
    "movq $0, %%r9\n"
    "movq $0, %%r10\n"
    /* (r8,r9) += m4 * c0 */
    "movq %12, %%rax\n"
    "mulq %%r11\n"
    "addq %%rax, %%r8\n"
    "adcq %%rdx, %%r9\n"
    /* extract p0 */
    "movq %%r8, %q0\n"
    "movq $0, %%r8\n"
    /* (r9,r10) += m1 */
    "addq %q6, %%r9\n"
    "adcq $0, %%r10\n"
    /* (r9,r10,r8) += m5 * c0 */
    "movq %12, %%rax\n"
    "mulq %%r12\n"
    "addq %%rax, %%r9\n"
    "adcq %%rdx, %%r10\n"
    "adcq $0, %%r8\n"
    /* (r9,r10,r8) += m4 * c1 */
    "movq %13, %%rax\n"
    "mulq %%r11\n"
    "addq %%rax, %%r9\n"
    "adcq %%rdx, %%r10\n"
    "adcq $0, %%r8\n"
    /* extract p1 */
    "movq %%r9, %q1\n"
    "movq $0, %%r9\n"
    /* (r10,r8,r9) += m2 */
    "addq %q7, %%r10\n"
    "adcq $0, %%r8\n"
    "adcq $0, %%r9\n"
    /* (r10,r8,r9) += m6 * c0 */
    "movq %12, %%rax\n"
    "mulq %%r13\n"
    "addq %%rax, %%r10\n"
    "adcq %%rdx, %%r8\n"
    "adcq $0, %%r9\n"
    /* (r10,r8,r9) += m5 * c1 */
    "movq %13, %%rax\n"
    "mulq %%r12\n"
    "addq %%rax, %%r10\n"
    "adcq %%rdx, %%r8\n"
    "adcq $0, %%r9\n"
    /* (r10,r8,r9) += m4 */
    "addq %%r11, %%r10\n"
    "adcq $0, %%r8\n"
    "adcq $0, %%r9\n"
    /* extract p2 */
    "movq %%r10, %q2\n"
    /* (r8,r9) += m3 */
    "addq %q8, %%r8\n"
    "adcq $0, %%r9\n"
    /* (r8,r9) += m6 * c1 */
    "movq %13, %%rax\n"
    "mulq %%r13\n"
    "addq %%rax, %%r8\n"
    "adcq %%rdx, %%r9\n"
    /* (r8,r9) += m5 */
    "addq %%r12, %%r8\n"
    "adcq $0, %%r9\n"
    /* extract p3 */
    "movq %%r8, %q3\n"
    /* (r9) += m6 */
    "addq %%r13, %%r9\n"
    /* extract p4 */
    "movq %%r9, %q4\n"
    : "=&g"(p0), "=&g"(p1), "=&g"(p2), "=g"(p3), "=g"(p4)
    : "g"(m0), "g"(m1), "g"(m2), "g"(m3), "g"(m4), "g"(m5), "g"(m6), "n"(SECP256K1_N_C_0), "n"(SECP256K1_N_C_1)
    : "rax", "rdx", "r8", "r9", "r10", "r11", "r12", "r13", "cc");

    /* Reduce 258 bits into 256. */
    __asm__ __volatile__(
    /* Preload */
    "movq %q5, %%r10\n"
    /* (rax,rdx) = p4 * c0 */
    "movq %7, %%rax\n"
    "mulq %%r10\n"
    /* (rax,rdx) += p0 */
    "addq %q1, %%rax\n"
    "adcq $0, %%rdx\n"
    /* extract r0 */
    "movq %%rax, 0(%q6)\n"
    /* Move to (r8,r9) */
    "movq %%rdx, %%r8\n"
    "movq $0, %%r9\n"
    /* (r8,r9) += p1 */
    "addq %q2, %%r8\n"
    "adcq $0, %%r9\n"
    /* (r8,r9) += p4 * c1 */
    "movq %8, %%rax\n"
    "mulq %%r10\n"
    "addq %%rax, %%r8\n"
    "adcq %%rdx, %%r9\n"
    /* Extract r1 */
    "movq %%r8, 8(%q6)\n"
    "movq $0, %%r8\n"
    /* (r9,r8) += p4 */
    "addq %%r10, %%r9\n"
    "adcq $0, %%r8\n"
    /* (r9,r8) += p2 */
    "addq %q3, %%r9\n"
    "adcq $0, %%r8\n"
    /* Extract r2 */
    "movq %%r9, 16(%q6)\n"
    "movq $0, %%r9\n"
    /* (r8,r9) += p3 */
    "addq %q4, %%r8\n"
    "adcq $0, %%r9\n"
    /* Extract r3 */
    "movq %%r8, 24(%q6)\n"
    /* Extract c */
    "movq %%r9, %q0\n"
    : "=g"(c)
    : "g"(p0), "g"(p1), "g"(p2), "g"(p3), "g"(p4), "D"(r), "n"(SECP256K1_N_C_0), "n"(SECP256K1_N_C_1)
    : "rax", "rdx", "r8", "r9", "r10", "cc", "memory");
#else
    uint128_t c;
    uint64_t c0, c1, c2;
    uint64_t n0 = l[4], n1 = l[5], n2 = l[6], n3 = l[7];
    uint64_t m0, m1, m2, m3, m4, m5;
    uint32_t m6;
    uint64_t p0, p1, p2, p3;
    uint32_t p4;

    /* Reduce 512 bits into 385. */
    /* m[0..6] = l[0..3] + n[0..3] * SECP256K1_N_C. */
    c0 = l[0]; c1 = 0; c2 = 0;
    muladd_fast(n0, SECP256K1_N_C_0);
    extract_fast(m0);
    sumadd_fast(l[1]);
    muladd(n1, SECP256K1_N_C_0);
    muladd(n0, SECP256K1_N_C_1);
    extract(m1);
    sumadd(l[2]);
    muladd(n2, SECP256K1_N_C_0);
    muladd(n1, SECP256K1_N_C_1);
    sumadd(n0);
    extract(m2);
    sumadd(l[3]);
    muladd(n3, SECP256K1_N_C_0);
    muladd(n2, SECP256K1_N_C_1);
    sumadd(n1);
    extract(m3);
    muladd(n3, SECP256K1_N_C_1);
    sumadd(n2);
    extract(m4);
    sumadd_fast(n3);
    extract_fast(m5);
    VERIFY_CHECK(c0 <= 1);
    m6 = c0;

    /* Reduce 385 bits into 258. */
    /* p[0..4] = m[0..3] + m[4..6] * SECP256K1_N_C. */
    c0 = m0; c1 = 0; c2 = 0;
    muladd_fast(m4, SECP256K1_N_C_0);
    extract_fast(p0);
    sumadd_fast(m1);
    muladd(m5, SECP256K1_N_C_0);
    muladd(m4, SECP256K1_N_C_1);
    extract(p1);
    sumadd(m2);
    muladd(m6, SECP256K1_N_C_0);
    muladd(m5, SECP256K1_N_C_1);
    sumadd(m4);
    extract(p2);
    sumadd_fast(m3);
    muladd_fast(m6, SECP256K1_N_C_1);
    sumadd_fast(m5);
    extract_fast(p3);
    p4 = c0 + m6;
    VERIFY_CHECK(p4 <= 2);

    /* Reduce 258 bits into 256. */
    /* r[0..3] = p[0..3] + p[4] * SECP256K1_N_C. */
    c = p0 + (uint128_t)SECP256K1_N_C_0 * p4;
    r->d[0] = c & 0xFFFFFFFFFFFFFFFFULL; c >>= 64;
    c += p1 + (uint128_t)SECP256K1_N_C_1 * p4;
    r->d[1] = c & 0xFFFFFFFFFFFFFFFFULL; c >>= 64;
    c += p2 + (uint128_t)p4;
    r->d[2] = c & 0xFFFFFFFFFFFFFFFFULL; c >>= 64;
    c += p3;
    r->d[3] = c & 0xFFFFFFFFFFFFFFFFULL; c >>= 64;
#endif

    /* Final reduction of r. */
    secp256k1_scalar_reduce(r, c + secp256k1_scalar_check_overflow(r));
}

<<<<<<< HEAD
static void secp256k1_scalar_mul_512(uint64_t l[8], const secp256k1_scalar_t *a, const secp256k1_scalar_t *b) {
=======
static void secp256k1_scalar_mul_512(uint64_t l[8], const secp256k1_scalar *a, const secp256k1_scalar *b) {
>>>>>>> 188ca9c3
#ifdef USE_ASM_X86_64
    const uint64_t *pb = b->d;
    __asm__ __volatile__(
    /* Preload */
    "movq 0(%%rdi), %%r15\n"
    "movq 8(%%rdi), %%rbx\n"
    "movq 16(%%rdi), %%rcx\n"
    "movq 0(%%rdx), %%r11\n"
    "movq 8(%%rdx), %%r12\n"
    "movq 16(%%rdx), %%r13\n"
    "movq 24(%%rdx), %%r14\n"
    /* (rax,rdx) = a0 * b0 */
    "movq %%r15, %%rax\n"
    "mulq %%r11\n"
    /* Extract l0 */
    "movq %%rax, 0(%%rsi)\n"
    /* (r8,r9,r10) = (rdx) */
    "movq %%rdx, %%r8\n"
    "xorq %%r9, %%r9\n"
    "xorq %%r10, %%r10\n"
    /* (r8,r9,r10) += a0 * b1 */
    "movq %%r15, %%rax\n"
    "mulq %%r12\n"
    "addq %%rax, %%r8\n"
    "adcq %%rdx, %%r9\n"
    "adcq $0, %%r10\n"
    /* (r8,r9,r10) += a1 * b0 */
    "movq %%rbx, %%rax\n"
    "mulq %%r11\n"
    "addq %%rax, %%r8\n"
    "adcq %%rdx, %%r9\n"
    "adcq $0, %%r10\n"
    /* Extract l1 */
    "movq %%r8, 8(%%rsi)\n"
    "xorq %%r8, %%r8\n"
    /* (r9,r10,r8) += a0 * b2 */
    "movq %%r15, %%rax\n"
    "mulq %%r13\n"
    "addq %%rax, %%r9\n"
    "adcq %%rdx, %%r10\n"
    "adcq $0, %%r8\n"
    /* (r9,r10,r8) += a1 * b1 */
    "movq %%rbx, %%rax\n"
    "mulq %%r12\n"
    "addq %%rax, %%r9\n"
    "adcq %%rdx, %%r10\n"
    "adcq $0, %%r8\n"
    /* (r9,r10,r8) += a2 * b0 */
    "movq %%rcx, %%rax\n"
    "mulq %%r11\n"
    "addq %%rax, %%r9\n"
    "adcq %%rdx, %%r10\n"
    "adcq $0, %%r8\n"
    /* Extract l2 */
    "movq %%r9, 16(%%rsi)\n"
    "xorq %%r9, %%r9\n"
    /* (r10,r8,r9) += a0 * b3 */
    "movq %%r15, %%rax\n"
    "mulq %%r14\n"
    "addq %%rax, %%r10\n"
    "adcq %%rdx, %%r8\n"
    "adcq $0, %%r9\n"
    /* Preload a3 */
    "movq 24(%%rdi), %%r15\n"
    /* (r10,r8,r9) += a1 * b2 */
    "movq %%rbx, %%rax\n"
    "mulq %%r13\n"
    "addq %%rax, %%r10\n"
    "adcq %%rdx, %%r8\n"
    "adcq $0, %%r9\n"
    /* (r10,r8,r9) += a2 * b1 */
    "movq %%rcx, %%rax\n"
    "mulq %%r12\n"
    "addq %%rax, %%r10\n"
    "adcq %%rdx, %%r8\n"
    "adcq $0, %%r9\n"
    /* (r10,r8,r9) += a3 * b0 */
    "movq %%r15, %%rax\n"
    "mulq %%r11\n"
    "addq %%rax, %%r10\n"
    "adcq %%rdx, %%r8\n"
    "adcq $0, %%r9\n"
    /* Extract l3 */
    "movq %%r10, 24(%%rsi)\n"
    "xorq %%r10, %%r10\n"
    /* (r8,r9,r10) += a1 * b3 */
    "movq %%rbx, %%rax\n"
    "mulq %%r14\n"
    "addq %%rax, %%r8\n"
    "adcq %%rdx, %%r9\n"
    "adcq $0, %%r10\n"
    /* (r8,r9,r10) += a2 * b2 */
    "movq %%rcx, %%rax\n"
    "mulq %%r13\n"
    "addq %%rax, %%r8\n"
    "adcq %%rdx, %%r9\n"
    "adcq $0, %%r10\n"
    /* (r8,r9,r10) += a3 * b1 */
    "movq %%r15, %%rax\n"
    "mulq %%r12\n"
    "addq %%rax, %%r8\n"
    "adcq %%rdx, %%r9\n"
    "adcq $0, %%r10\n"
    /* Extract l4 */
    "movq %%r8, 32(%%rsi)\n"
    "xorq %%r8, %%r8\n"
    /* (r9,r10,r8) += a2 * b3 */
    "movq %%rcx, %%rax\n"
    "mulq %%r14\n"
    "addq %%rax, %%r9\n"
    "adcq %%rdx, %%r10\n"
    "adcq $0, %%r8\n"
    /* (r9,r10,r8) += a3 * b2 */
    "movq %%r15, %%rax\n"
    "mulq %%r13\n"
    "addq %%rax, %%r9\n"
    "adcq %%rdx, %%r10\n"
    "adcq $0, %%r8\n"
    /* Extract l5 */
    "movq %%r9, 40(%%rsi)\n"
    /* (r10,r8) += a3 * b3 */
    "movq %%r15, %%rax\n"
    "mulq %%r14\n"
    "addq %%rax, %%r10\n"
    "adcq %%rdx, %%r8\n"
    /* Extract l6 */
    "movq %%r10, 48(%%rsi)\n"
    /* Extract l7 */
    "movq %%r8, 56(%%rsi)\n"
    : "+d"(pb)
    : "S"(l), "D"(a->d)
    : "rax", "rbx", "rcx", "r8", "r9", "r10", "r11", "r12", "r13", "r14", "r15", "cc", "memory");
#else
    /* 160 bit accumulator. */
    uint64_t c0 = 0, c1 = 0;
    uint32_t c2 = 0;

    /* l[0..7] = a[0..3] * b[0..3]. */
    muladd_fast(a->d[0], b->d[0]);
    extract_fast(l[0]);
    muladd(a->d[0], b->d[1]);
    muladd(a->d[1], b->d[0]);
    extract(l[1]);
    muladd(a->d[0], b->d[2]);
    muladd(a->d[1], b->d[1]);
    muladd(a->d[2], b->d[0]);
    extract(l[2]);
    muladd(a->d[0], b->d[3]);
    muladd(a->d[1], b->d[2]);
    muladd(a->d[2], b->d[1]);
    muladd(a->d[3], b->d[0]);
    extract(l[3]);
    muladd(a->d[1], b->d[3]);
    muladd(a->d[2], b->d[2]);
    muladd(a->d[3], b->d[1]);
    extract(l[4]);
    muladd(a->d[2], b->d[3]);
    muladd(a->d[3], b->d[2]);
    extract(l[5]);
    muladd_fast(a->d[3], b->d[3]);
    extract_fast(l[6]);
    VERIFY_CHECK(c1 == 0);
    l[7] = c0;
#endif
}

<<<<<<< HEAD
static void secp256k1_scalar_sqr_512(uint64_t l[8], const secp256k1_scalar_t *a) {
=======
static void secp256k1_scalar_sqr_512(uint64_t l[8], const secp256k1_scalar *a) {
>>>>>>> 188ca9c3
#ifdef USE_ASM_X86_64
    __asm__ __volatile__(
    /* Preload */
    "movq 0(%%rdi), %%r11\n"
    "movq 8(%%rdi), %%r12\n"
    "movq 16(%%rdi), %%r13\n"
    "movq 24(%%rdi), %%r14\n"
    /* (rax,rdx) = a0 * a0 */
    "movq %%r11, %%rax\n"
    "mulq %%r11\n"
    /* Extract l0 */
    "movq %%rax, 0(%%rsi)\n"
    /* (r8,r9,r10) = (rdx,0) */
    "movq %%rdx, %%r8\n"
    "xorq %%r9, %%r9\n"
    "xorq %%r10, %%r10\n"
    /* (r8,r9,r10) += 2 * a0 * a1 */
    "movq %%r11, %%rax\n"
    "mulq %%r12\n"
    "addq %%rax, %%r8\n"
    "adcq %%rdx, %%r9\n"
    "adcq $0, %%r10\n"
    "addq %%rax, %%r8\n"
    "adcq %%rdx, %%r9\n"
    "adcq $0, %%r10\n"
    /* Extract l1 */
    "movq %%r8, 8(%%rsi)\n"
    "xorq %%r8, %%r8\n"
    /* (r9,r10,r8) += 2 * a0 * a2 */
    "movq %%r11, %%rax\n"
    "mulq %%r13\n"
    "addq %%rax, %%r9\n"
    "adcq %%rdx, %%r10\n"
    "adcq $0, %%r8\n"
    "addq %%rax, %%r9\n"
    "adcq %%rdx, %%r10\n"
    "adcq $0, %%r8\n"
    /* (r9,r10,r8) += a1 * a1 */
    "movq %%r12, %%rax\n"
    "mulq %%r12\n"
    "addq %%rax, %%r9\n"
    "adcq %%rdx, %%r10\n"
    "adcq $0, %%r8\n"
    /* Extract l2 */
    "movq %%r9, 16(%%rsi)\n"
    "xorq %%r9, %%r9\n"
    /* (r10,r8,r9) += 2 * a0 * a3 */
    "movq %%r11, %%rax\n"
    "mulq %%r14\n"
    "addq %%rax, %%r10\n"
    "adcq %%rdx, %%r8\n"
    "adcq $0, %%r9\n"
    "addq %%rax, %%r10\n"
    "adcq %%rdx, %%r8\n"
    "adcq $0, %%r9\n"
    /* (r10,r8,r9) += 2 * a1 * a2 */
    "movq %%r12, %%rax\n"
    "mulq %%r13\n"
    "addq %%rax, %%r10\n"
    "adcq %%rdx, %%r8\n"
    "adcq $0, %%r9\n"
    "addq %%rax, %%r10\n"
    "adcq %%rdx, %%r8\n"
    "adcq $0, %%r9\n"
    /* Extract l3 */
    "movq %%r10, 24(%%rsi)\n"
    "xorq %%r10, %%r10\n"
    /* (r8,r9,r10) += 2 * a1 * a3 */
    "movq %%r12, %%rax\n"
    "mulq %%r14\n"
    "addq %%rax, %%r8\n"
    "adcq %%rdx, %%r9\n"
    "adcq $0, %%r10\n"
    "addq %%rax, %%r8\n"
    "adcq %%rdx, %%r9\n"
    "adcq $0, %%r10\n"
    /* (r8,r9,r10) += a2 * a2 */
    "movq %%r13, %%rax\n"
    "mulq %%r13\n"
    "addq %%rax, %%r8\n"
    "adcq %%rdx, %%r9\n"
    "adcq $0, %%r10\n"
    /* Extract l4 */
    "movq %%r8, 32(%%rsi)\n"
    "xorq %%r8, %%r8\n"
    /* (r9,r10,r8) += 2 * a2 * a3 */
    "movq %%r13, %%rax\n"
    "mulq %%r14\n"
    "addq %%rax, %%r9\n"
    "adcq %%rdx, %%r10\n"
    "adcq $0, %%r8\n"
    "addq %%rax, %%r9\n"
    "adcq %%rdx, %%r10\n"
    "adcq $0, %%r8\n"
    /* Extract l5 */
    "movq %%r9, 40(%%rsi)\n"
    /* (r10,r8) += a3 * a3 */
    "movq %%r14, %%rax\n"
    "mulq %%r14\n"
    "addq %%rax, %%r10\n"
    "adcq %%rdx, %%r8\n"
    /* Extract l6 */
    "movq %%r10, 48(%%rsi)\n"
    /* Extract l7 */
    "movq %%r8, 56(%%rsi)\n"
    :
    : "S"(l), "D"(a->d)
    : "rax", "rdx", "r8", "r9", "r10", "r11", "r12", "r13", "r14", "cc", "memory");
#else
    /* 160 bit accumulator. */
    uint64_t c0 = 0, c1 = 0;
    uint32_t c2 = 0;

    /* l[0..7] = a[0..3] * b[0..3]. */
    muladd_fast(a->d[0], a->d[0]);
    extract_fast(l[0]);
    muladd2(a->d[0], a->d[1]);
    extract(l[1]);
    muladd2(a->d[0], a->d[2]);
    muladd(a->d[1], a->d[1]);
    extract(l[2]);
    muladd2(a->d[0], a->d[3]);
    muladd2(a->d[1], a->d[2]);
    extract(l[3]);
    muladd2(a->d[1], a->d[3]);
    muladd(a->d[2], a->d[2]);
    extract(l[4]);
    muladd2(a->d[2], a->d[3]);
    extract(l[5]);
    muladd_fast(a->d[3], a->d[3]);
    extract_fast(l[6]);
    VERIFY_CHECK(c1 == 0);
    l[7] = c0;
#endif
}

#undef sumadd
#undef sumadd_fast
#undef muladd
#undef muladd_fast
#undef muladd2
#undef extract
#undef extract_fast

static void secp256k1_scalar_mul(secp256k1_scalar *r, const secp256k1_scalar *a, const secp256k1_scalar *b) {
    uint64_t l[8];
    secp256k1_scalar_mul_512(l, a, b);
    secp256k1_scalar_reduce_512(r, l);
}

static int secp256k1_scalar_shr_int(secp256k1_scalar *r, int n) {
    int ret;
    VERIFY_CHECK(n > 0);
    VERIFY_CHECK(n < 16);
    ret = r->d[0] & ((1 << n) - 1);
    r->d[0] = (r->d[0] >> n) + (r->d[1] << (64 - n));
    r->d[1] = (r->d[1] >> n) + (r->d[2] << (64 - n));
    r->d[2] = (r->d[2] >> n) + (r->d[3] << (64 - n));
    r->d[3] = (r->d[3] >> n);
    return ret;
}

static void secp256k1_scalar_sqr(secp256k1_scalar *r, const secp256k1_scalar *a) {
    uint64_t l[8];
    secp256k1_scalar_sqr_512(l, a);
    secp256k1_scalar_reduce_512(r, l);
}

#ifdef USE_ENDOMORPHISM
static void secp256k1_scalar_split_128(secp256k1_scalar *r1, secp256k1_scalar *r2, const secp256k1_scalar *a) {
    r1->d[0] = a->d[0];
    r1->d[1] = a->d[1];
    r1->d[2] = 0;
    r1->d[3] = 0;
    r2->d[0] = a->d[2];
    r2->d[1] = a->d[3];
    r2->d[2] = 0;
    r2->d[3] = 0;
}
#endif

SECP256K1_INLINE static int secp256k1_scalar_eq(const secp256k1_scalar *a, const secp256k1_scalar *b) {
    return ((a->d[0] ^ b->d[0]) | (a->d[1] ^ b->d[1]) | (a->d[2] ^ b->d[2]) | (a->d[3] ^ b->d[3])) == 0;
}

<<<<<<< HEAD
SECP256K1_INLINE static void secp256k1_scalar_mul_shift_var(secp256k1_scalar_t *r, const secp256k1_scalar_t *a, const secp256k1_scalar_t *b, unsigned int shift) {
=======
SECP256K1_INLINE static void secp256k1_scalar_mul_shift_var(secp256k1_scalar *r, const secp256k1_scalar *a, const secp256k1_scalar *b, unsigned int shift) {
>>>>>>> 188ca9c3
    uint64_t l[8];
    unsigned int shiftlimbs;
    unsigned int shiftlow;
    unsigned int shifthigh;
    VERIFY_CHECK(shift >= 256);
    secp256k1_scalar_mul_512(l, a, b);
    shiftlimbs = shift >> 6;
    shiftlow = shift & 0x3F;
    shifthigh = 64 - shiftlow;
    r->d[0] = shift < 512 ? (l[0 + shiftlimbs] >> shiftlow | (shift < 448 && shiftlow ? (l[1 + shiftlimbs] << shifthigh) : 0)) : 0;
    r->d[1] = shift < 448 ? (l[1 + shiftlimbs] >> shiftlow | (shift < 384 && shiftlow ? (l[2 + shiftlimbs] << shifthigh) : 0)) : 0;
    r->d[2] = shift < 384 ? (l[2 + shiftlimbs] >> shiftlow | (shift < 320 && shiftlow ? (l[3 + shiftlimbs] << shifthigh) : 0)) : 0;
    r->d[3] = shift < 320 ? (l[3 + shiftlimbs] >> shiftlow) : 0;
    secp256k1_scalar_cadd_bit(r, 0, (l[(shift - 1) >> 6] >> ((shift - 1) & 0x3f)) & 1);
}

#endif<|MERGE_RESOLUTION|>--- conflicted
+++ resolved
@@ -66,11 +66,7 @@
     return yes;
 }
 
-<<<<<<< HEAD
-SECP256K1_INLINE static int secp256k1_scalar_reduce(secp256k1_scalar_t *r, unsigned int overflow) {
-=======
 SECP256K1_INLINE static int secp256k1_scalar_reduce(secp256k1_scalar *r, unsigned int overflow) {
->>>>>>> 188ca9c3
     uint128_t t;
     VERIFY_CHECK(overflow <= 1);
     t = (uint128_t)r->d[0] + overflow * SECP256K1_N_C_0;
@@ -84,11 +80,7 @@
     return overflow;
 }
 
-<<<<<<< HEAD
-static int secp256k1_scalar_add(secp256k1_scalar_t *r, const secp256k1_scalar_t *a, const secp256k1_scalar_t *b) {
-=======
 static int secp256k1_scalar_add(secp256k1_scalar *r, const secp256k1_scalar *a, const secp256k1_scalar *b) {
->>>>>>> 188ca9c3
     int overflow;
     uint128_t t = (uint128_t)a->d[0] + b->d[0];
     r->d[0] = t & 0xFFFFFFFFFFFFFFFFULL; t >>= 64;
@@ -104,16 +96,10 @@
     return overflow;
 }
 
-<<<<<<< HEAD
-static void secp256k1_scalar_add_bit(secp256k1_scalar_t *r, unsigned int bit) {
-    uint128_t t;
-    VERIFY_CHECK(bit < 256);
-=======
 static void secp256k1_scalar_cadd_bit(secp256k1_scalar *r, unsigned int bit, int flag) {
     uint128_t t;
     VERIFY_CHECK(bit < 256);
     bit += ((uint32_t) flag - 1) & 0x100;  /* forcing (bit >> 6) > 3 makes this a noop */
->>>>>>> 188ca9c3
     t = (uint128_t)r->d[0] + (((uint64_t)((bit >> 6) == 0)) << (bit & 0x3F));
     r->d[0] = t & 0xFFFFFFFFFFFFFFFFULL; t >>= 64;
     t += (uint128_t)r->d[1] + (((uint64_t)((bit >> 6) == 1)) << (bit & 0x3F));
@@ -128,11 +114,7 @@
 #endif
 }
 
-<<<<<<< HEAD
-static void secp256k1_scalar_set_b32(secp256k1_scalar_t *r, const unsigned char *b32, int *overflow) {
-=======
 static void secp256k1_scalar_set_b32(secp256k1_scalar *r, const unsigned char *b32, int *overflow) {
->>>>>>> 188ca9c3
     int over;
     r->d[0] = (uint64_t)b32[31] | (uint64_t)b32[30] << 8 | (uint64_t)b32[29] << 16 | (uint64_t)b32[28] << 24 | (uint64_t)b32[27] << 32 | (uint64_t)b32[26] << 40 | (uint64_t)b32[25] << 48 | (uint64_t)b32[24] << 56;
     r->d[1] = (uint64_t)b32[23] | (uint64_t)b32[22] << 8 | (uint64_t)b32[21] << 16 | (uint64_t)b32[20] << 24 | (uint64_t)b32[19] << 32 | (uint64_t)b32[18] << 40 | (uint64_t)b32[17] << 48 | (uint64_t)b32[16] << 56;
@@ -285,11 +267,7 @@
     VERIFY_CHECK(c2 == 0); \
 }
 
-<<<<<<< HEAD
-static void secp256k1_scalar_reduce_512(secp256k1_scalar_t *r, const uint64_t *l) {
-=======
 static void secp256k1_scalar_reduce_512(secp256k1_scalar *r, const uint64_t *l) {
->>>>>>> 188ca9c3
 #ifdef USE_ASM_X86_64
     /* Reduce 512 bits into 385. */
     uint64_t m0, m1, m2, m3, m4, m5, m6;
@@ -598,11 +576,7 @@
     secp256k1_scalar_reduce(r, c + secp256k1_scalar_check_overflow(r));
 }
 
-<<<<<<< HEAD
-static void secp256k1_scalar_mul_512(uint64_t l[8], const secp256k1_scalar_t *a, const secp256k1_scalar_t *b) {
-=======
 static void secp256k1_scalar_mul_512(uint64_t l[8], const secp256k1_scalar *a, const secp256k1_scalar *b) {
->>>>>>> 188ca9c3
 #ifdef USE_ASM_X86_64
     const uint64_t *pb = b->d;
     __asm__ __volatile__(
@@ -769,11 +743,7 @@
 #endif
 }
 
-<<<<<<< HEAD
-static void secp256k1_scalar_sqr_512(uint64_t l[8], const secp256k1_scalar_t *a) {
-=======
 static void secp256k1_scalar_sqr_512(uint64_t l[8], const secp256k1_scalar *a) {
->>>>>>> 188ca9c3
 #ifdef USE_ASM_X86_64
     __asm__ __volatile__(
     /* Preload */
@@ -959,11 +929,7 @@
     return ((a->d[0] ^ b->d[0]) | (a->d[1] ^ b->d[1]) | (a->d[2] ^ b->d[2]) | (a->d[3] ^ b->d[3])) == 0;
 }
 
-<<<<<<< HEAD
-SECP256K1_INLINE static void secp256k1_scalar_mul_shift_var(secp256k1_scalar_t *r, const secp256k1_scalar_t *a, const secp256k1_scalar_t *b, unsigned int shift) {
-=======
 SECP256K1_INLINE static void secp256k1_scalar_mul_shift_var(secp256k1_scalar *r, const secp256k1_scalar *a, const secp256k1_scalar *b, unsigned int shift) {
->>>>>>> 188ca9c3
     uint64_t l[8];
     unsigned int shiftlimbs;
     unsigned int shiftlow;
