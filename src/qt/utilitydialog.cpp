--- conflicted
+++ resolved
@@ -70,13 +70,8 @@
         ui->helpMessage->setVisible(false);
     } else {
         setWindowTitle(tr("Command-line options"));
-<<<<<<< HEAD
-        QString header = tr("Usage:") + "\n" +
-            "  particl-qt [" + tr("command-line options") + "]                     " + "\n";
-=======
         QString header = "Usage:\n"
-            "  bitcoin-qt [command-line options]                     \n";
->>>>>>> 472fe8a2
+            "  particl-qt [command-line options]                     \n";
         QTextCursor cursor(ui->helpMessage->document());
         cursor.insertText(version);
         cursor.insertBlock();
