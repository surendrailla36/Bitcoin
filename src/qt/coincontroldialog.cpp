// Copyright (c) 2011-2015 The Bitcoin Core developers
// Distributed under the MIT software license, see the accompanying
// file COPYING or http://www.opensource.org/licenses/mit-license.php.

#include "coincontroldialog.h"
#include "ui_coincontroldialog.h"

#include "addresstablemodel.h"
#include "bitcoinunits.h"
#include "guiutil.h"
#include "optionsmodel.h"
#include "platformstyle.h"
#include "txmempool.h"
#include "walletmodel.h"

#include "coincontrol.h"
#include "init.h"
#include "main.h" // For minRelayTxFee
#include "wallet/wallet.h"

#include <boost/assign/list_of.hpp> // for 'map_list_of()'

#include <QApplication>
#include <QCheckBox>
#include <QCursor>
#include <QDialogButtonBox>
#include <QFlags>
#include <QIcon>
#include <QSettings>
#include <QString>
#include <QTreeWidget>
#include <QTreeWidgetItem>

QList<CAmount> CoinControlDialog::payAmounts;
CCoinControl* CoinControlDialog::coinControl = new CCoinControl();
bool CoinControlDialog::fSubtractFeeFromAmount = false;

CoinControlDialog::CoinControlDialog(const PlatformStyle *platformStyle, QWidget *parent) :
    QDialog(parent),
    ui(new Ui::CoinControlDialog),
    model(0),
    platformStyle(platformStyle)
{
    ui->setupUi(this);

    // context menu actions
    QAction *copyAddressAction = new QAction(tr("Copy address"), this);
    QAction *copyLabelAction = new QAction(tr("Copy label"), this);
    QAction *copyAmountAction = new QAction(tr("Copy amount"), this);
             copyTransactionHashAction = new QAction(tr("Copy transaction ID"), this);  // we need to enable/disable this
             lockAction = new QAction(tr("Lock unspent"), this);                        // we need to enable/disable this
             unlockAction = new QAction(tr("Unlock unspent"), this);                    // we need to enable/disable this

    // context menu
    contextMenu = new QMenu();
    contextMenu->addAction(copyAddressAction);
    contextMenu->addAction(copyLabelAction);
    contextMenu->addAction(copyAmountAction);
    contextMenu->addAction(copyTransactionHashAction);
    contextMenu->addSeparator();
    contextMenu->addAction(lockAction);
    contextMenu->addAction(unlockAction);

    // context menu signals
    connect(ui->treeWidget, SIGNAL(customContextMenuRequested(QPoint)), this, SLOT(showMenu(QPoint)));
    connect(copyAddressAction, SIGNAL(triggered()), this, SLOT(copyAddress()));
    connect(copyLabelAction, SIGNAL(triggered()), this, SLOT(copyLabel()));
    connect(copyAmountAction, SIGNAL(triggered()), this, SLOT(copyAmount()));
    connect(copyTransactionHashAction, SIGNAL(triggered()), this, SLOT(copyTransactionHash()));
    connect(lockAction, SIGNAL(triggered()), this, SLOT(lockCoin()));
    connect(unlockAction, SIGNAL(triggered()), this, SLOT(unlockCoin()));

    // clipboard actions
    QAction *clipboardQuantityAction = new QAction(tr("Copy quantity"), this);
    QAction *clipboardAmountAction = new QAction(tr("Copy amount"), this);
    QAction *clipboardFeeAction = new QAction(tr("Copy fee"), this);
    QAction *clipboardAfterFeeAction = new QAction(tr("Copy after fee"), this);
    QAction *clipboardBytesAction = new QAction(tr("Copy bytes"), this);
    QAction *clipboardPriorityAction = new QAction(tr("Copy priority"), this);
    QAction *clipboardLowOutputAction = new QAction(tr("Copy dust"), this);
    QAction *clipboardChangeAction = new QAction(tr("Copy change"), this);

    connect(clipboardQuantityAction, SIGNAL(triggered()), this, SLOT(clipboardQuantity()));
    connect(clipboardAmountAction, SIGNAL(triggered()), this, SLOT(clipboardAmount()));
    connect(clipboardFeeAction, SIGNAL(triggered()), this, SLOT(clipboardFee()));
    connect(clipboardAfterFeeAction, SIGNAL(triggered()), this, SLOT(clipboardAfterFee()));
    connect(clipboardBytesAction, SIGNAL(triggered()), this, SLOT(clipboardBytes()));
    connect(clipboardPriorityAction, SIGNAL(triggered()), this, SLOT(clipboardPriority()));
    connect(clipboardLowOutputAction, SIGNAL(triggered()), this, SLOT(clipboardLowOutput()));
    connect(clipboardChangeAction, SIGNAL(triggered()), this, SLOT(clipboardChange()));

    ui->labelCoinControlQuantity->addAction(clipboardQuantityAction);
    ui->labelCoinControlAmount->addAction(clipboardAmountAction);
    ui->labelCoinControlFee->addAction(clipboardFeeAction);
    ui->labelCoinControlAfterFee->addAction(clipboardAfterFeeAction);
    ui->labelCoinControlBytes->addAction(clipboardBytesAction);
    ui->labelCoinControlPriority->addAction(clipboardPriorityAction);
    ui->labelCoinControlLowOutput->addAction(clipboardLowOutputAction);
    ui->labelCoinControlChange->addAction(clipboardChangeAction);

    // toggle tree/list mode
    connect(ui->radioTreeMode, SIGNAL(toggled(bool)), this, SLOT(radioTreeMode(bool)));
    connect(ui->radioListMode, SIGNAL(toggled(bool)), this, SLOT(radioListMode(bool)));

    // click on checkbox
    connect(ui->treeWidget, SIGNAL(itemChanged(QTreeWidgetItem*, int)), this, SLOT(viewItemChanged(QTreeWidgetItem*, int)));

    // click on header
#if QT_VERSION < 0x050000
    ui->treeWidget->header()->setClickable(true);
#else
    ui->treeWidget->header()->setSectionsClickable(true);
#endif
    connect(ui->treeWidget->header(), SIGNAL(sectionClicked(int)), this, SLOT(headerSectionClicked(int)));

    // ok button
    connect(ui->buttonBox, SIGNAL(clicked( QAbstractButton*)), this, SLOT(buttonBoxClicked(QAbstractButton*)));

    // (un)select all
    connect(ui->pushButtonSelectAll, SIGNAL(clicked()), this, SLOT(buttonSelectAllClicked()));

<<<<<<< HEAD
    // change coin control first column label due Qt4 bug. 
=======
    // change coin control first column label due Qt4 bug.
>>>>>>> 9460771a
    // see https://github.com/bitcoin/bitcoin/issues/5716
    ui->treeWidget->headerItem()->setText(COLUMN_CHECKBOX, QString());

    ui->treeWidget->setColumnWidth(COLUMN_CHECKBOX, 84);
    ui->treeWidget->setColumnWidth(COLUMN_AMOUNT, 100);
    ui->treeWidget->setColumnWidth(COLUMN_LABEL, 170);
    ui->treeWidget->setColumnWidth(COLUMN_ADDRESS, 290);
    ui->treeWidget->setColumnWidth(COLUMN_DATE, 110);
    ui->treeWidget->setColumnWidth(COLUMN_CONFIRMATIONS, 100);
    ui->treeWidget->setColumnWidth(COLUMN_PRIORITY, 100);
    ui->treeWidget->setColumnHidden(COLUMN_TXHASH, true);         // store transaction hash in this column, but don't show it
    ui->treeWidget->setColumnHidden(COLUMN_VOUT_INDEX, true);     // store vout index in this column, but don't show it
    ui->treeWidget->setColumnHidden(COLUMN_AMOUNT_INT64, true);   // store amount int64 in this column, but don't show it
    ui->treeWidget->setColumnHidden(COLUMN_PRIORITY_INT64, true); // store priority int64 in this column, but don't show it
    ui->treeWidget->setColumnHidden(COLUMN_DATE_INT64, true);     // store date int64 in this column, but don't show it

    // default view is sorted by amount desc
    sortView(COLUMN_AMOUNT_INT64, Qt::DescendingOrder);

    // restore list mode and sortorder as a convenience feature
    QSettings settings;
    if (settings.contains("nCoinControlMode") && !settings.value("nCoinControlMode").toBool())
        ui->radioTreeMode->click();
    if (settings.contains("nCoinControlSortColumn") && settings.contains("nCoinControlSortOrder"))
        sortView(settings.value("nCoinControlSortColumn").toInt(), ((Qt::SortOrder)settings.value("nCoinControlSortOrder").toInt()));
}

CoinControlDialog::~CoinControlDialog()
{
    QSettings settings;
    settings.setValue("nCoinControlMode", ui->radioListMode->isChecked());
    settings.setValue("nCoinControlSortColumn", sortColumn);
    settings.setValue("nCoinControlSortOrder", (int)sortOrder);

    delete ui;
}

void CoinControlDialog::setModel(WalletModel *model)
{
    this->model = model;

    if(model && model->getOptionsModel() && model->getAddressTableModel())
    {
        updateView();
        updateLabelLocked();
        CoinControlDialog::updateLabels(model, this);
    }
}

// helper function str_pad
QString CoinControlDialog::strPad(QString s, int nPadLength, QString sPadding)
{
    while (s.length() < nPadLength)
        s = sPadding + s;

    return s;
}

// ok button
void CoinControlDialog::buttonBoxClicked(QAbstractButton* button)
{
    if (ui->buttonBox->buttonRole(button) == QDialogButtonBox::AcceptRole)
        done(QDialog::Accepted); // closes the dialog
}

// (un)select all
void CoinControlDialog::buttonSelectAllClicked()
{
    Qt::CheckState state = Qt::Checked;
    for (int i = 0; i < ui->treeWidget->topLevelItemCount(); i++)
    {
        if (ui->treeWidget->topLevelItem(i)->checkState(COLUMN_CHECKBOX) != Qt::Unchecked)
        {
            state = Qt::Unchecked;
            break;
        }
    }
    ui->treeWidget->setEnabled(false);
    for (int i = 0; i < ui->treeWidget->topLevelItemCount(); i++)
            if (ui->treeWidget->topLevelItem(i)->checkState(COLUMN_CHECKBOX) != state)
                ui->treeWidget->topLevelItem(i)->setCheckState(COLUMN_CHECKBOX, state);
    ui->treeWidget->setEnabled(true);
    if (state == Qt::Unchecked)
        coinControl->UnSelectAll(); // just to be sure
    CoinControlDialog::updateLabels(model, this);
}

// context menu
void CoinControlDialog::showMenu(const QPoint &point)
{
    QTreeWidgetItem *item = ui->treeWidget->itemAt(point);
    if(item)
    {
        contextMenuItem = item;

        // disable some items (like Copy Transaction ID, lock, unlock) for tree roots in context menu
        if (item->text(COLUMN_TXHASH).length() == 64) // transaction hash is 64 characters (this means its a child node, so its not a parent node in tree mode)
        {
            copyTransactionHashAction->setEnabled(true);
            if (model->isLockedCoin(uint256S(item->text(COLUMN_TXHASH).toStdString()), item->text(COLUMN_VOUT_INDEX).toUInt()))
            {
                lockAction->setEnabled(false);
                unlockAction->setEnabled(true);
            }
            else
            {
                lockAction->setEnabled(true);
                unlockAction->setEnabled(false);
            }
        }
        else // this means click on parent node in tree mode -> disable all
        {
            copyTransactionHashAction->setEnabled(false);
            lockAction->setEnabled(false);
            unlockAction->setEnabled(false);
        }

        // show context menu
        contextMenu->exec(QCursor::pos());
    }
}

// context menu action: copy amount
void CoinControlDialog::copyAmount()
{
    GUIUtil::setClipboard(BitcoinUnits::removeSpaces(contextMenuItem->text(COLUMN_AMOUNT)));
}

// context menu action: copy label
void CoinControlDialog::copyLabel()
{
    if (ui->radioTreeMode->isChecked() && contextMenuItem->text(COLUMN_LABEL).length() == 0 && contextMenuItem->parent())
        GUIUtil::setClipboard(contextMenuItem->parent()->text(COLUMN_LABEL));
    else
        GUIUtil::setClipboard(contextMenuItem->text(COLUMN_LABEL));
}

// context menu action: copy address
void CoinControlDialog::copyAddress()
{
    if (ui->radioTreeMode->isChecked() && contextMenuItem->text(COLUMN_ADDRESS).length() == 0 && contextMenuItem->parent())
        GUIUtil::setClipboard(contextMenuItem->parent()->text(COLUMN_ADDRESS));
    else
        GUIUtil::setClipboard(contextMenuItem->text(COLUMN_ADDRESS));
}

// context menu action: copy transaction id
void CoinControlDialog::copyTransactionHash()
{
    GUIUtil::setClipboard(contextMenuItem->text(COLUMN_TXHASH));
}

// context menu action: lock coin
void CoinControlDialog::lockCoin()
{
    if (contextMenuItem->checkState(COLUMN_CHECKBOX) == Qt::Checked)
        contextMenuItem->setCheckState(COLUMN_CHECKBOX, Qt::Unchecked);

    COutPoint outpt(uint256S(contextMenuItem->text(COLUMN_TXHASH).toStdString()), contextMenuItem->text(COLUMN_VOUT_INDEX).toUInt());
    model->lockCoin(outpt);
    contextMenuItem->setDisabled(true);
    contextMenuItem->setIcon(COLUMN_CHECKBOX, platformStyle->SingleColorIcon(":/icons/lock_closed"));
    updateLabelLocked();
}

// context menu action: unlock coin
void CoinControlDialog::unlockCoin()
{
    COutPoint outpt(uint256S(contextMenuItem->text(COLUMN_TXHASH).toStdString()), contextMenuItem->text(COLUMN_VOUT_INDEX).toUInt());
    model->unlockCoin(outpt);
    contextMenuItem->setDisabled(false);
    contextMenuItem->setIcon(COLUMN_CHECKBOX, QIcon());
    updateLabelLocked();
}

// copy label "Quantity" to clipboard
void CoinControlDialog::clipboardQuantity()
{
    GUIUtil::setClipboard(ui->labelCoinControlQuantity->text());
}

// copy label "Amount" to clipboard
void CoinControlDialog::clipboardAmount()
{
    GUIUtil::setClipboard(ui->labelCoinControlAmount->text().left(ui->labelCoinControlAmount->text().indexOf(" ")));
}

// copy label "Fee" to clipboard
void CoinControlDialog::clipboardFee()
{
    GUIUtil::setClipboard(ui->labelCoinControlFee->text().left(ui->labelCoinControlFee->text().indexOf(" ")).replace(ASYMP_UTF8, ""));
}

// copy label "After fee" to clipboard
void CoinControlDialog::clipboardAfterFee()
{
    GUIUtil::setClipboard(ui->labelCoinControlAfterFee->text().left(ui->labelCoinControlAfterFee->text().indexOf(" ")).replace(ASYMP_UTF8, ""));
}

// copy label "Bytes" to clipboard
void CoinControlDialog::clipboardBytes()
{
    GUIUtil::setClipboard(ui->labelCoinControlBytes->text().replace(ASYMP_UTF8, ""));
}

// copy label "Priority" to clipboard
void CoinControlDialog::clipboardPriority()
{
    GUIUtil::setClipboard(ui->labelCoinControlPriority->text());
}

// copy label "Dust" to clipboard
void CoinControlDialog::clipboardLowOutput()
{
    GUIUtil::setClipboard(ui->labelCoinControlLowOutput->text());
}

// copy label "Change" to clipboard
void CoinControlDialog::clipboardChange()
{
    GUIUtil::setClipboard(ui->labelCoinControlChange->text().left(ui->labelCoinControlChange->text().indexOf(" ")).replace(ASYMP_UTF8, ""));
}

// treeview: sort
void CoinControlDialog::sortView(int column, Qt::SortOrder order)
{
    sortColumn = column;
    sortOrder = order;
    ui->treeWidget->sortItems(column, order);
    ui->treeWidget->header()->setSortIndicator(getMappedColumn(sortColumn), sortOrder);
}

// treeview: clicked on header
void CoinControlDialog::headerSectionClicked(int logicalIndex)
{
    if (logicalIndex == COLUMN_CHECKBOX) // click on most left column -> do nothing
    {
        ui->treeWidget->header()->setSortIndicator(getMappedColumn(sortColumn), sortOrder);
    }
    else
    {
        logicalIndex = getMappedColumn(logicalIndex, false);

        if (sortColumn == logicalIndex)
            sortOrder = ((sortOrder == Qt::AscendingOrder) ? Qt::DescendingOrder : Qt::AscendingOrder);
        else
        {
            sortColumn = logicalIndex;
            sortOrder = ((sortColumn == COLUMN_LABEL || sortColumn == COLUMN_ADDRESS) ? Qt::AscendingOrder : Qt::DescendingOrder); // if label or address then default => asc, else default => desc
        }

        sortView(sortColumn, sortOrder);
    }
}

// toggle tree mode
void CoinControlDialog::radioTreeMode(bool checked)
{
    if (checked && model)
        updateView();
}

// toggle list mode
void CoinControlDialog::radioListMode(bool checked)
{
    if (checked && model)
        updateView();
}

// checkbox clicked by user
void CoinControlDialog::viewItemChanged(QTreeWidgetItem* item, int column)
{
    if (column == COLUMN_CHECKBOX && item->text(COLUMN_TXHASH).length() == 64) // transaction hash is 64 characters (this means its a child node, so its not a parent node in tree mode)
    {
        COutPoint outpt(uint256S(item->text(COLUMN_TXHASH).toStdString()), item->text(COLUMN_VOUT_INDEX).toUInt());

        if (item->checkState(COLUMN_CHECKBOX) == Qt::Unchecked)
            coinControl->UnSelect(outpt);
        else if (item->isDisabled()) // locked (this happens if "check all" through parent node)
            item->setCheckState(COLUMN_CHECKBOX, Qt::Unchecked);
        else
            coinControl->Select(outpt);

        // selection changed -> update labels
        if (ui->treeWidget->isEnabled()) // do not update on every click for (un)select all
            CoinControlDialog::updateLabels(model, this);
    }

    // TODO: Remove this temporary qt5 fix after Qt5.3 and Qt5.4 are no longer used.
    //       Fixed in Qt5.5 and above: https://bugreports.qt.io/browse/QTBUG-43473
#if QT_VERSION >= 0x050000
    else if (column == COLUMN_CHECKBOX && item->childCount() > 0)
    {
        if (item->checkState(COLUMN_CHECKBOX) == Qt::PartiallyChecked && item->child(0)->checkState(COLUMN_CHECKBOX) == Qt::PartiallyChecked)
            item->setCheckState(COLUMN_CHECKBOX, Qt::Checked);
    }
#endif
}

// return human readable label for priority number
QString CoinControlDialog::getPriorityLabel(double dPriority, double mempoolEstimatePriority)
{
    double dPriorityMedium = mempoolEstimatePriority;

    if (dPriorityMedium <= 0)
        dPriorityMedium = AllowFreeThreshold(); // not enough data, back to hard-coded

    if      (dPriority / 1000000 > dPriorityMedium) return tr("highest");
    else if (dPriority / 100000 > dPriorityMedium)  return tr("higher");
    else if (dPriority / 10000 > dPriorityMedium)   return tr("high");
    else if (dPriority / 1000 > dPriorityMedium)    return tr("medium-high");
    else if (dPriority > dPriorityMedium)           return tr("medium");
    else if (dPriority * 10 > dPriorityMedium)      return tr("low-medium");
    else if (dPriority * 100 > dPriorityMedium)     return tr("low");
    else if (dPriority * 1000 > dPriorityMedium)    return tr("lower");
    else                                            return tr("lowest");
}

// shows count of locked unspent outputs
void CoinControlDialog::updateLabelLocked()
{
    std::vector<COutPoint> vOutpts;
    model->listLockedCoins(vOutpts);
    if (vOutpts.size() > 0)
    {
       ui->labelLocked->setText(tr("(%1 locked)").arg(vOutpts.size()));
       ui->labelLocked->setVisible(true);
    }
    else ui->labelLocked->setVisible(false);
}

void CoinControlDialog::updateLabels(WalletModel *model, QDialog* dialog)
{
    if (!model)
        return;

    // nPayAmount
    CAmount nPayAmount = 0;
    bool fDust = false;
    CMutableTransaction txDummy;
    Q_FOREACH(const CAmount &amount, CoinControlDialog::payAmounts)
    {
        nPayAmount += amount;

        if (amount > 0)
        {
            CTxOut txout(amount, (CScript)std::vector<unsigned char>(24, 0));
            txDummy.vout.push_back(txout);
            if (txout.IsDust(::minRelayTxFee))
               fDust = true;
        }
    }

    QString sPriorityLabel      = tr("none");
    CAmount nAmount             = 0;
    CAmount nPayFee             = 0;
    CAmount nAfterFee           = 0;
    CAmount nChange             = 0;
    unsigned int nBytes         = 0;
    unsigned int nBytesInputs   = 0;
    double dPriority            = 0;
    double dPriorityInputs      = 0;
    unsigned int nQuantity      = 0;
    int nQuantityUncompressed   = 0;
    bool fAllowFree             = false;
    bool fWitness               = false;

    std::vector<COutPoint> vCoinControl;
    std::vector<COutput>   vOutputs;
    coinControl->ListSelected(vCoinControl);
    model->getOutputs(vCoinControl, vOutputs);

    BOOST_FOREACH(const COutput& out, vOutputs) {
        // unselect already spent, very unlikely scenario, this could happen
        // when selected are spent elsewhere, like rpc or another computer
        uint256 txhash = out.tx->GetHash();
        COutPoint outpt(txhash, out.i);
        if (model->isSpent(outpt))
        {
            coinControl->UnSelect(outpt);
            continue;
        }

        // Quantity
        nQuantity++;

        // Amount
        nAmount += out.tx->vout[out.i].nValue;

        // Priority
        dPriorityInputs += (double)out.tx->vout[out.i].nValue * (out.nDepth+1);

        // Bytes
        CTxDestination address;
        int witnessversion = 0;
        std::vector<unsigned char> witnessprogram;
        if (out.tx->vout[out.i].scriptPubKey.IsWitnessProgram(witnessversion, witnessprogram))
        {
            nBytesInputs += (32 + 4 + 1 + (107 / WITNESS_SCALE_FACTOR) + 4);
            fWitness = true;
        }
        else if(ExtractDestination(out.tx->vout[out.i].scriptPubKey, address))
        {
            CPubKey pubkey;
            CKeyID *keyid = boost::get<CKeyID>(&address);
            if (keyid && model->getPubKey(*keyid, pubkey))
            {
                nBytesInputs += (pubkey.IsCompressed() ? 148 : 180);
                if (!pubkey.IsCompressed())
                    nQuantityUncompressed++;
            }
            else
                nBytesInputs += 148; // in all error cases, simply assume 148 here
        }
        else nBytesInputs += 148;
    }

    // calculation
    if (nQuantity > 0)
    {
        // Bytes
        nBytes = nBytesInputs + ((CoinControlDialog::payAmounts.size() > 0 ? CoinControlDialog::payAmounts.size() + 1 : 2) * 34) + 10; // always assume +1 output for change here
        if (fWitness)
        {
            // there is some fudging in these numbers related to the actual virtual transaction size calculation that will keep this estimate from being exact.
            // usually, the result will be an overestimate within a couple of satoshis so that the confirmation dialog ends up displaying a slightly smaller fee.
            // also, the witness stack size value value is a variable sized integer. usually, the number of stack items will be well under the single byte var int limit.
            nBytes += 2; // account for the serialized marker and flag bytes
            nBytes += nQuantity; // account for the witness byte that holds the number of stack items for each input.
        }

        // Priority
        double mempoolEstimatePriority = mempool.estimateSmartPriority(nTxConfirmTarget);
        dPriority = dPriorityInputs / (nBytes - nBytesInputs + (nQuantityUncompressed * 29)); // 29 = 180 - 151 (uncompressed public keys are over the limit. max 151 bytes of the input are ignored for priority)
        sPriorityLabel = CoinControlDialog::getPriorityLabel(dPriority, mempoolEstimatePriority);

        // in the subtract fee from amount case, we can tell if zero change already and subtract the bytes, so that fee calculation afterwards is accurate
        if (CoinControlDialog::fSubtractFeeFromAmount)
            if (nAmount - nPayAmount == 0)
                nBytes -= 34;

        // Fee
        nPayFee = CWallet::GetMinimumFee(nBytes, nTxConfirmTarget, mempool);
        if (nPayFee > 0 && coinControl->nMinimumTotalFee > nPayFee)
            nPayFee = coinControl->nMinimumTotalFee;


        // Allow free? (require at least hard-coded threshold and default to that if no estimate)
        double dPriorityNeeded = std::max(mempoolEstimatePriority, AllowFreeThreshold());
        fAllowFree = (dPriority >= dPriorityNeeded);

        if (fSendFreeTransactions)
            if (fAllowFree && nBytes <= MAX_FREE_TRANSACTION_CREATE_SIZE)
                nPayFee = 0;

        if (nPayAmount > 0)
        {
            nChange = nAmount - nPayAmount;
            if (!CoinControlDialog::fSubtractFeeFromAmount)
                nChange -= nPayFee;

            // Never create dust outputs; if we would, just add the dust to the fee.
            if (nChange > 0 && nChange < MIN_CHANGE)
            {
                CTxOut txout(nChange, (CScript)std::vector<unsigned char>(24, 0));
                if (txout.IsDust(::minRelayTxFee))
                {
                    if (CoinControlDialog::fSubtractFeeFromAmount) // dust-change will be raised until no dust
                        nChange = txout.GetDustThreshold(::minRelayTxFee);
                    else
                    {
                        nPayFee += nChange;
                        nChange = 0;
                    }
                }
            }

            if (nChange == 0 && !CoinControlDialog::fSubtractFeeFromAmount)
                nBytes -= 34;
        }

        // after fee
        nAfterFee = nAmount - nPayFee;
        if (nAfterFee < 0)
            nAfterFee = 0;
    }

    // actually update labels
    int nDisplayUnit = BitcoinUnits::BTC;
    if (model && model->getOptionsModel())
        nDisplayUnit = model->getOptionsModel()->getDisplayUnit();

    QLabel *l1 = dialog->findChild<QLabel *>("labelCoinControlQuantity");
    QLabel *l2 = dialog->findChild<QLabel *>("labelCoinControlAmount");
    QLabel *l3 = dialog->findChild<QLabel *>("labelCoinControlFee");
    QLabel *l4 = dialog->findChild<QLabel *>("labelCoinControlAfterFee");
    QLabel *l5 = dialog->findChild<QLabel *>("labelCoinControlBytes");
    QLabel *l6 = dialog->findChild<QLabel *>("labelCoinControlPriority");
    QLabel *l7 = dialog->findChild<QLabel *>("labelCoinControlLowOutput");
    QLabel *l8 = dialog->findChild<QLabel *>("labelCoinControlChange");

    // enable/disable "dust" and "change"
    dialog->findChild<QLabel *>("labelCoinControlLowOutputText")->setEnabled(nPayAmount > 0);
    dialog->findChild<QLabel *>("labelCoinControlLowOutput")    ->setEnabled(nPayAmount > 0);
    dialog->findChild<QLabel *>("labelCoinControlChangeText")   ->setEnabled(nPayAmount > 0);
    dialog->findChild<QLabel *>("labelCoinControlChange")       ->setEnabled(nPayAmount > 0);

    // stats
    l1->setText(QString::number(nQuantity));                                 // Quantity
    l2->setText(BitcoinUnits::formatWithUnit(nDisplayUnit, nAmount));        // Amount
    l3->setText(BitcoinUnits::formatWithUnit(nDisplayUnit, nPayFee));        // Fee
    l4->setText(BitcoinUnits::formatWithUnit(nDisplayUnit, nAfterFee));      // After Fee
    l5->setText(((nBytes > 0) ? ASYMP_UTF8 : "") + QString::number(nBytes));        // Bytes
    l6->setText(sPriorityLabel);                                             // Priority
    l7->setText(fDust ? tr("yes") : tr("no"));                               // Dust
    l8->setText(BitcoinUnits::formatWithUnit(nDisplayUnit, nChange));        // Change
    if (nPayFee > 0 && (coinControl->nMinimumTotalFee < nPayFee))
    {
        l3->setText(ASYMP_UTF8 + l3->text());
        l4->setText(ASYMP_UTF8 + l4->text());
        if (nChange > 0 && !CoinControlDialog::fSubtractFeeFromAmount)
            l8->setText(ASYMP_UTF8 + l8->text());
    }

    // turn labels "red"
    l5->setStyleSheet((nBytes >= MAX_FREE_TRANSACTION_CREATE_SIZE) ? "color:red;" : "");// Bytes >= 1000
    l6->setStyleSheet((dPriority > 0 && !fAllowFree) ? "color:red;" : "");              // Priority < "medium"
    l7->setStyleSheet((fDust) ? "color:red;" : "");                                     // Dust = "yes"

    // tool tips
    QString toolTip1 = tr("This label turns red if the transaction size is greater than 1000 bytes.") + "<br /><br />";
    toolTip1 += tr("This means a fee of at least %1 per kB is required.").arg(BitcoinUnits::formatHtmlWithUnit(nDisplayUnit, CWallet::GetRequiredFee(1000))) + "<br /><br />";
    toolTip1 += tr("Can vary +/- 1 byte per input.");

    QString toolTip2 = tr("Transactions with higher priority are more likely to get included into a block.") + "<br /><br />";
    toolTip2 += tr("This label turns red if the priority is smaller than \"medium\".") + "<br /><br />";
    toolTip2 += tr("This means a fee of at least %1 per kB is required.").arg(BitcoinUnits::formatHtmlWithUnit(nDisplayUnit, CWallet::GetRequiredFee(1000)));

    QString toolTip3 = tr("This label turns red if any recipient receives an amount smaller than the current dust threshold.");

    // how many satoshis the estimated fee can vary per byte we guess wrong
    double dFeeVary;
    if (payTxFee.GetFeePerK() > 0)
        dFeeVary = (double)std::max(CWallet::GetRequiredFee(1000), payTxFee.GetFeePerK()) / 1000;
    else {
        dFeeVary = (double)std::max(CWallet::GetRequiredFee(1000), mempool.estimateSmartFee(nTxConfirmTarget).GetFeePerK()) / 1000;
    }
    QString toolTip4 = tr("Can vary +/- %1 satoshi(s) per input.").arg(dFeeVary);

    l3->setToolTip(toolTip4);
    l4->setToolTip(toolTip4);
    l5->setToolTip(toolTip1);
    l6->setToolTip(toolTip2);
    l7->setToolTip(toolTip3);
    l8->setToolTip(toolTip4);
    dialog->findChild<QLabel *>("labelCoinControlFeeText")      ->setToolTip(l3->toolTip());
    dialog->findChild<QLabel *>("labelCoinControlAfterFeeText") ->setToolTip(l4->toolTip());
    dialog->findChild<QLabel *>("labelCoinControlBytesText")    ->setToolTip(l5->toolTip());
    dialog->findChild<QLabel *>("labelCoinControlPriorityText") ->setToolTip(l6->toolTip());
    dialog->findChild<QLabel *>("labelCoinControlLowOutputText")->setToolTip(l7->toolTip());
    dialog->findChild<QLabel *>("labelCoinControlChangeText")   ->setToolTip(l8->toolTip());

    // Insufficient funds
    QLabel *label = dialog->findChild<QLabel *>("labelCoinControlInsuffFunds");
    if (label)
        label->setVisible(nChange < 0);
}

void CoinControlDialog::updateView()
{
    if (!model || !model->getOptionsModel() || !model->getAddressTableModel())
        return;

    bool treeMode = ui->radioTreeMode->isChecked();

    ui->treeWidget->clear();
    ui->treeWidget->setEnabled(false); // performance, otherwise updateLabels would be called for every checked checkbox
    ui->treeWidget->setAlternatingRowColors(!treeMode);
    QFlags<Qt::ItemFlag> flgCheckbox = Qt::ItemIsSelectable | Qt::ItemIsEnabled | Qt::ItemIsUserCheckable;
    QFlags<Qt::ItemFlag> flgTristate = Qt::ItemIsSelectable | Qt::ItemIsEnabled | Qt::ItemIsUserCheckable | Qt::ItemIsTristate;

    int nDisplayUnit = model->getOptionsModel()->getDisplayUnit();
    double mempoolEstimatePriority = mempool.estimateSmartPriority(nTxConfirmTarget);

    std::map<QString, std::vector<COutput> > mapCoins;
    model->listCoins(mapCoins);

    BOOST_FOREACH(const PAIRTYPE(QString, std::vector<COutput>)& coins, mapCoins) {
        QTreeWidgetItem *itemWalletAddress = new QTreeWidgetItem();
        itemWalletAddress->setCheckState(COLUMN_CHECKBOX, Qt::Unchecked);
        QString sWalletAddress = coins.first;
        QString sWalletLabel = model->getAddressTableModel()->labelForAddress(sWalletAddress);
        if (sWalletLabel.isEmpty())
            sWalletLabel = tr("(no label)");

        if (treeMode)
        {
            // wallet address
            ui->treeWidget->addTopLevelItem(itemWalletAddress);

            itemWalletAddress->setFlags(flgTristate);
            itemWalletAddress->setCheckState(COLUMN_CHECKBOX, Qt::Unchecked);

            // label
            itemWalletAddress->setText(COLUMN_LABEL, sWalletLabel);

            // address
            itemWalletAddress->setText(COLUMN_ADDRESS, sWalletAddress);
        }

        CAmount nSum = 0;
        double dPrioritySum = 0;
        int nChildren = 0;
        int nInputSum = 0;
        BOOST_FOREACH(const COutput& out, coins.second) {
            int nInputSize = 0;
            nSum += out.tx->vout[out.i].nValue;
            nChildren++;

            QTreeWidgetItem *itemOutput;
            if (treeMode)    itemOutput = new QTreeWidgetItem(itemWalletAddress);
            else             itemOutput = new QTreeWidgetItem(ui->treeWidget);
            itemOutput->setFlags(flgCheckbox);
            itemOutput->setCheckState(COLUMN_CHECKBOX,Qt::Unchecked);

            // address
            CTxDestination outputAddress;
            QString sAddress = "";
            if(ExtractDestination(out.tx->vout[out.i].scriptPubKey, outputAddress))
            {
                sAddress = QString::fromStdString(CBitcoinAddress(outputAddress).ToString());

                // if listMode or change => show bitcoin address. In tree mode, address is not shown again for direct wallet address outputs
                if (!treeMode || (!(sAddress == sWalletAddress)))
                    itemOutput->setText(COLUMN_ADDRESS, sAddress);

                CPubKey pubkey;
                CKeyID *keyid = boost::get<CKeyID>(&outputAddress);
                if (keyid && model->getPubKey(*keyid, pubkey) && !pubkey.IsCompressed())
                    nInputSize = 29; // 29 = 180 - 151 (public key is 180 bytes, priority free area is 151 bytes)
            }

            // label
            if (!(sAddress == sWalletAddress)) // change
            {
                // tooltip from where the change comes from
                itemOutput->setToolTip(COLUMN_LABEL, tr("change from %1 (%2)").arg(sWalletLabel).arg(sWalletAddress));
                itemOutput->setText(COLUMN_LABEL, tr("(change)"));
            }
            else if (!treeMode)
            {
                QString sLabel = model->getAddressTableModel()->labelForAddress(sAddress);
                if (sLabel.isEmpty())
                    sLabel = tr("(no label)");
                itemOutput->setText(COLUMN_LABEL, sLabel);
            }

            // amount
            itemOutput->setText(COLUMN_AMOUNT, BitcoinUnits::format(nDisplayUnit, out.tx->vout[out.i].nValue));
            itemOutput->setText(COLUMN_AMOUNT_INT64, strPad(QString::number(out.tx->vout[out.i].nValue), 15, " ")); // padding so that sorting works correctly

            // date
            itemOutput->setText(COLUMN_DATE, GUIUtil::dateTimeStr(out.tx->GetTxTime()));
            itemOutput->setText(COLUMN_DATE_INT64, strPad(QString::number(out.tx->GetTxTime()), 20, " "));

            // confirmations
            itemOutput->setText(COLUMN_CONFIRMATIONS, strPad(QString::number(out.nDepth), 8, " "));

            // priority
            double dPriority = ((double)out.tx->vout[out.i].nValue  / (nInputSize + 78)) * (out.nDepth+1); // 78 = 2 * 34 + 10
            itemOutput->setText(COLUMN_PRIORITY, CoinControlDialog::getPriorityLabel(dPriority, mempoolEstimatePriority));
            itemOutput->setText(COLUMN_PRIORITY_INT64, strPad(QString::number((int64_t)dPriority), 20, " "));
            dPrioritySum += (double)out.tx->vout[out.i].nValue  * (out.nDepth+1);
            nInputSum    += nInputSize;

            // transaction hash
            uint256 txhash = out.tx->GetHash();
            itemOutput->setText(COLUMN_TXHASH, QString::fromStdString(txhash.GetHex()));

            // vout index
            itemOutput->setText(COLUMN_VOUT_INDEX, QString::number(out.i));

             // disable locked coins
            if (model->isLockedCoin(txhash, out.i))
            {
                COutPoint outpt(txhash, out.i);
                coinControl->UnSelect(outpt); // just to be sure
                itemOutput->setDisabled(true);
                itemOutput->setIcon(COLUMN_CHECKBOX, platformStyle->SingleColorIcon(":/icons/lock_closed"));
            }

            // set checkbox
            if (coinControl->IsSelected(COutPoint(txhash, out.i)))
                itemOutput->setCheckState(COLUMN_CHECKBOX, Qt::Checked);
        }

        // amount
        if (treeMode)
        {
            dPrioritySum = dPrioritySum / (nInputSum + 78);
            itemWalletAddress->setText(COLUMN_CHECKBOX, "(" + QString::number(nChildren) + ")");
            itemWalletAddress->setText(COLUMN_AMOUNT, BitcoinUnits::format(nDisplayUnit, nSum));
            itemWalletAddress->setText(COLUMN_AMOUNT_INT64, strPad(QString::number(nSum), 15, " "));
            itemWalletAddress->setText(COLUMN_PRIORITY, CoinControlDialog::getPriorityLabel(dPrioritySum, mempoolEstimatePriority));
            itemWalletAddress->setText(COLUMN_PRIORITY_INT64, strPad(QString::number((int64_t)dPrioritySum), 20, " "));
        }
    }

    // expand all partially selected
    if (treeMode)
    {
        for (int i = 0; i < ui->treeWidget->topLevelItemCount(); i++)
            if (ui->treeWidget->topLevelItem(i)->checkState(COLUMN_CHECKBOX) == Qt::PartiallyChecked)
                ui->treeWidget->topLevelItem(i)->setExpanded(true);
    }

    // sort view
    sortView(sortColumn, sortOrder);
    ui->treeWidget->setEnabled(true);
}<|MERGE_RESOLUTION|>--- conflicted
+++ resolved
@@ -119,11 +119,7 @@
     // (un)select all
     connect(ui->pushButtonSelectAll, SIGNAL(clicked()), this, SLOT(buttonSelectAllClicked()));
 
-<<<<<<< HEAD
-    // change coin control first column label due Qt4 bug. 
-=======
     // change coin control first column label due Qt4 bug.
->>>>>>> 9460771a
     // see https://github.com/bitcoin/bitcoin/issues/5716
     ui->treeWidget->headerItem()->setText(COLUMN_CHECKBOX, QString());
 
