--- conflicted
+++ resolved
@@ -120,11 +120,7 @@
                 {
                     QMessageBox::warning(this, tr("Wallet encrypted"),
                                          "<qt>" +
-<<<<<<< HEAD
                                          tr("Bitcoin will close now to finish the encryption process. "
-=======
-                                         tr("Bitcoin Unlimited will close now to finish the encryption process. "
->>>>>>> 52930eb8
                                          "Remember that encrypting your wallet cannot fully protect "
                                          "your bitcoins from being stolen by malware infecting your computer.") +
                                          "<br><br><b>" +
