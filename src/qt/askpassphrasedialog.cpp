#include "askpassphrasedialog.h"
#include "ui_askpassphrasedialog.h"

#include "guiconstants.h"
#include "walletmodel.h"

#include <QMessageBox>
#include <QPushButton>
#include <QKeyEvent>

AskPassphraseDialog::AskPassphraseDialog(Mode mode, QWidget *parent) :
    QDialog(parent),
    ui(new Ui::AskPassphraseDialog),
    mode(mode),
    model(0),
    fCapsLock(false)
{
    ui->setupUi(this);
    ui->passEdit1->setMaxLength(MAX_PASSPHRASE_SIZE);
    ui->passEdit2->setMaxLength(MAX_PASSPHRASE_SIZE);
    ui->passEdit3->setMaxLength(MAX_PASSPHRASE_SIZE);

    // Setup Caps Lock detection.
    ui->passEdit1->installEventFilter(this);
    ui->passEdit2->installEventFilter(this);
    ui->passEdit3->installEventFilter(this);

    switch(mode)
    {
        case Encrypt: // Ask passphrase x2
            ui->passLabel1->hide();
            ui->passEdit1->hide();
            ui->warningLabel->setText(tr("Enter the new passphrase to the wallet.<br/>Please use a passphrase of <b>10 or more random characters</b>, or <b>eight or more words</b>."));
            setWindowTitle(tr("Encrypt wallet"));
            break;
        case Unlock: // Ask passphrase
            ui->warningLabel->setText(tr("This operation needs your wallet passphrase to unlock the wallet."));
            ui->passLabel2->hide();
            ui->passEdit2->hide();
            ui->passLabel3->hide();
            ui->passEdit3->hide();
            setWindowTitle(tr("Unlock wallet"));
            break;
        case Decrypt:   // Ask passphrase
            ui->warningLabel->setText(tr("This operation needs your wallet passphrase to decrypt the wallet."));
            ui->passLabel2->hide();
            ui->passEdit2->hide();
            ui->passLabel3->hide();
            ui->passEdit3->hide();
            setWindowTitle(tr("Decrypt wallet"));
            break;
        case ChangePass: // Ask old passphrase + new passphrase x2
            setWindowTitle(tr("Change passphrase"));
            ui->warningLabel->setText(tr("Enter the old and new passphrase to the wallet."));
            break;
    }

    textChanged();
    connect(ui->passEdit1, SIGNAL(textChanged(QString)), this, SLOT(textChanged()));
    connect(ui->passEdit2, SIGNAL(textChanged(QString)), this, SLOT(textChanged()));
    connect(ui->passEdit3, SIGNAL(textChanged(QString)), this, SLOT(textChanged()));
}

AskPassphraseDialog::~AskPassphraseDialog()
{
    // Attempt to overwrite text so that they do not linger around in memory
    ui->passEdit1->setText(QString(" ").repeated(ui->passEdit1->text().size()));
    ui->passEdit2->setText(QString(" ").repeated(ui->passEdit2->text().size()));
    ui->passEdit3->setText(QString(" ").repeated(ui->passEdit3->text().size()));
    delete ui;
}

void AskPassphraseDialog::setModel(WalletModel *model)
{
    this->model = model;
}

void AskPassphraseDialog::accept()
{
    SecureString oldpass, newpass1, newpass2;
    if(!model)
        return;
    oldpass.reserve(MAX_PASSPHRASE_SIZE);
    newpass1.reserve(MAX_PASSPHRASE_SIZE);
    newpass2.reserve(MAX_PASSPHRASE_SIZE);
    // TODO: get rid of this .c_str() by implementing SecureString::operator=(std::string)
    // Alternately, find a way to make this input mlock()'d to begin with.
    oldpass.assign(ui->passEdit1->text().toStdString().c_str());
    newpass1.assign(ui->passEdit2->text().toStdString().c_str());
    newpass2.assign(ui->passEdit3->text().toStdString().c_str());

    switch(mode)
    {
    case Encrypt: {
        if(newpass1.empty() || newpass2.empty())
        {
            // Cannot encrypt with empty passphrase
            break;
        }
        QMessageBox::StandardButton retval = QMessageBox::question(this, tr("Confirm wallet encryption"),
<<<<<<< HEAD
                 tr("WARNING: If you encrypt your wallet and lose your passphrase, you will <b>LOSE ALL OF YOUR PPCOINS</b>!\nAre you sure you wish to encrypt your wallet?"),
=======
                 tr("Warning: If you encrypt your wallet and lose your passphrase, you will <b>LOSE ALL OF YOUR BITCOINS</b>!") + "<br><br>" + tr("Are you sure you wish to encrypt your wallet?"),
>>>>>>> 40809aed
                 QMessageBox::Yes|QMessageBox::Cancel,
                 QMessageBox::Cancel);
        if(retval == QMessageBox::Yes)
        {
            if(newpass1 == newpass2)
            {
                if(model->setWalletEncrypted(true, newpass1))
                {
                    QMessageBox::warning(this, tr("Wallet encrypted"),
<<<<<<< HEAD
                                         tr("PPCoin will close now to finish the encryption process. Remember that encrypting your wallet cannot fully protect your bitcoins from being stolen by malware infecting your computer."));
=======
                                         "<qt>" +
                                         tr("Bitcoin will close now to finish the encryption process. "
                                         "Remember that encrypting your wallet cannot fully protect "
                                         "your bitcoins from being stolen by malware infecting your computer.") +
                                         "<br><br><b>" +
                                         tr("IMPORTANT: Any previous backups you have made of your wallet file "
                                         "should be replaced with the newly generated, encrypted wallet file. "
                                         "For security reasons, previous backups of the unencrypted wallet file "
                                         "will become useless as soon as you start using the new, encrypted wallet.") +
                                         "</b></qt>");
>>>>>>> 40809aed
                    QApplication::quit();
                }
                else
                {
                    QMessageBox::critical(this, tr("Wallet encryption failed"),
                                         tr("Wallet encryption failed due to an internal error. Your wallet was not encrypted."));
                }
                QDialog::accept(); // Success
            }
            else
            {
                QMessageBox::critical(this, tr("Wallet encryption failed"),
                                     tr("The supplied passphrases do not match."));
            }
        }
        else
        {
            QDialog::reject(); // Cancelled
        }
        } break;
    case Unlock:
        if(!model->setWalletLocked(false, oldpass))
        {
            QMessageBox::critical(this, tr("Wallet unlock failed"),
                                  tr("The passphrase entered for the wallet decryption was incorrect."));
        }
        else
        {
            QDialog::accept(); // Success
        }
        break;
    case Decrypt:
        if(!model->setWalletEncrypted(false, oldpass))
        {
            QMessageBox::critical(this, tr("Wallet decryption failed"),
                                  tr("The passphrase entered for the wallet decryption was incorrect."));
        }
        else
        {
            QDialog::accept(); // Success
        }
        break;
    case ChangePass:
        if(newpass1 == newpass2)
        {
            if(model->changePassphrase(oldpass, newpass1))
            {
                QMessageBox::information(this, tr("Wallet encrypted"),
                                     tr("Wallet passphrase was successfully changed."));
                QDialog::accept(); // Success
            }
            else
            {
                QMessageBox::critical(this, tr("Wallet encryption failed"),
                                     tr("The passphrase entered for the wallet decryption was incorrect."));
            }
        }
        else
        {
            QMessageBox::critical(this, tr("Wallet encryption failed"),
                                 tr("The supplied passphrases do not match."));
        }
        break;
    }
}

void AskPassphraseDialog::textChanged()
{
    // Validate input, set Ok button to enabled when acceptable
    bool acceptable = false;
    switch(mode)
    {
    case Encrypt: // New passphrase x2
        acceptable = !ui->passEdit2->text().isEmpty() && !ui->passEdit3->text().isEmpty();
        break;
    case Unlock: // Old passphrase x1
    case Decrypt:
        acceptable = !ui->passEdit1->text().isEmpty();
        break;
    case ChangePass: // Old passphrase x1, new passphrase x2
        acceptable = !ui->passEdit1->text().isEmpty() && !ui->passEdit2->text().isEmpty() && !ui->passEdit3->text().isEmpty();
        break;
    }
    ui->buttonBox->button(QDialogButtonBox::Ok)->setEnabled(acceptable);
}

bool AskPassphraseDialog::event(QEvent *event)
{
    // Detect Caps Lock key press.
    if (event->type() == QEvent::KeyPress) {
        QKeyEvent *ke = static_cast<QKeyEvent *>(event);
        if (ke->key() == Qt::Key_CapsLock) {
            fCapsLock = !fCapsLock;
        }
        if (fCapsLock) {
            ui->capsLabel->setText(tr("Warning: The Caps Lock key is on!"));
        } else {
            ui->capsLabel->clear();
        }
    }
    return QWidget::event(event);
}

bool AskPassphraseDialog::eventFilter(QObject *object, QEvent *event)
{
    /* Detect Caps Lock.
     * There is no good OS-independent way to check a key state in Qt, but we
     * can detect Caps Lock by checking for the following condition:
     * Shift key is down and the result is a lower case character, or
     * Shift key is not down and the result is an upper case character.
     */
    if (event->type() == QEvent::KeyPress) {
        QKeyEvent *ke = static_cast<QKeyEvent *>(event);
        QString str = ke->text();
        if (str.length() != 0) {
            const QChar *psz = str.unicode();
            bool fShift = (ke->modifiers() & Qt::ShiftModifier) != 0;
            if ((fShift && *psz >= 'a' && *psz <= 'z') || (!fShift && *psz >= 'A' && *psz <= 'Z')) {
                fCapsLock = true;
                ui->capsLabel->setText(tr("Warning: The Caps Lock key is on!"));
            } else if (psz->isLetter()) {
                fCapsLock = false;
                ui->capsLabel->clear();
            }
        }
    }
    return QDialog::eventFilter(object, event);
}<|MERGE_RESOLUTION|>--- conflicted
+++ resolved
@@ -98,11 +98,7 @@
             break;
         }
         QMessageBox::StandardButton retval = QMessageBox::question(this, tr("Confirm wallet encryption"),
-<<<<<<< HEAD
-                 tr("WARNING: If you encrypt your wallet and lose your passphrase, you will <b>LOSE ALL OF YOUR PPCOINS</b>!\nAre you sure you wish to encrypt your wallet?"),
-=======
-                 tr("Warning: If you encrypt your wallet and lose your passphrase, you will <b>LOSE ALL OF YOUR BITCOINS</b>!") + "<br><br>" + tr("Are you sure you wish to encrypt your wallet?"),
->>>>>>> 40809aed
+                 tr("Warning: If you encrypt your wallet and lose your passphrase, you will <b>LOSE ALL OF YOUR PPCOINS</b>!") + "<br><br>" + tr("Are you sure you wish to encrypt your wallet?"),
                  QMessageBox::Yes|QMessageBox::Cancel,
                  QMessageBox::Cancel);
         if(retval == QMessageBox::Yes)
@@ -112,20 +108,16 @@
                 if(model->setWalletEncrypted(true, newpass1))
                 {
                     QMessageBox::warning(this, tr("Wallet encrypted"),
-<<<<<<< HEAD
-                                         tr("PPCoin will close now to finish the encryption process. Remember that encrypting your wallet cannot fully protect your bitcoins from being stolen by malware infecting your computer."));
-=======
                                          "<qt>" +
-                                         tr("Bitcoin will close now to finish the encryption process. "
+                                         tr("PPCoin will close now to finish the encryption process. "
                                          "Remember that encrypting your wallet cannot fully protect "
-                                         "your bitcoins from being stolen by malware infecting your computer.") +
+                                         "your ppcoins from being stolen by malware infecting your computer.") +
                                          "<br><br><b>" +
                                          tr("IMPORTANT: Any previous backups you have made of your wallet file "
                                          "should be replaced with the newly generated, encrypted wallet file. "
                                          "For security reasons, previous backups of the unencrypted wallet file "
                                          "will become useless as soon as you start using the new, encrypted wallet.") +
                                          "</b></qt>");
->>>>>>> 40809aed
                     QApplication::quit();
                 }
                 else
