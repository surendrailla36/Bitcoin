<?xml version="1.0" encoding="UTF-8"?>
<ui version="4.0">
 <class>OptionsDialog</class>
 <widget class="QDialog" name="OptionsDialog">
  <property name="geometry">
   <rect>
    <x>0</x>
    <y>0</y>
    <width>560</width>
    <height>440</height>
   </rect>
  </property>
  <property name="windowTitle">
   <string>Options</string>
  </property>
  <property name="modal">
   <bool>true</bool>
  </property>
  <layout class="QVBoxLayout" name="verticalLayout">
   <item>
    <widget class="QTabWidget" name="tabWidget">
     <property name="currentIndex">
      <number>0</number>
     </property>
     <widget class="QWidget" name="tabMain">
      <attribute name="title">
       <string>&amp;Main</string>
      </attribute>
      <layout class="QVBoxLayout" name="verticalLayout_Main">
       <item>
        <widget class="QCheckBox" name="bitcoinAtStartup">
         <property name="toolTip">
<<<<<<< HEAD
          <string>Automatically start Zetacoin Core after logging in to the system.</string>
         </property>
         <property name="text">
          <string>&amp;Start Zetacoin Core on system login</string>
=======
          <string>Automatically start %1 after logging in to the system.</string>
         </property>
         <property name="text">
          <string>&amp;Start %1 on system login</string>
>>>>>>> 0d719145
         </property>
        </widget>
       </item>
       <item>
        <layout class="QHBoxLayout" name="horizontalLayout_2_Main">
         <item>
          <widget class="QLabel" name="databaseCacheLabel">
           <property name="text">
            <string>Size of &amp;database cache</string>
           </property>
           <property name="textFormat">
            <enum>Qt::PlainText</enum>
           </property>
           <property name="buddy">
            <cstring>databaseCache</cstring>
           </property>
          </widget>
         </item>
         <item>
          <widget class="QSpinBox" name="databaseCache"/>
         </item>
         <item>
          <widget class="QLabel" name="databaseCacheUnitLabel">
           <property name="text">
            <string>MB</string>
           </property>
           <property name="textFormat">
            <enum>Qt::PlainText</enum>
           </property>
          </widget>
         </item>
         <item>
          <spacer name="horizontalSpacer_2_Main">
           <property name="orientation">
            <enum>Qt::Horizontal</enum>
           </property>
           <property name="sizeHint" stdset="0">
            <size>
             <width>40</width>
             <height>20</height>
            </size>
           </property>
          </spacer>
         </item>
        </layout>
       </item>
       <item>
        <layout class="QHBoxLayout" name="horizontalLayout_3_Main">
         <item>
          <widget class="QLabel" name="threadsScriptVerifLabel">
           <property name="text">
            <string>Number of script &amp;verification threads</string>
           </property>
           <property name="textFormat">
            <enum>Qt::PlainText</enum>
           </property>
           <property name="buddy">
            <cstring>threadsScriptVerif</cstring>
           </property>
          </widget>
         </item>
         <item>
          <widget class="QSpinBox" name="threadsScriptVerif">
           <property name="toolTip">
            <string>(0 = auto, &lt;0 = leave that many cores free)</string>
           </property>
          </widget>
         </item>
         <item>
          <spacer name="horizontalSpacer_3_Main">
           <property name="orientation">
            <enum>Qt::Horizontal</enum>
           </property>
           <property name="sizeHint" stdset="0">
            <size>
             <width>40</width>
             <height>20</height>
            </size>
           </property>
          </spacer>
         </item>
        </layout>
       </item>
       <item>
        <spacer name="verticalSpacer_Main">
         <property name="orientation">
          <enum>Qt::Vertical</enum>
         </property>
         <property name="sizeHint" stdset="0">
          <size>
           <width>20</width>
           <height>40</height>
          </size>
         </property>
        </spacer>
       </item>
      </layout>
     </widget>
     <widget class="QWidget" name="tabWallet">
      <attribute name="title">
       <string>W&amp;allet</string>
      </attribute>
      <layout class="QVBoxLayout" name="verticalLayout_Wallet">
       <item>
        <widget class="QGroupBox" name="groupBox">
         <property name="title">
          <string>Expert</string>
         </property>
         <layout class="QVBoxLayout" name="verticalLayout_2">
          <item>
           <widget class="QCheckBox" name="coinControlFeatures">
            <property name="toolTip">
             <string>Whether to show coin control features or not.</string>
            </property>
            <property name="text">
             <string>Enable coin &amp;control features</string>
            </property>
           </widget>
          </item>
          <item>
           <widget class="QCheckBox" name="spendZeroConfChange">
            <property name="toolTip">
             <string>If you disable the spending of unconfirmed change, the change from a transaction cannot be used until that transaction has at least one confirmation. This also affects how your balance is computed.</string>
            </property>
            <property name="text">
             <string>&amp;Spend unconfirmed change</string>
            </property>
           </widget>
          </item>
         </layout>
        </widget>
       </item>
       <item>
        <spacer name="verticalSpacer_Wallet">
         <property name="orientation">
          <enum>Qt::Vertical</enum>
         </property>
         <property name="sizeHint" stdset="0">
          <size>
           <width>20</width>
           <height>40</height>
          </size>
         </property>
        </spacer>
       </item>
      </layout>
     </widget>
     <widget class="QWidget" name="tabNetwork">
      <attribute name="title">
       <string>&amp;Network</string>
      </attribute>
      <layout class="QVBoxLayout" name="verticalLayout_Network">
       <item>
        <widget class="QCheckBox" name="mapPortUpnp">
         <property name="toolTip">
          <string>Automatically open the Zetacoin client port on the router. This only works when your router supports UPnP and it is enabled.</string>
         </property>
         <property name="text">
          <string>Map port using &amp;UPnP</string>
         </property>
        </widget>
       </item>
       <item>
        <widget class="QCheckBox" name="allowIncoming">
         <property name="toolTip">
          <string>Accept connections from outside</string>
         </property>
         <property name="text">
          <string>Allow incoming connections</string>
         </property>
        </widget>
       </item>
       <item>
        <widget class="QCheckBox" name="connectSocks">
         <property name="toolTip">
          <string>Connect to the Zetacoin network through a SOCKS5 proxy.</string>
         </property>
         <property name="text">
          <string>&amp;Connect through SOCKS5 proxy (default proxy):</string>
         </property>
        </widget>
       </item>
       <item>
        <layout class="QHBoxLayout" name="horizontalLayout_1_Network">
         <item>
          <widget class="QLabel" name="proxyIpLabel">
           <property name="text">
            <string>Proxy &amp;IP:</string>
           </property>
           <property name="textFormat">
            <enum>Qt::PlainText</enum>
           </property>
           <property name="buddy">
            <cstring>proxyIp</cstring>
           </property>
          </widget>
         </item>
         <item>
          <widget class="QValidatedLineEdit" name="proxyIp">
           <property name="minimumSize">
            <size>
             <width>140</width>
             <height>0</height>
            </size>
           </property>
           <property name="maximumSize">
            <size>
             <width>140</width>
             <height>16777215</height>
            </size>
           </property>
           <property name="toolTip">
            <string>IP address of the proxy (e.g. IPv4: 127.0.0.1 / IPv6: ::1)</string>
           </property>
          </widget>
         </item>
         <item>
          <widget class="QLabel" name="proxyPortLabel">
           <property name="text">
            <string>&amp;Port:</string>
           </property>
           <property name="textFormat">
            <enum>Qt::PlainText</enum>
           </property>
           <property name="buddy">
            <cstring>proxyPort</cstring>
           </property>
          </widget>
         </item>
         <item>
          <widget class="QLineEdit" name="proxyPort">
           <property name="minimumSize">
            <size>
             <width>55</width>
             <height>0</height>
            </size>
           </property>
           <property name="maximumSize">
            <size>
             <width>55</width>
             <height>16777215</height>
            </size>
           </property>
           <property name="toolTip">
            <string>Port of the proxy (e.g. 9050)</string>
           </property>
          </widget>
         </item>
         <item>
          <spacer name="horizontalSpacer_1_Network">
           <property name="orientation">
            <enum>Qt::Horizontal</enum>
           </property>
           <property name="sizeHint" stdset="0">
            <size>
             <width>40</width>
             <height>20</height>
            </size>
           </property>
          </spacer>
         </item>
        </layout>
       </item>
       <item>
        <layout class="QHBoxLayout" name="horizontalLayout_2_Network">
         <item>
          <widget class="QLabel" name="proxyActiveNets">
           <property name="text">
            <string>Used for reaching peers via:</string>
           </property>
           <property name="textFormat">
            <enum>Qt::PlainText</enum>
           </property>
          </widget>
         </item>
         <item>
          <widget class="QCheckBox" name="proxyReachIPv4">
           <property name="enabled">
            <bool>false</bool>
           </property>
           <property name="toolTip">
            <string>Shows, if the supplied default SOCKS5 proxy is used to reach peers via this network type.</string>
           </property>
           <property name="text">
            <string/>
           </property>
          </widget>
         </item>
         <item>
          <widget class="QLabel" name="proxyReachIPv4Label">
           <property name="text">
            <string>IPv4</string>
           </property>
           <property name="textFormat">
            <enum>Qt::PlainText</enum>
           </property>
          </widget>
         </item>
         <item>
          <widget class="QCheckBox" name="proxyReachIPv6">
           <property name="enabled">
            <bool>false</bool>
           </property>
           <property name="toolTip">
            <string>Shows, if the supplied default SOCKS5 proxy is used to reach peers via this network type.</string>
           </property>
           <property name="text">
            <string/>
           </property>
          </widget>
         </item>
         <item>
          <widget class="QLabel" name="proxyReachIPv6Label">
           <property name="text">
            <string>IPv6</string>
           </property>
           <property name="textFormat">
            <enum>Qt::PlainText</enum>
           </property>
          </widget>
         </item>
         <item>
          <widget class="QCheckBox" name="proxyReachTor">
           <property name="enabled">
            <bool>false</bool>
           </property>
           <property name="toolTip">
            <string>Shows, if the supplied default SOCKS5 proxy is used to reach peers via this network type.</string>
           </property>
           <property name="text">
            <string/>
           </property>
          </widget>
         </item>
         <item>
          <widget class="QLabel" name="proxyReachTorLabel">
           <property name="text">
            <string>Tor</string>
           </property>
           <property name="textFormat">
            <enum>Qt::PlainText</enum>
           </property>
          </widget>
         </item>
         <item>
          <spacer name="horizontalSpacer_2_Network">
           <property name="orientation">
            <enum>Qt::Horizontal</enum>
           </property>
           <property name="sizeHint" stdset="0">
            <size>
             <width>40</width>
             <height>20</height>
            </size>
           </property>
          </spacer>
         </item>
        </layout>
       </item>
       <item>
        <widget class="QCheckBox" name="connectSocksTor">
         <property name="toolTip">
          <string>Connect to the Bitcoin network through a separate SOCKS5 proxy for Tor hidden services.</string>
         </property>
         <property name="text">
          <string>Use separate SOCKS5 proxy to reach peers via Tor hidden services:</string>
         </property>
        </widget>
       </item>
       <item>
        <layout class="QHBoxLayout" name="horizontalLayout_3_Network">
         <item>
          <widget class="QLabel" name="proxyIpTorLabel">
           <property name="text">
            <string>Proxy &amp;IP:</string>
           </property>
           <property name="textFormat">
            <enum>Qt::PlainText</enum>
           </property>
           <property name="buddy">
            <cstring>proxyIpTor</cstring>
           </property>
          </widget>
         </item>
         <item>
          <widget class="QValidatedLineEdit" name="proxyIpTor">
           <property name="minimumSize">
            <size>
             <width>140</width>
             <height>0</height>
            </size>
           </property>
           <property name="maximumSize">
            <size>
             <width>140</width>
             <height>16777215</height>
            </size>
           </property>
           <property name="toolTip">
            <string>IP address of the proxy (e.g. IPv4: 127.0.0.1 / IPv6: ::1)</string>
           </property>
          </widget>
         </item>
         <item>
          <widget class="QLabel" name="proxyPortTorLabel">
           <property name="text">
            <string>&amp;Port:</string>
           </property>
           <property name="textFormat">
            <enum>Qt::PlainText</enum>
           </property>
           <property name="buddy">
            <cstring>proxyPortTor</cstring>
           </property>
          </widget>
         </item>
         <item>
          <widget class="QLineEdit" name="proxyPortTor">
           <property name="minimumSize">
            <size>
             <width>55</width>
             <height>0</height>
            </size>
           </property>
           <property name="maximumSize">
            <size>
             <width>55</width>
             <height>16777215</height>
            </size>
           </property>
           <property name="toolTip">
            <string>Port of the proxy (e.g. 9050)</string>
           </property>
          </widget>
         </item>
         <item>
          <spacer name="horizontalSpacer_4_Network">
           <property name="orientation">
            <enum>Qt::Horizontal</enum>
           </property>
           <property name="sizeHint" stdset="0">
            <size>
             <width>40</width>
             <height>20</height>
            </size>
           </property>
          </spacer>
         </item>
        </layout>
       </item>
       <item>
        <spacer name="verticalSpacer_Network">
         <property name="orientation">
          <enum>Qt::Vertical</enum>
         </property>
         <property name="sizeHint" stdset="0">
          <size>
           <width>20</width>
           <height>40</height>
          </size>
         </property>
        </spacer>
       </item>
      </layout>
     </widget>
     <widget class="QWidget" name="tabWindow">
      <attribute name="title">
       <string>&amp;Window</string>
      </attribute>
      <layout class="QVBoxLayout" name="verticalLayout_Window">
       <item>
        <widget class="QCheckBox" name="hideTrayIcon">
         <property name="toolTip">
          <string>&amp;Hide the icon from the system tray.</string>
         </property>
         <property name="text">
          <string>Hide tray icon</string>
         </property>
        </widget>
       </item>
       <item>
        <widget class="QCheckBox" name="minimizeToTray">
         <property name="toolTip">
          <string>Show only a tray icon after minimizing the window.</string>
         </property>
         <property name="text">
          <string>&amp;Minimize to the tray instead of the taskbar</string>
         </property>
        </widget>
       </item>
       <item>
        <widget class="QCheckBox" name="minimizeOnClose">
         <property name="toolTip">
          <string>Minimize instead of exit the application when the window is closed. When this option is enabled, the application will be closed only after selecting Exit in the menu.</string>
         </property>
         <property name="text">
          <string>M&amp;inimize on close</string>
         </property>
        </widget>
       </item>
       <item>
        <spacer name="verticalSpacer_Window">
         <property name="orientation">
          <enum>Qt::Vertical</enum>
         </property>
         <property name="sizeHint" stdset="0">
          <size>
           <width>20</width>
           <height>40</height>
          </size>
         </property>
        </spacer>
       </item>
      </layout>
     </widget>
     <widget class="QWidget" name="tabDisplay">
      <attribute name="title">
       <string>&amp;Display</string>
      </attribute>
      <layout class="QVBoxLayout" name="verticalLayout_Display">
       <item>
        <layout class="QHBoxLayout" name="horizontalLayout_1_Display">
         <item>
          <widget class="QLabel" name="langLabel">
           <property name="text">
            <string>User Interface &amp;language:</string>
           </property>
           <property name="textFormat">
            <enum>Qt::PlainText</enum>
           </property>
           <property name="buddy">
            <cstring>lang</cstring>
           </property>
          </widget>
         </item>
         <item>
          <widget class="QValueComboBox" name="lang">
           <property name="toolTip">
<<<<<<< HEAD
            <string>The user interface language can be set here. This setting will take effect after restarting Zetacoin Core.</string>
=======
            <string>The user interface language can be set here. This setting will take effect after restarting %1.</string>
>>>>>>> 0d719145
           </property>
          </widget>
         </item>
        </layout>
       </item>
       <item>
        <layout class="QHBoxLayout" name="horizontalLayout_2_Display">
         <item>
          <widget class="QLabel" name="unitLabel">
           <property name="text">
            <string>&amp;Unit to show amounts in:</string>
           </property>
           <property name="textFormat">
            <enum>Qt::PlainText</enum>
           </property>
           <property name="buddy">
            <cstring>unit</cstring>
           </property>
          </widget>
         </item>
         <item>
          <widget class="QValueComboBox" name="unit">
           <property name="toolTip">
            <string>Choose the default subdivision unit to show in the interface and when sending coins.</string>
           </property>
          </widget>
         </item>
        </layout>
       </item>
       <item>
        <layout class="QHBoxLayout" name="horizontalLayout_3_Display">
         <item>
          <widget class="QLabel" name="thirdPartyTxUrlsLabel">
           <property name="toolTip">
            <string>Third party URLs (e.g. a block explorer) that appear in the transactions tab as context menu items. %s in the URL is replaced by transaction hash. Multiple URLs are separated by vertical bar |.</string>
           </property>
           <property name="text">
            <string>Third party transaction URLs</string>
           </property>
           <property name="buddy">
            <cstring>thirdPartyTxUrls</cstring>
           </property>
          </widget>
         </item>
         <item>
          <widget class="QLineEdit" name="thirdPartyTxUrls">
           <property name="toolTip">
            <string>Third party URLs (e.g. a block explorer) that appear in the transactions tab as context menu items. %s in the URL is replaced by transaction hash. Multiple URLs are separated by vertical bar |.</string>
           </property>
          </widget>
         </item>
        </layout>
       </item>
       <item>
        <spacer name="verticalSpacer_Display">
         <property name="orientation">
          <enum>Qt::Vertical</enum>
         </property>
         <property name="sizeHint" stdset="0">
          <size>
           <width>20</width>
           <height>40</height>
          </size>
         </property>
        </spacer>
       </item>
      </layout>
     </widget>
    </widget>
   </item>
   <item>
    <widget class="QFrame" name="frame">
     <layout class="QVBoxLayout" name="verticalLayout_Bottom">
      <item>
       <layout class="QHBoxLayout" name="horizontalLayout_Bottom">
        <item>
         <widget class="QLabel" name="overriddenByCommandLineInfoLabel">
          <property name="text">
           <string>Active command-line options that override above options:</string>
          </property>
          <property name="textFormat">
           <enum>Qt::PlainText</enum>
          </property>
         </widget>
        </item>
        <item>
         <spacer name="horizontalSpacer_Bottom">
          <property name="orientation">
           <enum>Qt::Horizontal</enum>
          </property>
          <property name="sizeHint" stdset="0">
           <size>
            <width>40</width>
            <height>20</height>
           </size>
          </property>
         </spacer>
        </item>
       </layout>
      </item>
      <item>
       <widget class="QLabel" name="overriddenByCommandLineLabel">
        <property name="text">
         <string/>
        </property>
        <property name="textFormat">
         <enum>Qt::PlainText</enum>
        </property>
        <property name="wordWrap">
         <bool>true</bool>
        </property>
       </widget>
      </item>
     </layout>
    </widget>
   </item>
   <item>
    <layout class="QHBoxLayout" name="horizontalLayout_Buttons">
     <item>
      <widget class="QPushButton" name="resetButton">
       <property name="toolTip">
        <string>Reset all client options to default.</string>
       </property>
       <property name="text">
        <string>&amp;Reset Options</string>
       </property>
       <property name="autoDefault">
        <bool>false</bool>
       </property>
      </widget>
     </item>
     <item>
      <spacer name="horizontalSpacer_1">
       <property name="orientation">
        <enum>Qt::Horizontal</enum>
       </property>
       <property name="sizeHint" stdset="0">
        <size>
         <width>40</width>
         <height>48</height>
        </size>
       </property>
      </spacer>
     </item>
     <item>
      <widget class="QLabel" name="statusLabel">
       <property name="minimumSize">
        <size>
         <width>200</width>
         <height>0</height>
        </size>
       </property>
       <property name="font">
        <font>
         <weight>75</weight>
         <bold>true</bold>
        </font>
       </property>
       <property name="text">
        <string/>
       </property>
       <property name="textFormat">
        <enum>Qt::PlainText</enum>
       </property>
       <property name="wordWrap">
        <bool>true</bool>
       </property>
      </widget>
     </item>
     <item>
      <spacer name="horizontalSpacer_2">
       <property name="orientation">
        <enum>Qt::Horizontal</enum>
       </property>
       <property name="sizeHint" stdset="0">
        <size>
         <width>40</width>
         <height>48</height>
        </size>
       </property>
      </spacer>
     </item>
     <item>
      <widget class="QPushButton" name="okButton">
       <property name="text">
        <string>&amp;OK</string>
       </property>
       <property name="autoDefault">
        <bool>false</bool>
       </property>
       <property name="default">
        <bool>true</bool>
       </property>
      </widget>
     </item>
     <item>
      <widget class="QPushButton" name="cancelButton">
       <property name="text">
        <string>&amp;Cancel</string>
       </property>
       <property name="autoDefault">
        <bool>false</bool>
       </property>
      </widget>
     </item>
    </layout>
   </item>
  </layout>
 </widget>
 <customwidgets>
  <customwidget>
   <class>QValidatedLineEdit</class>
   <extends>QLineEdit</extends>
   <header>qvalidatedlineedit.h</header>
  </customwidget>
  <customwidget>
   <class>QValueComboBox</class>
   <extends>QComboBox</extends>
   <header>qvaluecombobox.h</header>
  </customwidget>
 </customwidgets>
 <resources/>
 <connections/>
</ui><|MERGE_RESOLUTION|>--- conflicted
+++ resolved
@@ -30,17 +30,10 @@
        <item>
         <widget class="QCheckBox" name="bitcoinAtStartup">
          <property name="toolTip">
-<<<<<<< HEAD
-          <string>Automatically start Zetacoin Core after logging in to the system.</string>
-         </property>
-         <property name="text">
-          <string>&amp;Start Zetacoin Core on system login</string>
-=======
           <string>Automatically start %1 after logging in to the system.</string>
          </property>
          <property name="text">
           <string>&amp;Start %1 on system login</string>
->>>>>>> 0d719145
          </property>
         </widget>
        </item>
@@ -579,11 +572,7 @@
          <item>
           <widget class="QValueComboBox" name="lang">
            <property name="toolTip">
-<<<<<<< HEAD
-            <string>The user interface language can be set here. This setting will take effect after restarting Zetacoin Core.</string>
-=======
             <string>The user interface language can be set here. This setting will take effect after restarting %1.</string>
->>>>>>> 0d719145
            </property>
           </widget>
          </item>
