<?xml version="1.0" encoding="UTF-8"?>
<ui version="4.0">
 <class>RPCConsole</class>
 <widget class="QDialog" name="RPCConsole">
  <property name="geometry">
   <rect>
    <x>0</x>
    <y>0</y>
    <width>740</width>
    <height>450</height>
   </rect>
  </property>
  <property name="windowTitle">
   <string>Debug window</string>
  </property>
  <layout class="QVBoxLayout" name="verticalLayout_2">
   <item>
    <widget class="QTabWidget" name="tabWidget">
     <property name="currentIndex">
      <number>0</number>
     </property>
     <widget class="QWidget" name="tab_info">
      <attribute name="title">
       <string>&amp;Information</string>
      </attribute>
      <layout class="QGridLayout" name="gridLayout" columnstretch="0,0">
       <property name="horizontalSpacing">
        <number>12</number>
       </property>
       <item row="0" column="0">
        <widget class="QLabel" name="label_9">
         <property name="font">
          <font>
           <weight>75</weight>
           <bold>true</bold>
          </font>
         </property>
         <property name="text">
          <string>General</string>
         </property>
        </widget>
       </item>
       <item row="1" column="0">
        <widget class="QLabel" name="label_5">
         <property name="text">
          <string>Client name</string>
         </property>
        </widget>
       </item>
       <item row="1" column="1">
        <widget class="QLabel" name="clientName">
         <property name="cursor">
          <cursorShape>IBeamCursor</cursorShape>
         </property>
         <property name="text">
          <string>N/A</string>
         </property>
         <property name="textFormat">
          <enum>Qt::PlainText</enum>
         </property>
         <property name="textInteractionFlags">
          <set>Qt::LinksAccessibleByMouse|Qt::TextSelectableByKeyboard|Qt::TextSelectableByMouse</set>
         </property>
        </widget>
       </item>
       <item row="2" column="0">
        <widget class="QLabel" name="label_6">
         <property name="text">
          <string>Client version</string>
         </property>
        </widget>
       </item>
       <item row="2" column="1">
        <widget class="QLabel" name="clientVersion">
         <property name="cursor">
          <cursorShape>IBeamCursor</cursorShape>
         </property>
         <property name="text">
          <string>N/A</string>
         </property>
         <property name="textFormat">
          <enum>Qt::PlainText</enum>
         </property>
         <property name="textInteractionFlags">
          <set>Qt::LinksAccessibleByMouse|Qt::TextSelectableByKeyboard|Qt::TextSelectableByMouse</set>
         </property>
        </widget>
       </item>
       <item row="4" column="0">
        <widget class="QLabel" name="label_12">
         <property name="text">
          <string>Build date</string>
         </property>
        </widget>
       </item>
       <item row="3" column="0">
        <widget class="QLabel" name="label_14">
         <property name="text">
          <string>Using OpenSSL version</string>
         </property>
         <property name="indent">
          <number>10</number>
         </property>
        </widget>
       </item>
       <item row="3" column="1">
        <widget class="QLabel" name="openSSLVersion">
         <property name="cursor">
          <cursorShape>IBeamCursor</cursorShape>
         </property>
         <property name="text">
          <string>N/A</string>
         </property>
         <property name="textFormat">
          <enum>Qt::PlainText</enum>
         </property>
         <property name="textInteractionFlags">
          <set>Qt::LinksAccessibleByMouse|Qt::TextSelectableByKeyboard|Qt::TextSelectableByMouse</set>
         </property>
        </widget>
       </item>
       <item row="5" column="0">
        <widget class="QLabel" name="label_13">
         <property name="text">
          <string>Startup time</string>
         </property>
        </widget>
       </item>
       <item row="4" column="1">
        <widget class="QLabel" name="buildDate">
         <property name="cursor">
          <cursorShape>IBeamCursor</cursorShape>
         </property>
         <property name="text">
          <string>N/A</string>
         </property>
         <property name="textFormat">
          <enum>Qt::PlainText</enum>
         </property>
         <property name="textInteractionFlags">
          <set>Qt::LinksAccessibleByMouse|Qt::TextSelectableByKeyboard|Qt::TextSelectableByMouse</set>
         </property>
        </widget>
       </item>
       <item row="7" column="0">
        <widget class="QLabel" name="label_8">
         <property name="text">
          <string>Name</string>
         </property>
        </widget>
       </item>
       <item row="5" column="1">
        <widget class="QLabel" name="startupTime">
         <property name="cursor">
          <cursorShape>IBeamCursor</cursorShape>
         </property>
         <property name="text">
          <string>N/A</string>
         </property>
         <property name="textFormat">
          <enum>Qt::PlainText</enum>
         </property>
         <property name="textInteractionFlags">
          <set>Qt::LinksAccessibleByMouse|Qt::TextSelectableByKeyboard|Qt::TextSelectableByMouse</set>
         </property>
        </widget>
       </item>
       <item row="6" column="0">
        <widget class="QLabel" name="label_11">
         <property name="font">
          <font>
           <weight>75</weight>
           <bold>true</bold>
          </font>
         </property>
         <property name="text">
          <string>Network</string>
         </property>
        </widget>
       </item>
       <item row="8" column="0">
        <widget class="QLabel" name="label_7">
         <property name="text">
          <string>Number of connections</string>
         </property>
        </widget>
       </item>
       <item row="7" column="1">
        <widget class="QLabel" name="networkName">
         <property name="cursor">
          <cursorShape>IBeamCursor</cursorShape>
         </property>
         <property name="text">
          <string>N/A</string>
         </property>
         <property name="textFormat">
          <enum>Qt::PlainText</enum>
         </property>
         <property name="textInteractionFlags">
          <set>Qt::LinksAccessibleByMouse|Qt::TextSelectableByKeyboard|Qt::TextSelectableByMouse</set>
         </property>
        </widget>
       </item>
       <item row="11" column="0">
        <widget class="QLabel" name="label_3">
         <property name="text">
          <string>Current number of blocks</string>
         </property>
        </widget>
       </item>
       <item row="8" column="1">
        <widget class="QLabel" name="numberOfConnections">
         <property name="cursor">
          <cursorShape>IBeamCursor</cursorShape>
         </property>
         <property name="text">
          <string>N/A</string>
         </property>
         <property name="textFormat">
          <enum>Qt::PlainText</enum>
         </property>
         <property name="textInteractionFlags">
          <set>Qt::LinksAccessibleByMouse|Qt::TextSelectableByKeyboard|Qt::TextSelectableByMouse</set>
         </property>
        </widget>
       </item>
       <item row="10" column="0">
        <widget class="QLabel" name="label_10">
         <property name="font">
          <font>
           <weight>75</weight>
           <bold>true</bold>
          </font>
         </property>
         <property name="text">
          <string>Block chain</string>
         </property>
        </widget>
       </item>
       <item row="12" column="0">
        <widget class="QLabel" name="label_4">
         <property name="text">
          <string>Estimated total blocks</string>
         </property>
        </widget>
       </item>
       <item row="11" column="1">
        <widget class="QLabel" name="numberOfBlocks">
         <property name="cursor">
          <cursorShape>IBeamCursor</cursorShape>
         </property>
         <property name="text">
          <string>N/A</string>
         </property>
         <property name="textFormat">
          <enum>Qt::PlainText</enum>
         </property>
         <property name="textInteractionFlags">
          <set>Qt::LinksAccessibleByMouse|Qt::TextSelectableByKeyboard|Qt::TextSelectableByMouse</set>
         </property>
        </widget>
       </item>
<<<<<<< HEAD
       <item row="11" column="0">
        <widget class="QLabel" name="label_2">
=======
       <item row="13" column="0">
        <widget class="QLabel" name="label_2">
         <property name="text">
          <string>Last block time</string>
         </property>
        </widget>
       </item>
       <item row="12" column="1">
        <widget class="QLabel" name="totalBlocks">
         <property name="cursor">
          <cursorShape>IBeamCursor</cursorShape>
         </property>
         <property name="text">
          <string>N/A</string>
         </property>
         <property name="textFormat">
          <enum>Qt::PlainText</enum>
         </property>
         <property name="textInteractionFlags">
          <set>Qt::LinksAccessibleByMouse|Qt::TextSelectableByKeyboard|Qt::TextSelectableByMouse</set>
         </property>
        </widget>
       </item>
       <item row="16" column="0">
        <widget class="QPushButton" name="openDebugLogfileButton">
         <property name="toolTip">
          <string>Open the Crowncoin debug log file from the current data directory. This can take a few seconds for large log files.</string>
         </property>
>>>>>>> 8b2f1946
         <property name="text">
          <string>&amp;Open</string>
         </property>
         <property name="autoDefault">
          <bool>false</bool>
         </property>
        </widget>
       </item>
<<<<<<< HEAD
       <item row="11" column="1">
=======
       <item row="13" column="1">
>>>>>>> 8b2f1946
        <widget class="QLabel" name="lastBlockTime">
         <property name="cursor">
          <cursorShape>IBeamCursor</cursorShape>
         </property>
         <property name="text">
          <string>N/A</string>
         </property>
         <property name="textFormat">
          <enum>Qt::PlainText</enum>
         </property>
         <property name="textInteractionFlags">
          <set>Qt::LinksAccessibleByMouse|Qt::TextSelectableByKeyboard|Qt::TextSelectableByMouse</set>
         </property>
        </widget>
       </item>
<<<<<<< HEAD
       <item row="12" column="0">
=======
       <item row="14" column="0">
>>>>>>> 8b2f1946
        <spacer name="verticalSpacer_2">
         <property name="orientation">
          <enum>Qt::Vertical</enum>
         </property>
         <property name="sizeHint" stdset="0">
          <size>
           <width>20</width>
           <height>20</height>
          </size>
         </property>
        </spacer>
       </item>
<<<<<<< HEAD
       <item row="13" column="0">
=======
       <item row="15" column="0">
>>>>>>> 8b2f1946
        <widget class="QLabel" name="labelDebugLogfile">
         <property name="font">
          <font>
           <weight>75</weight>
           <bold>true</bold>
          </font>
         </property>
         <property name="text">
          <string>Debug log file</string>
         </property>
        </widget>
       </item>
<<<<<<< HEAD
       <item row="14" column="0">
        <widget class="QPushButton" name="openDebugLogfileButton">
         <property name="toolTip">
          <string>Open the Bitcoin debug log file from the current data directory. This can take a few seconds for large log files.</string>
         </property>
         <property name="text">
          <string>&amp;Open</string>
         </property>
         <property name="autoDefault">
          <bool>false</bool>
         </property>
        </widget>
       </item>
       <item row="15" column="0">
=======
       <item row="17" column="0">
>>>>>>> 8b2f1946
        <spacer name="verticalSpacer">
         <property name="orientation">
          <enum>Qt::Vertical</enum>
         </property>
         <property name="sizeHint" stdset="0">
          <size>
           <width>20</width>
           <height>40</height>
          </size>
         </property>
        </spacer>
       </item>
       <item row="9" column="0">
        <widget class="QLabel" name="label_15">
         <property name="text">
          <string>Throne Count</string>
         </property>
        </widget>
       </item>
       <item row="9" column="1">
        <widget class="QLabel" name="throneCount">
         <property name="text">
          <string>N/A</string>
         </property>
        </widget>
       </item>
      </layout>
     </widget>
     <widget class="QWidget" name="tab_console">
      <attribute name="title">
       <string>&amp;Console</string>
      </attribute>
      <layout class="QVBoxLayout" name="verticalLayout_3">
       <property name="spacing">
        <number>3</number>
       </property>
       <item>
        <widget class="QTextEdit" name="messagesWidget">
         <property name="minimumSize">
          <size>
           <width>0</width>
           <height>100</height>
          </size>
         </property>
         <property name="readOnly">
          <bool>true</bool>
         </property>
         <property name="tabKeyNavigation" stdset="0">
          <bool>false</bool>
         </property>
         <property name="columnCount" stdset="0">
          <number>2</number>
         </property>
        </widget>
       </item>
       <item>
        <layout class="QHBoxLayout" name="horizontalLayout">
         <property name="spacing">
          <number>3</number>
         </property>
         <item>
          <widget class="QLabel" name="label">
           <property name="text">
            <string notr="true">&gt;</string>
           </property>
          </widget>
         </item>
         <item>
          <widget class="QLineEdit" name="lineEdit"/>
         </item>
         <item>
          <widget class="QPushButton" name="clearButton">
           <property name="maximumSize">
            <size>
             <width>24</width>
             <height>24</height>
            </size>
           </property>
           <property name="toolTip">
            <string>Clear console</string>
           </property>
           <property name="text">
            <string/>
           </property>
           <property name="icon">
            <iconset resource="../crowncoin.qrc">
             <normaloff>:/icons/remove</normaloff>:/icons/remove</iconset>
           </property>
           <property name="shortcut">
            <string notr="true">Ctrl+L</string>
           </property>
           <property name="autoDefault">
            <bool>false</bool>
           </property>
          </widget>
         </item>
        </layout>
       </item>
      </layout>
     </widget>
     <widget class="QWidget" name="tab">
      <attribute name="title">
       <string>&amp;Network Traffic</string>
      </attribute>
      <layout class="QHBoxLayout" name="horizontalLayout_3">
       <item>
        <layout class="QVBoxLayout" name="verticalLayout_4">
         <item>
          <widget class="TrafficGraphWidget" name="trafficGraph" native="true">
           <property name="sizePolicy">
            <sizepolicy hsizetype="Expanding" vsizetype="Expanding">
             <horstretch>0</horstretch>
             <verstretch>0</verstretch>
            </sizepolicy>
           </property>
          </widget>
         </item>
         <item>
          <layout class="QHBoxLayout" name="horizontalLayout_2">
           <item>
            <widget class="QSlider" name="sldGraphRange">
             <property name="minimum">
              <number>1</number>
             </property>
             <property name="maximum">
              <number>288</number>
             </property>
             <property name="pageStep">
              <number>12</number>
             </property>
             <property name="value">
              <number>6</number>
             </property>
             <property name="orientation">
              <enum>Qt::Horizontal</enum>
             </property>
            </widget>
           </item>
           <item>
            <widget class="QLabel" name="lblGraphRange">
             <property name="minimumSize">
              <size>
               <width>100</width>
               <height>0</height>
              </size>
             </property>
             <property name="alignment">
              <set>Qt::AlignCenter</set>
             </property>
            </widget>
           </item>
           <item>
            <widget class="QPushButton" name="btnClearTrafficGraph">
             <property name="text">
              <string>&amp;Clear</string>
             </property>
            </widget>
           </item>
          </layout>
         </item>
        </layout>
       </item>
       <item>
        <layout class="QVBoxLayout" name="verticalLayout">
         <item>
          <widget class="QGroupBox" name="groupBox">
           <property name="title">
            <string>Totals</string>
           </property>
           <layout class="QVBoxLayout" name="verticalLayout_5">
            <item>
             <layout class="QHBoxLayout" name="horizontalLayout_4">
              <item>
               <widget class="Line" name="line">
                <property name="sizePolicy">
                 <sizepolicy hsizetype="Fixed" vsizetype="Fixed">
                  <horstretch>0</horstretch>
                  <verstretch>0</verstretch>
                 </sizepolicy>
                </property>
                <property name="minimumSize">
                 <size>
                  <width>10</width>
                  <height>0</height>
                 </size>
                </property>
                <property name="palette">
                 <palette>
                  <active>
                   <colorrole role="Light">
                    <brush brushstyle="SolidPattern">
                     <color alpha="255">
                      <red>0</red>
                      <green>255</green>
                      <blue>0</blue>
                     </color>
                    </brush>
                   </colorrole>
                  </active>
                  <inactive>
                   <colorrole role="Light">
                    <brush brushstyle="SolidPattern">
                     <color alpha="255">
                      <red>0</red>
                      <green>255</green>
                      <blue>0</blue>
                     </color>
                    </brush>
                   </colorrole>
                  </inactive>
                  <disabled>
                   <colorrole role="Light">
                    <brush brushstyle="SolidPattern">
                     <color alpha="255">
                      <red>0</red>
                      <green>255</green>
                      <blue>0</blue>
                     </color>
                    </brush>
                   </colorrole>
                  </disabled>
                 </palette>
                </property>
                <property name="orientation">
                 <enum>Qt::Horizontal</enum>
                </property>
               </widget>
              </item>
              <item>
               <widget class="QLabel" name="label_16">
                <property name="text">
                 <string>In:</string>
                </property>
               </widget>
              </item>
              <item>
               <widget class="QLabel" name="lblBytesIn">
                <property name="minimumSize">
                 <size>
                  <width>50</width>
                  <height>0</height>
                 </size>
                </property>
                <property name="alignment">
                 <set>Qt::AlignRight|Qt::AlignTrailing|Qt::AlignVCenter</set>
                </property>
               </widget>
              </item>
             </layout>
            </item>
            <item>
             <layout class="QHBoxLayout" name="horizontalLayout_5">
              <item>
               <widget class="Line" name="line_2">
                <property name="sizePolicy">
                 <sizepolicy hsizetype="Fixed" vsizetype="Fixed">
                  <horstretch>0</horstretch>
                  <verstretch>0</verstretch>
                 </sizepolicy>
                </property>
                <property name="minimumSize">
                 <size>
                  <width>10</width>
                  <height>0</height>
                 </size>
                </property>
                <property name="palette">
                 <palette>
                  <active>
                   <colorrole role="Light">
                    <brush brushstyle="SolidPattern">
                     <color alpha="255">
                      <red>255</red>
                      <green>0</green>
                      <blue>0</blue>
                     </color>
                    </brush>
                   </colorrole>
                  </active>
                  <inactive>
                   <colorrole role="Light">
                    <brush brushstyle="SolidPattern">
                     <color alpha="255">
                      <red>255</red>
                      <green>0</green>
                      <blue>0</blue>
                     </color>
                    </brush>
                   </colorrole>
                  </inactive>
                  <disabled>
                   <colorrole role="Light">
                    <brush brushstyle="SolidPattern">
                     <color alpha="255">
                      <red>255</red>
                      <green>0</green>
                      <blue>0</blue>
                     </color>
                    </brush>
                   </colorrole>
                  </disabled>
                 </palette>
                </property>
                <property name="orientation">
                 <enum>Qt::Horizontal</enum>
                </property>
               </widget>
              </item>
              <item>
               <widget class="QLabel" name="label_17">
                <property name="text">
                 <string>Out:</string>
                </property>
               </widget>
              </item>
              <item>
               <widget class="QLabel" name="lblBytesOut">
                <property name="minimumSize">
                 <size>
                  <width>50</width>
                  <height>0</height>
                 </size>
                </property>
                <property name="alignment">
                 <set>Qt::AlignRight|Qt::AlignTrailing|Qt::AlignVCenter</set>
                </property>
               </widget>
              </item>
             </layout>
            </item>
            <item>
             <spacer name="verticalSpacer_4">
              <property name="orientation">
               <enum>Qt::Vertical</enum>
              </property>
              <property name="sizeHint" stdset="0">
               <size>
                <width>20</width>
                <height>407</height>
               </size>
              </property>
             </spacer>
            </item>
           </layout>
          </widget>
         </item>
        </layout>
       </item>
      </layout>
     </widget>
    </widget>
   </item>
  </layout>
 </widget>
 <customwidgets>
  <customwidget>
   <class>TrafficGraphWidget</class>
   <extends>QWidget</extends>
   <header>trafficgraphwidget.h</header>
   <container>1</container>
   <slots>
    <slot>clear()</slot>
   </slots>
  </customwidget>
 </customwidgets>
 <resources>
  <include location="../crowncoin.qrc"/>
 </resources>
 <connections/>
</ui><|MERGE_RESOLUTION|>--- conflicted
+++ resolved
@@ -260,39 +260,8 @@
          </property>
         </widget>
        </item>
-<<<<<<< HEAD
        <item row="11" column="0">
         <widget class="QLabel" name="label_2">
-=======
-       <item row="13" column="0">
-        <widget class="QLabel" name="label_2">
-         <property name="text">
-          <string>Last block time</string>
-         </property>
-        </widget>
-       </item>
-       <item row="12" column="1">
-        <widget class="QLabel" name="totalBlocks">
-         <property name="cursor">
-          <cursorShape>IBeamCursor</cursorShape>
-         </property>
-         <property name="text">
-          <string>N/A</string>
-         </property>
-         <property name="textFormat">
-          <enum>Qt::PlainText</enum>
-         </property>
-         <property name="textInteractionFlags">
-          <set>Qt::LinksAccessibleByMouse|Qt::TextSelectableByKeyboard|Qt::TextSelectableByMouse</set>
-         </property>
-        </widget>
-       </item>
-       <item row="16" column="0">
-        <widget class="QPushButton" name="openDebugLogfileButton">
-         <property name="toolTip">
-          <string>Open the Crowncoin debug log file from the current data directory. This can take a few seconds for large log files.</string>
-         </property>
->>>>>>> 8b2f1946
          <property name="text">
           <string>&amp;Open</string>
          </property>
@@ -301,11 +270,7 @@
          </property>
         </widget>
        </item>
-<<<<<<< HEAD
        <item row="11" column="1">
-=======
-       <item row="13" column="1">
->>>>>>> 8b2f1946
         <widget class="QLabel" name="lastBlockTime">
          <property name="cursor">
           <cursorShape>IBeamCursor</cursorShape>
@@ -321,11 +286,7 @@
          </property>
         </widget>
        </item>
-<<<<<<< HEAD
        <item row="12" column="0">
-=======
-       <item row="14" column="0">
->>>>>>> 8b2f1946
         <spacer name="verticalSpacer_2">
          <property name="orientation">
           <enum>Qt::Vertical</enum>
@@ -338,11 +299,7 @@
          </property>
         </spacer>
        </item>
-<<<<<<< HEAD
        <item row="13" column="0">
-=======
-       <item row="15" column="0">
->>>>>>> 8b2f1946
         <widget class="QLabel" name="labelDebugLogfile">
          <property name="font">
           <font>
@@ -355,11 +312,10 @@
          </property>
         </widget>
        </item>
-<<<<<<< HEAD
        <item row="14" column="0">
         <widget class="QPushButton" name="openDebugLogfileButton">
          <property name="toolTip">
-          <string>Open the Bitcoin debug log file from the current data directory. This can take a few seconds for large log files.</string>
+          <string>Open the Crowncoin debug log file from the current data directory. This can take a few seconds for large log files.</string>
          </property>
          <property name="text">
           <string>&amp;Open</string>
@@ -370,9 +326,6 @@
         </widget>
        </item>
        <item row="15" column="0">
-=======
-       <item row="17" column="0">
->>>>>>> 8b2f1946
         <spacer name="verticalSpacer">
          <property name="orientation">
           <enum>Qt::Vertical</enum>
