<?xml version="1.0" encoding="UTF-8"?>
<ui version="4.0">
 <class>SystemnodeList</class>
 <widget class="QWidget" name="SystemnodeList">
  <property name="geometry">
   <rect>
    <x>0</x>
    <y>0</y>
    <width>723</width>
    <height>457</height>
   </rect>
  </property>
  <property name="windowTitle">
   <string>Form</string>
  </property>
  <layout class="QVBoxLayout" name="topLayout">
   <property name="leftMargin">
    <number>0</number>
   </property>
   <property name="topMargin">
    <number>0</number>
   </property>
   <property name="rightMargin">
    <number>0</number>
   </property>
   <property name="bottomMargin">
    <number>0</number>
   </property>
   <item>
    <layout class="QVBoxLayout" name="verticalLayout">
     <property name="bottomMargin">
      <number>0</number>
     </property>
     <item>
      <spacer name="horizontalSpacer0">
       <property name="orientation">
        <enum>Qt::Horizontal</enum>
       </property>
       <property name="sizeHint" stdset="0">
        <size>
         <width>40</width>
         <height>20</height>
        </size>
       </property>
      </spacer>
     </item>
     <item>
      <widget class="QTabWidget" name="tabWidget">
       <property name="currentIndex">
        <number>0</number>
       </property>
       <widget class="QWidget" name="tabMySystemnodes">
        <attribute name="title">
         <string>My Systemnodes</string>
        </attribute>
        <layout class="QGridLayout" name="gridLayout_2">
         <item row="0" column="0">
          <layout class="QVBoxLayout" name="verticalLayout_2">
           <property name="bottomMargin">
            <number>0</number>
           </property>
           <item>
            <layout class="QHBoxLayout" name="horizontalLayout_note">
             <property name="bottomMargin">
              <number>0</number>
             </property>
             <item>
              <widget class="QLabel" name="updateNote">
               <property name="text">
                <string>Note: Status of your systemnodes in local wallet can potentially be slightly incorrect.&lt;br /&gt;Always wait for wallet to sync additional data and then double check from another node&lt;br /&gt;if your node should be running but you still see &quot;MISSING&quot; in &quot;Status&quot; field.</string>
               </property>
              </widget>
             </item>
            </layout>
           </item>
           <item>
            <widget class="QTableWidget" name="tableWidgetMySystemnodes">
             <property name="minimumSize">
              <size>
               <width>695</width>
               <height>0</height>
              </size>
             </property>
             <property name="editTriggers">
              <set>QAbstractItemView::NoEditTriggers</set>
             </property>
             <property name="alternatingRowColors">
              <bool>true</bool>
             </property>
             <property name="selectionMode">
              <enum>QAbstractItemView::SingleSelection</enum>
             </property>
             <property name="selectionBehavior">
              <enum>QAbstractItemView::SelectRows</enum>
             </property>
             <property name="sortingEnabled">
              <bool>true</bool>
             </property>
             <attribute name="horizontalHeaderStretchLastSection">
              <bool>true</bool>
             </attribute>
             <column>
              <property name="text">
               <string>Alias</string>
              </property>
             </column>
             <column>
              <property name="text">
               <string>Address</string>
              </property>
             </column>
             <column>
              <property name="text">
               <string>PrivateKey</string>
              </property>
             </column>
             <column>
              <property name="text">
               <string>Protocol</string>
              </property>
             </column>
             <column>
              <property name="text">
               <string>Status</string>
              </property>
             </column>
             <column>
              <property name="text">
               <string>Active</string>
              </property>
             </column>
             <column>
              <property name="text">
               <string>Last Seen (UTC)</string>
              </property>
             </column>
             <column>
              <property name="text">
               <string>Pubkey</string>
              </property>
             </column>
            </widget>
           </item>
           <item>
            <layout class="QHBoxLayout" name="horizontalLayout_5">
             <property name="bottomMargin">
              <number>0</number>
             </property>
             <item>
              <widget class="QPushButton" name="CreateNewSystemnode">
               <property name="text">
                <string>&amp;New Systemnode</string>
               </property>
              </widget>
             </item>
             <item>
              <widget class="QPushButton" name="startButton">
               <property name="text">
                <string>S&amp;tart alias</string>
               </property>
              </widget>
             </item>
             <item>
              <widget class="QPushButton" name="startMissingButton">
               <property name="text">
                <string>Start &amp;MISSING</string>
               </property>
              </widget>
             </item>
             <item>
              <widget class="QPushButton" name="UpdateButton">
               <property name="text">
                <string>&amp;Update status</string>
               </property>
              </widget>
             </item>
             <item>
              <widget class="QLabel" name="autoupdate_label">
               <property name="text">
                <string>Status will be updated automatically in (sec):</string>
               </property>
              </widget>
             </item>
             <item>
              <widget class="QLabel" name="secondsLabel">
               <property name="text">
                <string>0</string>
               </property>
              </widget>
             </item>
             <item>
              <spacer name="horizontalSpacer_5">
               <property name="orientation">
                <enum>Qt::Horizontal</enum>
               </property>
               <property name="sizeHint" stdset="0">
                <size>
                 <width>40</width>
                 <height>20</height>
                </size>
               </property>
              </spacer>
             </item>
            </layout>
           </item>
          </layout>
         </item>
        </layout>
       </widget>
       <widget class="QWidget" name="tabAllSystemnodes">
        <attribute name="title">
         <string>All Systemnodes</string>
        </attribute>
        <layout class="QGridLayout" name="gridLayout">
         <item row="1" column="0">
          <widget class="QTableWidget" name="tableWidgetSystemnodes">
           <property name="editTriggers">
            <set>QAbstractItemView::NoEditTriggers</set>
           </property>
           <property name="alternatingRowColors">
            <bool>true</bool>
           </property>
           <property name="selectionBehavior">
            <enum>QAbstractItemView::SelectRows</enum>
           </property>
           <property name="sortingEnabled">
            <bool>true</bool>
           </property>
           <attribute name="horizontalHeaderStretchLastSection">
            <bool>true</bool>
           </attribute>
           <column>
            <property name="text">
             <string>Address</string>
            </property>
           </column>
           <column>
            <property name="text">
             <string>Protocol</string>
            </property>
           </column>
           <column>
            <property name="text">
             <string>Status</string>
            </property>
           </column>
           <column>
            <property name="text">
             <string>Active</string>
            </property>
           </column>
           <column>
            <property name="text">
             <string>Last Seen (UTC)</string>
            </property>
           </column>
           <column>
            <property name="text">
             <string>Pubkey</string>
            </property>
           </column>
          </widget>
         </item>
         <item row="0" column="0">
          <layout class="QHBoxLayout" name="horizontalLayout_3">
           <property name="bottomMargin">
            <number>0</number>
           </property>
           <item>
            <widget class="QLabel" name="label_filter">
             <property name="text">
              <string>Filter List:</string>
             </property>
            </widget>
           </item>
           <item>
            <widget class="QLineEdit" name="filterLineEdit">
             <property name="toolTip">
              <string>Filter systemnode list</string>
             </property>
            </widget>
           </item>
           <item>
            <spacer name="horizontalSpacer_3">
             <property name="orientation">
              <enum>Qt::Horizontal</enum>
             </property>
             <property name="sizeHint" stdset="0">
              <size>
               <width>10</width>
               <height>20</height>
              </size>
             </property>
            </spacer>
           </item>
           <item>
            <widget class="QLabel" name="label_count">
             <property name="text">
              <string>Node Count:</string>
             </property>
            </widget>
           </item>
           <item>
            <widget class="QLabel" name="countLabel">
             <property name="text">
              <string>0</string>
             </property>
            </widget>
           </item>
          </layout>
         </item>
        </layout>
       </widget>
<<<<<<< HEAD
       <widget class="QWidget" name="tab">
        <attribute name="title">
         <string>Voting</string>
        </attribute>
        <widget class="QLabel" name="label_superblock">
         <property name="margin">
            <number>30</number>
         </property>
         <property name="styleSheet">
          <string>color: black;</string>
         </property>
         <property name="text">
          <string>Voting with systemnodes will be available in the future.</string>
         </property>
        </widget>
       </widget>
=======
>>>>>>> 3e3441bc
      </widget>
     </item>
    </layout>
   </item>
  </layout>
 </widget>
 <resources/>
 <connections/>
</ui>
<|MERGE_RESOLUTION|>--- conflicted
+++ resolved
@@ -311,7 +311,6 @@
          </item>
         </layout>
        </widget>
-<<<<<<< HEAD
        <widget class="QWidget" name="tab">
         <attribute name="title">
          <string>Voting</string>
@@ -328,8 +327,6 @@
          </property>
         </widget>
        </widget>
-=======
->>>>>>> 3e3441bc
       </widget>
      </item>
     </layout>
