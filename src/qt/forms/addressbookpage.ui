<?xml version="1.0" encoding="UTF-8"?>
<ui version="4.0">
 <class>AddressBookPage</class>
 <widget class="QWidget" name="AddressBookPage">
  <property name="geometry">
   <rect>
    <x>0</x>
    <y>0</y>
    <width>760</width>
    <height>380</height>
   </rect>
  </property>
  <layout class="QVBoxLayout" name="verticalLayout">
   <item>
    <widget class="QLabel" name="labelExplanation">
     <property name="textFormat">
      <enum>Qt::PlainText</enum>
     </property>
     <property name="wordWrap">
      <bool>true</bool>
     </property>
    </widget>
   </item>
   <item>
    <widget class="QTableView" name="tableView">
     <property name="contextMenuPolicy">
      <enum>Qt::CustomContextMenu</enum>
     </property>
     <property name="toolTip">
      <string>Right-click to edit address or label</string>
     </property>
     <property name="tabKeyNavigation">
      <bool>false</bool>
     </property>
     <property name="alternatingRowColors">
      <bool>true</bool>
     </property>
     <property name="selectionMode">
      <enum>QAbstractItemView::SingleSelection</enum>
     </property>
     <property name="selectionBehavior">
      <enum>QAbstractItemView::SelectRows</enum>
     </property>
     <property name="sortingEnabled">
      <bool>true</bool>
     </property>
     <attribute name="verticalHeaderVisible">
      <bool>false</bool>
     </attribute>
    </widget>
   </item>
   <item>
    <layout class="QHBoxLayout" name="horizontalLayout">
     <item>
      <widget class="QPushButton" name="newAddress">
       <property name="toolTip">
        <string>Create a new address</string>
       </property>
       <property name="text">
        <string>&amp;New</string>
       </property>
       <property name="icon">
        <iconset resource="../bitcoin.qrc">
         <normaloff>:/icons/add</normaloff>:/icons/add</iconset>
       </property>
       <property name="autoDefault">
        <bool>false</bool>
       </property>
      </widget>
     </item>
     <item>
      <widget class="QPushButton" name="copyAddress">
       <property name="toolTip">
        <string>Copy the currently selected address to the system clipboard</string>
       </property>
       <property name="text">
        <string>&amp;Copy</string>
       </property>
       <property name="icon">
        <iconset resource="../bitcoin.qrc">
         <normaloff>:/icons/editcopy</normaloff>:/icons/editcopy</iconset>
       </property>
<<<<<<< HEAD
      </widget>
     </item>
     <item>
      <widget class="QPushButton" name="showQRCode">
       <property name="text">
        <string>Show &amp;QR Code</string>
       </property>
       <property name="icon">
        <iconset resource="../bitcoin.qrc">
         <normaloff>:/icons/qrcode</normaloff>:/icons/qrcode</iconset>
       </property>
      </widget>
     </item>
     <item>
      <widget class="QPushButton" name="signMessage">
       <property name="toolTip">
        <string>Sign a message to prove you own a Peercoin address</string>
       </property>
       <property name="text">
        <string>Sign &amp;Message</string>
       </property>
       <property name="icon">
        <iconset resource="../bitcoin.qrc">
         <normaloff>:/icons/edit</normaloff>:/icons/edit</iconset>
       </property>
      </widget>
     </item>
     <item>
      <widget class="QPushButton" name="verifyMessage">
       <property name="toolTip">
        <string>Verify a message to ensure it was signed with a specified Peercoin address</string>
       </property>
       <property name="text">
        <string>&amp;Verify Message</string>
       </property>
       <property name="icon">
        <iconset resource="../bitcoin.qrc">
         <normaloff>:/icons/transaction_0</normaloff>:/icons/transaction_0</iconset>
=======
       <property name="autoDefault">
        <bool>false</bool>
>>>>>>> dac5d68f
       </property>
      </widget>
     </item>
     <item>
      <widget class="QPushButton" name="deleteAddress">
       <property name="toolTip">
        <string>Delete the currently selected address from the list</string>
       </property>
       <property name="text">
        <string>&amp;Delete</string>
       </property>
       <property name="icon">
        <iconset resource="../bitcoin.qrc">
         <normaloff>:/icons/remove</normaloff>:/icons/remove</iconset>
       </property>
       <property name="autoDefault">
        <bool>false</bool>
       </property>
      </widget>
     </item>
     <item>
      <spacer name="horizontalSpacer">
       <property name="orientation">
        <enum>Qt::Horizontal</enum>
       </property>
       <property name="sizeHint" stdset="0">
        <size>
         <width>40</width>
         <height>20</height>
        </size>
       </property>
      </spacer>
     </item>
     <item>
      <widget class="QPushButton" name="exportButton">
       <property name="toolTip">
        <string>Export the data in the current tab to a file</string>
       </property>
       <property name="text">
        <string>&amp;Export</string>
       </property>
       <property name="icon">
        <iconset resource="../bitcoin.qrc">
         <normaloff>:/icons/export</normaloff>:/icons/export</iconset>
       </property>
       <property name="autoDefault">
        <bool>false</bool>
       </property>
      </widget>
     </item>
     <item>
      <widget class="QPushButton" name="closeButton">
       <property name="sizePolicy">
        <sizepolicy hsizetype="Minimum" vsizetype="Minimum">
         <horstretch>0</horstretch>
         <verstretch>0</verstretch>
        </sizepolicy>
       </property>
       <property name="text">
        <string>C&amp;lose</string>
       </property>
       <property name="autoDefault">
        <bool>false</bool>
       </property>
      </widget>
     </item>
    </layout>
   </item>
  </layout>
 </widget>
 <resources>
  <include location="../bitcoin.qrc"/>
 </resources>
 <connections/>
</ui><|MERGE_RESOLUTION|>--- conflicted
+++ resolved
@@ -80,49 +80,8 @@
         <iconset resource="../bitcoin.qrc">
          <normaloff>:/icons/editcopy</normaloff>:/icons/editcopy</iconset>
        </property>
-<<<<<<< HEAD
-      </widget>
-     </item>
-     <item>
-      <widget class="QPushButton" name="showQRCode">
-       <property name="text">
-        <string>Show &amp;QR Code</string>
-       </property>
-       <property name="icon">
-        <iconset resource="../bitcoin.qrc">
-         <normaloff>:/icons/qrcode</normaloff>:/icons/qrcode</iconset>
-       </property>
-      </widget>
-     </item>
-     <item>
-      <widget class="QPushButton" name="signMessage">
-       <property name="toolTip">
-        <string>Sign a message to prove you own a Peercoin address</string>
-       </property>
-       <property name="text">
-        <string>Sign &amp;Message</string>
-       </property>
-       <property name="icon">
-        <iconset resource="../bitcoin.qrc">
-         <normaloff>:/icons/edit</normaloff>:/icons/edit</iconset>
-       </property>
-      </widget>
-     </item>
-     <item>
-      <widget class="QPushButton" name="verifyMessage">
-       <property name="toolTip">
-        <string>Verify a message to ensure it was signed with a specified Peercoin address</string>
-       </property>
-       <property name="text">
-        <string>&amp;Verify Message</string>
-       </property>
-       <property name="icon">
-        <iconset resource="../bitcoin.qrc">
-         <normaloff>:/icons/transaction_0</normaloff>:/icons/transaction_0</iconset>
-=======
        <property name="autoDefault">
         <bool>false</bool>
->>>>>>> dac5d68f
        </property>
       </widget>
      </item>
