<?xml version="1.0" encoding="UTF-8"?>
<ui version="4.0">
 <class>SendCoinsEntry</class>
 <widget class="QStackedWidget" name="SendCoinsEntry">
  <property name="geometry">
   <rect>
    <x>0</x>
    <y>0</y>
    <width>729</width>
<<<<<<< HEAD
    <height>147</height>
=======
    <height>150</height>
>>>>>>> dac5d68f
   </rect>
  </property>
  <property name="focusPolicy">
   <enum>Qt::TabFocus</enum>
  </property>
  <property name="autoFillBackground">
   <bool>false</bool>
  </property>
  <widget class="QFrame" name="SendCoins">
   <property name="toolTip">
    <string>This is a normal payment.</string>
   </property>
   <property name="frameShape">
    <enum>QFrame::NoFrame</enum>
   </property>
   <layout class="QGridLayout" name="gridLayout">
    <property name="topMargin">
     <number>8</number>
    </property>
    <property name="bottomMargin">
     <number>4</number>
    </property>
    <property name="horizontalSpacing">
     <number>12</number>
    </property>
    <property name="verticalSpacing">
     <number>8</number>
    </property>
    <item row="0" column="0">
     <widget class="QLabel" name="payToLabel">
      <property name="text">
       <string>Pay &amp;To:</string>
      </property>
      <property name="alignment">
       <set>Qt::AlignRight|Qt::AlignTrailing|Qt::AlignVCenter</set>
      </property>
      <property name="buddy">
       <cstring>payTo</cstring>
      </property>
     </widget>
    </item>
    <item row="0" column="1">
     <layout class="QHBoxLayout" name="payToLayout">
      <property name="spacing">
       <number>0</number>
      </property>
      <item>
       <widget class="QValidatedLineEdit" name="payTo">
        <property name="toolTip">
         <string>The Bitcoin address to send the payment to</string>
        </property>
       </widget>
      </item>
      <item>
       <widget class="QToolButton" name="addressBookButton">
        <property name="toolTip">
         <string>Choose previously used address</string>
        </property>
        <property name="text">
         <string/>
        </property>
        <property name="icon">
         <iconset resource="../bitcoin.qrc">
          <normaloff>:/icons/address-book</normaloff>:/icons/address-book</iconset>
        </property>
        <property name="iconSize">
         <size>
          <width>22</width>
          <height>22</height>
         </size>
        </property>
        <property name="shortcut">
         <string>Alt+A</string>
        </property>
       </widget>
      </item>
      <item>
       <widget class="QToolButton" name="pasteButton">
        <property name="toolTip">
         <string>Paste address from clipboard</string>
        </property>
        <property name="text">
         <string/>
        </property>
        <property name="icon">
         <iconset resource="../bitcoin.qrc">
          <normaloff>:/icons/editpaste</normaloff>:/icons/editpaste</iconset>
        </property>
        <property name="iconSize">
         <size>
          <width>22</width>
          <height>22</height>
         </size>
        </property>
        <property name="shortcut">
         <string>Alt+P</string>
        </property>
       </widget>
      </item>
      <item>
       <widget class="QToolButton" name="deleteButton">
        <property name="toolTip">
         <string>Remove this entry</string>
        </property>
        <property name="text">
         <string/>
        </property>
        <property name="icon">
         <iconset resource="../bitcoin.qrc">
          <normaloff>:/icons/remove</normaloff>:/icons/remove</iconset>
        </property>
        <property name="iconSize">
         <size>
          <width>22</width>
          <height>22</height>
         </size>
        </property>
       </widget>
      </item>
     </layout>
    </item>
    <item row="1" column="0">
     <widget class="QLabel" name="labellLabel">
      <property name="text">
       <string>&amp;Label:</string>
      </property>
      <property name="alignment">
       <set>Qt::AlignRight|Qt::AlignTrailing|Qt::AlignVCenter</set>
      </property>
      <property name="buddy">
       <cstring>addAsLabel</cstring>
      </property>
     </widget>
    </item>
    <item row="1" column="1">
     <widget class="QLineEdit" name="addAsLabel">
      <property name="toolTip">
       <string>Enter a label for this address to add it to the list of used addresses</string>
      </property>
     </widget>
    </item>
    <item row="2" column="0">
     <widget class="QLabel" name="amountLabel">
      <property name="text">
       <string>A&amp;mount:</string>
      </property>
      <property name="alignment">
       <set>Qt::AlignRight|Qt::AlignTrailing|Qt::AlignVCenter</set>
      </property>
      <property name="buddy">
       <cstring>payAmount</cstring>
      </property>
     </widget>
    </item>
    <item row="2" column="1">
     <layout class="QHBoxLayout" name="horizontalLayoutAmount" stretch="0,1,0">
      <item>
       <widget class="BitcoinAmountField" name="payAmount"/>
      </item>
      <item>
       <widget class="QCheckBox" name="checkboxSubtractFeeFromAmount">
        <property name="toolTip">
         <string>The fee will be deducted from the amount being sent. The recipient will receive less bitcoins than you enter in the amount field. If multiple recipients are selected, the fee is split equally.</string>
        </property>
        <property name="text">
         <string>S&amp;ubtract fee from amount</string>
        </property>
       </widget>
      </item>
      <item>
       <widget class="QPushButton" name="useAvailableBalanceButton">
        <property name="text">
         <string>Use available balance</string>
        </property>
       </widget>
      </item>
     </layout>
    </item>
    <item row="3" column="0">
     <widget class="QLabel" name="messageLabel">
      <property name="text">
       <string>Message:</string>
      </property>
      <property name="alignment">
       <set>Qt::AlignRight|Qt::AlignTrailing|Qt::AlignVCenter</set>
      </property>
     </widget>
    </item>
    <item row="3" column="1">
     <widget class="QLabel" name="messageTextLabel">
      <property name="toolTip">
       <string>A message that was attached to the bitcoin: URI which will be stored with the transaction for your reference. Note: This message will not be sent over the Bitcoin network.</string>
      </property>
      <property name="textFormat">
       <enum>Qt::PlainText</enum>
      </property>
     </widget>
    </item>
    <item row="4" column="0" colspan="2">
     <widget class="Line" name="line">
      <property name="orientation">
       <enum>Qt::Horizontal</enum>
      </property>
     </widget>
    </item>
   </layout>
  </widget>
  <widget class="QFrame" name="SendCoins_UnauthenticatedPaymentRequest">
   <property name="palette">
    <palette>
     <active>
      <colorrole role="WindowText">
       <brush brushstyle="SolidPattern">
        <color alpha="255">
         <red>0</red>
         <green>0</green>
         <blue>0</blue>
        </color>
       </brush>
      </colorrole>
      <colorrole role="Button">
       <brush brushstyle="SolidPattern">
        <color alpha="255">
         <red>255</red>
         <green>255</green>
         <blue>127</blue>
        </color>
       </brush>
      </colorrole>
      <colorrole role="Light">
       <brush brushstyle="SolidPattern">
        <color alpha="255">
         <red>255</red>
         <green>255</green>
         <blue>255</blue>
        </color>
       </brush>
      </colorrole>
      <colorrole role="Midlight">
       <brush brushstyle="SolidPattern">
        <color alpha="255">
         <red>255</red>
         <green>255</green>
         <blue>191</blue>
        </color>
       </brush>
      </colorrole>
      <colorrole role="Dark">
       <brush brushstyle="SolidPattern">
        <color alpha="255">
         <red>127</red>
         <green>127</green>
         <blue>63</blue>
        </color>
       </brush>
      </colorrole>
      <colorrole role="Mid">
       <brush brushstyle="SolidPattern">
        <color alpha="255">
         <red>170</red>
         <green>170</green>
         <blue>84</blue>
        </color>
       </brush>
      </colorrole>
      <colorrole role="Text">
       <brush brushstyle="SolidPattern">
        <color alpha="255">
         <red>0</red>
         <green>0</green>
         <blue>0</blue>
        </color>
       </brush>
      </colorrole>
      <colorrole role="BrightText">
       <brush brushstyle="SolidPattern">
        <color alpha="255">
         <red>255</red>
         <green>255</green>
         <blue>255</blue>
        </color>
       </brush>
      </colorrole>
      <colorrole role="ButtonText">
       <brush brushstyle="SolidPattern">
        <color alpha="255">
         <red>0</red>
         <green>0</green>
         <blue>0</blue>
        </color>
       </brush>
      </colorrole>
      <colorrole role="Base">
       <brush brushstyle="SolidPattern">
        <color alpha="255">
         <red>255</red>
         <green>255</green>
         <blue>255</blue>
        </color>
       </brush>
      </colorrole>
      <colorrole role="Window">
       <brush brushstyle="SolidPattern">
        <color alpha="255">
         <red>255</red>
         <green>255</green>
         <blue>127</blue>
        </color>
       </brush>
      </colorrole>
      <colorrole role="Shadow">
       <brush brushstyle="SolidPattern">
        <color alpha="255">
         <red>0</red>
         <green>0</green>
         <blue>0</blue>
        </color>
       </brush>
      </colorrole>
      <colorrole role="AlternateBase">
       <brush brushstyle="SolidPattern">
        <color alpha="255">
         <red>255</red>
         <green>255</green>
         <blue>191</blue>
        </color>
       </brush>
      </colorrole>
      <colorrole role="ToolTipBase">
       <brush brushstyle="SolidPattern">
        <color alpha="255">
         <red>255</red>
         <green>255</green>
         <blue>220</blue>
        </color>
       </brush>
      </colorrole>
      <colorrole role="ToolTipText">
       <brush brushstyle="SolidPattern">
        <color alpha="255">
         <red>0</red>
         <green>0</green>
         <blue>0</blue>
        </color>
       </brush>
      </colorrole>
     </active>
     <inactive>
      <colorrole role="WindowText">
       <brush brushstyle="SolidPattern">
        <color alpha="255">
         <red>0</red>
         <green>0</green>
         <blue>0</blue>
        </color>
       </brush>
      </colorrole>
      <colorrole role="Button">
       <brush brushstyle="SolidPattern">
        <color alpha="255">
         <red>255</red>
         <green>255</green>
         <blue>127</blue>
        </color>
       </brush>
      </colorrole>
      <colorrole role="Light">
       <brush brushstyle="SolidPattern">
        <color alpha="255">
         <red>255</red>
         <green>255</green>
         <blue>255</blue>
        </color>
       </brush>
      </colorrole>
      <colorrole role="Midlight">
       <brush brushstyle="SolidPattern">
        <color alpha="255">
         <red>255</red>
         <green>255</green>
         <blue>191</blue>
        </color>
       </brush>
      </colorrole>
      <colorrole role="Dark">
       <brush brushstyle="SolidPattern">
        <color alpha="255">
         <red>127</red>
         <green>127</green>
         <blue>63</blue>
        </color>
       </brush>
      </colorrole>
      <colorrole role="Mid">
       <brush brushstyle="SolidPattern">
        <color alpha="255">
         <red>170</red>
         <green>170</green>
         <blue>84</blue>
        </color>
       </brush>
      </colorrole>
      <colorrole role="Text">
       <brush brushstyle="SolidPattern">
        <color alpha="255">
         <red>0</red>
         <green>0</green>
         <blue>0</blue>
        </color>
       </brush>
      </colorrole>
      <colorrole role="BrightText">
       <brush brushstyle="SolidPattern">
        <color alpha="255">
         <red>255</red>
         <green>255</green>
         <blue>255</blue>
        </color>
       </brush>
      </colorrole>
      <colorrole role="ButtonText">
       <brush brushstyle="SolidPattern">
        <color alpha="255">
         <red>0</red>
         <green>0</green>
         <blue>0</blue>
        </color>
       </brush>
      </colorrole>
      <colorrole role="Base">
       <brush brushstyle="SolidPattern">
        <color alpha="255">
         <red>255</red>
         <green>255</green>
         <blue>255</blue>
        </color>
       </brush>
      </colorrole>
      <colorrole role="Window">
       <brush brushstyle="SolidPattern">
        <color alpha="255">
         <red>255</red>
         <green>255</green>
         <blue>127</blue>
        </color>
       </brush>
      </colorrole>
      <colorrole role="Shadow">
       <brush brushstyle="SolidPattern">
        <color alpha="255">
         <red>0</red>
         <green>0</green>
         <blue>0</blue>
        </color>
       </brush>
      </colorrole>
      <colorrole role="AlternateBase">
       <brush brushstyle="SolidPattern">
        <color alpha="255">
         <red>255</red>
         <green>255</green>
         <blue>191</blue>
        </color>
       </brush>
      </colorrole>
      <colorrole role="ToolTipBase">
       <brush brushstyle="SolidPattern">
        <color alpha="255">
         <red>255</red>
         <green>255</green>
         <blue>220</blue>
        </color>
       </brush>
      </colorrole>
      <colorrole role="ToolTipText">
       <brush brushstyle="SolidPattern">
        <color alpha="255">
         <red>0</red>
         <green>0</green>
         <blue>0</blue>
        </color>
       </brush>
      </colorrole>
     </inactive>
     <disabled>
      <colorrole role="WindowText">
       <brush brushstyle="SolidPattern">
        <color alpha="255">
         <red>127</red>
         <green>127</green>
         <blue>63</blue>
        </color>
       </brush>
      </colorrole>
      <colorrole role="Button">
       <brush brushstyle="SolidPattern">
        <color alpha="255">
         <red>255</red>
         <green>255</green>
         <blue>127</blue>
        </color>
       </brush>
      </colorrole>
      <colorrole role="Light">
       <brush brushstyle="SolidPattern">
        <color alpha="255">
         <red>255</red>
         <green>255</green>
         <blue>255</blue>
        </color>
       </brush>
      </colorrole>
      <colorrole role="Midlight">
       <brush brushstyle="SolidPattern">
        <color alpha="255">
         <red>255</red>
         <green>255</green>
         <blue>191</blue>
        </color>
       </brush>
      </colorrole>
      <colorrole role="Dark">
       <brush brushstyle="SolidPattern">
        <color alpha="255">
         <red>127</red>
         <green>127</green>
         <blue>63</blue>
        </color>
       </brush>
      </colorrole>
      <colorrole role="Mid">
       <brush brushstyle="SolidPattern">
        <color alpha="255">
         <red>170</red>
         <green>170</green>
         <blue>84</blue>
        </color>
       </brush>
      </colorrole>
      <colorrole role="Text">
       <brush brushstyle="SolidPattern">
        <color alpha="255">
         <red>127</red>
         <green>127</green>
         <blue>63</blue>
        </color>
       </brush>
      </colorrole>
      <colorrole role="BrightText">
       <brush brushstyle="SolidPattern">
        <color alpha="255">
         <red>255</red>
         <green>255</green>
         <blue>255</blue>
        </color>
       </brush>
      </colorrole>
      <colorrole role="ButtonText">
       <brush brushstyle="SolidPattern">
        <color alpha="255">
         <red>127</red>
         <green>127</green>
         <blue>63</blue>
        </color>
       </brush>
      </colorrole>
      <colorrole role="Base">
       <brush brushstyle="SolidPattern">
        <color alpha="255">
         <red>255</red>
         <green>255</green>
         <blue>127</blue>
        </color>
       </brush>
      </colorrole>
      <colorrole role="Window">
       <brush brushstyle="SolidPattern">
        <color alpha="255">
         <red>255</red>
         <green>255</green>
         <blue>127</blue>
        </color>
       </brush>
      </colorrole>
      <colorrole role="Shadow">
       <brush brushstyle="SolidPattern">
        <color alpha="255">
         <red>0</red>
         <green>0</green>
         <blue>0</blue>
        </color>
       </brush>
      </colorrole>
      <colorrole role="AlternateBase">
       <brush brushstyle="SolidPattern">
        <color alpha="255">
         <red>255</red>
         <green>255</green>
         <blue>127</blue>
        </color>
       </brush>
      </colorrole>
      <colorrole role="ToolTipBase">
       <brush brushstyle="SolidPattern">
        <color alpha="255">
         <red>255</red>
         <green>255</green>
         <blue>220</blue>
        </color>
       </brush>
      </colorrole>
      <colorrole role="ToolTipText">
       <brush brushstyle="SolidPattern">
        <color alpha="255">
         <red>0</red>
         <green>0</green>
         <blue>0</blue>
        </color>
       </brush>
      </colorrole>
     </disabled>
    </palette>
   </property>
   <property name="toolTip">
    <string>This is an unauthenticated payment request.</string>
   </property>
   <property name="autoFillBackground">
    <bool>true</bool>
   </property>
   <property name="frameShape">
    <enum>QFrame::NoFrame</enum>
   </property>
   <layout class="QGridLayout" name="gridLayout_is">
    <property name="spacing">
     <number>12</number>
    </property>
    <item row="0" column="0">
     <widget class="QLabel" name="payToLabel_is">
      <property name="text">
       <string>Pay To:</string>
      </property>
      <property name="alignment">
       <set>Qt::AlignRight|Qt::AlignTrailing|Qt::AlignVCenter</set>
      </property>
     </widget>
    </item>
    <item row="0" column="1">
     <layout class="QHBoxLayout" name="payToLayout_is">
      <property name="spacing">
       <number>0</number>
      </property>
      <item>
       <widget class="QLabel" name="payTo_is"/>
      </item>
      <item>
       <widget class="QToolButton" name="deleteButton_is">
        <property name="toolTip">
         <string>Remove this entry</string>
        </property>
        <property name="text">
         <string/>
        </property>
        <property name="icon">
         <iconset resource="../bitcoin.qrc">
          <normaloff>:/icons/remove</normaloff>:/icons/remove</iconset>
        </property>
       </widget>
      </item>
     </layout>
    </item>
    <item row="1" column="0">
     <widget class="QLabel" name="memoLabel_is">
      <property name="text">
       <string>Memo:</string>
      </property>
      <property name="alignment">
       <set>Qt::AlignRight|Qt::AlignTrailing|Qt::AlignVCenter</set>
      </property>
     </widget>
    </item>
    <item row="1" column="1">
     <widget class="QLabel" name="memoTextLabel_is">
      <property name="textFormat">
       <enum>Qt::PlainText</enum>
      </property>
     </widget>
    </item>
    <item row="2" column="0">
     <widget class="QLabel" name="amountLabel_is">
      <property name="text">
       <string>A&amp;mount:</string>
      </property>
      <property name="alignment">
       <set>Qt::AlignRight|Qt::AlignTrailing|Qt::AlignVCenter</set>
      </property>
      <property name="buddy">
       <cstring>payAmount_is</cstring>
      </property>
     </widget>
    </item>
    <item row="2" column="1">
     <widget class="BitcoinAmountField" name="payAmount_is">
      <property name="acceptDrops">
       <bool>false</bool>
      </property>
     </widget>
    </item>
   </layout>
  </widget>
  <widget class="QFrame" name="SendCoins_AuthenticatedPaymentRequest">
   <property name="palette">
    <palette>
     <active>
      <colorrole role="WindowText">
       <brush brushstyle="SolidPattern">
        <color alpha="255">
         <red>0</red>
         <green>0</green>
         <blue>0</blue>
        </color>
       </brush>
      </colorrole>
      <colorrole role="Button">
       <brush brushstyle="SolidPattern">
        <color alpha="255">
         <red>140</red>
         <green>232</green>
         <blue>119</blue>
        </color>
       </brush>
      </colorrole>
      <colorrole role="Light">
       <brush brushstyle="SolidPattern">
        <color alpha="255">
         <red>230</red>
         <green>255</green>
         <blue>224</blue>
        </color>
       </brush>
      </colorrole>
      <colorrole role="Midlight">
       <brush brushstyle="SolidPattern">
        <color alpha="255">
         <red>185</red>
         <green>243</green>
         <blue>171</blue>
        </color>
       </brush>
      </colorrole>
      <colorrole role="Dark">
       <brush brushstyle="SolidPattern">
        <color alpha="255">
         <red>70</red>
         <green>116</green>
         <blue>59</blue>
        </color>
       </brush>
      </colorrole>
      <colorrole role="Mid">
       <brush brushstyle="SolidPattern">
        <color alpha="255">
         <red>93</red>
         <green>155</green>
         <blue>79</blue>
        </color>
       </brush>
      </colorrole>
      <colorrole role="Text">
       <brush brushstyle="SolidPattern">
        <color alpha="255">
         <red>0</red>
         <green>0</green>
         <blue>0</blue>
        </color>
       </brush>
      </colorrole>
      <colorrole role="BrightText">
       <brush brushstyle="SolidPattern">
        <color alpha="255">
         <red>155</red>
         <green>255</green>
         <blue>147</blue>
        </color>
       </brush>
      </colorrole>
      <colorrole role="ButtonText">
       <brush brushstyle="SolidPattern">
        <color alpha="255">
         <red>0</red>
         <green>0</green>
         <blue>0</blue>
        </color>
       </brush>
      </colorrole>
      <colorrole role="Base">
       <brush brushstyle="SolidPattern">
        <color alpha="255">
         <red>119</red>
         <green>255</green>
         <blue>233</blue>
        </color>
       </brush>
      </colorrole>
      <colorrole role="Window">
       <brush brushstyle="SolidPattern">
        <color alpha="255">
         <red>140</red>
         <green>232</green>
         <blue>119</blue>
        </color>
       </brush>
      </colorrole>
      <colorrole role="Shadow">
       <brush brushstyle="SolidPattern">
        <color alpha="255">
         <red>0</red>
         <green>0</green>
         <blue>0</blue>
        </color>
       </brush>
      </colorrole>
      <colorrole role="AlternateBase">
       <brush brushstyle="SolidPattern">
        <color alpha="255">
         <red>197</red>
         <green>243</green>
         <blue>187</blue>
        </color>
       </brush>
      </colorrole>
      <colorrole role="NoRole">
       <brush brushstyle="SolidPattern">
        <color alpha="255">
         <red>125</red>
         <green>194</green>
         <blue>122</blue>
        </color>
       </brush>
      </colorrole>
      <colorrole role="ToolTipBase">
       <brush brushstyle="SolidPattern">
        <color alpha="255">
         <red>255</red>
         <green>255</green>
         <blue>220</blue>
        </color>
       </brush>
      </colorrole>
      <colorrole role="ToolTipText">
       <brush brushstyle="SolidPattern">
        <color alpha="255">
         <red>0</red>
         <green>0</green>
         <blue>0</blue>
        </color>
       </brush>
      </colorrole>
     </active>
     <inactive>
      <colorrole role="WindowText">
       <brush brushstyle="SolidPattern">
        <color alpha="255">
         <red>0</red>
         <green>0</green>
         <blue>0</blue>
        </color>
       </brush>
      </colorrole>
      <colorrole role="Button">
       <brush brushstyle="SolidPattern">
        <color alpha="255">
         <red>140</red>
         <green>232</green>
         <blue>119</blue>
        </color>
       </brush>
      </colorrole>
      <colorrole role="Light">
       <brush brushstyle="SolidPattern">
        <color alpha="255">
         <red>230</red>
         <green>255</green>
         <blue>224</blue>
        </color>
       </brush>
      </colorrole>
      <colorrole role="Midlight">
       <brush brushstyle="SolidPattern">
        <color alpha="255">
         <red>185</red>
         <green>243</green>
         <blue>171</blue>
        </color>
       </brush>
      </colorrole>
      <colorrole role="Dark">
       <brush brushstyle="SolidPattern">
        <color alpha="255">
         <red>70</red>
         <green>116</green>
         <blue>59</blue>
        </color>
       </brush>
      </colorrole>
      <colorrole role="Mid">
       <brush brushstyle="SolidPattern">
        <color alpha="255">
         <red>93</red>
         <green>155</green>
         <blue>79</blue>
        </color>
       </brush>
      </colorrole>
      <colorrole role="Text">
       <brush brushstyle="SolidPattern">
        <color alpha="255">
         <red>0</red>
         <green>0</green>
         <blue>0</blue>
        </color>
       </brush>
      </colorrole>
      <colorrole role="BrightText">
       <brush brushstyle="SolidPattern">
        <color alpha="255">
         <red>155</red>
         <green>255</green>
         <blue>147</blue>
        </color>
       </brush>
      </colorrole>
      <colorrole role="ButtonText">
       <brush brushstyle="SolidPattern">
        <color alpha="255">
         <red>0</red>
         <green>0</green>
         <blue>0</blue>
        </color>
       </brush>
      </colorrole>
      <colorrole role="Base">
       <brush brushstyle="SolidPattern">
        <color alpha="255">
         <red>119</red>
         <green>255</green>
         <blue>233</blue>
        </color>
       </brush>
      </colorrole>
      <colorrole role="Window">
       <brush brushstyle="SolidPattern">
        <color alpha="255">
         <red>140</red>
         <green>232</green>
         <blue>119</blue>
        </color>
       </brush>
      </colorrole>
      <colorrole role="Shadow">
       <brush brushstyle="SolidPattern">
        <color alpha="255">
         <red>0</red>
         <green>0</green>
         <blue>0</blue>
        </color>
       </brush>
      </colorrole>
      <colorrole role="AlternateBase">
       <brush brushstyle="SolidPattern">
        <color alpha="255">
         <red>197</red>
         <green>243</green>
         <blue>187</blue>
        </color>
       </brush>
      </colorrole>
      <colorrole role="NoRole">
       <brush brushstyle="SolidPattern">
        <color alpha="255">
         <red>125</red>
         <green>194</green>
         <blue>122</blue>
        </color>
       </brush>
      </colorrole>
      <colorrole role="ToolTipBase">
       <brush brushstyle="SolidPattern">
        <color alpha="255">
         <red>255</red>
         <green>255</green>
         <blue>220</blue>
        </color>
       </brush>
      </colorrole>
      <colorrole role="ToolTipText">
       <brush brushstyle="SolidPattern">
        <color alpha="255">
         <red>0</red>
         <green>0</green>
         <blue>0</blue>
        </color>
       </brush>
      </colorrole>
     </inactive>
     <disabled>
      <colorrole role="WindowText">
       <brush brushstyle="SolidPattern">
        <color alpha="255">
         <red>70</red>
         <green>116</green>
         <blue>59</blue>
        </color>
       </brush>
      </colorrole>
      <colorrole role="Button">
       <brush brushstyle="SolidPattern">
        <color alpha="255">
         <red>140</red>
         <green>232</green>
         <blue>119</blue>
        </color>
       </brush>
      </colorrole>
      <colorrole role="Light">
       <brush brushstyle="SolidPattern">
        <color alpha="255">
         <red>230</red>
         <green>255</green>
         <blue>224</blue>
        </color>
       </brush>
      </colorrole>
      <colorrole role="Midlight">
       <brush brushstyle="SolidPattern">
        <color alpha="255">
         <red>185</red>
         <green>243</green>
         <blue>171</blue>
        </color>
       </brush>
      </colorrole>
      <colorrole role="Dark">
       <brush brushstyle="SolidPattern">
        <color alpha="255">
         <red>70</red>
         <green>116</green>
         <blue>59</blue>
        </color>
       </brush>
      </colorrole>
      <colorrole role="Mid">
       <brush brushstyle="SolidPattern">
        <color alpha="255">
         <red>93</red>
         <green>155</green>
         <blue>79</blue>
        </color>
       </brush>
      </colorrole>
      <colorrole role="Text">
       <brush brushstyle="SolidPattern">
        <color alpha="255">
         <red>70</red>
         <green>116</green>
         <blue>59</blue>
        </color>
       </brush>
      </colorrole>
      <colorrole role="BrightText">
       <brush brushstyle="SolidPattern">
        <color alpha="255">
         <red>155</red>
         <green>255</green>
         <blue>147</blue>
        </color>
       </brush>
      </colorrole>
      <colorrole role="ButtonText">
       <brush brushstyle="SolidPattern">
        <color alpha="255">
         <red>70</red>
         <green>116</green>
         <blue>59</blue>
        </color>
       </brush>
      </colorrole>
      <colorrole role="Base">
       <brush brushstyle="SolidPattern">
        <color alpha="255">
         <red>140</red>
         <green>232</green>
         <blue>119</blue>
        </color>
       </brush>
      </colorrole>
      <colorrole role="Window">
       <brush brushstyle="SolidPattern">
        <color alpha="255">
         <red>140</red>
         <green>232</green>
         <blue>119</blue>
        </color>
       </brush>
      </colorrole>
      <colorrole role="Shadow">
       <brush brushstyle="SolidPattern">
        <color alpha="255">
         <red>0</red>
         <green>0</green>
         <blue>0</blue>
        </color>
       </brush>
      </colorrole>
      <colorrole role="AlternateBase">
       <brush brushstyle="SolidPattern">
        <color alpha="255">
         <red>140</red>
         <green>232</green>
         <blue>119</blue>
        </color>
       </brush>
      </colorrole>
      <colorrole role="NoRole">
       <brush brushstyle="SolidPattern">
        <color alpha="255">
         <red>125</red>
         <green>194</green>
         <blue>122</blue>
        </color>
       </brush>
      </colorrole>
      <colorrole role="ToolTipBase">
       <brush brushstyle="SolidPattern">
        <color alpha="255">
         <red>255</red>
         <green>255</green>
         <blue>220</blue>
        </color>
       </brush>
      </colorrole>
      <colorrole role="ToolTipText">
       <brush brushstyle="SolidPattern">
        <color alpha="255">
         <red>0</red>
         <green>0</green>
         <blue>0</blue>
        </color>
       </brush>
      </colorrole>
     </disabled>
    </palette>
   </property>
<<<<<<< HEAD
   <item row="5" column="0">
    <widget class="QLabel" name="label">
     <property name="text">
      <string>A&amp;mount:</string>
     </property>
     <property name="alignment">
      <set>Qt::AlignRight|Qt::AlignTrailing|Qt::AlignVCenter</set>
     </property>
     <property name="buddy">
      <cstring>payAmount</cstring>
     </property>
    </widget>
   </item>
   <item row="3" column="0">
    <widget class="QLabel" name="label_2">
     <property name="text">
      <string>Pay &amp;To:</string>
     </property>
     <property name="alignment">
      <set>Qt::AlignRight|Qt::AlignTrailing|Qt::AlignVCenter</set>
     </property>
     <property name="buddy">
      <cstring>payTo</cstring>
     </property>
    </widget>
   </item>
   <item row="5" column="1">
    <widget class="BitcoinAmountField" name="payAmount"/>
   </item>
   <item row="4" column="0">
    <widget class="QLabel" name="label_4">
     <property name="text">
      <string>&amp;Label:</string>
     </property>
     <property name="alignment">
      <set>Qt::AlignRight|Qt::AlignTrailing|Qt::AlignVCenter</set>
     </property>
     <property name="buddy">
      <cstring>addAsLabel</cstring>
     </property>
    </widget>
   </item>
   <item row="3" column="1">
    <layout class="QHBoxLayout" name="payToLayout">
     <property name="spacing">
      <number>0</number>
     </property>
     <item>
      <widget class="QValidatedLineEdit" name="payTo">
       <property name="toolTip">
        <string>The address to send the payment to</string>
       </property>
       <property name="maxLength">
        <number>34</number>
       </property>
      </widget>
     </item>
     <item>
      <widget class="QToolButton" name="addressBookButton">
       <property name="toolTip">
        <string>Choose address from address book</string>
       </property>
       <property name="text">
        <string/>
       </property>
       <property name="icon">
        <iconset resource="../bitcoin.qrc">
         <normaloff>:/icons/address-book</normaloff>:/icons/address-book</iconset>
       </property>
       <property name="shortcut">
        <string>Alt+A</string>
       </property>
      </widget>
     </item>
     <item>
      <widget class="QToolButton" name="pasteButton">
       <property name="toolTip">
        <string>Paste address from clipboard</string>
       </property>
       <property name="text">
        <string/>
       </property>
       <property name="icon">
        <iconset resource="../bitcoin.qrc">
         <normaloff>:/icons/editpaste</normaloff>:/icons/editpaste</iconset>
       </property>
       <property name="shortcut">
        <string>Alt+P</string>
       </property>
      </widget>
     </item>
     <item>
      <widget class="QToolButton" name="deleteButton">
       <property name="toolTip">
        <string>Remove this recipient</string>
       </property>
       <property name="text">
        <string/>
       </property>
       <property name="icon">
        <iconset resource="../bitcoin.qrc">
         <normaloff>:/icons/remove</normaloff>:/icons/remove</iconset>
       </property>
      </widget>
     </item>
    </layout>
   </item>
   <item row="4" column="1">
    <widget class="QValidatedLineEdit" name="addAsLabel">
     <property name="toolTip">
      <string>Enter a label for this address to add it to your address book</string>
     </property>
    </widget>
   </item>
  </layout>
=======
   <property name="toolTip">
    <string>This is an authenticated payment request.</string>
   </property>
   <property name="autoFillBackground">
    <bool>true</bool>
   </property>
   <property name="frameShape">
    <enum>QFrame::NoFrame</enum>
   </property>
   <layout class="QGridLayout" name="gridLayout_s">
    <property name="spacing">
     <number>12</number>
    </property>
    <item row="0" column="0">
     <widget class="QLabel" name="payToLabel_s">
      <property name="text">
       <string>Pay To:</string>
      </property>
      <property name="alignment">
       <set>Qt::AlignRight|Qt::AlignTrailing|Qt::AlignVCenter</set>
      </property>
     </widget>
    </item>
    <item row="0" column="1">
     <layout class="QHBoxLayout" name="payToLayout_s">
      <property name="spacing">
       <number>0</number>
      </property>
      <item>
       <widget class="QLabel" name="payTo_s">
        <property name="textFormat">
         <enum>Qt::PlainText</enum>
        </property>
       </widget>
      </item>
      <item>
       <widget class="QToolButton" name="deleteButton_s">
        <property name="toolTip">
         <string>Remove this entry</string>
        </property>
        <property name="text">
         <string/>
        </property>
        <property name="icon">
         <iconset resource="../bitcoin.qrc">
          <normaloff>:/icons/remove</normaloff>:/icons/remove</iconset>
        </property>
       </widget>
      </item>
     </layout>
    </item>
    <item row="1" column="0">
     <widget class="QLabel" name="memoLabel_s">
      <property name="text">
       <string>Memo:</string>
      </property>
      <property name="alignment">
       <set>Qt::AlignRight|Qt::AlignTrailing|Qt::AlignVCenter</set>
      </property>
     </widget>
    </item>
    <item row="1" column="1">
     <widget class="QLabel" name="memoTextLabel_s">
      <property name="textFormat">
       <enum>Qt::PlainText</enum>
      </property>
     </widget>
    </item>
    <item row="2" column="0">
     <widget class="QLabel" name="amountLabel_s">
      <property name="text">
       <string>A&amp;mount:</string>
      </property>
      <property name="alignment">
       <set>Qt::AlignRight|Qt::AlignTrailing|Qt::AlignVCenter</set>
      </property>
      <property name="buddy">
       <cstring>payAmount_s</cstring>
      </property>
     </widget>
    </item>
    <item row="2" column="1">
     <widget class="BitcoinAmountField" name="payAmount_s">
      <property name="acceptDrops">
       <bool>false</bool>
      </property>
     </widget>
    </item>
   </layout>
  </widget>
>>>>>>> dac5d68f
 </widget>
 <customwidgets>
  <customwidget>
   <class>QValidatedLineEdit</class>
   <extends>QLineEdit</extends>
   <header>qt/qvalidatedlineedit.h</header>
  </customwidget>
  <customwidget>
   <class>BitcoinAmountField</class>
   <extends>QLineEdit</extends>
   <header>qt/bitcoinamountfield.h</header>
  </customwidget>
 </customwidgets>
 <tabstops>
  <tabstop>payTo</tabstop>
  <tabstop>addressBookButton</tabstop>
  <tabstop>pasteButton</tabstop>
  <tabstop>deleteButton</tabstop>
  <tabstop>addAsLabel</tabstop>
  <tabstop>payAmount</tabstop>
  <tabstop>payAmount_is</tabstop>
  <tabstop>deleteButton_is</tabstop>
  <tabstop>payAmount_s</tabstop>
  <tabstop>deleteButton_s</tabstop>
 </tabstops>
 <resources>
  <include location="../bitcoin.qrc"/>
 </resources>
 <connections/>
</ui><|MERGE_RESOLUTION|>--- conflicted
+++ resolved
@@ -7,11 +7,7 @@
     <x>0</x>
     <y>0</y>
     <width>729</width>
-<<<<<<< HEAD
-    <height>147</height>
-=======
     <height>150</height>
->>>>>>> dac5d68f
    </rect>
   </property>
   <property name="focusPolicy">
@@ -1164,123 +1160,6 @@
      </disabled>
     </palette>
    </property>
-<<<<<<< HEAD
-   <item row="5" column="0">
-    <widget class="QLabel" name="label">
-     <property name="text">
-      <string>A&amp;mount:</string>
-     </property>
-     <property name="alignment">
-      <set>Qt::AlignRight|Qt::AlignTrailing|Qt::AlignVCenter</set>
-     </property>
-     <property name="buddy">
-      <cstring>payAmount</cstring>
-     </property>
-    </widget>
-   </item>
-   <item row="3" column="0">
-    <widget class="QLabel" name="label_2">
-     <property name="text">
-      <string>Pay &amp;To:</string>
-     </property>
-     <property name="alignment">
-      <set>Qt::AlignRight|Qt::AlignTrailing|Qt::AlignVCenter</set>
-     </property>
-     <property name="buddy">
-      <cstring>payTo</cstring>
-     </property>
-    </widget>
-   </item>
-   <item row="5" column="1">
-    <widget class="BitcoinAmountField" name="payAmount"/>
-   </item>
-   <item row="4" column="0">
-    <widget class="QLabel" name="label_4">
-     <property name="text">
-      <string>&amp;Label:</string>
-     </property>
-     <property name="alignment">
-      <set>Qt::AlignRight|Qt::AlignTrailing|Qt::AlignVCenter</set>
-     </property>
-     <property name="buddy">
-      <cstring>addAsLabel</cstring>
-     </property>
-    </widget>
-   </item>
-   <item row="3" column="1">
-    <layout class="QHBoxLayout" name="payToLayout">
-     <property name="spacing">
-      <number>0</number>
-     </property>
-     <item>
-      <widget class="QValidatedLineEdit" name="payTo">
-       <property name="toolTip">
-        <string>The address to send the payment to</string>
-       </property>
-       <property name="maxLength">
-        <number>34</number>
-       </property>
-      </widget>
-     </item>
-     <item>
-      <widget class="QToolButton" name="addressBookButton">
-       <property name="toolTip">
-        <string>Choose address from address book</string>
-       </property>
-       <property name="text">
-        <string/>
-       </property>
-       <property name="icon">
-        <iconset resource="../bitcoin.qrc">
-         <normaloff>:/icons/address-book</normaloff>:/icons/address-book</iconset>
-       </property>
-       <property name="shortcut">
-        <string>Alt+A</string>
-       </property>
-      </widget>
-     </item>
-     <item>
-      <widget class="QToolButton" name="pasteButton">
-       <property name="toolTip">
-        <string>Paste address from clipboard</string>
-       </property>
-       <property name="text">
-        <string/>
-       </property>
-       <property name="icon">
-        <iconset resource="../bitcoin.qrc">
-         <normaloff>:/icons/editpaste</normaloff>:/icons/editpaste</iconset>
-       </property>
-       <property name="shortcut">
-        <string>Alt+P</string>
-       </property>
-      </widget>
-     </item>
-     <item>
-      <widget class="QToolButton" name="deleteButton">
-       <property name="toolTip">
-        <string>Remove this recipient</string>
-       </property>
-       <property name="text">
-        <string/>
-       </property>
-       <property name="icon">
-        <iconset resource="../bitcoin.qrc">
-         <normaloff>:/icons/remove</normaloff>:/icons/remove</iconset>
-       </property>
-      </widget>
-     </item>
-    </layout>
-   </item>
-   <item row="4" column="1">
-    <widget class="QValidatedLineEdit" name="addAsLabel">
-     <property name="toolTip">
-      <string>Enter a label for this address to add it to your address book</string>
-     </property>
-    </widget>
-   </item>
-  </layout>
-=======
    <property name="toolTip">
     <string>This is an authenticated payment request.</string>
    </property>
@@ -1371,7 +1250,6 @@
     </item>
    </layout>
   </widget>
->>>>>>> dac5d68f
  </widget>
  <customwidgets>
   <customwidget>
