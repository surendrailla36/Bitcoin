// Copyright (c) 2011-2013 The Crowncoin developers
// Distributed under the MIT/X11 software license, see the accompanying
// file COPYING or http://www.opensource.org/licenses/mit-license.php.

#include "clientmodel.h"

#include "guiconstants.h"

#include "alert.h"
#include "chainparams.h"
#include "checkpoints.h"
#include "main.h"
#include "net.h"
#include "ui_interface.h"
#include "throneman.h"

#include <stdint.h>

#include <QDateTime>
#include <QDebug>
#include <QTimer>

static const int64_t nClientStartupTime = GetTime();

ClientModel::ClientModel(OptionsModel *optionsModel, QObject *parent) :
    QObject(parent), optionsModel(optionsModel),
<<<<<<< HEAD
    cachedNumBlocks(0),
=======
    cachedNumBlocks(0), cachedThroneCountString(""),cachedNumBlocksOfPeers(0),
>>>>>>> 8b2f1946
    cachedReindexing(0), cachedImporting(0),
    numBlocksAtStartup(-1), pollTimer(0)
{
    pollTimer = new QTimer(this);
    connect(pollTimer, SIGNAL(timeout()), this, SLOT(updateTimer()));
    pollTimer->start(MODEL_UPDATE_DELAY);

    pollMnTimer = new QTimer(this);
    connect(pollMnTimer, SIGNAL(timeout()), this, SLOT(updateMnTimer()));
    // no need to update as frequent as data for balances/txes/blocks
    pollMnTimer->start(MODEL_UPDATE_DELAY * 4);

    subscribeToCoreSignals();
}

ClientModel::~ClientModel()
{
    unsubscribeFromCoreSignals();
}

int ClientModel::getNumConnections(unsigned int flags) const
{
    LOCK(cs_vNodes);
    if (flags == CONNECTIONS_ALL) // Shortcut if we want total
        return vNodes.size();

    int nNum = 0;
    BOOST_FOREACH(CNode* pnode, vNodes)
    if (flags & (pnode->fInbound ? CONNECTIONS_IN : CONNECTIONS_OUT))
        nNum++;

    return nNum;
}

QString ClientModel::getThroneCountString() const
{
    return QString::number((int)mnodeman.CountEnabled()) + " / " + QString::number((int)mnodeman.size());
}

int ClientModel::getNumBlocks() const
{
    LOCK(cs_main);
    return chainActive.Height();
}

int ClientModel::getNumBlocksAtStartup()
{
    if (numBlocksAtStartup == -1) numBlocksAtStartup = getNumBlocks();
    return numBlocksAtStartup;
}

quint64 ClientModel::getTotalBytesRecv() const
{
    return CNode::GetTotalBytesRecv();
}

quint64 ClientModel::getTotalBytesSent() const
{
    return CNode::GetTotalBytesSent();
}

QDateTime ClientModel::getLastBlockDate() const
{
    LOCK(cs_main);
    if (chainActive.Tip())
        return QDateTime::fromTime_t(chainActive.Tip()->GetBlockTime());
    else
        return QDateTime::fromTime_t(Params().GenesisBlock().nTime); // Genesis block's time of current network
}

double ClientModel::getVerificationProgress() const
{
    LOCK(cs_main);
    return Checkpoints::GuessVerificationProgress(chainActive.Tip());
}

void ClientModel::updateTimer()
{
    // Get required lock upfront. This avoids the GUI from getting stuck on
    // periodical polls if the core is holding the locks for a longer time -
    // for example, during a wallet rescan.
    TRY_LOCK(cs_main, lockMain);
    if(!lockMain)
        return;
    // Some quantities (such as number of blocks) change so fast that we don't want to be notified for each change.
    // Periodically check and update with a timer.
    int newNumBlocks = getNumBlocks();

    // check for changed number of blocks we have, number of blocks peers claim to have, reindexing state and importing state
    if (cachedNumBlocks != newNumBlocks ||
        cachedReindexing != fReindex || cachedImporting != fImporting)
    {
        cachedNumBlocks = newNumBlocks;
        cachedReindexing = fReindex;
        cachedImporting = fImporting;

        emit numBlocksChanged(newNumBlocks);
    }

    emit bytesChanged(getTotalBytesRecv(), getTotalBytesSent());
}

void ClientModel::updateMnTimer()
{
    // Get required lock upfront. This avoids the GUI from getting stuck on
    // periodical polls if the core is holding the locks for a longer time -
    // for example, during a wallet rescan.
    TRY_LOCK(cs_main, lockMain);
    if(!lockMain)
        return;
    QString newThroneCountString = getThroneCountString();

    if (cachedThroneCountString != newThroneCountString)
    {
        cachedThroneCountString = newThroneCountString;

        emit strThronesChanged(cachedThroneCountString);
    }
}

void ClientModel::updateNumConnections(int numConnections)
{
    emit numConnectionsChanged(numConnections);
}

void ClientModel::updateAlert(const QString &hash, int status)
{
    // Show error message notification for new alert
    if(status == CT_NEW)
    {
        uint256 hash_256;
        hash_256.SetHex(hash.toStdString());
        CAlert alert = CAlert::getAlertByHash(hash_256);
        if(!alert.IsNull())
        {
            emit message(tr("Network Alert"), QString::fromStdString(alert.strStatusBar), CClientUIInterface::ICON_ERROR);
        }
    }

    emit alertsChanged(getStatusBarWarnings());
}

QString ClientModel::getNetworkName() const
{
    QString netname(QString::fromStdString(Params().DataDir()));
    if(netname.isEmpty())
        netname = "main";
    return netname;
}

bool ClientModel::inInitialBlockDownload() const
{
    return IsInitialBlockDownload();
}

enum BlockSource ClientModel::getBlockSource() const
{
    if (fReindex)
        return BLOCK_SOURCE_REINDEX;
    else if (fImporting)
        return BLOCK_SOURCE_DISK;
    else if (getNumConnections() > 0)
        return BLOCK_SOURCE_NETWORK;

    return BLOCK_SOURCE_NONE;
}

QString ClientModel::getStatusBarWarnings() const
{
    return QString::fromStdString(GetWarnings("statusbar"));
}

OptionsModel *ClientModel::getOptionsModel()
{
    return optionsModel;
}

QString ClientModel::formatFullVersion() const
{
    return QString::fromStdString(FormatFullVersion());
}

QString ClientModel::formatBuildDate() const
{
    return QString::fromStdString(CLIENT_DATE);
}

bool ClientModel::isReleaseVersion() const
{
    return CLIENT_VERSION_IS_RELEASE;
}

QString ClientModel::clientName() const
{
    return QString::fromStdString(CLIENT_NAME);
}

QString ClientModel::formatClientStartupTime() const
{
    return QDateTime::fromTime_t(nClientStartupTime).toString();
}

// Handlers for core signals
static void NotifyBlocksChanged(ClientModel *clientmodel)
{
    // This notification is too frequent. Don't trigger a signal.
    // Don't remove it, though, as it might be useful later.
}

static void NotifyNumConnectionsChanged(ClientModel *clientmodel, int newNumConnections)
{
    // Too noisy: qDebug() << "NotifyNumConnectionsChanged : " + QString::number(newNumConnections);
    QMetaObject::invokeMethod(clientmodel, "updateNumConnections", Qt::QueuedConnection,
                              Q_ARG(int, newNumConnections));
}

static void NotifyAlertChanged(ClientModel *clientmodel, const uint256 &hash, ChangeType status)
{
    qDebug() << "NotifyAlertChanged : " + QString::fromStdString(hash.GetHex()) + " status=" + QString::number(status);
    QMetaObject::invokeMethod(clientmodel, "updateAlert", Qt::QueuedConnection,
                              Q_ARG(QString, QString::fromStdString(hash.GetHex())),
                              Q_ARG(int, status));
}

void ClientModel::subscribeToCoreSignals()
{
    // Connect signals to client
    uiInterface.NotifyBlocksChanged.connect(boost::bind(NotifyBlocksChanged, this));
    uiInterface.NotifyNumConnectionsChanged.connect(boost::bind(NotifyNumConnectionsChanged, this, _1));
    uiInterface.NotifyAlertChanged.connect(boost::bind(NotifyAlertChanged, this, _1, _2));
}

void ClientModel::unsubscribeFromCoreSignals()
{
    // Disconnect signals from client
    uiInterface.NotifyBlocksChanged.disconnect(boost::bind(NotifyBlocksChanged, this));
    uiInterface.NotifyNumConnectionsChanged.disconnect(boost::bind(NotifyNumConnectionsChanged, this, _1));
    uiInterface.NotifyAlertChanged.disconnect(boost::bind(NotifyAlertChanged, this, _1, _2));
}<|MERGE_RESOLUTION|>--- conflicted
+++ resolved
@@ -24,11 +24,7 @@
 
 ClientModel::ClientModel(OptionsModel *optionsModel, QObject *parent) :
     QObject(parent), optionsModel(optionsModel),
-<<<<<<< HEAD
-    cachedNumBlocks(0),
-=======
-    cachedNumBlocks(0), cachedThroneCountString(""),cachedNumBlocksOfPeers(0),
->>>>>>> 8b2f1946
+    cachedNumBlocks(0), cachedThroneCountString(""),
     cachedReindexing(0), cachedImporting(0),
     numBlocksAtStartup(-1), pollTimer(0)
 {
