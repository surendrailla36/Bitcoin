// Copyright (c) 2011-2015 The Bitcoin Core developers
// Distributed under the MIT software license, see the accompanying
// file COPYING or http://www.opensource.org/licenses/mit-license.php.

#include "overviewpage.h"
#include "ui_overviewpage.h"

#include "bitcoinunits.h"
#include "clientmodel.h"
#include "guiconstants.h"
#include "guiutil.h"
#include "optionsmodel.h"
<<<<<<< HEAD
#include "scicon.h"
=======
#include "platformstyle.h"
>>>>>>> 188ca9c3
#include "transactionfilterproxy.h"
#include "transactiontablemodel.h"
#include "walletmodel.h"

#include <QAbstractItemDelegate>
#include <QPainter>

#define DECORATION_SIZE 54
#define NUM_ITEMS 5

class TxViewDelegate : public QAbstractItemDelegate
{
    Q_OBJECT
public:
    TxViewDelegate(const PlatformStyle *platformStyle):
        QAbstractItemDelegate(), unit(BitcoinUnits::BTC),
        platformStyle(platformStyle)
    {

    }

    inline void paint(QPainter *painter, const QStyleOptionViewItem &option,
                      const QModelIndex &index ) const
    {
        painter->save();

        QIcon icon = qvariant_cast<QIcon>(index.data(TransactionTableModel::RawDecorationRole));
        QRect mainRect = option.rect;
        QRect decorationRect(mainRect.topLeft(), QSize(DECORATION_SIZE, DECORATION_SIZE));
        int xspace = DECORATION_SIZE + 8;
        int ypad = 6;
        int halfheight = (mainRect.height() - 2*ypad)/2;
        QRect amountRect(mainRect.left() + xspace, mainRect.top()+ypad, mainRect.width() - xspace, halfheight);
        QRect addressRect(mainRect.left() + xspace, mainRect.top()+ypad+halfheight, mainRect.width() - xspace, halfheight);
<<<<<<< HEAD
        icon = SingleColorIcon(icon, SingleColor());
=======
        icon = platformStyle->SingleColorIcon(icon);
>>>>>>> 188ca9c3
        icon.paint(painter, decorationRect);

        QDateTime date = index.data(TransactionTableModel::DateRole).toDateTime();
        QString address = index.data(Qt::DisplayRole).toString();
        qint64 amount = index.data(TransactionTableModel::AmountRole).toLongLong();
        bool confirmed = index.data(TransactionTableModel::ConfirmedRole).toBool();
        QVariant value = index.data(Qt::ForegroundRole);
        QColor foreground = option.palette.color(QPalette::Text);
        if(value.canConvert<QBrush>())
        {
            QBrush brush = qvariant_cast<QBrush>(value);
            foreground = brush.color();
        }

        painter->setPen(foreground);
        QRect boundingRect;
        painter->drawText(addressRect, Qt::AlignLeft|Qt::AlignVCenter, address, &boundingRect);

        if (index.data(TransactionTableModel::WatchonlyRole).toBool())
        {
            QIcon iconWatchonly = qvariant_cast<QIcon>(index.data(TransactionTableModel::WatchonlyDecorationRole));
            QRect watchonlyRect(boundingRect.right() + 5, mainRect.top()+ypad+halfheight, 16, halfheight);
            iconWatchonly.paint(painter, watchonlyRect);
        }

        if(amount < 0)
        {
            foreground = COLOR_NEGATIVE;
        }
        else if(!confirmed)
        {
            foreground = COLOR_UNCONFIRMED;
        }
        else
        {
            foreground = option.palette.color(QPalette::Text);
        }
        painter->setPen(foreground);
        QString amountText = BitcoinUnits::formatWithUnit(unit, amount, true, BitcoinUnits::separatorAlways);
        if(!confirmed)
        {
            amountText = QString("[") + amountText + QString("]");
        }
        painter->drawText(amountRect, Qt::AlignRight|Qt::AlignVCenter, amountText);

        painter->setPen(option.palette.color(QPalette::Text));
        painter->drawText(amountRect, Qt::AlignLeft|Qt::AlignVCenter, GUIUtil::dateTimeStr(date));

        painter->restore();
    }

    inline QSize sizeHint(const QStyleOptionViewItem &option, const QModelIndex &index) const
    {
        return QSize(DECORATION_SIZE, DECORATION_SIZE);
    }

    int unit;
    const PlatformStyle *platformStyle;

};
#include "overviewpage.moc"

OverviewPage::OverviewPage(const PlatformStyle *platformStyle, QWidget *parent) :
    QWidget(parent),
    ui(new Ui::OverviewPage),
    clientModel(0),
    walletModel(0),
    currentBalance(-1),
    currentUnconfirmedBalance(-1),
    currentImmatureBalance(-1),
    currentWatchOnlyBalance(-1),
    currentWatchUnconfBalance(-1),
    currentWatchImmatureBalance(-1),
    txdelegate(new TxViewDelegate(platformStyle)),
    filter(0)
{
    ui->setupUi(this);

    // use a SingleColorIcon for the "out of sync warning" icon
<<<<<<< HEAD
    QIcon icon = SingleColorIcon(":/icons/warning");
=======
    QIcon icon = platformStyle->SingleColorIcon(":/icons/warning");
>>>>>>> 188ca9c3
    icon.addPixmap(icon.pixmap(QSize(64,64), QIcon::Normal), QIcon::Disabled); // also set the disabled icon because we are using a disabled QPushButton to work around missing HiDPI support of QLabel (https://bugreports.qt.io/browse/QTBUG-42503)
    ui->labelTransactionsStatus->setIcon(icon);
    ui->labelWalletStatus->setIcon(icon);

    // Recent transactions
    ui->listTransactions->setItemDelegate(txdelegate);
    ui->listTransactions->setIconSize(QSize(DECORATION_SIZE, DECORATION_SIZE));
    ui->listTransactions->setMinimumHeight(NUM_ITEMS * (DECORATION_SIZE + 2));
    ui->listTransactions->setAttribute(Qt::WA_MacShowFocusRect, false);

    connect(ui->listTransactions, SIGNAL(clicked(QModelIndex)), this, SLOT(handleTransactionClicked(QModelIndex)));

    // start with displaying the "out of sync" warnings
    showOutOfSyncWarning(true);
}

void OverviewPage::handleTransactionClicked(const QModelIndex &index)
{
    if(filter)
        Q_EMIT transactionClicked(filter->mapToSource(index));
}

OverviewPage::~OverviewPage()
{
    delete ui;
}

void OverviewPage::setBalance(const CAmount& balance, const CAmount& unconfirmedBalance, const CAmount& immatureBalance, const CAmount& watchOnlyBalance, const CAmount& watchUnconfBalance, const CAmount& watchImmatureBalance)
{
    int unit = walletModel->getOptionsModel()->getDisplayUnit();
    currentBalance = balance;
    currentUnconfirmedBalance = unconfirmedBalance;
    currentImmatureBalance = immatureBalance;
    currentWatchOnlyBalance = watchOnlyBalance;
    currentWatchUnconfBalance = watchUnconfBalance;
    currentWatchImmatureBalance = watchImmatureBalance;
    ui->labelBalance->setText(BitcoinUnits::formatWithUnit(unit, balance, false, BitcoinUnits::separatorAlways));
    ui->labelUnconfirmed->setText(BitcoinUnits::formatWithUnit(unit, unconfirmedBalance, false, BitcoinUnits::separatorAlways));
    ui->labelImmature->setText(BitcoinUnits::formatWithUnit(unit, immatureBalance, false, BitcoinUnits::separatorAlways));
    ui->labelTotal->setText(BitcoinUnits::formatWithUnit(unit, balance + unconfirmedBalance + immatureBalance, false, BitcoinUnits::separatorAlways));
    ui->labelWatchAvailable->setText(BitcoinUnits::formatWithUnit(unit, watchOnlyBalance, false, BitcoinUnits::separatorAlways));
    ui->labelWatchPending->setText(BitcoinUnits::formatWithUnit(unit, watchUnconfBalance, false, BitcoinUnits::separatorAlways));
    ui->labelWatchImmature->setText(BitcoinUnits::formatWithUnit(unit, watchImmatureBalance, false, BitcoinUnits::separatorAlways));
    ui->labelWatchTotal->setText(BitcoinUnits::formatWithUnit(unit, watchOnlyBalance + watchUnconfBalance + watchImmatureBalance, false, BitcoinUnits::separatorAlways));

    // only show immature (newly mined) balance if it's non-zero, so as not to complicate things
    // for the non-mining users
    bool showImmature = immatureBalance != 0;
    bool showWatchOnlyImmature = watchImmatureBalance != 0;

    // for symmetry reasons also show immature label when the watch-only one is shown
    ui->labelImmature->setVisible(showImmature || showWatchOnlyImmature);
    ui->labelImmatureText->setVisible(showImmature || showWatchOnlyImmature);
    ui->labelWatchImmature->setVisible(showWatchOnlyImmature); // show watch-only immature balance
}

// show/hide watch-only labels
void OverviewPage::updateWatchOnlyLabels(bool showWatchOnly)
{
    ui->labelSpendable->setVisible(showWatchOnly);      // show spendable label (only when watch-only is active)
    ui->labelWatchonly->setVisible(showWatchOnly);      // show watch-only label
    ui->lineWatchBalance->setVisible(showWatchOnly);    // show watch-only balance separator line
    ui->labelWatchAvailable->setVisible(showWatchOnly); // show watch-only available balance
    ui->labelWatchPending->setVisible(showWatchOnly);   // show watch-only pending balance
    ui->labelWatchTotal->setVisible(showWatchOnly);     // show watch-only total balance

    if (!showWatchOnly)
        ui->labelWatchImmature->hide();
}

void OverviewPage::setClientModel(ClientModel *model)
{
    this->clientModel = model;
    if(model)
    {
        // Show warning if this is a prerelease version
        connect(model, SIGNAL(alertsChanged(QString)), this, SLOT(updateAlerts(QString)));
        updateAlerts(model->getStatusBarWarnings());
    }
}

void OverviewPage::setWalletModel(WalletModel *model)
{
    this->walletModel = model;
    if(model && model->getOptionsModel())
    {
        // Set up transaction list
        filter = new TransactionFilterProxy();
        filter->setSourceModel(model->getTransactionTableModel());
        filter->setLimit(NUM_ITEMS);
        filter->setDynamicSortFilter(true);
        filter->setSortRole(Qt::EditRole);
        filter->setShowInactive(false);
        filter->sort(TransactionTableModel::Status, Qt::DescendingOrder);

        ui->listTransactions->setModel(filter);
        ui->listTransactions->setModelColumn(TransactionTableModel::ToAddress);

        // Keep up to date with wallet
        setBalance(model->getBalance(), model->getUnconfirmedBalance(), model->getImmatureBalance(),
                   model->getWatchBalance(), model->getWatchUnconfirmedBalance(), model->getWatchImmatureBalance());
        connect(model, SIGNAL(balanceChanged(CAmount,CAmount,CAmount,CAmount,CAmount,CAmount)), this, SLOT(setBalance(CAmount,CAmount,CAmount,CAmount,CAmount,CAmount)));

        connect(model->getOptionsModel(), SIGNAL(displayUnitChanged(int)), this, SLOT(updateDisplayUnit()));

        updateWatchOnlyLabels(model->haveWatchOnly());
        connect(model, SIGNAL(notifyWatchonlyChanged(bool)), this, SLOT(updateWatchOnlyLabels(bool)));
    }

    // update the display unit, to not use the default ("BTC")
    updateDisplayUnit();
}

void OverviewPage::updateDisplayUnit()
{
    if(walletModel && walletModel->getOptionsModel())
    {
        if(currentBalance != -1)
            setBalance(currentBalance, currentUnconfirmedBalance, currentImmatureBalance,
                       currentWatchOnlyBalance, currentWatchUnconfBalance, currentWatchImmatureBalance);

        // Update txdelegate->unit with the current unit
        txdelegate->unit = walletModel->getOptionsModel()->getDisplayUnit();

        ui->listTransactions->update();
    }
}

void OverviewPage::updateAlerts(const QString &warnings)
{
    this->ui->labelAlerts->setVisible(!warnings.isEmpty());
    this->ui->labelAlerts->setText(warnings);
}

void OverviewPage::showOutOfSyncWarning(bool fShow)
{
    ui->labelWalletStatus->setVisible(fShow);
    ui->labelTransactionsStatus->setVisible(fShow);
}<|MERGE_RESOLUTION|>--- conflicted
+++ resolved
@@ -10,11 +10,7 @@
 #include "guiconstants.h"
 #include "guiutil.h"
 #include "optionsmodel.h"
-<<<<<<< HEAD
-#include "scicon.h"
-=======
 #include "platformstyle.h"
->>>>>>> 188ca9c3
 #include "transactionfilterproxy.h"
 #include "transactiontablemodel.h"
 #include "walletmodel.h"
@@ -49,11 +45,7 @@
         int halfheight = (mainRect.height() - 2*ypad)/2;
         QRect amountRect(mainRect.left() + xspace, mainRect.top()+ypad, mainRect.width() - xspace, halfheight);
         QRect addressRect(mainRect.left() + xspace, mainRect.top()+ypad+halfheight, mainRect.width() - xspace, halfheight);
-<<<<<<< HEAD
-        icon = SingleColorIcon(icon, SingleColor());
-=======
         icon = platformStyle->SingleColorIcon(icon);
->>>>>>> 188ca9c3
         icon.paint(painter, decorationRect);
 
         QDateTime date = index.data(TransactionTableModel::DateRole).toDateTime();
@@ -133,11 +125,7 @@
     ui->setupUi(this);
 
     // use a SingleColorIcon for the "out of sync warning" icon
-<<<<<<< HEAD
-    QIcon icon = SingleColorIcon(":/icons/warning");
-=======
     QIcon icon = platformStyle->SingleColorIcon(":/icons/warning");
->>>>>>> 188ca9c3
     icon.addPixmap(icon.pixmap(QSize(64,64), QIcon::Normal), QIcon::Disabled); // also set the disabled icon because we are using a disabled QPushButton to work around missing HiDPI support of QLabel (https://bugreports.qt.io/browse/QTBUG-42503)
     ui->labelTransactionsStatus->setIcon(icon);
     ui->labelWalletStatus->setIcon(icon);
