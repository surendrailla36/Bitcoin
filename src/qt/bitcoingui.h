// Copyright (c) 2011-2015 The Bitcoin Core developers
// Distributed under the MIT software license, see the accompanying
// file COPYING or http://www.opensource.org/licenses/mit-license.php.

#ifndef BITCOIN_QT_BITCOINGUI_H
#define BITCOIN_QT_BITCOINGUI_H

#if defined(HAVE_CONFIG_H)
#include "config/bitcoin-config.h"
#endif

#include "amount.h"

#include <QLabel>
#include <QMainWindow>
#include <QMap>
#include <QMenu>
#include <QPoint>
#include <QSystemTrayIcon>

class ClientModel;
class NetworkStyle;
class Notificator;
class OptionsModel;
class PlatformStyle;
class RPCConsole;
class SendCoinsRecipient;
class UnitDisplayStatusBarControl;
class WalletFrame;
class WalletModel;
class HelpMessageDialog;

class CWallet;

QT_BEGIN_NAMESPACE
class QAction;
class QProgressBar;
class QProgressDialog;
QT_END_NAMESPACE

/**
  Bitcoin GUI main class. This class represents the main window of the Bitcoin UI. It communicates with both the client and
  wallet models to give the user an up-to-date view of the current core state.
*/
class BitcoinGUI : public QMainWindow
{
    Q_OBJECT

public:
    static const QString DEFAULT_WALLET;
    static const std::string DEFAULT_UIPLATFORM;

    explicit BitcoinGUI(const PlatformStyle *platformStyle, const NetworkStyle *networkStyle, QWidget *parent = 0);
    ~BitcoinGUI();

    /** Set the client model.
        The client model represents the part of the core that communicates with the P2P network, and is wallet-agnostic.
    */
    void setClientModel(ClientModel *clientModel);

#ifdef ENABLE_WALLET
    /** Set the wallet model.
        The wallet model represents a bitcoin wallet, and offers access to the list of transactions, address book and sending
        functionality.
    */
    bool addWallet(const QString& name, WalletModel *walletModel);
    bool setCurrentWallet(const QString& name);
    void removeAllWallets();
#endif // ENABLE_WALLET
    bool enableWallet;

protected:
    void changeEvent(QEvent *e);
    void closeEvent(QCloseEvent *event);
    void dragEnterEvent(QDragEnterEvent *event);
    void dropEvent(QDropEvent *event);
    bool eventFilter(QObject *object, QEvent *event);

private:
    ClientModel *clientModel;
    WalletFrame *walletFrame;

    UnitDisplayStatusBarControl *unitDisplayControl;
    QLabel *labelEncryptionIcon;
    QLabel *labelConnectionsIcon;
    QLabel *labelBlocksIcon;
    QLabel *progressBarLabel;
    QProgressBar *progressBar;
    QProgressDialog *progressDialog;

    QMenuBar *appMenuBar;
    QAction *overviewAction;
    QAction *historyAction;
    QAction *quitAction;
    QAction *sendCoinsAction;
    QAction *sendCoinsMenuAction;
    QAction *usedSendingAddressesAction;
    QAction *usedReceivingAddressesAction;
    QAction *signMessageAction;
    QAction *verifyMessageAction;
    QAction *aboutAction;
    QAction *receiveCoinsAction;
    QAction *receiveCoinsMenuAction;
    QAction *optionsAction;
    QAction *toggleHideAction;
    QAction *encryptWalletAction;
    QAction *backupWalletAction;
    QAction *changePassphraseAction;
    QAction *aboutQtAction;
    QAction *openRPCConsoleAction;
    QAction *openAction;
    QAction *showHelpMessageAction;

    QSystemTrayIcon *trayIcon;
    QMenu *trayIconMenu;
    Notificator *notificator;
    RPCConsole *rpcConsole;
    HelpMessageDialog *helpMessageDialog;

    /** Keep track of previous number of blocks, to detect progress */
    int prevBlocks;
    int spinnerFrame;

    const PlatformStyle *platformStyle;

    /** Create the main UI actions. */
    void createActions();
    /** Create the menu bar and sub-menus. */
    void createMenuBar();
    /** Create the toolbars */
    void createToolBars();
    /** Create system tray icon and notification */
    void createTrayIcon(const NetworkStyle *networkStyle);
    /** Create system tray menu (or setup the dock menu) */
    void createTrayIconMenu();

    /** Enable or disable all wallet-related actions */
    void setWalletActionsEnabled(bool enabled);

    /** Connect core signals to GUI client */
    void subscribeToCoreSignals();
    /** Disconnect core signals from GUI client */
    void unsubscribeFromCoreSignals();

Q_SIGNALS:
    /** Signal raised when a URI was entered or dragged to the GUI */
    void receivedURI(const QString &uri);

public Q_SLOTS:
    /** Set number of connections shown in the UI */
    void setNumConnections(int count);
    /** Set number of blocks and last block date shown in the UI */
<<<<<<< HEAD
    void setNumBlocks(int count, const QDateTime& blockDate);
=======
    void setNumBlocks(int count, const QDateTime& blockDate, double nVerificationProgress);
>>>>>>> 188ca9c3

    /** Notify the user of an event from the core network or transaction handling code.
       @param[in] title     the message box / notification title
       @param[in] message   the displayed text
       @param[in] style     modality and style definitions (icon and used buttons - buttons only for message boxes)
                            @see CClientUIInterface::MessageBoxFlags
       @param[in] ret       pointer to a bool that will be modified to whether Ok was clicked (modal only)
    */
    void message(const QString &title, const QString &message, unsigned int style, bool *ret = NULL);

#ifdef ENABLE_WALLET
    /** Set the encryption status as shown in the UI.
       @param[in] status            current encryption status
       @see WalletModel::EncryptionStatus
    */
    void setEncryptionStatus(int status);

    bool handlePaymentRequest(const SendCoinsRecipient& recipient);

    /** Show incoming transaction notification for new transactions. */
    void incomingTransaction(const QString& date, int unit, const CAmount& amount, const QString& type, const QString& address, const QString& label);
#endif // ENABLE_WALLET

private Q_SLOTS:
#ifdef ENABLE_WALLET
    /** Switch to overview (home) page */
    void gotoOverviewPage();
    /** Switch to history (transactions) page */
    void gotoHistoryPage();
    /** Switch to receive coins page */
    void gotoReceiveCoinsPage();
    /** Switch to send coins page */
    void gotoSendCoinsPage(QString addr = "");

    /** Show Sign/Verify Message dialog and switch to sign message tab */
    void gotoSignMessageTab(QString addr = "");
    /** Show Sign/Verify Message dialog and switch to verify message tab */
    void gotoVerifyMessageTab(QString addr = "");

    /** Show open dialog */
    void openClicked();
#endif // ENABLE_WALLET
    /** Show configuration dialog */
    void optionsClicked();
    /** Show about dialog */
    void aboutClicked();
    /** Show debug window */
    void showDebugWindow();
<<<<<<< HEAD
=======
    /** Show debug window and set focus to the console */
    void showDebugWindowActivateConsole();
>>>>>>> 188ca9c3
    /** Show help message dialog */
    void showHelpMessageClicked();
#ifndef Q_OS_MAC
    /** Handle tray icon clicked */
    void trayIconActivated(QSystemTrayIcon::ActivationReason reason);
#endif

    /** Show window if hidden, unminimize when minimized, rise when obscured or show if hidden and fToggleHidden is true */
    void showNormalIfMinimized(bool fToggleHidden = false);
    /** Simply calls showNormalIfMinimized(true) for use in SLOT() macro */
    void toggleHidden();

    /** called by a timer to check if fRequestShutdown has been set **/
    void detectShutdown();

    /** Show progress dialog e.g. for verifychain */
    void showProgress(const QString &title, int nProgress);
};

class UnitDisplayStatusBarControl : public QLabel
{
    Q_OBJECT

public:
    explicit UnitDisplayStatusBarControl(const PlatformStyle *platformStyle);
    /** Lets the control know about the Options Model (and its signals) */
    void setOptionsModel(OptionsModel *optionsModel);

protected:
    /** So that it responds to left-button clicks */
    void mousePressEvent(QMouseEvent *event);

private:
    OptionsModel *optionsModel;
    QMenu* menu;

    /** Shows context menu with Display Unit options by the mouse coordinates */
    void onDisplayUnitsClicked(const QPoint& point);
    /** Creates context menu, its actions, and wires up all the relevant signals for mouse events. */
    void createContextMenu();

private Q_SLOTS:
    /** When Display Units are changed on OptionsModel it will refresh the display text of the control on the status bar */
    void updateDisplayUnit(int newUnits);
    /** Tells underlying optionsModel to update its current display unit. */
    void onMenuSelection(QAction* action);
};

#endif // BITCOIN_QT_BITCOINGUI_H<|MERGE_RESOLUTION|>--- conflicted
+++ resolved
@@ -150,11 +150,7 @@
     /** Set number of connections shown in the UI */
     void setNumConnections(int count);
     /** Set number of blocks and last block date shown in the UI */
-<<<<<<< HEAD
-    void setNumBlocks(int count, const QDateTime& blockDate);
-=======
     void setNumBlocks(int count, const QDateTime& blockDate, double nVerificationProgress);
->>>>>>> 188ca9c3
 
     /** Notify the user of an event from the core network or transaction handling code.
        @param[in] title     the message box / notification title
@@ -203,11 +199,8 @@
     void aboutClicked();
     /** Show debug window */
     void showDebugWindow();
-<<<<<<< HEAD
-=======
     /** Show debug window and set focus to the console */
     void showDebugWindowActivateConsole();
->>>>>>> 188ca9c3
     /** Show help message dialog */
     void showHelpMessageClicked();
 #ifndef Q_OS_MAC
