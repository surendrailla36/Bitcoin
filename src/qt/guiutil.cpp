// Copyright (c) 2011-2015 The Bitcoin Core developers
// Distributed under the MIT software license, see the accompanying
// file COPYING or http://www.opensource.org/licenses/mit-license.php.

#include "guiutil.h"

#include "bitcoinaddressvalidator.h"
#include "bitcoinunits.h"
#include "qvalidatedlineedit.h"
#include "walletmodel.h"

#include "primitives/transaction.h"
#include "init.h"
#include "main.h" // For minRelayTxFee
#include "protocol.h"
#include "script/script.h"
#include "script/standard.h"
#include "util.h"

#ifdef WIN32
#ifdef _WIN32_WINNT
#undef _WIN32_WINNT
#endif
#define _WIN32_WINNT 0x0501
#ifdef _WIN32_IE
#undef _WIN32_IE
#endif
#define _WIN32_IE 0x0501
#define WIN32_LEAN_AND_MEAN 1
#ifndef NOMINMAX
#define NOMINMAX
#endif
#include "shellapi.h"
#include "shlobj.h"
#include "shlwapi.h"
#endif

#include <boost/filesystem.hpp>
#include <boost/filesystem/fstream.hpp>
#if BOOST_FILESYSTEM_VERSION >= 3
#include <boost/filesystem/detail/utf8_codecvt_facet.hpp>
#endif
#include <boost/scoped_array.hpp>

#include <QAbstractItemView>
#include <QApplication>
#include <QClipboard>
#include <QDateTime>
#include <QDesktopServices>
#include <QDesktopWidget>
#include <QDoubleValidator>
#include <QFileDialog>
#include <QFont>
#include <QLineEdit>
#include <QSettings>
#include <QTextDocument> // for Qt::mightBeRichText
#include <QThread>

#if QT_VERSION < 0x050000
#include <QUrl>
#else
#include <QUrlQuery>
#endif

#if QT_VERSION >= 0x50200
#include <QFontDatabase>
#endif

#if BOOST_FILESYSTEM_VERSION >= 3
static boost::filesystem::detail::utf8_codecvt_facet utf8;
#endif

#if defined(Q_OS_MAC)
extern double NSAppKitVersionNumber;
#if !defined(NSAppKitVersionNumber10_8)
#define NSAppKitVersionNumber10_8 1187
#endif
#if !defined(NSAppKitVersionNumber10_9)
#define NSAppKitVersionNumber10_9 1265
#endif
#endif

namespace GUIUtil {

QString dateTimeStr(const QDateTime &date)
{
    return date.date().toString(Qt::SystemLocaleShortDate) + QString(" ") + date.toString("hh:mm");
}

QString dateTimeStr(qint64 nTime)
{
    return dateTimeStr(QDateTime::fromTime_t((qint32)nTime));
}

QFont fixedPitchFont()
{
#if QT_VERSION >= 0x50200
    return QFontDatabase::systemFont(QFontDatabase::FixedFont);
#else
    QFont font("Monospace");
#if QT_VERSION >= 0x040800
    font.setStyleHint(QFont::Monospace);
#else
    font.setStyleHint(QFont::TypeWriter);
#endif
    return font;
#endif
}

void setupAddressWidget(QValidatedLineEdit *widget, QWidget *parent)
{
    parent->setFocusProxy(widget);

    widget->setFont(fixedPitchFont());
#if QT_VERSION >= 0x040700
    // We don't want translators to use own addresses in translations
    // and this is the only place, where this address is supplied.
    widget->setPlaceholderText(QObject::tr("Enter a Zetacoin address (e.g. %1)").arg("ZTehaQmekR5PcgvFE6wuLcn8DnJ2cbMAao"));
#endif
    widget->setValidator(new BitcoinAddressEntryValidator(parent));
    widget->setCheckValidator(new BitcoinAddressCheckValidator(parent));
}

void setupAmountWidget(QLineEdit *widget, QWidget *parent)
{
    QDoubleValidator *amountValidator = new QDoubleValidator(parent);
    amountValidator->setDecimals(8);
    amountValidator->setBottom(0.0);
    widget->setValidator(amountValidator);
    widget->setAlignment(Qt::AlignRight|Qt::AlignVCenter);
}

bool parseBitcoinURI(const QUrl &uri, SendCoinsRecipient *out)
{
    // return if URI is not valid or is no bitcoin: URI
    if(!uri.isValid() || uri.scheme() != QString("zetacoin"))
        return false;

    SendCoinsRecipient rv;
    rv.address = uri.path();
    // Trim any following forward slash which may have been added by the OS
    if (rv.address.endsWith("/")) {
        rv.address.truncate(rv.address.length() - 1);
    }
    rv.amount = 0;

#if QT_VERSION < 0x050000
    QList<QPair<QString, QString> > items = uri.queryItems();
#else
    QUrlQuery uriQuery(uri);
    QList<QPair<QString, QString> > items = uriQuery.queryItems();
#endif
    for (QList<QPair<QString, QString> >::iterator i = items.begin(); i != items.end(); i++)
    {
        bool fShouldReturnFalse = false;
        if (i->first.startsWith("req-"))
        {
            i->first.remove(0, 4);
            fShouldReturnFalse = true;
        }

        if (i->first == "label")
        {
            rv.label = i->second;
            fShouldReturnFalse = false;
        }
        if (i->first == "message")
        {
            rv.message = i->second;
            fShouldReturnFalse = false;
        }
        else if (i->first == "amount")
        {
            if(!i->second.isEmpty())
            {
                if(!BitcoinUnits::parse(BitcoinUnits::BTC, i->second, &rv.amount))
                {
                    return false;
                }
            }
            fShouldReturnFalse = false;
        }

        if (fShouldReturnFalse)
            return false;
    }
    if(out)
    {
        *out = rv;
    }
    return true;
}

bool parseBitcoinURI(QString uri, SendCoinsRecipient *out)
{
    // Convert bitcoin:// to bitcoin:
    //
    //    Cannot handle this later, because bitcoin:// will cause Qt to see the part after // as host,
    //    which will lower-case it (and thus invalidate the address).
    if(uri.startsWith("zetacoin://", Qt::CaseInsensitive))
    {
        uri.replace(0, 11, "zetacoin:");
    }
    QUrl uriInstance(uri);
    return parseBitcoinURI(uriInstance, out);
}

QString formatBitcoinURI(const SendCoinsRecipient &info)
{
    QString ret = QString("zetacoin:%1").arg(info.address);
    int paramCount = 0;

    if (info.amount)
    {
        ret += QString("?amount=%1").arg(BitcoinUnits::format(BitcoinUnits::BTC, info.amount, false, BitcoinUnits::separatorNever));
        paramCount++;
    }

    if (!info.label.isEmpty())
    {
        QString lbl(QUrl::toPercentEncoding(info.label));
        ret += QString("%1label=%2").arg(paramCount == 0 ? "?" : "&").arg(lbl);
        paramCount++;
    }

    if (!info.message.isEmpty())
    {
        QString msg(QUrl::toPercentEncoding(info.message));;
        ret += QString("%1message=%2").arg(paramCount == 0 ? "?" : "&").arg(msg);
        paramCount++;
    }

    return ret;
}

bool isDust(const QString& address, const CAmount& amount)
{
    CTxDestination dest = CBitcoinAddress(address.toStdString()).Get();
    CScript script = GetScriptForDestination(dest);
    CTxOut txOut(amount, script);
    return txOut.IsDust(::minRelayTxFee);
}

QString HtmlEscape(const QString& str, bool fMultiLine)
{
#if QT_VERSION < 0x050000
    QString escaped = Qt::escape(str);
#else
    QString escaped = str.toHtmlEscaped();
#endif
    if(fMultiLine)
    {
        escaped = escaped.replace("\n", "<br>\n");
    }
    return escaped;
}

QString HtmlEscape(const std::string& str, bool fMultiLine)
{
    return HtmlEscape(QString::fromStdString(str), fMultiLine);
}

void copyEntryData(QAbstractItemView *view, int column, int role)
{
    if(!view || !view->selectionModel())
        return;
    QModelIndexList selection = view->selectionModel()->selectedRows(column);

    if(!selection.isEmpty())
    {
        // Copy first item
        setClipboard(selection.at(0).data(role).toString());
    }
}

QString getEntryData(QAbstractItemView *view, int column, int role)
{
    if(!view || !view->selectionModel())
        return QString();
    QModelIndexList selection = view->selectionModel()->selectedRows(column);

    if(!selection.isEmpty()) {
        // Return first item
        return (selection.at(0).data(role).toString());
    }
    return QString();
}

QString getSaveFileName(QWidget *parent, const QString &caption, const QString &dir,
    const QString &filter,
    QString *selectedSuffixOut)
{
    QString selectedFilter;
    QString myDir;
    if(dir.isEmpty()) // Default to user documents location
    {
#if QT_VERSION < 0x050000
        myDir = QDesktopServices::storageLocation(QDesktopServices::DocumentsLocation);
#else
        myDir = QStandardPaths::writableLocation(QStandardPaths::DocumentsLocation);
#endif
    }
    else
    {
        myDir = dir;
    }
    /* Directly convert path to native OS path separators */
    QString result = QDir::toNativeSeparators(QFileDialog::getSaveFileName(parent, caption, myDir, filter, &selectedFilter));

    /* Extract first suffix from filter pattern "Description (*.foo)" or "Description (*.foo *.bar ...) */
    QRegExp filter_re(".* \\(\\*\\.(.*)[ \\)]");
    QString selectedSuffix;
    if(filter_re.exactMatch(selectedFilter))
    {
        selectedSuffix = filter_re.cap(1);
    }

    /* Add suffix if needed */
    QFileInfo info(result);
    if(!result.isEmpty())
    {
        if(info.suffix().isEmpty() && !selectedSuffix.isEmpty())
        {
            /* No suffix specified, add selected suffix */
            if(!result.endsWith("."))
                result.append(".");
            result.append(selectedSuffix);
        }
    }

    /* Return selected suffix if asked to */
    if(selectedSuffixOut)
    {
        *selectedSuffixOut = selectedSuffix;
    }
    return result;
}

QString getOpenFileName(QWidget *parent, const QString &caption, const QString &dir,
    const QString &filter,
    QString *selectedSuffixOut)
{
    QString selectedFilter;
    QString myDir;
    if(dir.isEmpty()) // Default to user documents location
    {
#if QT_VERSION < 0x050000
        myDir = QDesktopServices::storageLocation(QDesktopServices::DocumentsLocation);
#else
        myDir = QStandardPaths::writableLocation(QStandardPaths::DocumentsLocation);
#endif
    }
    else
    {
        myDir = dir;
    }
    /* Directly convert path to native OS path separators */
    QString result = QDir::toNativeSeparators(QFileDialog::getOpenFileName(parent, caption, myDir, filter, &selectedFilter));

    if(selectedSuffixOut)
    {
        /* Extract first suffix from filter pattern "Description (*.foo)" or "Description (*.foo *.bar ...) */
        QRegExp filter_re(".* \\(\\*\\.(.*)[ \\)]");
        QString selectedSuffix;
        if(filter_re.exactMatch(selectedFilter))
        {
            selectedSuffix = filter_re.cap(1);
        }
        *selectedSuffixOut = selectedSuffix;
    }
    return result;
}

Qt::ConnectionType blockingGUIThreadConnection()
{
    if(QThread::currentThread() != qApp->thread())
    {
        return Qt::BlockingQueuedConnection;
    }
    else
    {
        return Qt::DirectConnection;
    }
}

bool checkPoint(const QPoint &p, const QWidget *w)
{
    QWidget *atW = QApplication::widgetAt(w->mapToGlobal(p));
    if (!atW) return false;
    return atW->topLevelWidget() == w;
}

bool isObscured(QWidget *w)
{
    return !(checkPoint(QPoint(0, 0), w)
        && checkPoint(QPoint(w->width() - 1, 0), w)
        && checkPoint(QPoint(0, w->height() - 1), w)
        && checkPoint(QPoint(w->width() - 1, w->height() - 1), w)
        && checkPoint(QPoint(w->width() / 2, w->height() / 2), w));
}

void openDebugLogfile()
{
    boost::filesystem::path pathDebug = GetDataDir() / "debug.log";

    /* Open debug.log with the associated application */
    if (boost::filesystem::exists(pathDebug))
        QDesktopServices::openUrl(QUrl::fromLocalFile(boostPathToQString(pathDebug)));
}

void SubstituteFonts(const QString& language)
{
#if defined(Q_OS_MAC)
// Background:
// OSX's default font changed in 10.9 and Qt is unable to find it with its
// usual fallback methods when building against the 10.7 sdk or lower.
// The 10.8 SDK added a function to let it find the correct fallback font.
// If this fallback is not properly loaded, some characters may fail to
// render correctly.
//
// The same thing happened with 10.10. .Helvetica Neue DeskInterface is now default.
//
// Solution: If building with the 10.7 SDK or lower and the user's platform
// is 10.9 or higher at runtime, substitute the correct font. This needs to
// happen before the QApplication is created.
#if defined(MAC_OS_X_VERSION_MAX_ALLOWED) && MAC_OS_X_VERSION_MAX_ALLOWED < MAC_OS_X_VERSION_10_8
    if (floor(NSAppKitVersionNumber) > NSAppKitVersionNumber10_8)
    {
        if (floor(NSAppKitVersionNumber) <= NSAppKitVersionNumber10_9)
            /* On a 10.9 - 10.9.x system */
            QFont::insertSubstitution(".Lucida Grande UI", "Lucida Grande");
        else
        {
            /* 10.10 or later system */
            if (language == "zh_CN" || language == "zh_TW" || language == "zh_HK") // traditional or simplified Chinese
              QFont::insertSubstitution(".Helvetica Neue DeskInterface", "Heiti SC");
            else if (language == "ja") // Japanesee
              QFont::insertSubstitution(".Helvetica Neue DeskInterface", "Songti SC");
            else
              QFont::insertSubstitution(".Helvetica Neue DeskInterface", "Lucida Grande");
        }
    }
#endif
#endif
}

ToolTipToRichTextFilter::ToolTipToRichTextFilter(int size_threshold, QObject *parent) :
    QObject(parent),
    size_threshold(size_threshold)
{

}

bool ToolTipToRichTextFilter::eventFilter(QObject *obj, QEvent *evt)
{
    if(evt->type() == QEvent::ToolTipChange)
    {
        QWidget *widget = static_cast<QWidget*>(obj);
        QString tooltip = widget->toolTip();
        if(tooltip.size() > size_threshold && !tooltip.startsWith("<qt") && !Qt::mightBeRichText(tooltip))
        {
            // Envelop with <qt></qt> to make sure Qt detects this as rich text
            // Escape the current message as HTML and replace \n by <br>
            tooltip = "<qt>" + HtmlEscape(tooltip, true) + "</qt>";
            widget->setToolTip(tooltip);
            return true;
        }
    }
    return QObject::eventFilter(obj, evt);
}

void TableViewLastColumnResizingFixer::connectViewHeadersSignals()
{
    connect(tableView->horizontalHeader(), SIGNAL(sectionResized(int,int,int)), this, SLOT(on_sectionResized(int,int,int)));
    connect(tableView->horizontalHeader(), SIGNAL(geometriesChanged()), this, SLOT(on_geometriesChanged()));
}

// We need to disconnect these while handling the resize events, otherwise we can enter infinite loops.
void TableViewLastColumnResizingFixer::disconnectViewHeadersSignals()
{
    disconnect(tableView->horizontalHeader(), SIGNAL(sectionResized(int,int,int)), this, SLOT(on_sectionResized(int,int,int)));
    disconnect(tableView->horizontalHeader(), SIGNAL(geometriesChanged()), this, SLOT(on_geometriesChanged()));
}

// Setup the resize mode, handles compatibility for Qt5 and below as the method signatures changed.
// Refactored here for readability.
void TableViewLastColumnResizingFixer::setViewHeaderResizeMode(int logicalIndex, QHeaderView::ResizeMode resizeMode)
{
#if QT_VERSION < 0x050000
    tableView->horizontalHeader()->setResizeMode(logicalIndex, resizeMode);
#else
    tableView->horizontalHeader()->setSectionResizeMode(logicalIndex, resizeMode);
#endif
}

void TableViewLastColumnResizingFixer::resizeColumn(int nColumnIndex, int width)
{
    tableView->setColumnWidth(nColumnIndex, width);
    tableView->horizontalHeader()->resizeSection(nColumnIndex, width);
}

int TableViewLastColumnResizingFixer::getColumnsWidth()
{
    int nColumnsWidthSum = 0;
    for (int i = 0; i < columnCount; i++)
    {
        nColumnsWidthSum += tableView->horizontalHeader()->sectionSize(i);
    }
    return nColumnsWidthSum;
}

int TableViewLastColumnResizingFixer::getAvailableWidthForColumn(int column)
{
    int nResult = lastColumnMinimumWidth;
    int nTableWidth = tableView->horizontalHeader()->width();

    if (nTableWidth > 0)
    {
        int nOtherColsWidth = getColumnsWidth() - tableView->horizontalHeader()->sectionSize(column);
        nResult = std::max(nResult, nTableWidth - nOtherColsWidth);
    }

    return nResult;
}

// Make sure we don't make the columns wider than the tables viewport width.
void TableViewLastColumnResizingFixer::adjustTableColumnsWidth()
{
    disconnectViewHeadersSignals();
    resizeColumn(lastColumnIndex, getAvailableWidthForColumn(lastColumnIndex));
    connectViewHeadersSignals();

    int nTableWidth = tableView->horizontalHeader()->width();
    int nColsWidth = getColumnsWidth();
    if (nColsWidth > nTableWidth)
    {
        resizeColumn(secondToLastColumnIndex,getAvailableWidthForColumn(secondToLastColumnIndex));
    }
}

// Make column use all the space available, useful during window resizing.
void TableViewLastColumnResizingFixer::stretchColumnWidth(int column)
{
    disconnectViewHeadersSignals();
    resizeColumn(column, getAvailableWidthForColumn(column));
    connectViewHeadersSignals();
}

// When a section is resized this is a slot-proxy for ajustAmountColumnWidth().
void TableViewLastColumnResizingFixer::on_sectionResized(int logicalIndex, int oldSize, int newSize)
{
    adjustTableColumnsWidth();
    int remainingWidth = getAvailableWidthForColumn(logicalIndex);
    if (newSize > remainingWidth)
    {
       resizeColumn(logicalIndex, remainingWidth);
    }
}

// When the tabless geometry is ready, we manually perform the stretch of the "Message" column,
// as the "Stretch" resize mode does not allow for interactive resizing.
void TableViewLastColumnResizingFixer::on_geometriesChanged()
{
    if ((getColumnsWidth() - this->tableView->horizontalHeader()->width()) != 0)
    {
        disconnectViewHeadersSignals();
        resizeColumn(secondToLastColumnIndex, getAvailableWidthForColumn(secondToLastColumnIndex));
        connectViewHeadersSignals();
    }
}

/**
 * Initializes all internal variables and prepares the
 * the resize modes of the last 2 columns of the table and
 */
TableViewLastColumnResizingFixer::TableViewLastColumnResizingFixer(QTableView* table, int lastColMinimumWidth, int allColsMinimumWidth) :
    tableView(table),
    lastColumnMinimumWidth(lastColMinimumWidth),
    allColumnsMinimumWidth(allColsMinimumWidth)
{
    columnCount = tableView->horizontalHeader()->count();
    lastColumnIndex = columnCount - 1;
    secondToLastColumnIndex = columnCount - 2;
    tableView->horizontalHeader()->setMinimumSectionSize(allColumnsMinimumWidth);
    setViewHeaderResizeMode(secondToLastColumnIndex, QHeaderView::Interactive);
    setViewHeaderResizeMode(lastColumnIndex, QHeaderView::Interactive);
}

#ifdef WIN32
boost::filesystem::path static StartupShortcutPath()
{
<<<<<<< HEAD
    if (GetBoolArg("-testnet", false))
        return GetSpecialFolderPath(CSIDL_STARTUP) / "Zetacoin (testnet).lnk";
    else if (GetBoolArg("-regtest", false))
        return GetSpecialFolderPath(CSIDL_STARTUP) / "Zetacoin (regtest).lnk";

    return GetSpecialFolderPath(CSIDL_STARTUP) / "Zetacoin.lnk";
=======
    std::string chain = ChainNameFromCommandLine();
    if (chain == CBaseChainParams::MAIN)
        return GetSpecialFolderPath(CSIDL_STARTUP) / "Bitcoin.lnk";
    if (chain == CBaseChainParams::TESTNET) // Remove this special case when CBaseChainParams::TESTNET = "testnet4"
        return GetSpecialFolderPath(CSIDL_STARTUP) / "Bitcoin (testnet).lnk";
    return GetSpecialFolderPath(CSIDL_STARTUP) / strprintf("Bitcoin (%s).lnk", chain);
>>>>>>> 188ca9c3
}

bool GetStartOnSystemStartup()
{
    // check for Bitcoin*.lnk
    return boost::filesystem::exists(StartupShortcutPath());
}

bool SetStartOnSystemStartup(bool fAutoStart)
{
    // If the shortcut exists already, remove it for updating
    boost::filesystem::remove(StartupShortcutPath());

    if (fAutoStart)
    {
        CoInitialize(NULL);

        // Get a pointer to the IShellLink interface.
        IShellLink* psl = NULL;
        HRESULT hres = CoCreateInstance(CLSID_ShellLink, NULL,
            CLSCTX_INPROC_SERVER, IID_IShellLink,
            reinterpret_cast<void**>(&psl));

        if (SUCCEEDED(hres))
        {
            // Get the current executable path
            TCHAR pszExePath[MAX_PATH];
            GetModuleFileName(NULL, pszExePath, sizeof(pszExePath));

            // Start client minimized
            QString strArgs = "-min";
            // Set -testnet /-regtest options
            strArgs += QString::fromStdString(strprintf(" -testnet=%d -regtest=%d", GetBoolArg("-testnet", false), GetBoolArg("-regtest", false)));

#ifdef UNICODE
            boost::scoped_array<TCHAR> args(new TCHAR[strArgs.length() + 1]);
            // Convert the QString to TCHAR*
            strArgs.toWCharArray(args.get());
            // Add missing '\0'-termination to string
            args[strArgs.length()] = '\0';
#endif

            // Set the path to the shortcut target
            psl->SetPath(pszExePath);
            PathRemoveFileSpec(pszExePath);
            psl->SetWorkingDirectory(pszExePath);
            psl->SetShowCmd(SW_SHOWMINNOACTIVE);
#ifndef UNICODE
            psl->SetArguments(strArgs.toStdString().c_str());
#else
            psl->SetArguments(args.get());
#endif

            // Query IShellLink for the IPersistFile interface for
            // saving the shortcut in persistent storage.
            IPersistFile* ppf = NULL;
            hres = psl->QueryInterface(IID_IPersistFile, reinterpret_cast<void**>(&ppf));
            if (SUCCEEDED(hres))
            {
                WCHAR pwsz[MAX_PATH];
                // Ensure that the string is ANSI.
                MultiByteToWideChar(CP_ACP, 0, StartupShortcutPath().string().c_str(), -1, pwsz, MAX_PATH);
                // Save the link by calling IPersistFile::Save.
                hres = ppf->Save(pwsz, TRUE);
                ppf->Release();
                psl->Release();
                CoUninitialize();
                return true;
            }
            psl->Release();
        }
        CoUninitialize();
        return false;
    }
    return true;
}
#elif defined(Q_OS_LINUX)

// Follow the Desktop Application Autostart Spec:
// http://standards.freedesktop.org/autostart-spec/autostart-spec-latest.html

boost::filesystem::path static GetAutostartDir()
{
    namespace fs = boost::filesystem;

    char* pszConfigHome = getenv("XDG_CONFIG_HOME");
    if (pszConfigHome) return fs::path(pszConfigHome) / "autostart";
    char* pszHome = getenv("HOME");
    if (pszHome) return fs::path(pszHome) / ".config" / "autostart";
    return fs::path();
}

boost::filesystem::path static GetAutostartFilePath()
{
<<<<<<< HEAD
    return GetAutostartDir() / "zetacoin.desktop";
=======
    std::string chain = ChainNameFromCommandLine();
    if (chain == CBaseChainParams::MAIN)
        return GetAutostartDir() / "bitcoin.desktop";
    return GetAutostartDir() / strprintf("bitcoin-%s.lnk", chain);
>>>>>>> 188ca9c3
}

bool GetStartOnSystemStartup()
{
    boost::filesystem::ifstream optionFile(GetAutostartFilePath());
    if (!optionFile.good())
        return false;
    // Scan through file for "Hidden=true":
    std::string line;
    while (!optionFile.eof())
    {
        getline(optionFile, line);
        if (line.find("Hidden") != std::string::npos &&
            line.find("true") != std::string::npos)
            return false;
    }
    optionFile.close();

    return true;
}

bool SetStartOnSystemStartup(bool fAutoStart)
{
    if (!fAutoStart)
        boost::filesystem::remove(GetAutostartFilePath());
    else
    {
        char pszExePath[MAX_PATH+1];
        memset(pszExePath, 0, sizeof(pszExePath));
        if (readlink("/proc/self/exe", pszExePath, sizeof(pszExePath)-1) == -1)
            return false;

        boost::filesystem::create_directories(GetAutostartDir());

        boost::filesystem::ofstream optionFile(GetAutostartFilePath(), std::ios_base::out|std::ios_base::trunc);
        if (!optionFile.good())
            return false;
        std::string chain = ChainNameFromCommandLine();
        // Write a bitcoin.desktop file to the autostart directory:
        optionFile << "[Desktop Entry]\n";
        optionFile << "Type=Application\n";
<<<<<<< HEAD
        if (GetBoolArg("-testnet", false))
            optionFile << "Name=Zetacoin (testnet)\n";
        else if (GetBoolArg("-regtest", false))
            optionFile << "Name=Zetacoin (regtest)\n";
        else
            optionFile << "Name=Zetacoin\n";
=======
        if (chain == CBaseChainParams::MAIN)
            optionFile << "Name=Bitcoin\n";
        else
            optionFile << strprintf("Name=Bitcoin (%s)\n", chain);
>>>>>>> 188ca9c3
        optionFile << "Exec=" << pszExePath << strprintf(" -min -testnet=%d -regtest=%d\n", GetBoolArg("-testnet", false), GetBoolArg("-regtest", false));
        optionFile << "Terminal=false\n";
        optionFile << "Hidden=false\n";
        optionFile.close();
    }
    return true;
}


#elif defined(Q_OS_MAC)
// based on: https://github.com/Mozketo/LaunchAtLoginController/blob/master/LaunchAtLoginController.m

#include <CoreFoundation/CoreFoundation.h>
#include <CoreServices/CoreServices.h>

LSSharedFileListItemRef findStartupItemInList(LSSharedFileListRef list, CFURLRef findUrl);
LSSharedFileListItemRef findStartupItemInList(LSSharedFileListRef list, CFURLRef findUrl)
{
    // loop through the list of startup items and try to find the bitcoin app
    CFArrayRef listSnapshot = LSSharedFileListCopySnapshot(list, NULL);
    for(int i = 0; i < CFArrayGetCount(listSnapshot); i++) {
        LSSharedFileListItemRef item = (LSSharedFileListItemRef)CFArrayGetValueAtIndex(listSnapshot, i);
        UInt32 resolutionFlags = kLSSharedFileListNoUserInteraction | kLSSharedFileListDoNotMountVolumes;
        CFURLRef currentItemURL = NULL;

#if defined(MAC_OS_X_VERSION_MAX_ALLOWED) && MAC_OS_X_VERSION_MAX_ALLOWED >= 10100
    if(&LSSharedFileListItemCopyResolvedURL)
        currentItemURL = LSSharedFileListItemCopyResolvedURL(item, resolutionFlags, NULL);
#if defined(MAC_OS_X_VERSION_MIN_REQUIRED) && MAC_OS_X_VERSION_MIN_REQUIRED < 10100
    else
        LSSharedFileListItemResolve(item, resolutionFlags, &currentItemURL, NULL);
#endif
#else
    LSSharedFileListItemResolve(item, resolutionFlags, &currentItemURL, NULL);
#endif

        if(currentItemURL && CFEqual(currentItemURL, findUrl)) {
            // found
            CFRelease(currentItemURL);
            return item;
        }
        if(currentItemURL) {
            CFRelease(currentItemURL);
        }
    }
    return NULL;
}

bool GetStartOnSystemStartup()
{
    CFURLRef bitcoinAppUrl = CFBundleCopyBundleURL(CFBundleGetMainBundle());
    LSSharedFileListRef loginItems = LSSharedFileListCreate(NULL, kLSSharedFileListSessionLoginItems, NULL);
    LSSharedFileListItemRef foundItem = findStartupItemInList(loginItems, bitcoinAppUrl);
    return !!foundItem; // return boolified object
}

bool SetStartOnSystemStartup(bool fAutoStart)
{
    CFURLRef bitcoinAppUrl = CFBundleCopyBundleURL(CFBundleGetMainBundle());
    LSSharedFileListRef loginItems = LSSharedFileListCreate(NULL, kLSSharedFileListSessionLoginItems, NULL);
    LSSharedFileListItemRef foundItem = findStartupItemInList(loginItems, bitcoinAppUrl);

    if(fAutoStart && !foundItem) {
        // add bitcoin app to startup item list
        LSSharedFileListInsertItemURL(loginItems, kLSSharedFileListItemBeforeFirst, NULL, NULL, bitcoinAppUrl, NULL, NULL);
    }
    else if(!fAutoStart && foundItem) {
        // remove item
        LSSharedFileListItemRemove(loginItems, foundItem);
    }
    return true;
}
#else

bool GetStartOnSystemStartup() { return false; }
bool SetStartOnSystemStartup(bool fAutoStart) { return false; }

#endif

void saveWindowGeometry(const QString& strSetting, QWidget *parent)
{
    QSettings settings;
    settings.setValue(strSetting + "Pos", parent->pos());
    settings.setValue(strSetting + "Size", parent->size());
}

void restoreWindowGeometry(const QString& strSetting, const QSize& defaultSize, QWidget *parent)
{
    QSettings settings;
    QPoint pos = settings.value(strSetting + "Pos").toPoint();
    QSize size = settings.value(strSetting + "Size", defaultSize).toSize();

    if (!pos.x() && !pos.y()) {
        QRect screen = QApplication::desktop()->screenGeometry();
        pos.setX((screen.width() - size.width()) / 2);
        pos.setY((screen.height() - size.height()) / 2);
    }

    parent->resize(size);
    parent->move(pos);
}

void setClipboard(const QString& str)
{
    QApplication::clipboard()->setText(str, QClipboard::Clipboard);
    QApplication::clipboard()->setText(str, QClipboard::Selection);
}

#if BOOST_FILESYSTEM_VERSION >= 3
boost::filesystem::path qstringToBoostPath(const QString &path)
{
    return boost::filesystem::path(path.toStdString(), utf8);
}

QString boostPathToQString(const boost::filesystem::path &path)
{
    return QString::fromStdString(path.string(utf8));
}
#else
#warning Conversion between boost path and QString can use invalid character encoding with boost_filesystem v2 and older
boost::filesystem::path qstringToBoostPath(const QString &path)
{
    return boost::filesystem::path(path.toStdString());
}

QString boostPathToQString(const boost::filesystem::path &path)
{
    return QString::fromStdString(path.string());
}
#endif

QString formatDurationStr(int secs)
{
    QStringList strList;
    int days = secs / 86400;
    int hours = (secs % 86400) / 3600;
    int mins = (secs % 3600) / 60;
    int seconds = secs % 60;

    if (days)
        strList.append(QString(QObject::tr("%1 d")).arg(days));
    if (hours)
        strList.append(QString(QObject::tr("%1 h")).arg(hours));
    if (mins)
        strList.append(QString(QObject::tr("%1 m")).arg(mins));
    if (seconds || (!days && !hours && !mins))
        strList.append(QString(QObject::tr("%1 s")).arg(seconds));

    return strList.join(" ");
}

QString formatServicesStr(quint64 mask)
{
    QStringList strList;

    // Just scan the last 8 bits for now.
    for (int i = 0; i < 8; i++) {
        uint64_t check = 1 << i;
        if (mask & check)
        {
            switch (check)
            {
            case NODE_NETWORK:
                strList.append("NETWORK");
                break;
            case NODE_GETUTXO:
                strList.append("GETUTXO");
<<<<<<< HEAD
=======
                break;
            case NODE_BLOOM:
                strList.append("BLOOM");
>>>>>>> 188ca9c3
                break;
            default:
                strList.append(QString("%1[%2]").arg("UNKNOWN").arg(check));
            }
        }
    }

    if (strList.size())
        return strList.join(" & ");
    else
        return QObject::tr("None");
}

QString formatPingTime(double dPingTime)
{
    return dPingTime == 0 ? QObject::tr("N/A") : QString(QObject::tr("%1 ms")).arg(QString::number((int)(dPingTime * 1000), 10));
}

QString formatTimeOffset(int64_t nTimeOffset)
{
  return QString(QObject::tr("%1 s")).arg(QString::number((int)nTimeOffset, 10));
}

} // namespace GUIUtil<|MERGE_RESOLUTION|>--- conflicted
+++ resolved
@@ -589,21 +589,12 @@
 #ifdef WIN32
 boost::filesystem::path static StartupShortcutPath()
 {
-<<<<<<< HEAD
-    if (GetBoolArg("-testnet", false))
-        return GetSpecialFolderPath(CSIDL_STARTUP) / "Zetacoin (testnet).lnk";
-    else if (GetBoolArg("-regtest", false))
-        return GetSpecialFolderPath(CSIDL_STARTUP) / "Zetacoin (regtest).lnk";
-
-    return GetSpecialFolderPath(CSIDL_STARTUP) / "Zetacoin.lnk";
-=======
     std::string chain = ChainNameFromCommandLine();
     if (chain == CBaseChainParams::MAIN)
-        return GetSpecialFolderPath(CSIDL_STARTUP) / "Bitcoin.lnk";
+        return GetSpecialFolderPath(CSIDL_STARTUP) / "Zetacoin.lnk";
     if (chain == CBaseChainParams::TESTNET) // Remove this special case when CBaseChainParams::TESTNET = "testnet4"
-        return GetSpecialFolderPath(CSIDL_STARTUP) / "Bitcoin (testnet).lnk";
-    return GetSpecialFolderPath(CSIDL_STARTUP) / strprintf("Bitcoin (%s).lnk", chain);
->>>>>>> 188ca9c3
+        return GetSpecialFolderPath(CSIDL_STARTUP) / "Zetacoin (testnet).lnk";
+    return GetSpecialFolderPath(CSIDL_STARTUP) / strprintf("Zetacoin (%s).lnk", chain);
 }
 
 bool GetStartOnSystemStartup()
@@ -698,14 +689,10 @@
 
 boost::filesystem::path static GetAutostartFilePath()
 {
-<<<<<<< HEAD
-    return GetAutostartDir() / "zetacoin.desktop";
-=======
     std::string chain = ChainNameFromCommandLine();
     if (chain == CBaseChainParams::MAIN)
-        return GetAutostartDir() / "bitcoin.desktop";
-    return GetAutostartDir() / strprintf("bitcoin-%s.lnk", chain);
->>>>>>> 188ca9c3
+        return GetAutostartDir() / "zetacoin.desktop";
+    return GetAutostartDir() / strprintf("zetacoin-%s.lnk", chain);
 }
 
 bool GetStartOnSystemStartup()
@@ -747,19 +734,10 @@
         // Write a bitcoin.desktop file to the autostart directory:
         optionFile << "[Desktop Entry]\n";
         optionFile << "Type=Application\n";
-<<<<<<< HEAD
-        if (GetBoolArg("-testnet", false))
-            optionFile << "Name=Zetacoin (testnet)\n";
-        else if (GetBoolArg("-regtest", false))
-            optionFile << "Name=Zetacoin (regtest)\n";
+        if (chain == CBaseChainParams::MAIN)
+            optionFile << "Name=Zetacoin\n";
         else
-            optionFile << "Name=Zetacoin\n";
-=======
-        if (chain == CBaseChainParams::MAIN)
-            optionFile << "Name=Bitcoin\n";
-        else
-            optionFile << strprintf("Name=Bitcoin (%s)\n", chain);
->>>>>>> 188ca9c3
+            optionFile << strprintf("Name=Zetacoin (%s)\n", chain);
         optionFile << "Exec=" << pszExePath << strprintf(" -min -testnet=%d -regtest=%d\n", GetBoolArg("-testnet", false), GetBoolArg("-regtest", false));
         optionFile << "Terminal=false\n";
         optionFile << "Hidden=false\n";
@@ -927,12 +905,9 @@
                 break;
             case NODE_GETUTXO:
                 strList.append("GETUTXO");
-<<<<<<< HEAD
-=======
                 break;
             case NODE_BLOOM:
                 strList.append("BLOOM");
->>>>>>> 188ca9c3
                 break;
             default:
                 strList.append(QString("%1[%2]").arg("UNKNOWN").arg(check));
