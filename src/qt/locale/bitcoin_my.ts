<TS version="2.1" language="my">
<context>
    <name>AddressBookPage</name>
    <message>
        <source>Right-click to edit address or label</source>
        <translation type="unfinished">လိပ်စာ သို့မဟုတ် ခေါင်းစဉ်တပ်ရန် Right-click နှိပ်ပါ။</translation>
    </message>
    <message>
        <source>Create a new address</source>
        <translation type="unfinished">လိပ်စာအသစ်ယူမယ်။</translation>
    </message>
    <message>
        <source>&amp;New</source>
        <translation type="unfinished">&amp;အသစ်</translation>
    </message>
    <message>
        <source>Copy the currently selected address to the system clipboard</source>
        <translation type="unfinished">လက်ရှိရွေးထားတဲ့ လိပ်စာကို clipboard ပေါ်တင်မယ်။</translation>
    </message>
    <message>
        <source>&amp;Copy</source>
        <translation type="unfinished">&amp;ကူးမယ်</translation>
    </message>
    <message>
        <source>C&amp;lose</source>
        <translation type="unfinished">ပိတ်မည်</translation>
    </message>
    <message>
        <source>Delete the currently selected address from the list</source>
        <translation type="unfinished">လက်ရှိရွေးထားတဲ့ လိပ်စာကို ဖျက်မယ်။</translation>
    </message>
    <message>
        <source>Enter address or label to search</source>
        <translation type="unfinished">လိပ်စာရိုက်ထည့်ပါ</translation>
    </message>
    <message>
        <source>Enter address or label to search</source>
        <translation>လိပ်စာရိုက်ထည့်ပါ</translation>
    </message>
    <message>
        <source>Export the data in the current tab to a file</source>
        <translation type="unfinished">လက်ရှိ tab မှာရှိတဲ့ဒေတာတွေကို ဖိုင်လ်မှာသိမ်းမယ်။</translation>
    </message>
    <message>
        <source>&amp;Export</source>
        <translation type="unfinished">&amp;ထုတ်ယူသိမ်းဆည်း</translation>
    </message>
    <message>
        <source>&amp;Delete</source>
        <translation type="unfinished">&amp;ဖျက်</translation>
    </message>
    <message>
        <source>Choose the address to send coins to</source>
<<<<<<< HEAD
        <translation>လိပ်စာကိုပေးပို့ဖို့လိပ်စာရွေးချယ်ပါ</translation>
    </message>
    <message>
        <source>Sending addresses</source>
        <translation>လိပ်စာပေးပို့နေသည်</translation>
    </message>
    <message>
        <source>Receiving addresses</source>
        <translation>လိပ်စာလက်ခံရရှိသည်</translation>
    </message>
    <message>
        <source>Exporting Failed</source>
        <translation>တင်ပို့မှုမအောင်မြင်ပါ</translation>
    </message>
    </context>
=======
        <translation type="unfinished">လိပ်စာကိုပေးပို့ဖို့လိပ်စာရွေးချယ်ပါ</translation>
    </message>
    <message>
        <source>Choose the address to receive coins with</source>
        <translation type="unfinished">ဒင်္ဂါးများလက်ခံရယူမည့်လိပ်စာကို​​ရွေးပါ</translation>
    </message>
    <message>
        <source>C&amp;hoose</source>
        <translation type="unfinished">​ရွေးပါ</translation>
    </message>
    <message>
        <source>Sending addresses</source>
        <translation type="unfinished">လိပ်စာပေးပို့နေသည်</translation>
    </message>
    <message>
        <source>Receiving addresses</source>
        <translation type="unfinished">လိပ်စာလက်ခံရရှိသည်</translation>
    </message>
    <message>
        <source>Exporting Failed</source>
        <translation type="unfinished">တင်ပို့မှုမအောင်မြင်ပါ</translation>
    </message>
</context>
>>>>>>> f6a356d2
<context>
    <name>AddressTableModel</name>
    <message>
        <source>Label</source>
<<<<<<< HEAD
        <translation>တံဆိပ်</translation>
    </message>
    <message>
        <source>Address</source>
        <translation>လိပ်စာ</translation>
=======
        <translation type="unfinished">တံဆိပ်</translation>
    </message>
    <message>
        <source>Address</source>
        <translation type="unfinished">လိပ်စာ</translation>
>>>>>>> f6a356d2
    </message>
    </context>
<context>
    <name>QObject</name>
    <message numerus="yes">
        <source>%n second(s)</source>
        <translation type="unfinished">
            <numerusform />
        </translation>
    </message>
    <message numerus="yes">
        <source>%n minute(s)</source>
        <translation type="unfinished">
            <numerusform />
        </translation>
    </message>
    <message numerus="yes">
        <source>%n hour(s)</source>
        <translation type="unfinished">
            <numerusform />
        </translation>
    </message>
    <message numerus="yes">
        <source>%n day(s)</source>
        <translation type="unfinished">
            <numerusform />
        </translation>
    </message>
    <message numerus="yes">
        <source>%n week(s)</source>
        <translation type="unfinished">
            <numerusform />
        </translation>
    </message>
    <message numerus="yes">
        <source>%n year(s)</source>
        <translation type="unfinished">
            <numerusform />
        </translation>
    </message>
    </context>
<context>
    <name>BitcoinGUI</name>
    <message numerus="yes">
        <source>Processed %n block(s) of transaction history.</source>
        <translation type="unfinished">
            <numerusform />
        </translation>
    </message>
    <message>
        <source>Error</source>
        <translation type="unfinished">အမှား</translation>
    </message>
    <message>
        <source>Warning</source>
        <translation type="unfinished">သတိပေးချက်</translation>
    </message>
    <message>
        <source>Information</source>
        <translation type="unfinished">အချက်အလက်</translation>
    </message>
    <message>
        <source>Up to date</source>
        <translation type="unfinished">နောက်ဆုံးပေါ်</translation>
    </message>
    <message>
        <source>Zoom</source>
        <translation type="unfinished">ချဲ့</translation>
    </message>
    <message numerus="yes">
        <source>%n active connection(s) to Bitcoin network.</source>
        <extracomment>A substring of the tooltip.</extracomment>
        <translation type="unfinished">
            <numerusform />
        </translation>
    </message>
    <message>
        <source>Up to date</source>
        <translation>နောက်ဆုံးပေါ်</translation>
    </message>
    <message>
        <source>Zoom</source>
        <translation>ချဲ့</translation>
    </message>
    </context>
<context>
    <name>CoinControlDialog</name>
    <message>
        <source>Date</source>
<<<<<<< HEAD
        <translation>နေ့စွဲ</translation>
    </message>
    <message>
        <source>yes</source>
        <translation>ဟုတ်တယ်</translation>
    </message>
    <message>
        <source>no</source>
        <translation>မဟုတ်ဘူး</translation>
    </message>
    </context>
<context>
    <name>CreateWalletActivity</name>
    </context>
<context>
    <name>CreateWalletDialog</name>
    </context>
<context>
    <name>EditAddressDialog</name>
    </context>
<context>
    <name>FreespaceChecker</name>
    </context>
<context>
    <name>HelpMessageDialog</name>
=======
        <translation type="unfinished">နေ့စွဲ</translation>
    </message>
    <message>
        <source>yes</source>
        <translation type="unfinished">ဟုတ်တယ်</translation>
    </message>
    <message>
        <source>no</source>
        <translation type="unfinished">မဟုတ်ဘူး</translation>
    </message>
>>>>>>> f6a356d2
    </context>
<context>
    <name>Intro</name>
    <message numerus="yes">
        <source>(sufficient to restore backups %n day(s) old)</source>
        <extracomment>Explanatory text on the capability of the current prune target.</extracomment>
        <translation type="unfinished">
            <numerusform />
        </translation>
    </message>
    <message>
        <source>Error</source>
        <translation type="unfinished">အမှား</translation>
    </message>
    </context>
<context>
    <name>OptionsDialog</name>
    <message>
        <source>Error</source>
        <translation type="unfinished">အမှား</translation>
    </message>
    </context>
<context>
    <name>PeerTableModel</name>
    <message>
        <source>Address</source>
        <extracomment>Title of Peers Table column which contains the IP/Onion/I2P address of the connected peer.</extracomment>
        <translation type="unfinished">လိပ်စာ</translation>
    </message>
    </context>
<context>
    <name>RecentRequestsTableModel</name>
    <message>
        <source>Date</source>
<<<<<<< HEAD
        <translation>နေ့စွဲ</translation>
    </message>
    <message>
        <source>Label</source>
        <translation>တံဆိပ်</translation>
=======
        <translation type="unfinished">နေ့စွဲ</translation>
    </message>
    <message>
        <source>Label</source>
        <translation type="unfinished">တံဆိပ်</translation>
>>>>>>> f6a356d2
    </message>
    </context>
<context>
    <name>SendCoinsDialog</name>
    <message numerus="yes">
        <source>Estimated to begin confirmation within %n block(s).</source>
        <translation type="unfinished">
            <numerusform />
        </translation>
    </message>
    </context>
<context>
    <name>TransactionDesc</name>
    <message>
        <source>Date</source>
<<<<<<< HEAD
        <translation>နေ့စွဲ</translation>
    </message>
    </context>
<context>
    <name>TransactionDescDialog</name>
=======
        <translation type="unfinished">နေ့စွဲ</translation>
    </message>
    <message numerus="yes">
        <source>matures in %n more block(s)</source>
        <translation type="unfinished">
            <numerusform />
        </translation>
    </message>
>>>>>>> f6a356d2
    </context>
<context>
    <name>TransactionTableModel</name>
    <message>
        <source>Date</source>
<<<<<<< HEAD
        <translation>နေ့စွဲ</translation>
    </message>
    <message>
        <source>Label</source>
        <translation>တံဆိပ်</translation>
=======
        <translation type="unfinished">နေ့စွဲ</translation>
    </message>
    <message>
        <source>Label</source>
        <translation type="unfinished">တံဆိပ်</translation>
>>>>>>> f6a356d2
    </message>
    </context>
<context>
    <name>TransactionView</name>
    <message>
<<<<<<< HEAD
        <source>Date</source>
        <translation>နေ့စွဲ</translation>
    </message>
    <message>
        <source>Label</source>
        <translation>တံဆိပ်</translation>
    </message>
    <message>
        <source>Address</source>
        <translation>လိပ်စာ</translation>
    </message>
    <message>
        <source>Exporting Failed</source>
        <translation>တင်ပို့မှုမအောင်မြင်ပါ</translation>
    </message>
    </context>
<context>
    <name>UnitDisplayStatusBarControl</name>
    </context>
<context>
    <name>WalletController</name>
=======
        <source>Other</source>
        <translation type="unfinished">အခြား</translation>
    </message>
    <message>
        <source>Date</source>
        <translation type="unfinished">နေ့စွဲ</translation>
    </message>
    <message>
        <source>Label</source>
        <translation type="unfinished">တံဆိပ်</translation>
    </message>
    <message>
        <source>Address</source>
        <translation type="unfinished">လိပ်စာ</translation>
    </message>
    <message>
        <source>Exporting Failed</source>
        <translation type="unfinished">တင်ပို့မှုမအောင်မြင်ပါ</translation>
    </message>
>>>>>>> f6a356d2
    </context>
<context>
    <name>WalletFrame</name>
    <message>
        <source>Error</source>
        <translation type="unfinished">အမှား</translation>
    </message>
    </context>
<context>
    <name>WalletView</name>
    <message>
        <source>&amp;Export</source>
        <translation type="unfinished">&amp;ထုတ်ယူသိမ်းဆည်း</translation>
    </message>
    <message>
        <source>Export the data in the current tab to a file</source>
        <translation type="unfinished">လက်ရှိ tab မှာရှိတဲ့ဒေတာတွေကို ဖိုင်လ်မှာသိမ်းမယ်။</translation>
    </message>
    </context>
</TS><|MERGE_RESOLUTION|>--- conflicted
+++ resolved
@@ -34,10 +34,6 @@
         <translation type="unfinished">လိပ်စာရိုက်ထည့်ပါ</translation>
     </message>
     <message>
-        <source>Enter address or label to search</source>
-        <translation>လိပ်စာရိုက်ထည့်ပါ</translation>
-    </message>
-    <message>
         <source>Export the data in the current tab to a file</source>
         <translation type="unfinished">လက်ရှိ tab မှာရှိတဲ့ဒေတာတွေကို ဖိုင်လ်မှာသိမ်းမယ်။</translation>
     </message>
@@ -51,23 +47,6 @@
     </message>
     <message>
         <source>Choose the address to send coins to</source>
-<<<<<<< HEAD
-        <translation>လိပ်စာကိုပေးပို့ဖို့လိပ်စာရွေးချယ်ပါ</translation>
-    </message>
-    <message>
-        <source>Sending addresses</source>
-        <translation>လိပ်စာပေးပို့နေသည်</translation>
-    </message>
-    <message>
-        <source>Receiving addresses</source>
-        <translation>လိပ်စာလက်ခံရရှိသည်</translation>
-    </message>
-    <message>
-        <source>Exporting Failed</source>
-        <translation>တင်ပို့မှုမအောင်မြင်ပါ</translation>
-    </message>
-    </context>
-=======
         <translation type="unfinished">လိပ်စာကိုပေးပို့ဖို့လိပ်စာရွေးချယ်ပါ</translation>
     </message>
     <message>
@@ -91,24 +70,15 @@
         <translation type="unfinished">တင်ပို့မှုမအောင်မြင်ပါ</translation>
     </message>
 </context>
->>>>>>> f6a356d2
 <context>
     <name>AddressTableModel</name>
     <message>
         <source>Label</source>
-<<<<<<< HEAD
-        <translation>တံဆိပ်</translation>
-    </message>
-    <message>
-        <source>Address</source>
-        <translation>လိပ်စာ</translation>
-=======
         <translation type="unfinished">တံဆိပ်</translation>
     </message>
     <message>
         <source>Address</source>
         <translation type="unfinished">လိပ်စာ</translation>
->>>>>>> f6a356d2
     </message>
     </context>
 <context>
@@ -185,46 +155,11 @@
             <numerusform />
         </translation>
     </message>
-    <message>
-        <source>Up to date</source>
-        <translation>နောက်ဆုံးပေါ်</translation>
-    </message>
-    <message>
-        <source>Zoom</source>
-        <translation>ချဲ့</translation>
-    </message>
     </context>
 <context>
     <name>CoinControlDialog</name>
     <message>
         <source>Date</source>
-<<<<<<< HEAD
-        <translation>နေ့စွဲ</translation>
-    </message>
-    <message>
-        <source>yes</source>
-        <translation>ဟုတ်တယ်</translation>
-    </message>
-    <message>
-        <source>no</source>
-        <translation>မဟုတ်ဘူး</translation>
-    </message>
-    </context>
-<context>
-    <name>CreateWalletActivity</name>
-    </context>
-<context>
-    <name>CreateWalletDialog</name>
-    </context>
-<context>
-    <name>EditAddressDialog</name>
-    </context>
-<context>
-    <name>FreespaceChecker</name>
-    </context>
-<context>
-    <name>HelpMessageDialog</name>
-=======
         <translation type="unfinished">နေ့စွဲ</translation>
     </message>
     <message>
@@ -235,7 +170,6 @@
         <source>no</source>
         <translation type="unfinished">မဟုတ်ဘူး</translation>
     </message>
->>>>>>> f6a356d2
     </context>
 <context>
     <name>Intro</name>
@@ -270,19 +204,11 @@
     <name>RecentRequestsTableModel</name>
     <message>
         <source>Date</source>
-<<<<<<< HEAD
-        <translation>နေ့စွဲ</translation>
-    </message>
-    <message>
-        <source>Label</source>
-        <translation>တံဆိပ်</translation>
-=======
-        <translation type="unfinished">နေ့စွဲ</translation>
-    </message>
-    <message>
-        <source>Label</source>
-        <translation type="unfinished">တံဆိပ်</translation>
->>>>>>> f6a356d2
+        <translation type="unfinished">နေ့စွဲ</translation>
+    </message>
+    <message>
+        <source>Label</source>
+        <translation type="unfinished">တံဆိပ်</translation>
     </message>
     </context>
 <context>
@@ -298,13 +224,6 @@
     <name>TransactionDesc</name>
     <message>
         <source>Date</source>
-<<<<<<< HEAD
-        <translation>နေ့စွဲ</translation>
-    </message>
-    </context>
-<context>
-    <name>TransactionDescDialog</name>
-=======
         <translation type="unfinished">နေ့စွဲ</translation>
     </message>
     <message numerus="yes">
@@ -313,53 +232,21 @@
             <numerusform />
         </translation>
     </message>
->>>>>>> f6a356d2
     </context>
 <context>
     <name>TransactionTableModel</name>
     <message>
         <source>Date</source>
-<<<<<<< HEAD
-        <translation>နေ့စွဲ</translation>
-    </message>
-    <message>
-        <source>Label</source>
-        <translation>တံဆိပ်</translation>
-=======
-        <translation type="unfinished">နေ့စွဲ</translation>
-    </message>
-    <message>
-        <source>Label</source>
-        <translation type="unfinished">တံဆိပ်</translation>
->>>>>>> f6a356d2
+        <translation type="unfinished">နေ့စွဲ</translation>
+    </message>
+    <message>
+        <source>Label</source>
+        <translation type="unfinished">တံဆိပ်</translation>
     </message>
     </context>
 <context>
     <name>TransactionView</name>
     <message>
-<<<<<<< HEAD
-        <source>Date</source>
-        <translation>နေ့စွဲ</translation>
-    </message>
-    <message>
-        <source>Label</source>
-        <translation>တံဆိပ်</translation>
-    </message>
-    <message>
-        <source>Address</source>
-        <translation>လိပ်စာ</translation>
-    </message>
-    <message>
-        <source>Exporting Failed</source>
-        <translation>တင်ပို့မှုမအောင်မြင်ပါ</translation>
-    </message>
-    </context>
-<context>
-    <name>UnitDisplayStatusBarControl</name>
-    </context>
-<context>
-    <name>WalletController</name>
-=======
         <source>Other</source>
         <translation type="unfinished">အခြား</translation>
     </message>
@@ -379,7 +266,6 @@
         <source>Exporting Failed</source>
         <translation type="unfinished">တင်ပို့မှုမအောင်မြင်ပါ</translation>
     </message>
->>>>>>> f6a356d2
     </context>
 <context>
     <name>WalletFrame</name>
