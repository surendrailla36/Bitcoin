--- conflicted
+++ resolved
@@ -32,10 +32,6 @@
     <message>
         <source>Enter address or label to search</source>
         <translation type="unfinished">輸入位址或標記以作搜尋</translation>
-    </message>
-    <message>
-        <source>Enter address or label to search</source>
-        <translation>輸入位址或標記以作搜尋</translation>
     </message>
     <message>
         <source>Export the data in the current tab to a file</source>
@@ -137,10 +133,6 @@
         <translation type="unfinished">顯示密碼</translation>
     </message>
     <message>
-        <source>Show passphrase</source>
-        <translation>顯示密碼</translation>
-    </message>
-    <message>
         <source>Encrypt wallet</source>
         <translation type="unfinished">加密錢包</translation>
     </message>
@@ -197,30 +189,6 @@
         <translation type="unfinished">您的錢包剛剛完成加密</translation>
     </message>
     <message>
-        <source>Enter the new passphrase for the wallet.&lt;br/&gt;Please use a passphrase of &lt;b&gt;ten or more random characters&lt;/b&gt;, or &lt;b&gt;eight or more words&lt;/b&gt;.</source>
-        <translation>輸入錢包的新密碼。&lt;br/&gt;密碼請用&lt;b&gt;10 個或以上的隨機字元&lt;/b&gt;，或是&lt;b&gt;8 個或以上的字詞&lt;/b&gt;。</translation>
-    </message>
-    <message>
-        <source>Enter the old passphrase and new passphrase for the wallet.</source>
-        <translation>請輸入舊密碼和新密碼至錢包。</translation>
-    </message>
-    <message>
-        <source>Remember that encrypting your wallet cannot fully protect your bitcoins from being stolen by malware infecting your computer.</source>
-        <translation>請記得將錢包加密不能完全防止你的 Bitcoins 經被入侵電腦的惡意程式偷取。</translation>
-    </message>
-    <message>
-        <source>Wallet to be encrypted</source>
-        <translation>需要加密的錢包</translation>
-    </message>
-    <message>
-        <source>Your wallet is about to be encrypted. </source>
-        <translation>您的錢包將被加密</translation>
-    </message>
-    <message>
-        <source>Your wallet is now encrypted. </source>
-        <translation>您的錢包剛剛完成加密</translation>
-    </message>
-    <message>
         <source>IMPORTANT: Any previous backups you have made of your wallet file should be replaced with the newly generated, encrypted wallet file. For security reasons, previous backups of the unencrypted wallet file will become useless as soon as you start using the new, encrypted wallet.</source>
         <translation type="unfinished">重要: 請改用新產生的加密錢包檔，來取代所以舊錢包檔的備份。為安全計，當你開始使用新的加密錢包檔後，舊錢包檔的備份就不能再使用了。</translation>
     </message>
@@ -397,25 +365,8 @@
         <translation type="unfinished">新增一個錢包</translation>
     </message>
     <message>
-<<<<<<< HEAD
-        <source>Create Wallet...</source>
-        <translation>建立錢包...</translation>
-    </message>
-    <message>
-        <source>Create a new wallet</source>
-        <translation>新增一個錢包</translation>
-    </message>
-    <message>
-        <source>Wallet:</source>
-        <translation>錢包:</translation>
-    </message>
-    <message>
-        <source>Reindexing blocks on disk...</source>
-        <translation>正在為磁碟區塊重建索引...</translation>
-=======
         <source>Wallet:</source>
         <translation type="unfinished">錢包:</translation>
->>>>>>> f6a356d2
     </message>
     <message>
         <source>Send coins to a Bitcoin address</source>
@@ -501,30 +452,6 @@
     <message>
         <source>Error: %1</source>
         <translation type="unfinished">錯誤: %1</translation>
-    </message>
-    <message>
-        <source>Up to date</source>
-        <translation>已更新至最新版本</translation>
-    </message>
-    <message>
-        <source>Open Wallet</source>
-        <translation>開啟錢包</translation>
-    </message>
-    <message>
-        <source>Open a wallet</source>
-        <translation>開啟一個錢包</translation>
-    </message>
-    <message>
-        <source>default wallet</source>
-        <translation>預設錢包</translation>
-    </message>
-    <message>
-        <source>Main Window</source>
-        <translation>主視窗</translation>
-    </message>
-    <message>
-        <source>Error: %1</source>
-        <translation>錯誤: %1</translation>
     </message>
     <message>
         <source>Date: %1
@@ -538,22 +465,12 @@
         <translation type="unfinished">錢包: %1
 </translation>
     </message>
-    <message>
-        <source>Wallet: %1
-</source>
-        <translation>錢包: %1
-</translation>
-    </message>
     </context>
 <context>
     <name>CoinControlDialog</name>
     <message>
         <source>Confirmed</source>
-<<<<<<< HEAD
-        <translation>已確認</translation>
-=======
         <translation type="unfinished">已確認</translation>
->>>>>>> f6a356d2
     </message>
     <message>
         <source>(no label)</source>
@@ -576,22 +493,8 @@
     <name>CreateWalletDialog</name>
     <message>
         <source>Wallet</source>
-<<<<<<< HEAD
-        <translation>錢包</translation>
-    </message>
-    </context>
-<context>
-    <name>EditAddressDialog</name>
-    </context>
-<context>
-    <name>FreespaceChecker</name>
-    </context>
-<context>
-    <name>HelpMessageDialog</name>
-=======
         <translation type="unfinished">錢包</translation>
     </message>
->>>>>>> f6a356d2
     </context>
 <context>
     <name>Intro</name>
@@ -608,22 +511,6 @@
     </message>
     </context>
 <context>
-<<<<<<< HEAD
-    <name>ModalOverlay</name>
-    </context>
-<context>
-    <name>OpenURIDialog</name>
-    </context>
-<context>
-    <name>OpenWalletActivity</name>
-    <message>
-        <source>default wallet</source>
-        <translation>預設錢包</translation>
-    </message>
-    </context>
-<context>
-=======
->>>>>>> f6a356d2
     <name>OptionsDialog</name>
     <message>
         <source>Error</source>
@@ -647,10 +534,6 @@
         <extracomment>Title of Peers Table column which contains the IP/Onion/I2P address of the connected peer.</extracomment>
         <translation type="unfinished">地址</translation>
     </message>
-    <message>
-        <source>Error: %1</source>
-        <translation>錯誤: %1</translation>
-    </message>
     </context>
 <context>
     <name>QRImageWidget</name>
@@ -686,11 +569,7 @@
     <name>ReceiveRequestDialog</name>
     <message>
         <source>Wallet:</source>
-<<<<<<< HEAD
-        <translation>錢包:</translation>
-=======
         <translation type="unfinished">錢包:</translation>
->>>>>>> f6a356d2
     </message>
     </context>
 <context>
@@ -744,10 +623,6 @@
         <translation type="unfinished">已確認</translation>
     </message>
     <message>
-        <source>Confirmed</source>
-        <translation>已確認</translation>
-    </message>
-    <message>
         <source>Label</source>
         <translation type="unfinished">標記</translation>
     </message>
@@ -764,11 +639,6 @@
     <name>WalletFrame</name>
     <message>
         <source>Create a new wallet</source>
-<<<<<<< HEAD
-        <translation>新增一個錢包</translation>
-    </message>
-</context>
-=======
         <translation type="unfinished">新增一個錢包</translation>
     </message>
     <message>
@@ -776,16 +646,11 @@
         <translation type="unfinished">錯誤</translation>
     </message>
     </context>
->>>>>>> f6a356d2
 <context>
     <name>WalletModel</name>
     <message>
         <source>default wallet</source>
-<<<<<<< HEAD
-        <translation>預設錢包</translation>
-=======
         <translation type="unfinished">預設錢包</translation>
->>>>>>> f6a356d2
     </message>
 </context>
 <context>
