--- conflicted
+++ resolved
@@ -41,12 +41,6 @@
         <source>&amp;Delete</source>
         <translation>刪除 &amp;D</translation>
     </message>
-<<<<<<< HEAD
-    </context>
-<context>
-    <name>AddressTableModel</name>
-    </context>
-=======
     <message>
         <source>Choose the address to send coins to</source>
         <translation>選擇要付錢過去的地址</translation>
@@ -119,7 +113,6 @@
         <translation>(無標記)</translation>
     </message>
 </context>
->>>>>>> be92be56
 <context>
     <name>AskPassphraseDialog</name>
     <message>
@@ -138,9 +131,6 @@
         <source>Repeat new passphrase</source>
         <translation>重複新密碼</translation>
     </message>
-<<<<<<< HEAD
-    </context>
-=======
     <message>
         <source>Enter the new passphrase to the wallet.&lt;br/&gt;Please use a passphrase of &lt;b&gt;ten or more random characters&lt;/b&gt;, or &lt;b&gt;eight or more words&lt;/b&gt;.</source>
         <translation>輸入錢包的新密碼。&lt;br/&gt;密碼請用&lt;b&gt;10 個或以上的隨機字元&lt;/b&gt;，或是&lt;b&gt;8 個或以上的字詞&lt;/b&gt;。</translation>
@@ -226,7 +216,6 @@
         <translation>警告: Caps Lock 已啟用！</translation>
     </message>
 </context>
->>>>>>> be92be56
 <context>
     <name>BanTableModel</name>
     <message>
@@ -444,12 +433,6 @@
     </context>
 <context>
     <name>PaymentServer</name>
-<<<<<<< HEAD
-    </context>
-<context>
-    <name>PeerTableModel</name>
-=======
->>>>>>> be92be56
     </context>
 <context>
     <name>PeerTableModel</name>
@@ -530,9 +513,6 @@
     </context>
 <context>
     <name>QRImageWidget</name>
-<<<<<<< HEAD
-    </context>
-=======
     <message>
         <source>Save QR Code</source>
         <translation>儲存 QR 碼</translation>
@@ -542,7 +522,6 @@
         <translation>PNG 影像(*.png)</translation>
     </message>
 </context>
->>>>>>> be92be56
 <context>
     <name>RPCConsole</name>
     <message>
@@ -594,11 +573,6 @@
     </context>
 <context>
     <name>RecentRequestsTableModel</name>
-<<<<<<< HEAD
-    </context>
-<context>
-    <name>SendCoinsDialog</name>
-=======
     <message>
         <source>Label</source>
         <translation>標記</translation>
@@ -607,7 +581,6 @@
         <source>(no label)</source>
         <translation>(無標記)</translation>
     </message>
->>>>>>> be92be56
     </context>
 <context>
     <name>SendCoinsDialog</name>
@@ -636,24 +609,16 @@
     </context>
 <context>
     <name>TransactionDesc</name>
-<<<<<<< HEAD
-=======
     <message>
         <source>Open until %1</source>
         <translation>開放至 %1</translation>
     </message>
->>>>>>> be92be56
     </context>
 <context>
     <name>TransactionDescDialog</name>
     </context>
 <context>
     <name>TransactionTableModel</name>
-<<<<<<< HEAD
-    </context>
-<context>
-    <name>TransactionView</name>
-=======
     <message>
         <source>Label</source>
         <translation>標記</translation>
@@ -685,18 +650,14 @@
         <source>Exporting Failed</source>
         <translation>匯出失敗</translation>
     </message>
->>>>>>> be92be56
     </context>
 <context>
     <name>UnitDisplayStatusBarControl</name>
     </context>
 <context>
-<<<<<<< HEAD
-=======
     <name>WalletController</name>
     </context>
 <context>
->>>>>>> be92be56
     <name>WalletFrame</name>
     </context>
 <context>
@@ -704,11 +665,6 @@
     </context>
 <context>
     <name>WalletView</name>
-<<<<<<< HEAD
-    </context>
-<context>
-    <name>bitcoin-core</name>
-=======
     <message>
         <source>&amp;Export</source>
         <translation>匯出 &amp;E</translation>
@@ -717,7 +673,6 @@
         <source>Export the data in the current tab to a file</source>
         <translation>把目前分頁的資料匯出至檔案</translation>
     </message>
->>>>>>> be92be56
     </context>
 <context>
     <name>bitcoin-core</name>
