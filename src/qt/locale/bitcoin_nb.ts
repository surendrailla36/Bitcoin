<TS language="nb" version="2.1">
<context>
    <name>AddressBookPage</name>
    <message>
        <source>Right-click to edit address or label</source>
        <translation>Høyreklikk for å redigere adressen eller merkelappen</translation>
    </message>
    <message>
        <source>Create a new address</source>
        <translation>Opprett en ny addresse</translation>
    </message>
    <message>
        <source>&amp;New</source>
        <translation>&amp;Ny</translation>
    </message>
    <message>
        <source>Copy the currently selected address to the system clipboard</source>
        <translation>Kopier den valgte adressen til systemets utklippstavle</translation>
    </message>
    <message>
        <source>&amp;Copy</source>
        <translation>&amp;Kopier</translation>
    </message>
    <message>
        <source>C&amp;lose</source>
        <translation>&amp;Lukk</translation>
    </message>
    <message>
        <source>Delete the currently selected address from the list</source>
        <translation>Slett den valgte adressen fra listen.</translation>
    </message>
    <message>
        <source>Export the data in the current tab to a file</source>
        <translation>Eksporter data fra nåværende fane til fil</translation>
    </message>
    <message>
        <source>&amp;Export</source>
        <translation>&amp;Eksporter</translation>
    </message>
    <message>
        <source>&amp;Delete</source>
        <translation>&amp;Slett</translation>
    </message>
    <message>
        <source>Choose the address to send coins to</source>
        <translation>Velg adressen å sende mynter til</translation>
    </message>
    <message>
        <source>Choose the address to receive coins with</source>
        <translation>Velg adressen til å motta mynter med</translation>
    </message>
    <message>
        <source>C&amp;hoose</source>
        <translation>V&amp;elg</translation>
    </message>
    <message>
        <source>Sending addresses</source>
        <translation>Utsendingsadresser</translation>
    </message>
    <message>
        <source>Receiving addresses</source>
        <translation>Mottaksadresser</translation>
    </message>
    <message>
        <source>These are your Bitcoin addresses for sending payments. Always check the amount and the receiving address before sending coins.</source>
        <translation>Dette er dine Bitcoin-adresser for sending av betalinger. Sjekk alltid beløpet og mottakeradressen før sending av mynter.</translation>
    </message>
    <message>
        <source>These are your Bitcoin addresses for receiving payments. It is recommended to use a new receiving address for each transaction.</source>
        <translation>Dette er dine Bitcoin-adresser for å sende betalinger med. Det er anbefalt å bruke en ny mottaksadresse for hver transaksjon.</translation>
    </message>
    <message>
        <source>&amp;Copy Address</source>
        <translation>&amp;Kopier Adresse</translation>
    </message>
    <message>
        <source>Copy &amp;Label</source>
        <translation>Kopier &amp;Merkelapp</translation>
    </message>
    <message>
        <source>&amp;Edit</source>
        <translation>&amp;Rediger</translation>
    </message>
    <message>
        <source>Export Address List</source>
        <translation>Eksporter adresseliste</translation>
    </message>
    <message>
        <source>Comma separated file (*.csv)</source>
        <translation>Kommaseparert fil (*.csv)</translation>
    </message>
    <message>
        <source>Exporting Failed</source>
        <translation>Eksportering feilet</translation>
    </message>
    <message>
        <source>There was an error trying to save the address list to %1. Please try again.</source>
        <translation>Det oppstod en feil under lagring av adresselisten til %1. Vennligst prøv på nytt.</translation>
    </message>
</context>
<context>
    <name>AddressTableModel</name>
    <message>
        <source>Label</source>
        <translation>Merkelapp</translation>
    </message>
    <message>
        <source>Address</source>
        <translation>Adresse</translation>
    </message>
    <message>
        <source>(no label)</source>
        <translation>(ingen merkelapp)</translation>
    </message>
</context>
<context>
    <name>AskPassphraseDialog</name>
    <message>
        <source>Passphrase Dialog</source>
        <translation>Dialog for Adgangsfrase</translation>
    </message>
    <message>
        <source>Enter passphrase</source>
        <translation>Angi adgangsfrase</translation>
    </message>
    <message>
        <source>New passphrase</source>
        <translation>Ny adgangsfrase</translation>
    </message>
    <message>
        <source>Repeat new passphrase</source>
        <translation>Gjenta ny adgangsfrase</translation>
    </message>
    <message>
        <source>Show password</source>
        <translation>Vis passord</translation>
    </message>
    <message>
        <source>Enter the new passphrase to the wallet.&lt;br/&gt;Please use a passphrase of &lt;b&gt;ten or more random characters&lt;/b&gt;, or &lt;b&gt;eight or more words&lt;/b&gt;.</source>
        <translation>Oppgi adgangsfrasen til lommeboken.&lt;br/&gt;Vennligst bruk en adgangsfrase med &lt;b&gt;ti eller flere tilfeldige tegn&lt;/b&gt;, eller &lt;b&gt;åtte eller flere ord&lt;/b&gt;.</translation>
    </message>
    <message>
        <source>Encrypt wallet</source>
        <translation>Krypter lommebok</translation>
    </message>
    <message>
        <source>This operation needs your wallet passphrase to unlock the wallet.</source>
        <translation>Denne operasjonen krever adgangsfrasen til lommeboken for å låse den opp.</translation>
    </message>
    <message>
        <source>Unlock wallet</source>
        <translation>Lås opp lommebok</translation>
    </message>
    <message>
        <source>This operation needs your wallet passphrase to decrypt the wallet.</source>
        <translation>Denne operasjonen krever adgangsfrasen til lommeboken for å dekryptere den.</translation>
    </message>
    <message>
        <source>Decrypt wallet</source>
        <translation>Dekrypter lommebok</translation>
    </message>
    <message>
        <source>Change passphrase</source>
        <translation>Endre adgangsfrase</translation>
    </message>
    <message>
        <source>Enter the old passphrase and new passphrase to the wallet.</source>
        <translation>Angi den gamle og en ny adgangsfrase til lommeboken.</translation>
    </message>
    <message>
        <source>Confirm wallet encryption</source>
        <translation>Bekreft kryptering av lommebok</translation>
    </message>
    <message>
        <source>Warning: If you encrypt your wallet and lose your passphrase, you will &lt;b&gt;LOSE ALL OF YOUR BITCOINS&lt;/b&gt;!</source>
        <translation>Advarsel: Hvis du krypterer lommeboken og mister adgangsfrasen, så vil du &lt;b&gt;MISTE ALLE DINE BITCOINS&lt;/b&gt;!</translation>
    </message>
    <message>
        <source>Are you sure you wish to encrypt your wallet?</source>
        <translation>Er du sikker på at du vil kryptere lommeboken?</translation>
    </message>
    <message>
        <source>Wallet encrypted</source>
        <translation>Lommebok kryptert</translation>
    </message>
    <message>
        <source>%1 will close now to finish the encryption process. Remember that encrypting your wallet cannot fully protect your bitcoins from being stolen by malware infecting your computer.</source>
        <translation>%1 vil nå lukkes for å fullføre krypteringsprosessen. Husk at kryptering av lommeboken ikke fullt ut kan beskytte dine bitcoins fra å bli stjålet om skadevare infiserer datamaskinen din.</translation>
    </message>
    <message>
        <source>IMPORTANT: Any previous backups you have made of your wallet file should be replaced with the newly generated, encrypted wallet file. For security reasons, previous backups of the unencrypted wallet file will become useless as soon as you start using the new, encrypted wallet.</source>
        <translation>VIKTIG: Tidligere sikkerhetskopier av din lommebokfil bør erstattes med den nylig genererte og krypterte filen, da de blir ugyldiggjort av sikkerhetshensyn så snart du begynner å bruke den nye krypterte lommeboken.</translation>
    </message>
    <message>
        <source>Wallet encryption failed</source>
        <translation>Kryptering av lommebok feilet</translation>
    </message>
    <message>
        <source>Wallet encryption failed due to an internal error. Your wallet was not encrypted.</source>
        <translation>Kryptering av lommebok feilet på grunn av en intern feil. Din lommebok ble ikke kryptert.</translation>
    </message>
    <message>
        <source>The supplied passphrases do not match.</source>
        <translation>De angitte adgangsfrasene er ulike.</translation>
    </message>
    <message>
        <source>Wallet unlock failed</source>
        <translation>Opplåsing av lommebok feilet</translation>
    </message>
    <message>
        <source>The passphrase entered for the wallet decryption was incorrect.</source>
        <translation>Adgangsfrasen angitt for dekryptering av lommeboken var feil.</translation>
    </message>
    <message>
        <source>Wallet decryption failed</source>
        <translation>Dekryptering av lommebok feilet</translation>
    </message>
    <message>
        <source>Wallet passphrase was successfully changed.</source>
        <translation>Adgangsfrase for lommebok er endret.</translation>
    </message>
    <message>
        <source>Warning: The Caps Lock key is on!</source>
        <translation>Advarsel: Caps Lock er på!</translation>
    </message>
</context>
<context>
    <name>BanTableModel</name>
    <message>
        <source>IP/Netmask</source>
        <translation>IP/Nettmaske</translation>
    </message>
    <message>
        <source>Banned Until</source>
        <translation>Utestengt til</translation>
    </message>
</context>
<context>
    <name>BitcoinGUI</name>
    <message>
        <source>Sign &amp;message...</source>
        <translation>Signer &amp;melding...</translation>
    </message>
    <message>
        <source>Synchronizing with network...</source>
        <translation>Synkroniserer med nettverk...</translation>
    </message>
    <message>
        <source>&amp;Overview</source>
        <translation>&amp;Oversikt</translation>
    </message>
    <message>
        <source>Node</source>
        <translation>Node</translation>
    </message>
    <message>
        <source>Show general overview of wallet</source>
        <translation>Vis generell oversikt over lommeboken</translation>
    </message>
    <message>
        <source>&amp;Transactions</source>
        <translation>&amp;Transaksjoner</translation>
    </message>
    <message>
        <source>Browse transaction history</source>
        <translation>Vis transaksjonshistorikk</translation>
    </message>
    <message>
        <source>E&amp;xit</source>
        <translation>&amp;Avslutt</translation>
    </message>
    <message>
        <source>Quit application</source>
        <translation>Avslutt applikasjonen</translation>
    </message>
    <message>
        <source>&amp;About %1</source>
        <translation> &amp;Om %1</translation>
    </message>
    <message>
        <source>Show information about %1</source>
        <translation>Vis informasjon om %1</translation>
    </message>
    <message>
        <source>About &amp;Qt</source>
        <translation>Om &amp;Qt</translation>
    </message>
    <message>
        <source>Show information about Qt</source>
        <translation>Vis informasjon om Qt</translation>
    </message>
    <message>
        <source>&amp;Options...</source>
        <translation>&amp;Innstillinger...</translation>
    </message>
    <message>
        <source>Modify configuration options for %1</source>
        <translation>Endre innstilinger for %1</translation>
    </message>
    <message>
        <source>&amp;Encrypt Wallet...</source>
        <translation>&amp;Krypter Lommebok...</translation>
    </message>
    <message>
        <source>&amp;Backup Wallet...</source>
        <translation>Lag &amp;Sikkerhetskopi av Lommebok...</translation>
    </message>
    <message>
        <source>&amp;Change Passphrase...</source>
        <translation>&amp;Endre Adgangsfrase...</translation>
    </message>
    <message>
        <source>&amp;Sending addresses...</source>
        <translation>&amp;Utsendingsadresser...</translation>
    </message>
    <message>
        <source>&amp;Receiving addresses...</source>
        <translation>&amp;Mottaksadresser...</translation>
    </message>
    <message>
        <source>Open &amp;URI...</source>
        <translation>Åpne &amp;URI...</translation>
    </message>
    <message>
        <source>Click to disable network activity.</source>
        <translation>Klikk for å deaktivere nettverksaktivitet.</translation>
    </message>
    <message>
        <source>Network activity disabled.</source>
        <translation>Nettverksaktivitet deaktivert.</translation>
    </message>
    <message>
        <source>Click to enable network activity again.</source>
        <translation>Klikk for å aktivere nettverksaktivitet igjen.</translation>
    </message>
    <message>
        <source>Syncing Headers (%1%)...</source>
        <translation>Synkroniserer blokkhoder (%1%)...</translation>
    </message>
    <message>
        <source>Reindexing blocks on disk...</source>
        <translation>Reindekserer blokker på harddisk...</translation>
    </message>
    <message>
        <source>Send coins to a Particl address</source>
        <translation>Send til en Particl-adresse</translation>
    </message>
    <message>
        <source>Backup wallet to another location</source>
        <translation>Sikkerhetskopier lommebok til annet sted</translation>
    </message>
    <message>
        <source>Change the passphrase used for wallet encryption</source>
        <translation>Endre adgangsfrasen brukt for kryptering av lommebok</translation>
    </message>
    <message>
        <source>&amp;Debug window</source>
        <translation>&amp;Feilsøkingsvindu</translation>
    </message>
    <message>
        <source>Open debugging and diagnostic console</source>
        <translation>Åpne konsoll for feilsøk og diagnostikk</translation>
    </message>
    <message>
        <source>&amp;Verify message...</source>
        <translation>&amp;Verifiser melding...</translation>
    </message>
    <message>
        <source>Particl</source>
        <translation>Particl</translation>
    </message>
    <message>
        <source>Wallet</source>
        <translation>Lommebok</translation>
    </message>
    <message>
        <source>&amp;Send</source>
        <translation>&amp;Send</translation>
    </message>
    <message>
        <source>&amp;Receive</source>
        <translation>&amp;Motta</translation>
    </message>
    <message>
        <source>&amp;Show / Hide</source>
        <translation>&amp;Vis / Skjul</translation>
    </message>
    <message>
        <source>Show or hide the main Window</source>
        <translation>Vis eller skjul hovedvinduet</translation>
    </message>
    <message>
        <source>Encrypt the private keys that belong to your wallet</source>
        <translation>Krypter de private nøklene som tilhører lommeboken din</translation>
    </message>
    <message>
        <source>Sign messages with your Particl addresses to prove you own them</source>
        <translation>Signer en melding med Particl-adressene dine for å bevise at du eier dem</translation>
    </message>
    <message>
        <source>Verify messages to ensure they were signed with specified Particl addresses</source>
        <translation>Bekreft meldinger for å være sikker på at de ble signert av en angitt Particl-adresse</translation>
    </message>
    <message>
        <source>&amp;File</source>
        <translation>&amp;Fil</translation>
    </message>
    <message>
        <source>&amp;Settings</source>
        <translation>&amp;Innstillinger</translation>
    </message>
    <message>
        <source>&amp;Help</source>
        <translation>&amp;Hjelp</translation>
    </message>
    <message>
        <source>Tabs toolbar</source>
        <translation>Verktøylinje for faner</translation>
    </message>
    <message>
        <source>Request payments (generates QR codes and bitcoin: URIs)</source>
        <translation>Forespør betalinger (genererer QR-koder og bitcoin: URIer)</translation>
    </message>
    <message>
        <source>Show the list of used sending addresses and labels</source>
        <translation>Vis listen av brukte utsendingsadresser og merkelapper</translation>
    </message>
    <message>
        <source>Show the list of used receiving addresses and labels</source>
        <translation>Vis listen over bruke mottaksadresser og merkelapper</translation>
    </message>
    <message>
        <source>Open a bitcoin: URI or payment request</source>
        <translation>Åpne en Particl: URI eller betalingsetterspørring</translation>
    </message>
    <message>
        <source>&amp;Command-line options</source>
        <translation>&amp;Kommandolinjevalg</translation>
    </message>
    <message numerus="yes">
        <source>%n active connection(s) to Particl network</source>
        <translation><numerusform>%n aktiv forbindelse til Particl-nettverket</numerusform><numerusform>%n aktive forbindelser til Particl-nettverket</numerusform></translation>
    </message>
    <message>
        <source>Indexing blocks on disk...</source>
        <translation>Indekserer blokker på disk...</translation>
    </message>
    <message>
        <source>Processing blocks on disk...</source>
        <translation>Prosesserer blokker på disk...</translation>
    </message>
    <message>
        <source>Indexing blocks on disk...</source>
        <translation>Indekserer blokker på disk...</translation>
    </message>
    <message>
        <source>Processing blocks on disk...</source>
        <translation>Prosesserer blokker på disk...</translation>
    </message>
    <message numerus="yes">
        <source>Processed %n block(s) of transaction history.</source>
        <translation><numerusform>Lastet %n blokk med transaksjonshistorikk.</numerusform><numerusform>Lastet %n blokker med transaksjonshistorikk.</numerusform></translation>
    </message>
    <message>
        <source>%1 behind</source>
        <translation>%1 bak</translation>
    </message>
    <message>
        <source>Last received block was generated %1 ago.</source>
        <translation>Siste mottatte blokk ble generert for %1 siden.</translation>
    </message>
    <message>
        <source>Transactions after this will not yet be visible.</source>
        <translation>Transaksjoner etter dette vil ikke være synlige enda.</translation>
    </message>
    <message>
        <source>Error</source>
        <translation>Feil</translation>
    </message>
    <message>
        <source>Warning</source>
        <translation>Advarsel</translation>
    </message>
    <message>
        <source>Information</source>
        <translation>Informasjon</translation>
    </message>
    <message>
        <source>Up to date</source>
        <translation>Oppdatert</translation>
    </message>
    <message>
        <source>Show the %1 help message to get a list with possible Bitcoin command-line options</source>
        <translation>Vis %1 hjelpemeldingen for å få en liste med mulige Bitcoin kommandolinjevalg.</translation>
    </message>
    <message>
        <source>%1 client</source>
        <translation>%1 klient</translation>
    </message>
    <message>
        <source>Connecting to peers...</source>
        <translation>Kobler til likemannsnettverket...</translation>
    </message>
    <message>
        <source>Catching up...</source>
        <translation>Laster ned...</translation>
    </message>
    <message>
        <source>Date: %1
</source>
        <translation>Dato: %1
</translation>
    </message>
    <message>
        <source>Amount: %1
</source>
        <translation>Beløp: %1:
</translation>
    </message>
    <message>
        <source>Type: %1
</source>
        <translation>Type: %1
</translation>
    </message>
    <message>
        <source>Label: %1
</source>
        <translation>Merkelapp: %1
</translation>
    </message>
    <message>
        <source>Address: %1
</source>
        <translation>Adresse: %1
</translation>
    </message>
    <message>
        <source>Sent transaction</source>
        <translation>Sendt transaksjon</translation>
    </message>
    <message>
        <source>Incoming transaction</source>
        <translation>Innkommende transaksjon</translation>
    </message>
    <message>
        <source>HD key generation is &lt;b&gt;enabled&lt;/b&gt;</source>
        <translation>HD nøkkelgenerering er &lt;b&gt;aktivert&lt;/b&gt;</translation>
    </message>
    <message>
        <source>HD key generation is &lt;b&gt;disabled&lt;/b&gt;</source>
        <translation>HD nøkkelgenerering er&lt;b&gt;deaktivert&lt;/b&gt;</translation>
    </message>
    <message>
        <source>Wallet is &lt;b&gt;encrypted&lt;/b&gt; and currently &lt;b&gt;unlocked&lt;/b&gt;</source>
        <translation>Lommeboken er &lt;b&gt;kryptert&lt;/b&gt; og for tiden &lt;b&gt;låst opp&lt;/b&gt;</translation>
    </message>
    <message>
        <source>Wallet is &lt;b&gt;encrypted&lt;/b&gt; and currently &lt;b&gt;locked&lt;/b&gt;</source>
        <translation>Lommeboken er &lt;b&gt;kryptert&lt;/b&gt; og for tiden &lt;b&gt;låst&lt;/b&gt;</translation>
    </message>
    <message>
        <source>A fatal error occurred. Bitcoin can no longer continue safely and will quit.</source>
        <translation>En fatal feil har inntruffet. Bitcoin kan ikke lenger trygt fortsette, og må derfor avslutte.</translation>
    </message>
</context>
<context>
    <name>CoinControlDialog</name>
    <message>
        <source>Coin Selection</source>
        <translation>Mynt Valg</translation>
    </message>
    <message>
        <source>Quantity:</source>
        <translation>Mengde:</translation>
    </message>
    <message>
        <source>Bytes:</source>
        <translation>Bytes:</translation>
    </message>
    <message>
        <source>Amount:</source>
        <translation>Beløp:</translation>
    </message>
    <message>
        <source>Fee:</source>
        <translation>Avgift:</translation>
    </message>
    <message>
        <source>Dust:</source>
        <translation>Støv:</translation>
    </message>
    <message>
        <source>After Fee:</source>
        <translation>Totalt:</translation>
    </message>
    <message>
        <source>Change:</source>
        <translation>Veksel:</translation>
    </message>
    <message>
        <source>(un)select all</source>
        <translation>velg (fjern) alle</translation>
    </message>
    <message>
        <source>Tree mode</source>
        <translation>Trevisning</translation>
    </message>
    <message>
        <source>List mode</source>
        <translation>Listevisning</translation>
    </message>
    <message>
        <source>Amount</source>
        <translation>Beløp</translation>
    </message>
    <message>
        <source>Received with label</source>
        <translation>Mottatt med merkelapp</translation>
    </message>
    <message>
        <source>Received with address</source>
        <translation>Mottatt med adresse</translation>
    </message>
    <message>
        <source>Date</source>
        <translation>Dato</translation>
    </message>
    <message>
        <source>Confirmations</source>
        <translation>Bekreftelser</translation>
    </message>
    <message>
        <source>Confirmed</source>
        <translation>Bekreftet</translation>
    </message>
    <message>
        <source>Copy address</source>
        <translation>Kopiér adresse</translation>
    </message>
    <message>
        <source>Copy label</source>
        <translation>Kopiér merkelapp</translation>
    </message>
    <message>
        <source>Copy amount</source>
        <translation>Kopiér beløp</translation>
    </message>
    <message>
        <source>Copy transaction ID</source>
        <translation>Kopier transaksjons-ID</translation>
    </message>
    <message>
        <source>Lock unspent</source>
        <translation>Lås ubrukte</translation>
    </message>
    <message>
        <source>Unlock unspent</source>
        <translation>Lås opp ubrukte</translation>
    </message>
    <message>
        <source>Copy quantity</source>
        <translation>Kopiér mengde</translation>
    </message>
    <message>
        <source>Copy fee</source>
        <translation>Kopiér gebyr</translation>
    </message>
    <message>
        <source>Copy after fee</source>
        <translation>Kopiér totalt</translation>
    </message>
    <message>
        <source>Copy bytes</source>
        <translation>Kopiér bytes</translation>
    </message>
    <message>
        <source>Copy dust</source>
        <translation>Kopiér støv</translation>
    </message>
    <message>
        <source>Copy change</source>
        <translation>Kopier veksel</translation>
    </message>
    <message>
        <source>(%1 locked)</source>
        <translation>(%1 låst)</translation>
    </message>
    <message>
        <source>yes</source>
        <translation>ja</translation>
    </message>
    <message>
        <source>no</source>
        <translation>nei</translation>
    </message>
    <message>
        <source>This label turns red if any recipient receives an amount smaller than the current dust threshold.</source>
        <translation>Denne merkelappen blir rød hvis en mottaker får mindre enn gjeldende støvterskel.</translation>
    </message>
    <message>
        <source>Can vary +/- %1 satoshi(s) per input.</source>
        <translation>Kan variere +/- %1 satoshi(er) per input.</translation>
    </message>
    <message>
        <source>(no label)</source>
        <translation>(ingen merkelapp)</translation>
    </message>
    <message>
        <source>change from %1 (%2)</source>
        <translation>veksel fra %1 (%2)</translation>
    </message>
    <message>
        <source>(change)</source>
        <translation>(veksel)</translation>
    </message>
</context>
<context>
    <name>EditAddressDialog</name>
    <message>
        <source>Edit Address</source>
        <translation>Rediger adresse</translation>
    </message>
    <message>
        <source>&amp;Label</source>
        <translation>&amp;Merkelapp</translation>
    </message>
    <message>
        <source>The label associated with this address list entry</source>
        <translation>Merkelappen koblet til denne adresseliste oppføringen</translation>
    </message>
    <message>
        <source>The address associated with this address list entry. This can only be modified for sending addresses.</source>
        <translation>Adressen til denne oppføringen i adresseboken. Denne kan kun endres for utsendingsadresser.</translation>
    </message>
    <message>
        <source>&amp;Address</source>
        <translation>&amp;Adresse</translation>
    </message>
    <message>
        <source>New receiving address</source>
        <translation>Ny mottaksadresse</translation>
    </message>
    <message>
        <source>New sending address</source>
        <translation>Ny utsendingsadresse</translation>
    </message>
    <message>
        <source>Edit receiving address</source>
        <translation>Rediger mottaksadresse</translation>
    </message>
    <message>
        <source>Edit sending address</source>
        <translation>Rediger utsendingsadresse</translation>
    </message>
    <message>
        <source>The entered address "%1" is not a valid Bitcoin address.</source>
        <translation>Den angitte adressen "%1" er ikke en gyldig Bitcoin-adresse.</translation>
    </message>
    <message>
        <source>The entered address "%1" is already in the address book.</source>
        <translation>Den angitte adressen "%1" er allerede i adresseboken.</translation>
    </message>
    <message>
        <source>Could not unlock wallet.</source>
        <translation>Kunne ikke låse opp lommebok.</translation>
    </message>
    <message>
        <source>New key generation failed.</source>
        <translation>Generering av ny nøkkel feilet.</translation>
    </message>
</context>
<context>
    <name>FreespaceChecker</name>
    <message>
        <source>A new data directory will be created.</source>
        <translation>En ny datamappe vil bli laget.</translation>
    </message>
    <message>
        <source>name</source>
        <translation>navn</translation>
    </message>
    <message>
        <source>Directory already exists. Add %1 if you intend to create a new directory here.</source>
        <translation>Mappe finnes allerede. Legg til %1 hvis du vil lage en ny mappe her.</translation>
    </message>
    <message>
        <source>Path already exists, and is not a directory.</source>
        <translation>Snarvei finnes allerede, og er ikke en mappe.</translation>
    </message>
    <message>
        <source>Cannot create data directory here.</source>
        <translation>Kan ikke lage datamappe her.</translation>
    </message>
</context>
<context>
    <name>HelpMessageDialog</name>
    <message>
        <source>version</source>
        <translation>versjon</translation>
    </message>
    <message>
        <source>(%1-bit)</source>
        <translation> (%1-bit)</translation>
    </message>
    <message>
        <source>About %1</source>
        <translation>Om %1</translation>
    </message>
    <message>
        <source>Command-line options</source>
        <translation>Kommandolinjevalg</translation>
    </message>
    <message>
        <source>Usage:</source>
        <translation>Bruk:</translation>
    </message>
    <message>
        <source>command-line options</source>
        <translation>kommandolinjevalg</translation>
    </message>
    <message>
        <source>UI Options:</source>
        <translation>Grensesnittvalg:</translation>
    </message>
    <message>
        <source>Choose data directory on startup (default: %u)</source>
        <translation>Velg datakatalog for oppstart (default: %u)</translation>
    </message>
    <message>
        <source>Set language, for example "de_DE" (default: system locale)</source>
        <translation>Sett språk, for eksempel "nb_NO" (default: system-«locale»)</translation>
    </message>
    <message>
        <source>Start minimized</source>
        <translation>Begynn minimert</translation>
    </message>
    <message>
        <source>Set SSL root certificates for payment request (default: -system-)</source>
        <translation>Sett SSL-rootsertifikat for betalingshenvendelser (default: -system-)</translation>
    </message>
    <message>
        <source>Show splash screen on startup (default: %u)</source>
        <translation>Vis velkomstbilde ved oppstart (default: %u)</translation>
    </message>
    <message>
        <source>Reset all settings changed in the GUI</source>
        <translation>Nullstill alle innstillinger endret i det grafiske brukergrensesnittet</translation>
    </message>
</context>
<context>
    <name>Intro</name>
    <message>
        <source>Welcome</source>
        <translation>Velkommen</translation>
    </message>
    <message>
        <source>Welcome to %1.</source>
        <translation>Velkommen til %1.</translation>
    </message>
    <message>
        <source>As this is the first time the program is launched, you can choose where %1 will store its data.</source>
        <translation>Siden dette er første gang programmet starter, kan du nå velge hvor %1 skal lagre sine data.</translation>
    </message>
    <message>
        <source>When you click OK, %1 will begin to download and process the full %4 block chain (%2GB) starting with the earliest transactions in %3 when %4 initially launched.</source>
        <translation>Når du klikker OK, vil %1 starte nedlasting og behandle hele den %4 blokkjeden (%2GB) fra de eldste transaksjonene i %3 når %4 først startet.</translation>
    </message>
    <message>
        <source>This initial synchronisation is very demanding, and may expose hardware problems with your computer that had previously gone unnoticed. Each time you run %1, it will continue downloading where it left off.</source>
        <translation>Den initielle synkroniseringen er svært krevende, og kan forårsake problemer med maskinvaren i datamaskinen din som du tidligere ikke merket. Hver gang du kjører %1 vil den fortsette nedlastingen der den sluttet. </translation>
    </message>
    <message>
        <source>If you have chosen to limit block chain storage (pruning), the historical data must still be downloaded and processed, but will be deleted afterward to keep your disk usage low.</source>
        <translation>Hvis du har valgt å begrense blokkjedelagring (beskjæring), må historiske data fortsatt lastes ned og behandles, men de vil bli slettet etterpå for å holde bruken av lagringsplass lav. </translation>
    </message>
    <message>
        <source>Use the default data directory</source>
        <translation>Bruk standard datamappe</translation>
    </message>
    <message>
        <source>Use a custom data directory:</source>
        <translation>Bruk en egendefinert datamappe:</translation>
    </message>
    <message>
        <source>Bitcoin</source>
        <translation>Bitcoin</translation>
    </message>
    <message>
        <source>At least %1 GB of data will be stored in this directory, and it will grow over time.</source>
        <translation>Minst %1 GB data vil bli lagret i denne mappen og den vil vokse over tid.</translation>
    </message>
    <message>
        <source>Approximately %1 GB of data will be stored in this directory.</source>
        <translation>Omtrent %1GB data vil bli lagret i denne mappen.</translation>
    </message>
    <message>
        <source>%1 will download and store a copy of the Bitcoin block chain.</source>
        <translation>%1 vil laste ned og lagre en kopi av Bitcoin blokkjeden.</translation>
    </message>
    <message>
        <source>The wallet will also be stored in this directory.</source>
        <translation>Lommeboken vil også bli lagret i denne mappen.</translation>
    </message>
    <message>
        <source>Error: Specified data directory "%1" cannot be created.</source>
        <translation>Feil: Den oppgitte datamappen "%1" kan ikke opprettes.</translation>
    </message>
    <message>
        <source>Error</source>
        <translation>Feil</translation>
    </message>
    <message numerus="yes">
        <source>%n GB of free space available</source>
        <translation><numerusform>%n GB med ledig lagringsplass</numerusform><numerusform>%n GB med ledig lagringsplass</numerusform></translation>
    </message>
    <message numerus="yes">
        <source>(of %n GB needed)</source>
        <translation><numerusform>(av %n GB som trengs)</numerusform><numerusform>(av %n GB som trengs)</numerusform></translation>
    </message>
</context>
<context>
    <name>ModalOverlay</name>
    <message>
        <source>Form</source>
        <translation>Skjema</translation>
    </message>
    <message>
        <source>Recent transactions may not yet be visible, and therefore your wallet's balance might be incorrect. This information will be correct once your wallet has finished synchronizing with the bitcoin network, as detailed below.</source>
        <translation>Det kan hende nylige transaksjoner ikke vises enda, og at lommeboksaldoen dermed blir uriktig. Denne informasjonen vil rette seg når synkronisering av lommeboka mot bitcoin-nettverket er fullført, som anvist nedenfor.</translation>
    </message>
    <message>
        <source>Attempting to spend bitcoins that are affected by not-yet-displayed transactions will not be accepted by the network.</source>
        <translation>Forsøk på å bruke bitcoin som er påvirket av transaksjoner som ikke er vist enda godtas ikke av nettverket.</translation>
    </message>
    <message>
        <source>Number of blocks left</source>
        <translation>Antall gjenværende blokker</translation>
    </message>
    <message>
        <source>Unknown...</source>
        <translation>Ukjent...</translation>
    </message>
    <message>
        <source>Last block time</source>
        <translation>Tidspunkt for siste blokk</translation>
    </message>
    <message>
        <source>Progress</source>
        <translation>Fremgang</translation>
    </message>
    <message>
        <source>Progress increase per hour</source>
        <translation>Fremgangen stiger hver time</translation>
    </message>
    <message>
        <source>calculating...</source>
        <translation>kalkulerer...</translation>
    </message>
    <message>
        <source>Estimated time left until synced</source>
        <translation>Estimert gjenstående tid før ferdig synkronisert</translation>
    </message>
    <message>
        <source>Hide</source>
        <translation>Skjul</translation>
    </message>
    <message>
        <source>Unknown. Syncing Headers (%1)...</source>
        <translation>Ukjent. Synkroniserer hoder (%1)…</translation>
    </message>
</context>
<context>
    <name>OpenURIDialog</name>
    <message>
        <source>Open URI</source>
        <translation>Åpne URI</translation>
    </message>
    <message>
        <source>Open payment request from URI or file</source>
        <translation>Åpne betalingsetterspørring fra URI eller fil</translation>
    </message>
    <message>
        <source>URI:</source>
        <translation>URI:</translation>
    </message>
    <message>
        <source>Select payment request file</source>
        <translation>Velg fil for betalingsetterspørring</translation>
    </message>
    <message>
        <source>Select payment request file to open</source>
        <translation>Velg betalingsforespørselsfil å åpne</translation>
    </message>
</context>
<context>
    <name>OptionsDialog</name>
    <message>
        <source>Options</source>
        <translation>Innstillinger</translation>
    </message>
    <message>
        <source>&amp;Main</source>
        <translation>&amp;Hoved</translation>
    </message>
    <message>
        <source>Automatically start %1 after logging in to the system.</source>
        <translation>Start %1 automatisk etter å ha logget inn på systemet.</translation>
    </message>
    <message>
        <source>&amp;Start %1 on system login</source>
        <translation>&amp;Start %1 ved systeminnlogging</translation>
    </message>
    <message>
        <source>Size of &amp;database cache</source>
        <translation>Størrelse på &amp;database hurtigbuffer</translation>
    </message>
    <message>
        <source>MB</source>
        <translation>MB</translation>
    </message>
    <message>
        <source>Number of script &amp;verification threads</source>
        <translation>Antall script &amp;verifikasjonstråder</translation>
    </message>
    <message>
        <source>IP address of the proxy (e.g. IPv4: 127.0.0.1 / IPv6: ::1)</source>
        <translation>IP-adressen til proxyen (f.eks. IPv4: 127.0.0.1 / IPv6: ::1)</translation>
    </message>
    <message>
        <source>Shows if the supplied default SOCKS5 proxy is used to reach peers via this network type.</source>
        <translation>Viser hvorvidt angitt SOCKS5-mellomtjener blir brukt for å nå noder via denne nettverkstypen.</translation>
    </message>
    <message>
        <source>Use separate SOCKS&amp;5 proxy to reach peers via Tor hidden services:</source>
        <translation>Bruk egen SOCKS&amp;5-proxy for å nå noder via Tor hidden services:</translation>
    </message>
    <message>
        <source>Hide the icon from the system tray.</source>
        <translation>Skjul ikonet fra systemkurven.</translation>
    </message>
    <message>
        <source>&amp;Hide tray icon</source>
        <translation>&amp;Skjul systemkurvsikon</translation>
    </message>
    <message>
        <source>Minimize instead of exit the application when the window is closed. When this option is enabled, the application will be closed only after selecting Exit in the menu.</source>
        <translation>Minimer i stedet for å avslutte applikasjonen når vinduet lukkes. Når dette er valgt, vil applikasjonen avsluttes kun etter at Avslutte er valgt i menyen.</translation>
    </message>
    <message>
        <source>Third party URLs (e.g. a block explorer) that appear in the transactions tab as context menu items. %s in the URL is replaced by transaction hash. Multiple URLs are separated by vertical bar |.</source>
        <translation>Tredjepart URLer (f. eks. en blokkutforsker) som dukker opp i transaksjonsfanen som kontekst meny elementer. %s i URLen er erstattet med transaksjonen sin hash. Flere URLer er separert av en vertikal linje |.</translation>
    </message>
    <message>
        <source>Active command-line options that override above options:</source>
        <translation>Aktive kommandolinjevalg som overstyrer valgene ovenfor:</translation>
    </message>
    <message>
        <source>Open the %1 configuration file from the working directory.</source>
        <translation>Åpne %1-oppsettsfila fra arbeidsmappen.</translation>
    </message>
    <message>
        <source>Open Configuration File</source>
        <translation>Åpne oppsettsfil</translation>
    </message>
    <message>
        <source>Reset all client options to default.</source>
        <translation>Tilbakestill alle klient valg til standard</translation>
    </message>
    <message>
        <source>&amp;Reset Options</source>
        <translation>&amp;Tilbakestill Instillinger</translation>
    </message>
    <message>
        <source>&amp;Network</source>
        <translation>&amp;Nettverk</translation>
    </message>
    <message>
        <source>(0 = auto, &lt;0 = leave that many cores free)</source>
        <translation>(0 = automatisk, &lt;0 = la så mange kjerner være ledig)</translation>
    </message>
    <message>
        <source>W&amp;allet</source>
        <translation>L&amp;ommebok</translation>
    </message>
    <message>
        <source>Expert</source>
        <translation>Ekspert</translation>
    </message>
    <message>
        <source>Enable coin &amp;control features</source>
        <translation>Aktiver &amp;myntkontroll funksjoner</translation>
    </message>
    <message>
        <source>If you disable the spending of unconfirmed change, the change from a transaction cannot be used until that transaction has at least one confirmation. This also affects how your balance is computed.</source>
        <translation>Hvis du sperrer for bruk av ubekreftet veksel, kan ikke vekselen fra transaksjonen bli brukt før transaksjonen har minimum en bekreftelse. Dette påvirker også hvordan balansen din blir beregnet.</translation>
    </message>
    <message>
        <source>&amp;Spend unconfirmed change</source>
        <translation>&amp;Bruk ubekreftet veksel</translation>
    </message>
    <message>
        <source>Automatically open the Particl client port on the router. This only works when your router supports UPnP and it is enabled.</source>
        <translation>Åpne automatisk Particl klientporten på ruteren. Dette virker kun om din ruter støtter UPnP og dette er påslått.</translation>
    </message>
    <message>
        <source>Map port using &amp;UPnP</source>
        <translation>Sett opp port ved hjelp av &amp;UPnP</translation>
    </message>
    <message>
<<<<<<< HEAD
        <source>Connect to the Particl network through a SOCKS5 proxy.</source>
        <translation>Koble til Particl-nettverket gjennom en SOCKS5 proxy.</translation>
=======
        <source>Accept connections from outside.</source>
        <translation>Tillat tilkoblinger fra utsiden</translation>
    </message>
    <message>
        <source>Allow incomin&amp;g connections</source>
        <translation>Tillatt innkommend&amp;e tilkoblinger</translation>
    </message>
    <message>
        <source>Connect to the Bitcoin network through a SOCKS5 proxy.</source>
        <translation>Koble til Bitcoin-nettverket gjennom en SOCKS5 proxy.</translation>
>>>>>>> f17942a3
    </message>
    <message>
        <source>&amp;Connect through SOCKS5 proxy (default proxy):</source>
        <translation>&amp;Koble til gjennom SOCKS5 proxy (standardvalg proxy):</translation>
    </message>
    <message>
        <source>Proxy &amp;IP:</source>
        <translation>Proxy &amp;IP:</translation>
    </message>
    <message>
        <source>&amp;Port:</source>
        <translation>&amp;Port:</translation>
    </message>
    <message>
        <source>Port of the proxy (e.g. 9050)</source>
        <translation>Proxyens port (f.eks. 9050)</translation>
    </message>
    <message>
        <source>Used for reaching peers via:</source>
        <translation>Brukt for å nå noder via:</translation>
    </message>
    <message>
        <source>IPv4</source>
        <translation>IPv4</translation>
    </message>
    <message>
        <source>IPv6</source>
        <translation>IPv6</translation>
    </message>
    <message>
        <source>Tor</source>
        <translation>Tor</translation>
    </message>
    <message>
        <source>Connect to the Particl network through a separate SOCKS5 proxy for Tor hidden services.</source>
        <translation>Koble til Particl-nettverket gjennom en separat SOCKS5 mellomtjener for Tor skjulte tjenester.</translation>
    </message>
    <message>
        <source>&amp;Window</source>
        <translation>&amp;Vindu</translation>
    </message>
    <message>
        <source>Show only a tray icon after minimizing the window.</source>
        <translation>Vis kun ikon i systemkurv etter minimering av vinduet.</translation>
    </message>
    <message>
        <source>&amp;Minimize to the tray instead of the taskbar</source>
        <translation>&amp;Minimer til systemkurv istedenfor oppgavelinjen</translation>
    </message>
    <message>
        <source>M&amp;inimize on close</source>
        <translation>M&amp;inimer ved lukking</translation>
    </message>
    <message>
        <source>&amp;Display</source>
        <translation>&amp;Visning</translation>
    </message>
    <message>
        <source>User Interface &amp;language:</source>
        <translation>&amp;Språk for brukergrensesnitt</translation>
    </message>
    <message>
        <source>The user interface language can be set here. This setting will take effect after restarting %1.</source>
        <translation>Brukergrensesnittspråket kan endres her. Denne innstillingen trer i kraft etter omstart av %1.</translation>
    </message>
    <message>
        <source>&amp;Unit to show amounts in:</source>
        <translation>&amp;Enhet for visning av beløper:</translation>
    </message>
    <message>
        <source>Choose the default subdivision unit to show in the interface and when sending coins.</source>
        <translation>Velg standard delt enhet for visning i grensesnittet og for sending av bitcoins.</translation>
    </message>
    <message>
        <source>Whether to show coin control features or not.</source>
        <translation>Skal myntkontroll funksjoner vises eller ikke.</translation>
    </message>
    <message>
        <source>&amp;OK</source>
        <translation>&amp;OK</translation>
    </message>
    <message>
        <source>&amp;Cancel</source>
        <translation>&amp;Avbryt</translation>
    </message>
    <message>
        <source>default</source>
        <translation>standardverdi</translation>
    </message>
    <message>
        <source>none</source>
        <translation>ingen</translation>
    </message>
    <message>
        <source>Confirm options reset</source>
        <translation>Bekreft tilbakestilling av innstillinger</translation>
    </message>
    <message>
        <source>Client restart required to activate changes.</source>
        <translation>Omstart av klienten er nødvendig for å aktivere endringene.</translation>
    </message>
    <message>
        <source>Client will be shut down. Do you want to proceed?</source>
        <translation>Klienten vil bli lukket. Ønsker du å gå videre?</translation>
    </message>
    <message>
        <source>Configuration options</source>
        <translation>Oppsettsvalg</translation>
    </message>
    <message>
        <source>The configuration file is used to specify advanced user options which override GUI settings. Additionally, any command-line options will override this configuration file.</source>
        <translation>Oppsettsfil brukt for å angi avanserte brukervalg som overstyrer innstillinger gjort i grafisk brukergrensesnitt. I tillegg vil enhver handling utført på kommandolinjen overstyre denne oppsettsfila.</translation>
    </message>
    <message>
        <source>Error</source>
        <translation>Feil</translation>
    </message>
    <message>
        <source>The configuration file could not be opened.</source>
        <translation>Kunne ikke åpne oppsettsfila.</translation>
    </message>
    <message>
        <source>This change would require a client restart.</source>
        <translation>Denne endringen krever omstart av klienten.</translation>
    </message>
    <message>
        <source>The supplied proxy address is invalid.</source>
        <translation>Angitt proxyadresse er ugyldig.</translation>
    </message>
</context>
<context>
    <name>OverviewPage</name>
    <message>
        <source>Form</source>
        <translation>Skjema</translation>
    </message>
    <message>
        <source>The displayed information may be out of date. Your wallet automatically synchronizes with the Particl network after a connection is established, but this process has not completed yet.</source>
        <translation>Informasjonen som vises kan være foreldet. Din lommebok synkroniseres automatisk med Particl-nettverket etter at tilkobling er opprettet, men denne prosessen er ikke ferdig enda.</translation>
    </message>
    <message>
        <source>Watch-only:</source>
        <translation>Kun observerbar:</translation>
    </message>
    <message>
        <source>Available:</source>
        <translation>Tilgjengelig:</translation>
    </message>
    <message>
        <source>Your current spendable balance</source>
        <translation>Din nåværende saldo</translation>
    </message>
    <message>
        <source>Pending:</source>
        <translation>Under behandling:</translation>
    </message>
    <message>
        <source>Total of transactions that have yet to be confirmed, and do not yet count toward the spendable balance</source>
        <translation>Totalt antall ubekreftede transaksjoner som ikke teller med i saldo</translation>
    </message>
    <message>
        <source>Immature:</source>
        <translation>Umoden:</translation>
    </message>
    <message>
        <source>Mined balance that has not yet matured</source>
        <translation>Minet saldo har ikke modnet enda</translation>
    </message>
    <message>
        <source>Balances</source>
        <translation>Saldoer</translation>
    </message>
    <message>
        <source>Total:</source>
        <translation>Totalt:</translation>
    </message>
    <message>
        <source>Your current total balance</source>
        <translation>Din nåværende saldo</translation>
    </message>
    <message>
        <source>Your current balance in watch-only addresses</source>
        <translation>Din nåværende balanse i kun observerbare adresser</translation>
    </message>
    <message>
        <source>Spendable:</source>
        <translation>Kan brukes:</translation>
    </message>
    <message>
        <source>Recent transactions</source>
        <translation>Nylige transaksjoner</translation>
    </message>
    <message>
        <source>Unconfirmed transactions to watch-only addresses</source>
        <translation>Ubekreftede transaksjoner til kun observerbare adresser</translation>
    </message>
    <message>
        <source>Mined balance in watch-only addresses that has not yet matured</source>
        <translation>Utvunnet balanse i kun observerbare adresser som ennå ikke har modnet</translation>
    </message>
    <message>
        <source>Current total balance in watch-only addresses</source>
        <translation>Nåværende totale balanse i kun observerbare adresser</translation>
    </message>
</context>
<context>
    <name>PaymentServer</name>
    <message>
        <source>Payment request error</source>
        <translation>Feil ved betalingsforespørsel</translation>
    </message>
    <message>
        <source>Cannot start bitcoin: click-to-pay handler</source>
        <translation>Kan ikke starte bitcoin: Klikk-og-betal håndterer</translation>
    </message>
    <message>
        <source>URI handling</source>
        <translation>URI-håndtering</translation>
    </message>
    <message>
        <source>Payment request fetch URL is invalid: %1</source>
        <translation>Nettadressen for betalingsforespørselshenting er ugyldig: %1</translation>
    </message>
    <message>
        <source>Invalid payment address %1</source>
        <translation>Ugyldig betalingsadresse %1</translation>
    </message>
    <message>
        <source>URI cannot be parsed! This can be caused by an invalid Bitcoin address or malformed URI parameters.</source>
        <translation>URI kan ikke fortolkes! Dette kan være forårsaket av en ugyldig bitcoin-adresse eller feilformede URI-parametre.</translation>
    </message>
    <message>
        <source>Payment request file handling</source>
        <translation>Håndtering av betalingsforespørselsfil</translation>
    </message>
    <message>
        <source>Payment request file cannot be read! This can be caused by an invalid payment request file.</source>
        <translation>Betalingsforespørselsfila kan ikke leses! Dette kan ha sitt opphav i at den er ugyldig.</translation>
    </message>
    <message>
        <source>Payment request rejected</source>
        <translation>Betalingsforespørsel avslått</translation>
    </message>
    <message>
        <source>Payment request network doesn't match client network.</source>
        <translation>Betalingsforespørselsnettverket samsvarer ikke med klientnettverket.</translation>
    </message>
    <message>
        <source>Payment request expired.</source>
        <translation>Tidsavbrudd for betalingsforespørsel</translation>
    </message>
    <message>
        <source>Payment request is not initialized.</source>
        <translation>Betalingsforespørselen er ikke igangsatt.</translation>
    </message>
    <message>
        <source>Unverified payment requests to custom payment scripts are unsupported.</source>
        <translation>Uverifiserte betalingsforespørsler til egentilpassede betalingsskript støttes ikke.</translation>
    </message>
    <message>
        <source>Invalid payment request.</source>
        <translation>Ugyldig betalingsforespørsel.</translation>
    </message>
    <message>
        <source>Requested payment amount of %1 is too small (considered dust).</source>
        <translation>Forespurt betalingsbeløp på %1 er for lite (betraktet som støv).</translation>
    </message>
    <message>
        <source>Refund from %1</source>
        <translation>Tilbakebetaling fra %1</translation>
    </message>
    <message>
        <source>Payment request %1 is too large (%2 bytes, allowed %3 bytes).</source>
        <translation>Betalingsforespørsel %1 er for stor (%2 byte, %3 byte tillatt).</translation>
    </message>
    <message>
        <source>Error communicating with %1: %2</source>
        <translation>Feil under kommunikasjon med %1: %2</translation>
    </message>
    <message>
        <source>Payment request cannot be parsed!</source>
        <translation>Betalingsforespørselen kan ikke tolkes!</translation>
    </message>
    <message>
        <source>Bad response from server %1</source>
        <translation>Feilaktig svar fra tjeneren %1</translation>
    </message>
    <message>
        <source>Network request error</source>
        <translation>Nettverksforespørselsfeil</translation>
    </message>
    <message>
        <source>Payment acknowledged</source>
        <translation>Betaling anerkjent</translation>
    </message>
</context>
<context>
    <name>PeerTableModel</name>
    <message>
        <source>User Agent</source>
        <translation>Brukeragent</translation>
    </message>
    <message>
        <source>Node/Service</source>
        <translation>Node/Tjeneste</translation>
    </message>
    <message>
        <source>NodeId</source>
        <translation>NodeId</translation>
    </message>
    <message>
        <source>Ping</source>
        <translation>Nettverkssvarkall</translation>
    </message>
    <message>
        <source>Sent</source>
        <translation>Sendt</translation>
    </message>
    <message>
        <source>Received</source>
        <translation>Mottatt</translation>
    </message>
</context>
<context>
    <name>QObject</name>
    <message>
        <source>Amount</source>
        <translation>Beløp</translation>
    </message>
    <message>
        <source>Enter a Particl address (e.g. %1)</source>
        <translation>Oppgi en Particl-adresse (f.eks. %1)</translation>
    </message>
    <message>
        <source>%1 d</source>
        <translation>%1 d</translation>
    </message>
    <message>
        <source>%1 h</source>
        <translation>%1 t</translation>
    </message>
    <message>
        <source>%1 m</source>
        <translation>%1 m</translation>
    </message>
    <message>
        <source>%1 s</source>
        <translation>%1 s</translation>
    </message>
    <message>
        <source>None</source>
        <translation>Ingen</translation>
    </message>
    <message>
        <source>N/A</source>
        <translation>-</translation>
    </message>
    <message>
        <source>%1 ms</source>
        <translation>%1 ms</translation>
    </message>
    <message numerus="yes">
        <source>%n second(s)</source>
        <translation><numerusform>%n sekund</numerusform><numerusform>%n sekunder</numerusform></translation>
    </message>
    <message numerus="yes">
        <source>%n minute(s)</source>
        <translation><numerusform>%n minutt</numerusform><numerusform>%n minutter</numerusform></translation>
    </message>
    <message numerus="yes">
        <source>%n hour(s)</source>
        <translation><numerusform>%n time</numerusform><numerusform>%n timer</numerusform></translation>
    </message>
    <message numerus="yes">
        <source>%n day(s)</source>
        <translation><numerusform>%n dag</numerusform><numerusform>%n dager</numerusform></translation>
    </message>
    <message numerus="yes">
        <source>%n week(s)</source>
        <translation><numerusform>%n uke</numerusform><numerusform>%n uker</numerusform></translation>
    </message>
    <message>
        <source>%1 and %2</source>
        <translation>%1 og %2</translation>
    </message>
    <message numerus="yes">
        <source>%n year(s)</source>
        <translation><numerusform>%n år</numerusform><numerusform>%n år</numerusform></translation>
    </message>
    <message>
        <source>%1 B</source>
        <translation>%1 B</translation>
    </message>
    <message>
        <source>%1 KB</source>
        <translation>%1 KB</translation>
    </message>
    <message>
        <source>%1 MB</source>
        <translation>%1 MB</translation>
    </message>
    <message>
        <source>%1 GB</source>
        <translation>%1 GB</translation>
    </message>
    <message>
        <source>%1 didn't yet exit safely...</source>
        <translation>%1 har ikke avsluttet trygt enda…</translation>
    </message>
    <message>
        <source>unknown</source>
        <translation>ukjent</translation>
    </message>
</context>
<context>
    <name>QObject::QObject</name>
    <message>
        <source>Error: Specified data directory "%1" does not exist.</source>
        <translation>Feil: Den spesifiserte datamappen "%1" finnes ikke.</translation>
    </message>
    <message>
        <source>Error: Cannot parse configuration file: %1. Only use key=value syntax.</source>
        <translation>Feil: Kan ikke lese oppsettsfil: %1. Bruk kun syntaksen nøkkel=verdi.</translation>
    </message>
    <message>
        <source>Error: %1</source>
        <translation>Feil: %1</translation>
    </message>
</context>
<context>
    <name>QRImageWidget</name>
    <message>
        <source>&amp;Save Image...</source>
        <translation>&amp;Lagre bilde...</translation>
    </message>
    <message>
        <source>&amp;Copy Image</source>
        <translation>&amp;Kopier bilde</translation>
    </message>
    <message>
        <source>Save QR Code</source>
        <translation>Lagre QR-kode</translation>
    </message>
    <message>
        <source>PNG Image (*.png)</source>
        <translation>PNG-bilde (*.png)</translation>
    </message>
</context>
<context>
    <name>RPCConsole</name>
    <message>
        <source>N/A</source>
        <translation>-</translation>
    </message>
    <message>
        <source>Client version</source>
        <translation>Klientversjon</translation>
    </message>
    <message>
        <source>&amp;Information</source>
        <translation>&amp;Informasjon</translation>
    </message>
    <message>
        <source>Debug window</source>
        <translation>Feilsøkingsvindu</translation>
    </message>
    <message>
        <source>General</source>
        <translation>Generelt</translation>
    </message>
    <message>
        <source>Using BerkeleyDB version</source>
        <translation>Bruker BerkeleyDB versjon</translation>
    </message>
    <message>
        <source>Datadir</source>
        <translation>Datamappe</translation>
    </message>
    <message>
        <source>Startup time</source>
        <translation>Oppstartstidspunkt</translation>
    </message>
    <message>
        <source>Network</source>
        <translation>Nettverk</translation>
    </message>
    <message>
        <source>Name</source>
        <translation>Navn</translation>
    </message>
    <message>
        <source>Number of connections</source>
        <translation>Antall tilkoblinger</translation>
    </message>
    <message>
        <source>Block chain</source>
        <translation>Blokkjeden</translation>
    </message>
    <message>
        <source>Current number of blocks</source>
        <translation>Nåværende antall blokker</translation>
    </message>
    <message>
        <source>Memory Pool</source>
        <translation>Hukommelsespulje</translation>
    </message>
    <message>
        <source>Current number of transactions</source>
        <translation>Nåværende antall transaksjoner</translation>
    </message>
    <message>
        <source>Memory usage</source>
        <translation>Minnebruk</translation>
    </message>
    <message>
        <source>&amp;Reset</source>
        <translation>&amp;Tilbakestill</translation>
    </message>
    <message>
        <source>Received</source>
        <translation>Mottatt</translation>
    </message>
    <message>
        <source>Sent</source>
        <translation>Sendt</translation>
    </message>
    <message>
        <source>&amp;Peers</source>
        <translation>&amp;Noder</translation>
    </message>
    <message>
        <source>Banned peers</source>
        <translation>Utestengte noder</translation>
    </message>
    <message>
        <source>Select a peer to view detailed information.</source>
        <translation>Velg en node for å vise detaljert informasjon.</translation>
    </message>
    <message>
        <source>Whitelisted</source>
        <translation>Hvitelistet</translation>
    </message>
    <message>
        <source>Direction</source>
        <translation>Retning</translation>
    </message>
    <message>
        <source>Version</source>
        <translation>Versjon</translation>
    </message>
    <message>
        <source>Starting Block</source>
        <translation>Startblokk</translation>
    </message>
    <message>
        <source>Synced Headers</source>
        <translation>Synkroniserte Blokkhoder</translation>
    </message>
    <message>
        <source>Synced Blocks</source>
        <translation>Synkroniserte Blokker</translation>
    </message>
    <message>
        <source>User Agent</source>
        <translation>Brukeragent</translation>
    </message>
    <message>
        <source>Open the %1 debug log file from the current data directory. This can take a few seconds for large log files.</source>
        <translation>Åpne %1-feilrettingsloggfila fra gjeldende datamappe. Dette kan ta et par sekunder for store loggfiler.</translation>
    </message>
    <message>
        <source>Decrease font size</source>
        <translation>Forminsk font størrelsen</translation>
    </message>
    <message>
        <source>Increase font size</source>
        <translation>Forstørr font størrelse</translation>
    </message>
    <message>
        <source>Services</source>
        <translation>Tjenester</translation>
    </message>
    <message>
        <source>Ban Score</source>
        <translation>Ban Poengsum</translation>
    </message>
    <message>
        <source>Connection Time</source>
        <translation>Tilkoblingstid</translation>
    </message>
    <message>
        <source>Last Send</source>
        <translation>Siste Sendte</translation>
    </message>
    <message>
        <source>Last Receive</source>
        <translation>Siste Mottatte</translation>
    </message>
    <message>
        <source>Ping Time</source>
        <translation>Ping-tid</translation>
    </message>
    <message>
        <source>The duration of a currently outstanding ping.</source>
        <translation>Tidsforløp for utestående ping.</translation>
    </message>
    <message>
        <source>Ping Wait</source>
        <translation>Ping Tid</translation>
    </message>
    <message>
        <source>Min Ping</source>
        <translation>Minimalt nettverkssvarkall</translation>
    </message>
    <message>
        <source>Time Offset</source>
        <translation>Tidsforskyvning</translation>
    </message>
    <message>
        <source>Last block time</source>
        <translation>Tidspunkt for siste blokk</translation>
    </message>
    <message>
        <source>&amp;Open</source>
        <translation>&amp;Åpne</translation>
    </message>
    <message>
        <source>&amp;Console</source>
        <translation>&amp;Konsoll</translation>
    </message>
    <message>
        <source>&amp;Network Traffic</source>
        <translation>&amp;Nettverkstrafikk</translation>
    </message>
    <message>
        <source>Totals</source>
        <translation>Totalt</translation>
    </message>
    <message>
        <source>In:</source>
        <translation>Inn:</translation>
    </message>
    <message>
        <source>Out:</source>
        <translation>Ut:</translation>
    </message>
    <message>
        <source>Debug log file</source>
        <translation>Loggfil for feilsøk</translation>
    </message>
    <message>
        <source>Clear console</source>
        <translation>Tøm konsoll</translation>
    </message>
    <message>
        <source>1 &amp;hour</source>
        <translation>1 &amp;time</translation>
    </message>
    <message>
        <source>1 &amp;day</source>
        <translation>1 &amp;dag</translation>
    </message>
    <message>
        <source>1 &amp;week</source>
        <translation>1 &amp;uke</translation>
    </message>
    <message>
        <source>1 &amp;year</source>
        <translation>1 &amp;år</translation>
    </message>
    <message>
        <source>&amp;Disconnect</source>
        <translation>&amp;Koble fra</translation>
    </message>
    <message>
        <source>Ban for</source>
        <translation>Bannlys i</translation>
    </message>
    <message>
        <source>&amp;Unban</source>
        <translation>&amp;Opphev bannlysning</translation>
    </message>
    <message>
        <source>Welcome to the %1 RPC console.</source>
        <translation>Velkommen til %1 RPC-konsoll.</translation>
    </message>
    <message>
        <source>Use up and down arrows to navigate history, and %1 to clear screen.</source>
        <translation>Bruk ↑ og ↓ til å navigere historikk, og %1 for å tømme skjermen.</translation>
    </message>
    <message>
        <source>WARNING: Scammers have been active, telling users to type commands here, stealing their wallet contents. Do not use this console without fully understanding the ramifications of a command.</source>
        <translation>Advarsel: Svindlere har vært på ferde, i oppfordringen om å skrive kommandoer her, for å stjele lommebokinnhold. Ikke bruk konsollen uten at du forstår alle ringvirkningene av en kommando.</translation>
    </message>
    <message>
        <source>Network activity disabled</source>
        <translation>Nettverksaktivitet avskrudd</translation>
    </message>
    <message>
        <source>(node id: %1)</source>
        <translation>(node id: %1)</translation>
    </message>
    <message>
        <source>via %1</source>
        <translation>via %1</translation>
    </message>
    <message>
        <source>never</source>
        <translation>aldri</translation>
    </message>
    <message>
        <source>Inbound</source>
        <translation>Innkommende</translation>
    </message>
    <message>
        <source>Outbound</source>
        <translation>Utgående</translation>
    </message>
    <message>
        <source>Yes</source>
        <translation>Ja</translation>
    </message>
    <message>
        <source>No</source>
        <translation>Nei</translation>
    </message>
    <message>
        <source>Unknown</source>
        <translation>Ukjent</translation>
    </message>
</context>
<context>
    <name>ReceiveCoinsDialog</name>
    <message>
        <source>&amp;Amount:</source>
        <translation>&amp;Beløp:</translation>
    </message>
    <message>
        <source>&amp;Label:</source>
        <translation>&amp;Merkelapp:</translation>
    </message>
    <message>
        <source>&amp;Message:</source>
        <translation>&amp;Melding:</translation>
    </message>
    <message>
<<<<<<< HEAD
        <source>Reuse one of the previously used receiving addresses. Reusing addresses has security and privacy issues. Do not use this unless re-generating a payment request made before.</source>
        <translation>Gjenbruk en av de tidligere brukte mottaksadressene. Gjenbruk av adresser har sikkerhets- og personvernsutfordringer. Ikke bruk dette med unntak for å gjennopprette en betalingsetterspørring som ble gjort tidligere.</translation>
    </message>
    <message>
        <source>R&amp;euse an existing receiving address (not recommended)</source>
        <translation>Gj&amp;enbruk en eksisterende mottaksadresse (ikke anbefalt)</translation>
    </message>
    <message>
        <source>An optional message to attach to the payment request, which will be displayed when the request is opened. Note: The message will not be sent with the payment over the Particl network.</source>
        <translation>En valgfri melding å tilknytte betalingsetterspørringen, som vil bli vist når forespørselen er åpnet. Meldingen vil ikke bli sendt med betalingen over Particl-nettverket.</translation>
=======
        <source>An optional message to attach to the payment request, which will be displayed when the request is opened. Note: The message will not be sent with the payment over the Bitcoin network.</source>
        <translation>En valgfri melding å tilknytte betalingsetterspørringen, som vil bli vist når forespørselen er åpnet. Meldingen vil ikke bli sendt med betalingen over Bitcoin-nettverket.</translation>
>>>>>>> f17942a3
    </message>
    <message>
        <source>An optional label to associate with the new receiving address.</source>
        <translation>En valgfri merkelapp å tilknytte den nye mottakeradressen.</translation>
    </message>
    <message>
        <source>Use this form to request payments. All fields are &lt;b&gt;optional&lt;/b&gt;.</source>
        <translation>Bruk dette skjemaet til betalingsforespørsler. Alle felt er &lt;b&gt;valgfrie&lt;/b&gt;.</translation>
    </message>
    <message>
        <source>An optional amount to request. Leave this empty or zero to not request a specific amount.</source>
        <translation>Et valgfritt beløp å etterspørre. La stå tomt eller null for ikke å etterspørre et spesifikt beløp.</translation>
    </message>
    <message>
        <source>Clear all fields of the form.</source>
        <translation>Fjern alle felter fra skjemaet.</translation>
    </message>
    <message>
        <source>Clear</source>
        <translation>Fjern</translation>
    </message>
    <message>
        <source>Requested payments history</source>
        <translation>Etterspurt betalingshistorikk</translation>
    </message>
    <message>
        <source>&amp;Request payment</source>
        <translation>&amp;Etterspør betaling</translation>
    </message>
    <message>
        <source>Show the selected request (does the same as double clicking an entry)</source>
        <translation>Vis den valgte etterspørringen (gjør det samme som å dobbelklikke på en oppføring)</translation>
    </message>
    <message>
        <source>Show</source>
        <translation>Vis</translation>
    </message>
    <message>
        <source>Remove the selected entries from the list</source>
        <translation>Fjern de valgte oppføringene fra listen</translation>
    </message>
    <message>
        <source>Remove</source>
        <translation>Fjern</translation>
    </message>
    <message>
        <source>Copy URI</source>
        <translation>Kopier URI</translation>
    </message>
    <message>
        <source>Copy label</source>
        <translation>Kopiér merkelapp</translation>
    </message>
    <message>
        <source>Copy message</source>
        <translation>Kopier melding</translation>
    </message>
    <message>
        <source>Copy amount</source>
        <translation>Kopier beløp</translation>
    </message>
</context>
<context>
    <name>ReceiveRequestDialog</name>
    <message>
        <source>QR Code</source>
        <translation>QR-kode</translation>
    </message>
    <message>
        <source>Copy &amp;URI</source>
        <translation>Kopier &amp;URI</translation>
    </message>
    <message>
        <source>Copy &amp;Address</source>
        <translation>Kopier &amp;Adresse</translation>
    </message>
    <message>
        <source>&amp;Save Image...</source>
        <translation>&amp;Lagre Bilde...</translation>
    </message>
    <message>
        <source>Request payment to %1</source>
        <translation>Forespør betaling til %1</translation>
    </message>
    <message>
        <source>Payment information</source>
        <translation>Betalingsinformasjon</translation>
    </message>
    <message>
        <source>URI</source>
        <translation>URI</translation>
    </message>
    <message>
        <source>Address</source>
        <translation>Adresse</translation>
    </message>
    <message>
        <source>Amount</source>
        <translation>Beløp</translation>
    </message>
    <message>
        <source>Label</source>
        <translation>Merkelapp</translation>
    </message>
    <message>
        <source>Message</source>
        <translation>Melding</translation>
    </message>
    <message>
        <source>Resulting URI too long, try to reduce the text for label / message.</source>
        <translation>Resulterende URI er for lang, prøv å redusere teksten for merkelapp / melding.</translation>
    </message>
    <message>
        <source>Error encoding URI into QR Code.</source>
        <translation>Feil ved koding av URI til QR-kode.</translation>
    </message>
</context>
<context>
    <name>RecentRequestsTableModel</name>
    <message>
        <source>Date</source>
        <translation>Dato</translation>
    </message>
    <message>
        <source>Label</source>
        <translation>Merkelapp</translation>
    </message>
    <message>
        <source>Message</source>
        <translation>Melding</translation>
    </message>
    <message>
        <source>(no label)</source>
        <translation>(ingen merkelapp)</translation>
    </message>
    <message>
        <source>(no message)</source>
        <translation>(ingen melding)</translation>
    </message>
    <message>
        <source>(no amount requested)</source>
        <translation>(inget beløp forespurt)</translation>
    </message>
    <message>
        <source>Requested</source>
        <translation>Forespurt</translation>
    </message>
</context>
<context>
    <name>SendCoinsDialog</name>
    <message>
        <source>Send Coins</source>
        <translation>Send Bitcoins</translation>
    </message>
    <message>
        <source>Coin Control Features</source>
        <translation>Myntkontroll Funksjoner</translation>
    </message>
    <message>
        <source>Inputs...</source>
        <translation>Inndata...</translation>
    </message>
    <message>
        <source>automatically selected</source>
        <translation>automatisk valgte</translation>
    </message>
    <message>
        <source>Insufficient funds!</source>
        <translation>Utilstrekkelige midler!</translation>
    </message>
    <message>
        <source>Quantity:</source>
        <translation>Mengde:</translation>
    </message>
    <message>
        <source>Bytes:</source>
        <translation>Bytes:</translation>
    </message>
    <message>
        <source>Amount:</source>
        <translation>Beløp:</translation>
    </message>
    <message>
        <source>Fee:</source>
        <translation>Gebyr:</translation>
    </message>
    <message>
        <source>After Fee:</source>
        <translation>Etter Gebyr:</translation>
    </message>
    <message>
        <source>Change:</source>
        <translation>Veksel:</translation>
    </message>
    <message>
        <source>If this is activated, but the change address is empty or invalid, change will be sent to a newly generated address.</source>
        <translation>Hvis dette er aktivert, men adressen for veksel er tom eller ugyldig, vil veksel bli sendt til en nylig generert adresse.</translation>
    </message>
    <message>
        <source>Custom change address</source>
        <translation>Egendefinert adresse for veksel</translation>
    </message>
    <message>
        <source>Transaction Fee:</source>
        <translation>Transaksjonsgebyr:</translation>
    </message>
    <message>
        <source>Choose...</source>
        <translation>Velg...</translation>
    </message>
    <message>
        <source>Using the fallbackfee can result in sending a transaction that will take several hours or days (or never) to confirm. Consider choosing your fee manually or wait until you have validated the complete chain.</source>
        <translation>Bruk av tilbakefallsgebyr kan medføre at en transaksjon tar flere timer eller dager, å fullføre, eller aldri gjør det. Overvei å velge et gebyr manuelt, eller vent til du har bekreftet hele kjeden.</translation>
    </message>
    <message>
        <source>Warning: Fee estimation is currently not possible.</source>
        <translation>Advarsel: Gebyroverslag er ikke tilgjengelig for tiden.</translation>
    </message>
    <message>
        <source>collapse fee-settings</source>
        <translation>Legg ned gebyrinnstillinger</translation>
    </message>
    <message>
        <source>per kilobyte</source>
        <translation>per kilobyte</translation>
    </message>
    <message>
        <source>If the custom fee is set to 1000 satoshis and the transaction is only 250 bytes, then "per kilobyte" only pays 250 satoshis in fee, while "total at least" pays 1000 satoshis. For transactions bigger than a kilobyte both pay by kilobyte.</source>
        <translation>Hvis den egendefinerte avgiften er satt til 1000 satoshis og transaksjonen bare er 250 bytes, da vil "per kilobyte" bare betale 250 satoshis i gebyr, mens "minstebeløp" betaler 1000 satoshis. For transaksjoner større enn en kilobyte vil begge betale for antall kilobyte.</translation>
    </message>
    <message>
        <source>Hide</source>
        <translation>Skjul</translation>
    </message>
    <message>
        <source>Paying only the minimum fee is just fine as long as there is less transaction volume than space in the blocks. But be aware that this can end up in a never confirming transaction once there is more demand for bitcoin transactions than the network can process.</source>
        <translation>Betaling av bare minimumsavgiften går helt fint så lenge det er mindre transaksjonsvolum enn plass i blokkene. Men vær klar over at dette kan ende opp i en transaksjon som aldri blir bekreftet når det er mer etterspørsel etter Particl-transaksjoner enn nettverket kan behandle.</translation>
    </message>
    <message>
        <source>(read the tooltip)</source>
        <translation>(les verktøytipset)</translation>
    </message>
    <message>
        <source>Recommended:</source>
        <translation>Anbefalt:</translation>
    </message>
    <message>
        <source>Custom:</source>
        <translation>Egendefinert:</translation>
    </message>
    <message>
        <source>(Smart fee not initialized yet. This usually takes a few blocks...)</source>
        <translation>(Smartgebyr ikke innført ennå. Dette tar vanligvis noen blokker...)</translation>
    </message>
    <message>
        <source>Send to multiple recipients at once</source>
        <translation>Send til flere enn en mottaker</translation>
    </message>
    <message>
        <source>Add &amp;Recipient</source>
        <translation>Legg til &amp;Mottaker</translation>
    </message>
    <message>
        <source>Clear all fields of the form.</source>
        <translation>Fjern alle felter fra skjemaet.</translation>
    </message>
    <message>
        <source>Dust:</source>
        <translation>Støv:</translation>
    </message>
    <message>
        <source>Confirmation time target:</source>
        <translation>Bekreftelsestidsmål:</translation>
    </message>
    <message>
        <source>Clear &amp;All</source>
        <translation>Fjern &amp;Alt</translation>
    </message>
    <message>
        <source>Balance:</source>
        <translation>Saldo:</translation>
    </message>
    <message>
        <source>Confirm the send action</source>
        <translation>Bekreft sending</translation>
    </message>
    <message>
        <source>S&amp;end</source>
        <translation>S&amp;end</translation>
    </message>
    <message>
        <source>Copy quantity</source>
        <translation>Kopier mengde</translation>
    </message>
    <message>
        <source>Copy amount</source>
        <translation>Kopier beløp</translation>
    </message>
    <message>
        <source>Copy fee</source>
        <translation>Kopier gebyr</translation>
    </message>
    <message>
        <source>Copy after fee</source>
        <translation>Kopiér totalt</translation>
    </message>
    <message>
        <source>Copy bytes</source>
        <translation>Kopiér bytes</translation>
    </message>
    <message>
        <source>Copy dust</source>
        <translation>Kopiér støv</translation>
    </message>
    <message>
        <source>Copy change</source>
        <translation>Kopier veksel</translation>
    </message>
    <message>
        <source>%1 (%2 blocks)</source>
        <translation>%1 (%2 blokker)</translation>
    </message>
    <message>
        <source>%1 to %2</source>
        <translation>%1 til %2</translation>
    </message>
    <message>
        <source>Are you sure you want to send?</source>
        <translation>Er du sikker på at du vil sende?</translation>
    </message>
    <message>
        <source>added as transaction fee</source>
        <translation>lagt til som transaksjonsgebyr</translation>
    </message>
    <message>
        <source>Total Amount %1</source>
        <translation>Totalt beløp %1</translation>
    </message>
    <message>
        <source>or</source>
        <translation>eller</translation>
    </message>
    <message>
        <source>Confirm send coins</source>
        <translation>Bekreft forsendelse av mynter</translation>
    </message>
    <message>
        <source>The recipient address is not valid. Please recheck.</source>
        <translation>Mottakeradressen er ikke gyldig. Sjekk den igjen.</translation>
    </message>
    <message>
        <source>The amount to pay must be larger than 0.</source>
        <translation>Betalingsbeløpet må være høyere enn 0.</translation>
    </message>
    <message>
        <source>The amount exceeds your balance.</source>
        <translation>Beløper overstiger saldo.</translation>
    </message>
    <message>
        <source>The total exceeds your balance when the %1 transaction fee is included.</source>
        <translation>Totalbeløpet overstiger saldo etter at %1-transaksjonsgebyret er lagt til.</translation>
    </message>
    <message>
        <source>Duplicate address found: addresses should only be used once each.</source>
        <translation>Gjenbruk av adresse funnet: Adresser skal kun brukes én gang hver.</translation>
    </message>
    <message>
        <source>Transaction creation failed!</source>
        <translation>Opprettelse av transaksjon mislyktes!</translation>
    </message>
    <message>
        <source>The transaction was rejected with the following reason: %1</source>
        <translation>Transaksjonen ble avslått av følgende grunn: %1</translation>
    </message>
    <message>
        <source>A fee higher than %1 is considered an absurdly high fee.</source>
        <translation>Et gebyr høyere enn %1 anses som absurd høyt.</translation>
    </message>
    <message>
        <source>Payment request expired.</source>
        <translation>Tidsavbrudd for betalingsforespørsel</translation>
    </message>
    <message>
        <source>Pay only the required fee of %1</source>
        <translation>Kun betal påkrevd gebyr på %1</translation>
    </message>
    <message numerus="yes">
        <source>Estimated to begin confirmation within %n block(s).</source>
        <translation><numerusform>Antatt bekreftelsesbegynnelse innen %n blokk.</numerusform><numerusform>Antatt bekreftelsesbegynnelse innen %n blokker.</numerusform></translation>
    </message>
    <message>
        <source>Warning: Invalid Bitcoin address</source>
        <translation>Advarsel Ugyldig bitcoin-adresse</translation>
    </message>
    <message>
        <source>Warning: Unknown change address</source>
        <translation>Advarsel: Ukjent vekslingsadresse</translation>
    </message>
    <message>
        <source>Confirm custom change address</source>
        <translation>Bekreft egendefinert vekslingsadresse</translation>
    </message>
    <message>
        <source>The address you selected for change is not part of this wallet. Any or all funds in your wallet may be sent to this address. Are you sure?</source>
        <translation>Adressen du valgte for veksling er ikke en del av denne lommeboka. Alle verdiene i din lommebok vil bli sendt til denne adressen. Er du sikker?</translation>
    </message>
    <message>
        <source>(no label)</source>
        <translation>(ingen merkelapp)</translation>
    </message>
</context>
<context>
    <name>SendCoinsEntry</name>
    <message>
        <source>A&amp;mount:</source>
        <translation>&amp;Beløp:</translation>
    </message>
    <message>
        <source>Pay &amp;To:</source>
        <translation>Betal &amp;Til:</translation>
    </message>
    <message>
        <source>&amp;Label:</source>
        <translation>&amp;Merkelapp:</translation>
    </message>
    <message>
        <source>Choose previously used address</source>
        <translation>Velg tidligere brukt adresse</translation>
    </message>
    <message>
        <source>This is a normal payment.</source>
        <translation>Dette er en normal betaling.</translation>
    </message>
    <message>
        <source>The Particl address to send the payment to</source>
        <translation>Particl-adressen betalingen skal sendes til</translation>
    </message>
    <message>
        <source>Alt+A</source>
        <translation>Alt+A</translation>
    </message>
    <message>
        <source>Paste address from clipboard</source>
        <translation>Lim inn adresse fra utklippstavlen</translation>
    </message>
    <message>
        <source>Alt+P</source>
        <translation>Alt+P</translation>
    </message>
    <message>
        <source>Remove this entry</source>
        <translation>Fjern denne oppføringen</translation>
    </message>
    <message>
        <source>The fee will be deducted from the amount being sent. The recipient will receive less bitcoins than you enter in the amount field. If multiple recipients are selected, the fee is split equally.</source>
        <translation>Gebyret vil bli trukket fra beløpet som blir sendt. Mottakeren vil motta mindre bitcoins enn det du skriver inn i beløpsfeltet. Hvis det er valgt flere mottakere, deles gebyret likt.</translation>
    </message>
    <message>
        <source>S&amp;ubtract fee from amount</source>
        <translation>T&amp;rekk fra gebyr fra beløp</translation>
    </message>
    <message>
        <source>Use available balance</source>
        <translation>Bruk tilgjengelig saldo</translation>
    </message>
    <message>
        <source>Message:</source>
        <translation>Melding:</translation>
    </message>
    <message>
        <source>This is an unauthenticated payment request.</source>
        <translation>Dette er en uautorisert betalingsetterspørring.</translation>
    </message>
    <message>
        <source>This is an authenticated payment request.</source>
        <translation>Dette er en autorisert betalingsetterspørring.</translation>
    </message>
    <message>
        <source>Enter a label for this address to add it to the list of used addresses</source>
        <translation>Skriv inn en merkelapp for denne adressen for å legge den til listen av brukte adresser</translation>
    </message>
    <message>
        <source>A message that was attached to the bitcoin: URI which will be stored with the transaction for your reference. Note: This message will not be sent over the Particl network.</source>
        <translation>En melding som var tilknyttet bitcoinen: URI vil bli lagret med transaksjonen for din oversikt. Denne meldingen vil ikke bli sendt over Particl-nettverket.</translation>
    </message>
    <message>
        <source>Pay To:</source>
        <translation>Betal Til:</translation>
    </message>
    <message>
        <source>Memo:</source>
        <translation>Memo:</translation>
    </message>
    <message>
        <source>Enter a label for this address to add it to your address book</source>
        <translation>Skriv inn en merkelapp for denne adressen for å legge den til i din adressebok</translation>
    </message>
</context>
<context>
    <name>SendConfirmationDialog</name>
    <message>
        <source>Yes</source>
        <translation>Ja</translation>
    </message>
</context>
<context>
    <name>ShutdownWindow</name>
    <message>
        <source>%1 is shutting down...</source>
        <translation>%1 lukker...</translation>
    </message>
    <message>
        <source>Do not shut down the computer until this window disappears.</source>
        <translation>Slå ikke av datamaskinen før dette vinduet forsvinner.</translation>
    </message>
</context>
<context>
    <name>SignVerifyMessageDialog</name>
    <message>
        <source>Signatures - Sign / Verify a Message</source>
        <translation>Signaturer - Signer / Verifiser en Melding</translation>
    </message>
    <message>
        <source>&amp;Sign Message</source>
        <translation>&amp;Signer Melding</translation>
    </message>
    <message>
        <source>You can sign messages/agreements with your addresses to prove you can receive bitcoins sent to them. Be careful not to sign anything vague or random, as phishing attacks may try to trick you into signing your identity over to them. Only sign fully-detailed statements you agree to.</source>
        <translation>Du kan signere meldinger/avtaler med adresser for å bevise at du kan motta bitcoins sendt til dem. Vær forsiktig med å signere noe vagt eller tilfeldig, siden phishing-angrep kan prøve å lure deg til å signere din identitet over til dem. Bare signer fullt detaljerte utsagn som du er enig i.</translation>
    </message>
    <message>
        <source>The Particl address to sign the message with</source>
        <translation>Particl-adressen meldingen skal signeres med</translation>
    </message>
    <message>
        <source>Choose previously used address</source>
        <translation>Velg tidligere brukt adresse</translation>
    </message>
    <message>
        <source>Alt+A</source>
        <translation>Alt+A</translation>
    </message>
    <message>
        <source>Paste address from clipboard</source>
        <translation>Lim inn adresse fra utklippstavlen</translation>
    </message>
    <message>
        <source>Alt+P</source>
        <translation>Alt+P</translation>
    </message>
    <message>
        <source>Enter the message you want to sign here</source>
        <translation>Skriv inn meldingen du vil signere her</translation>
    </message>
    <message>
        <source>Signature</source>
        <translation>Signatur</translation>
    </message>
    <message>
        <source>Copy the current signature to the system clipboard</source>
        <translation>Kopier valgt signatur til utklippstavle</translation>
    </message>
    <message>
        <source>Sign the message to prove you own this Particl address</source>
        <translation>Signer meldingen for å bevise at du eier denne Particl-adressen</translation>
    </message>
    <message>
        <source>Sign &amp;Message</source>
        <translation>Signer &amp;Melding</translation>
    </message>
    <message>
        <source>Reset all sign message fields</source>
        <translation>Tilbakestill alle felter for meldingssignering</translation>
    </message>
    <message>
        <source>Clear &amp;All</source>
        <translation>Fjern &amp;Alt</translation>
    </message>
    <message>
        <source>&amp;Verify Message</source>
        <translation>&amp;Verifiser Melding</translation>
    </message>
    <message>
        <source>Enter the receiver's address, message (ensure you copy line breaks, spaces, tabs, etc. exactly) and signature below to verify the message. Be careful not to read more into the signature than what is in the signed message itself, to avoid being tricked by a man-in-the-middle attack. Note that this only proves the signing party receives with the address, it cannot prove sendership of any transaction!</source>
        <translation>Skriv inn mottakerens adresse, melding (forsikre deg om at du kopier linjeskift, mellomrom, faner osv. nøyaktig) og underskrift nedenfor for å bekrefte meldingen. Vær forsiktig så du ikke leser mer ut av signaturen enn hva som er i den signerte meldingen i seg selv, for å unngå å bli lurt av et man-in-the-middle-angrep. Merk at dette bare beviser at den som signerer kan motta med adressen, dette beviser ikke hvem som har sendt transaksjoner!</translation>
    </message>
    <message>
        <source>The Particl address the message was signed with</source>
        <translation>Particl-adressen meldingen ble signert med</translation>
    </message>
    <message>
        <source>Verify the message to ensure it was signed with the specified Particl address</source>
        <translation>Verifiser meldingen for å være sikker på at den ble signert av den angitte Particl-adressen</translation>
    </message>
    <message>
        <source>Verify &amp;Message</source>
        <translation>Verifiser &amp;Melding</translation>
    </message>
    <message>
        <source>Reset all verify message fields</source>
        <translation>Tilbakestill alle felter for meldingsverifikasjon</translation>
    </message>
    <message>
        <source>Click "Sign Message" to generate signature</source>
        <translation>Klikk "Signer melding" for å generere signatur</translation>
    </message>
    <message>
        <source>The entered address is invalid.</source>
        <translation>Innskrevet adresse er ugyldig.</translation>
    </message>
    <message>
        <source>Please check the address and try again.</source>
        <translation>Sjekk adressen og prøv igjen.</translation>
    </message>
    <message>
        <source>The entered address does not refer to a key.</source>
        <translation>Innskrevet adresse refererer ikke til noen nøkkel.</translation>
    </message>
    <message>
        <source>Wallet unlock was cancelled.</source>
        <translation>Opplåsning av lommebok ble avbrutt.</translation>
    </message>
    <message>
        <source>Private key for the entered address is not available.</source>
        <translation>Privat nøkkel for den angitte adressen er ikke tilgjengelig.</translation>
    </message>
    <message>
        <source>Message signing failed.</source>
        <translation>Signering av melding feilet.</translation>
    </message>
    <message>
        <source>Message signed.</source>
        <translation>Melding signert.</translation>
    </message>
    <message>
        <source>The signature could not be decoded.</source>
        <translation>Signaturen kunne ikke dekodes.</translation>
    </message>
    <message>
        <source>Please check the signature and try again.</source>
        <translation>Sjekk signaturen og prøv igjen.</translation>
    </message>
    <message>
        <source>The signature did not match the message digest.</source>
        <translation>Signaturen samsvarer ikke med meldingsporteføljen.</translation>
    </message>
    <message>
        <source>Message verification failed.</source>
        <translation>Meldingsverifiseringen mislyktes.</translation>
    </message>
    <message>
        <source>Message verified.</source>
        <translation>Melding bekreftet.</translation>
    </message>
</context>
<context>
    <name>SplashScreen</name>
    <message>
        <source>[testnet]</source>
        <translation>[testnett]</translation>
    </message>
</context>
<context>
    <name>TrafficGraphWidget</name>
    <message>
        <source>KB/s</source>
        <translation>KB/s</translation>
    </message>
</context>
<context>
    <name>TransactionDesc</name>
    <message numerus="yes">
        <source>Open for %n more block(s)</source>
        <translation><numerusform>Åpen for %n blokk til</numerusform><numerusform>Åpen for %n flere blokker</numerusform></translation>
    </message>
    <message>
        <source>Open until %1</source>
        <translation>Åpen til %1</translation>
    </message>
    <message>
        <source>conflicted with a transaction with %1 confirmations</source>
        <translation>gikk ikke overens med en transaksjon med %1 bekreftelser</translation>
    </message>
    <message>
        <source>%1/offline</source>
        <translation>%1/frakoblet</translation>
    </message>
    <message>
        <source>0/unconfirmed, %1</source>
        <translation>0/ubekreftet, %1</translation>
    </message>
    <message>
        <source>in memory pool</source>
        <translation>i hukommelsespulje</translation>
    </message>
    <message>
        <source>not in memory pool</source>
        <translation>ikke i hukommelsespulje</translation>
    </message>
    <message>
        <source>abandoned</source>
        <translation>forlatt</translation>
    </message>
    <message>
        <source>%1/unconfirmed</source>
        <translation>%1/ubekreftet</translation>
    </message>
    <message>
        <source>%1 confirmations</source>
        <translation>%1 bekreftelser</translation>
    </message>
    <message>
        <source>Status</source>
        <translation>Status</translation>
    </message>
    <message>
        <source>, has not been successfully broadcast yet</source>
        <translation>, har ikke blitt kringkastet enda</translation>
    </message>
    <message numerus="yes">
        <source>, broadcast through %n node(s)</source>
        <translation><numerusform>, kringkast gjennom %n node</numerusform><numerusform>, kringkast gjennom %n noder</numerusform></translation>
    </message>
    <message>
        <source>Date</source>
        <translation>Dato</translation>
    </message>
    <message>
        <source>Source</source>
        <translation>Kilde</translation>
    </message>
    <message>
        <source>Generated</source>
        <translation>Generert</translation>
    </message>
    <message>
        <source>From</source>
        <translation>Fra</translation>
    </message>
    <message>
        <source>unknown</source>
        <translation>ukjent</translation>
    </message>
    <message>
        <source>To</source>
        <translation>Til</translation>
    </message>
    <message>
        <source>own address</source>
        <translation>egen adresse</translation>
    </message>
    <message>
        <source>watch-only</source>
        <translation>kun oppsyn</translation>
    </message>
    <message>
        <source>label</source>
        <translation>merkelapp</translation>
    </message>
    <message>
        <source>Credit</source>
        <translation>Kreditt</translation>
    </message>
    <message numerus="yes">
        <source>matures in %n more block(s)</source>
        <translation><numerusform>modner om %n blokk</numerusform><numerusform>modner om %n blokker</numerusform></translation>
    </message>
    <message>
        <source>not accepted</source>
        <translation>ikke akseptert</translation>
    </message>
    <message>
        <source>Debit</source>
        <translation>Debet</translation>
    </message>
    <message>
        <source>Total debit</source>
        <translation>Total debet</translation>
    </message>
    <message>
        <source>Total credit</source>
        <translation>Total kreditt</translation>
    </message>
    <message>
        <source>Transaction fee</source>
        <translation>Transaksjonsgebyr</translation>
    </message>
    <message>
        <source>Net amount</source>
        <translation>Nettobeløp</translation>
    </message>
    <message>
        <source>Message</source>
        <translation>Melding</translation>
    </message>
    <message>
        <source>Comment</source>
        <translation>Kommentar</translation>
    </message>
    <message>
        <source>Transaction ID</source>
        <translation>Transaksjons-ID</translation>
    </message>
    <message>
        <source>Transaction total size</source>
        <translation>Total transaksjonsstørrelse</translation>
    </message>
    <message>
        <source>Output index</source>
        <translation>Utdatainndeks</translation>
    </message>
    <message>
        <source>Merchant</source>
        <translation>Forretningsdrivende</translation>
    </message>
    <message>
        <source>Generated coins must mature %1 blocks before they can be spent. When you generated this block, it was broadcast to the network to be added to the block chain. If it fails to get into the chain, its state will change to "not accepted" and it won't be spendable. This may occasionally happen if another node generates a block within a few seconds of yours.</source>
        <translation>Genererte bitcoins må modne %1 blokker før de kan brukes. Da du genererte denne blokken ble den kringkastet på nettverket for å bli lagt til i kjeden av blokker. Hvis den ikke kommer med i kjeden vil den endre seg til "ikke akseptert", og vil ikke kunne brukes. Dette vil noen ganger skje hvis en annen node genererer en blokk innen noen sekunder av din.</translation>
    </message>
    <message>
        <source>Debug information</source>
        <translation>Feilrettingsinformasjon</translation>
    </message>
    <message>
        <source>Transaction</source>
        <translation>Transaksjon</translation>
    </message>
    <message>
        <source>Inputs</source>
        <translation>Inndata</translation>
    </message>
    <message>
        <source>Amount</source>
        <translation>Beløp</translation>
    </message>
    <message>
        <source>true</source>
        <translation>sant</translation>
    </message>
    <message>
        <source>false</source>
        <translation>usant</translation>
    </message>
</context>
<context>
    <name>TransactionDescDialog</name>
    <message>
        <source>This pane shows a detailed description of the transaction</source>
        <translation>Her vises en detaljert beskrivelse av transaksjonen</translation>
    </message>
    <message>
        <source>Details for %1</source>
        <translation>Detaljer for %1</translation>
    </message>
</context>
<context>
    <name>TransactionTableModel</name>
    <message>
        <source>Date</source>
        <translation>Dato</translation>
    </message>
    <message>
        <source>Type</source>
        <translation>Type</translation>
    </message>
    <message>
        <source>Label</source>
        <translation>Merkelapp</translation>
    </message>
    <message numerus="yes">
        <source>Open for %n more block(s)</source>
        <translation><numerusform>Åpen for én blokk til</numerusform><numerusform>Åpen for %n blokker til</numerusform></translation>
    </message>
    <message>
        <source>Open until %1</source>
        <translation>Åpen til %1</translation>
    </message>
    <message>
        <source>Offline</source>
        <translation>Frakoblet</translation>
    </message>
    <message>
        <source>Unconfirmed</source>
        <translation>Ubekreftet</translation>
    </message>
    <message>
        <source>Abandoned</source>
        <translation>Forlatt</translation>
    </message>
    <message>
        <source>Confirming (%1 of %2 recommended confirmations)</source>
        <translation>Bekrefter (%1 av %2 anbefalte bekreftelser)</translation>
    </message>
    <message>
        <source>Confirmed (%1 confirmations)</source>
        <translation>Bekreftet (%1 bekreftelser)</translation>
    </message>
    <message>
        <source>Conflicted</source>
        <translation>Gikk ikke overens</translation>
    </message>
    <message>
        <source>Immature (%1 confirmations, will be available after %2)</source>
        <translation>Umoden (%1 bekreftelser, vil være tilgjengelig etter %2)</translation>
    </message>
    <message>
        <source>This block was not received by any other nodes and will probably not be accepted!</source>
        <translation>Denne blokken har ikke blitt mottatt av noen andre noder og vil sannsynligvis ikke bli akseptert!</translation>
    </message>
    <message>
        <source>Generated but not accepted</source>
        <translation>Generert, men ikke akseptert</translation>
    </message>
    <message>
        <source>Received with</source>
        <translation>Mottatt med</translation>
    </message>
    <message>
        <source>Received from</source>
        <translation>Mottatt fra</translation>
    </message>
    <message>
        <source>Sent to</source>
        <translation>Sendt til</translation>
    </message>
    <message>
        <source>Payment to yourself</source>
        <translation>Betaling til deg selv</translation>
    </message>
    <message>
        <source>Mined</source>
        <translation>Utvunnet</translation>
    </message>
    <message>
        <source>watch-only</source>
        <translation>kun oppsyn</translation>
    </message>
    <message>
        <source>(n/a)</source>
        <translation>(i/t)</translation>
    </message>
    <message>
        <source>(no label)</source>
        <translation>(ingen merkelapp)</translation>
    </message>
    <message>
        <source>Transaction status. Hover over this field to show number of confirmations.</source>
        <translation>Transaksjonsstatus. Hold pekeren over dette feltet for å se antall bekreftelser.</translation>
    </message>
    <message>
        <source>Date and time that the transaction was received.</source>
        <translation>Dato og tid for mottak av transaksjonen.</translation>
    </message>
    <message>
        <source>Type of transaction.</source>
        <translation>Transaksjonstype.</translation>
    </message>
    <message>
        <source>Whether or not a watch-only address is involved in this transaction.</source>
        <translation>Hvorvidt en oppsynsadresse er involvert i denne transaksjonen.</translation>
    </message>
    <message>
        <source>User-defined intent/purpose of the transaction.</source>
        <translation>Brukerdefinert intensjon/hensikt med transaksjonen.</translation>
    </message>
    <message>
        <source>Amount removed from or added to balance.</source>
        <translation>Beløp fjernet eller lagt til saldo.</translation>
    </message>
</context>
<context>
    <name>TransactionView</name>
    <message>
        <source>All</source>
        <translation>Alt</translation>
    </message>
    <message>
        <source>Today</source>
        <translation>I dag</translation>
    </message>
    <message>
        <source>This week</source>
        <translation>Denne uka</translation>
    </message>
    <message>
        <source>This month</source>
        <translation>Denne måneden</translation>
    </message>
    <message>
        <source>Last month</source>
        <translation>Forrige måned</translation>
    </message>
    <message>
        <source>This year</source>
        <translation>Dette året</translation>
    </message>
    <message>
        <source>Range...</source>
        <translation>Rekkevidde…</translation>
    </message>
    <message>
        <source>Received with</source>
        <translation>Mottatt med</translation>
    </message>
    <message>
        <source>Sent to</source>
        <translation>Sendt til</translation>
    </message>
    <message>
        <source>To yourself</source>
        <translation>Til deg selv</translation>
    </message>
    <message>
        <source>Mined</source>
        <translation>Utvunnet</translation>
    </message>
    <message>
        <source>Other</source>
        <translation>Andre</translation>
    </message>
    <message>
        <source>Enter address, transaction id, or label to search</source>
        <translation>Oppgi adresse, transaksjons-ID eller merkelapp for å søke</translation>
    </message>
    <message>
        <source>Min amount</source>
        <translation>Minimumsbeløp</translation>
    </message>
    <message>
        <source>Abandon transaction</source>
        <translation>Avbryt transaksjon</translation>
    </message>
    <message>
        <source>Increase transaction fee</source>
        <translation>Øk overføringsgebyret</translation>
    </message>
    <message>
        <source>Copy address</source>
        <translation>Kopier adresse</translation>
    </message>
    <message>
        <source>Copy label</source>
        <translation>Kopiér merkelapp</translation>
    </message>
    <message>
        <source>Copy amount</source>
        <translation>Kopier beløp</translation>
    </message>
    <message>
        <source>Copy transaction ID</source>
        <translation>Kopier transaksjons-ID</translation>
    </message>
    <message>
        <source>Copy raw transaction</source>
        <translation>Kopier råtransaksjon</translation>
    </message>
    <message>
        <source>Copy full transaction details</source>
        <translation>Kopier helhetlig transaksjonsdetaljering</translation>
    </message>
    <message>
        <source>Edit label</source>
        <translation>Rediger merkelapp</translation>
    </message>
    <message>
        <source>Show transaction details</source>
        <translation>Vis transaksjonsdetaljer</translation>
    </message>
    <message>
        <source>Export Transaction History</source>
        <translation>Eksporter transaksjonshistorikk</translation>
    </message>
    <message>
        <source>Comma separated file (*.csv)</source>
        <translation>Kommaseparert fil (*.csv)</translation>
    </message>
    <message>
        <source>Confirmed</source>
        <translation>Bekreftet</translation>
    </message>
    <message>
        <source>Watch-only</source>
        <translation>Kun oppsyn</translation>
    </message>
    <message>
        <source>Date</source>
        <translation>Dato</translation>
    </message>
    <message>
        <source>Type</source>
        <translation>Type</translation>
    </message>
    <message>
        <source>Label</source>
        <translation>Merkelapp</translation>
    </message>
    <message>
        <source>Address</source>
        <translation>Adresse</translation>
    </message>
    <message>
        <source>ID</source>
        <translation>ID</translation>
    </message>
    <message>
        <source>Exporting Failed</source>
        <translation>Eksportering feilet</translation>
    </message>
    <message>
        <source>There was an error trying to save the transaction history to %1.</source>
        <translation>En feil oppstod ved lagring av transaksjonshistorikk til %1.</translation>
    </message>
    <message>
        <source>Exporting Successful</source>
        <translation>Eksportert</translation>
    </message>
    <message>
        <source>The transaction history was successfully saved to %1.</source>
        <translation>Transaksjonshistorikken ble lagret til %1.</translation>
    </message>
    <message>
        <source>Range:</source>
        <translation>Rekkevidde:</translation>
    </message>
    <message>
        <source>to</source>
        <translation>til</translation>
    </message>
</context>
<context>
    <name>UnitDisplayStatusBarControl</name>
    <message>
        <source>Unit to show amounts in. Click to select another unit.</source>
        <translation>Enhet å vise beløper i. Klikk for å velge en annen enhet.</translation>
    </message>
</context>
<context>
    <name>WalletFrame</name>
    <message>
        <source>No wallet has been loaded.</source>
        <translation>Ingen lommebok har blitt lastet inn.</translation>
    </message>
</context>
<context>
    <name>WalletModel</name>
    <message>
        <source>Send Coins</source>
        <translation>Send mynter</translation>
    </message>
    <message>
        <source>Fee bump error</source>
        <translation>Gebyrforhøyelsesfeil</translation>
    </message>
    <message>
        <source>Increasing transaction fee failed</source>
        <translation>Økning av transaksjonsgebyr mislyktes</translation>
    </message>
    <message>
        <source>Do you want to increase the fee?</source>
        <translation>Ønsker du å øke gebyret?</translation>
    </message>
    <message>
        <source>Current fee:</source>
        <translation>Nåværede gebyr:</translation>
    </message>
    <message>
        <source>Increase:</source>
        <translation>Økning:</translation>
    </message>
    <message>
        <source>New fee:</source>
        <translation>Nytt gebyr:</translation>
    </message>
    <message>
        <source>Confirm fee bump</source>
        <translation>Bekreft gebyrøkning</translation>
    </message>
    <message>
        <source>Can't sign transaction.</source>
        <translation>Kan ikke signere transaksjon</translation>
    </message>
    <message>
        <source>Could not commit transaction</source>
        <translation>Kunne ikke sende inn transaksjon</translation>
    </message>
</context>
<context>
    <name>WalletView</name>
    <message>
        <source>&amp;Export</source>
        <translation>&amp;Eksporter</translation>
    </message>
    <message>
        <source>Export the data in the current tab to a file</source>
        <translation>Eksporter data fra nåværende fane til fil</translation>
    </message>
    <message>
        <source>Backup Wallet</source>
        <translation>Sikkerhetskopier lommebok</translation>
    </message>
    <message>
        <source>Wallet Data (*.dat)</source>
        <translation>Lommeboksdata (*.dat)</translation>
    </message>
    <message>
        <source>Backup Failed</source>
        <translation>Sikkerhetskopiering mislyktes</translation>
    </message>
    <message>
        <source>There was an error trying to save the wallet data to %1.</source>
        <translation>Feil under forsøk på lagring av lommebokdata til %1</translation>
    </message>
    <message>
        <source>Backup Successful</source>
        <translation>Sikkerhetskopiert</translation>
    </message>
    <message>
        <source>The wallet data was successfully saved to %1.</source>
        <translation>Lommebokdata lagret til %1.</translation>
    </message>
</context>
<context>
    <name>bitcoin-core</name>
    <message>
        <source>Options:</source>
        <translation>Innstillinger:</translation>
    </message>
    <message>
        <source>Specify data directory</source>
        <translation>Angi mappe for datafiler</translation>
    </message>
    <message>
        <source>Connect to a node to retrieve peer addresses, and disconnect</source>
        <translation>Koble til node for å hente adresser til andre noder, koble så fra igjen</translation>
    </message>
    <message>
        <source>Specify your own public address</source>
        <translation>Angi din egen offentlige adresse</translation>
    </message>
    <message>
        <source>Accept command line and JSON-RPC commands</source>
        <translation>Ta imot kommandolinje- og JSON-RPC-kommandoer</translation>
    </message>
    <message>
        <source>Distributed under the MIT software license, see the accompanying file %s or %s</source>
        <translation>Lisensiert MIT. Se tilhørende fil %s eller %s</translation>
    </message>
    <message>
        <source>If &lt;category&gt; is not supplied or if &lt;category&gt; = 1, output all debugging information.</source>
        <translation>Hvis &lt;category&gt; ikke er oppgitt eller hvis &lt;category&gt; = 1, ta ut all informasjon for feilsøking.</translation>
    </message>
    <message>
        <source>Prune configured below the minimum of %d MiB.  Please use a higher number.</source>
        <translation>Beskjæringsmodus er konfigurert under minimum på %d MiB. Vennligst bruk et høyere nummer.</translation>
    </message>
    <message>
        <source>Prune: last wallet synchronisation goes beyond pruned data. You need to -reindex (download the whole blockchain again in case of pruned node)</source>
        <translation>Beskjæring: siste lommeboksynkronisering går utenfor beskjærte data. Du må bruke -reindex (laster ned hele blokkjeden igjen for beskjærte noder)</translation>
    </message>
    <message>
        <source>Rescans are not possible in pruned mode. You will need to use -reindex which will download the whole blockchain again.</source>
        <translation>Omsøk er ikke mulig i beskjært modus. Du vil måtte bruke -reindex som vil laste nede hele blokkjeden på nytt.</translation>
    </message>
    <message>
        <source>Error: A fatal internal error occurred, see debug.log for details</source>
        <translation>Feil: En fatal intern feil oppstod, se debug.log for detaljer</translation>
    </message>
    <message>
        <source>Fee (in %s/kB) to add to transactions you send (default: %s)</source>
        <translation>Gebyr (i %s/kB) for å legge til i transaksjoner du sender (standardverdi: %s)</translation>
    </message>
    <message>
        <source>Pruning blockstore...</source>
        <translation>Beskjærer blokklageret...</translation>
    </message>
    <message>
        <source>Run in the background as a daemon and accept commands</source>
        <translation>Kjør i bakgrunnen som daemon og ta imot kommandoer</translation>
    </message>
    <message>
        <source>Unable to start HTTP server. See debug log for details.</source>
        <translation>Kunne ikke starte HTTP-tjener. Se feilrettingslogg for detaljer.</translation>
    </message>
    <message>
        <source>Particl Core</source>
        <translation>Particl Core</translation>
    </message>
    <message>
        <source>The %s developers</source>
        <translation>%s-utviklerne</translation>
    </message>
    <message>
        <source>A fee rate (in %s/kB) that will be used when fee estimation has insufficient data (default: %s)</source>
        <translation>En gebyrsats (i %s(kB) som bil bli brukt når gebyrvurdering har utilstrekkelig data (forvalg: %s)</translation>
    </message>
    <message>
        <source>Accept relayed transactions received from whitelisted peers even when not relaying transactions (default: %d)</source>
        <translation>Godta stafettransaksjoner mottatt fra hvitlistede likemenn, selv når transaksjoner ikke stafettsendes (forvalg: %d)</translation>
    </message>
    <message>
        <source>Bind to given address and always listen on it. Use [host]:port notation for IPv6</source>
        <translation>Bind til angitt adresse. Bruk [vertsmaskin]:port notasjon for IPv6</translation>
    </message>
    <message>
        <source>Cannot obtain a lock on data directory %s. %s is probably already running.</source>
        <translation>Kan ikke låse datamappen %s. %s kjører antagelig allerede.</translation>
    </message>
    <message>
        <source>Delete all wallet transactions and only recover those parts of the blockchain through -rescan on startup</source>
        <translation>Slett alle transaksjoner i lommeboken og gjenopprett kun de delene av blokkjeden gjennom -rescan ved oppstart</translation>
    </message>
    <message>
        <source>Error reading %s! All keys read correctly, but transaction data or address book entries might be missing or incorrect.</source>
        <translation>Feil under lesing av %s! Alle nøkler har blitt lest rett, men transaksjonsdata eller adressebokoppføringer kan mangle eller være uriktige.</translation>
    </message>
    <message>
        <source>Exclude debugging information for a category. Can be used in conjunction with -debug=1 to output debug logs for all categories except one or more specified categories.</source>
        <translation>Ekskluder feilrettingsinformasjon for en kategori. Kan brukes i sammenheng med -debug=1 til utdatafeilrettingslogger for alle kategorier, unntatt én eller flere angitte kategorier.</translation>
    </message>
    <message>
        <source>Execute command when a wallet transaction changes (%s in cmd is replaced by TxID)</source>
        <translation>Kjør kommando når en lommeboktransaksjon endres (%s i kommando er erstattet med TxID)</translation>
    </message>
    <message>
        <source>Extra transactions to keep in memory for compact block reconstructions (default: %u)</source>
        <translation>Ekstra transaksjoner å beholde i minne for rekonstruksjoner av kompakte blokker (forvalg: %u)</translation>
    </message>
    <message>
        <source>If this block is in the chain assume that it and its ancestors are valid and potentially skip their script verification (0 to verify all, default: %s, testnet: %s)</source>
        <translation>Hvis denne blokken er i kjeden, anta at den og dens opphav er gyldig, og alternativt hopp over deres skriptbekreftelse (0 for å bekrefte alle, forvalg: %s, testnett: %s)</translation>
    </message>
    <message>
        <source>Maximum allowed median peer time offset adjustment. Local perspective of time may be influenced by peers forward or backward by this amount. (default: %u seconds)</source>
        <translation>Maksimalt tillatt justering av mediantid av likemenn. Lokalt tidsperspektiv kan påvirkes av likemenn fremover og bakover med denne mengden. (forvalg: %u sekunder)</translation>
    </message>
    <message>
        <source>Maximum total fees (in %s) to use in a single wallet transaction or raw transaction; setting this too low may abort large transactions (default: %s)</source>
        <translation>Maksimalt totalgebyr (i %s) å bruke i én lommebokstransaksjon eller råtransaksjon; en for lav verdi kan avbryte store transaksjoner (forvalg: %s)</translation>
    </message>
    <message>
        <source>Please check that your computer's date and time are correct! If your clock is wrong, %s will not work properly.</source>
        <translation>Sjekk at din datamaskins dato og klokke er stilt rett! Hvis klokka er feil, vil ikke %s fungere ordentlig.</translation>
    </message>
    <message>
        <source>Please contribute if you find %s useful. Visit %s for further information about the software.</source>
        <translation>Bidra hvis du finner %s nyttig. Besøk %s for mer informasjon om programvaren.</translation>
    </message>
    <message>
        <source>Query for peer addresses via DNS lookup, if low on addresses (default: 1 unless -connect used)</source>
        <translation>Spørring om likemannsadresser via DNS-oppslag, hvis adressemengden er lav (forvalg: 1 om ikke -connect brukes)</translation>
    </message>
    <message>
        <source>Reduce storage requirements by enabling pruning (deleting) of old blocks. This allows the pruneblockchain RPC to be called to delete specific blocks, and enables automatic pruning of old blocks if a target size in MiB is provided. This mode is incompatible with -txindex and -rescan. Warning: Reverting this setting requires re-downloading the entire blockchain. (default: 0 = disable pruning blocks, 1 = allow manual pruning via RPC, &gt;%u = automatically prune block files to stay under the specified target size in MiB)</source>
        <translation>Reduser lagringskrav ved å skru på beskjæring (sletting) av gamle blokker. Dette tillater pruneblockchain RPC å bli påkalt for sletting av spesifikke blokker, og skrur på automatisk beskjæring av gamle blokker hvis målstørrelsen i MiB oppgis. Dette moduset er inkompatibelt med -txindex og -rescan. Advarsel: Tilbakestilling av dette krever ny nedlasting av hele blokkjeden. (forvalg: 0 = skru av beskjæring av blokker, 1 = tillat manuell beskjæring via RPC, &gt;%u = automatisk beskjæring av blokkfiler for å ikke overstige angitt målstørrelse, i MiB)</translation>
    </message>
    <message>
        <source>Set lowest fee rate (in %s/kB) for transactions to be included in block creation. (default: %s)</source>
        <translation>Sett laveste gebyrtakst (i %s/kB) for transaksjoner som skal inkluderes i blokkopprettelse. (forvalg: %s)</translation>
    </message>
    <message>
        <source>Set the number of script verification threads (%u to %d, 0 = auto, &lt;0 = leave that many cores free, default: %d)</source>
        <translation>Angi antall tråder for skriptverifisering (%u til %d, 0 = auto, &lt;0 = la det antallet kjerner være ledig, standard: %d)</translation>
    </message>
    <message>
        <source>The block database contains a block which appears to be from the future. This may be due to your computer's date and time being set incorrectly. Only rebuild the block database if you are sure that your computer's date and time are correct</source>
        <translation>Blokkdatabasen inneholder en blokk som ser ut til å være fra fremtiden. Dette kan være fordi dato og tid på din datamaskin er satt feil. Gjenopprett kun blokkdatabasen når du er sikker på at dato og tid er satt riktig.</translation>
    </message>
    <message>
        <source>This is a pre-release test build - use at your own risk - do not use for mining or merchant applications</source>
        <translation>Dette er en testversjon i påvente av utgivelse - bruk på egen risiko - ikke for bruk til blokkutvinning eller i forretningsøyemed</translation>
    </message>
    <message>
        <source>This is the transaction fee you may discard if change is smaller than dust at this level</source>
        <translation>Dette er transaksjonsgebyret du kan se bort fra hvis vekslepengene utgjør mindre enn støv på dette nivået</translation>
    </message>
    <message>
        <source>Unable to replay blocks. You will need to rebuild the database using -reindex-chainstate.</source>
        <translation>Kan ikke spille av blokker igjen. Du må bygge opp igjen databasen ved bruk av -reindex-chainstate.</translation>
    </message>
    <message>
        <source>Unable to rewind the database to a pre-fork state. You will need to redownload the blockchain</source>
        <translation>Kan ikke spole tilbake databasen til en tilstand før forgreiningen. Du må laste ned blokkjeden igjen</translation>
    </message>
    <message>
        <source>Use UPnP to map the listening port (default: 1 when listening and no -proxy)</source>
        <translation>Bruk UPnP for lytteport (standardverdi: 1 ved lytting og uten -proxy)</translation>
    </message>
    <message>
        <source>Username and hashed password for JSON-RPC connections. The field &lt;userpw&gt; comes in the format: &lt;USERNAME&gt;:&lt;SALT&gt;$&lt;HASH&gt;. A canonical python script is included in share/rpcuser. The client then connects normally using the rpcuser=&lt;USERNAME&gt;/rpcpassword=&lt;PASSWORD&gt; pair of arguments. This option can be specified multiple times</source>
        <translation>Brukernavn og sjekksummert JSON-RPC-tilkoblinger. Dette feltet &lt;userpw&gt; kommer i formatet: &lt;USERNAME&gt;:&lt;SALT&gt;$&lt;HASH&gt;. Et kanonisk Python-skript er inkludert i share/rpcuser. Klienten kobler så til bed bruk av rpcuser=&lt;USERNAME&gt;/rpcpassword=&lt;PASSWORD&gt; argumentpar. Dette valget kan angis flere ganger</translation>
    </message>
    <message>
        <source>Wallet will not create transactions that violate mempool chain limits (default: %u)</source>
        <translation>Lommeboka vil ikke opprette transaksjoner som forgriper seg på grenser for hukommelsespuljekjeder (forvalg: %u)</translation>
    </message>
    <message>
        <source>Warning: The network does not appear to fully agree! Some miners appear to be experiencing issues.</source>
        <translation>Advarsel: Nettverket ser ikke ut til å være i overenstemmelse! Noen utvinnere ser ut til å ha problemer.</translation>
    </message>
    <message>
        <source>Warning: We do not appear to fully agree with our peers! You may need to upgrade, or other nodes may need to upgrade.</source>
        <translation>Advarsel: Vi ser ikke ut til å være i full overenstemmelse med våre likemenn! Du kan trenge å oppgradere, eller andre noder kan trenge å oppgradere.</translation>
    </message>
    <message>
        <source>Whether to save the mempool on shutdown and load on restart (default: %u)</source>
        <translation>Hvorvidt hukommelsespuljen skal lagres ved avstengning og lastes inn ved omstart (forvalg: %u)</translation>
    </message>
    <message>
        <source>%d of last 100 blocks have unexpected version</source>
        <translation>%d av minst 100 blokker har uventet versjon</translation>
    </message>
    <message>
        <source>%s corrupt, salvage failed</source>
        <translation>%s skadet, berging mislyktes</translation>
    </message>
    <message>
        <source>-maxmempool must be at least %d MB</source>
        <translation>-maxmempool må være minst %d MB</translation>
    </message>
    <message>
        <source>&lt;category&gt; can be:</source>
        <translation>&lt;category&gt; kan være:</translation>
    </message>
    <message>
        <source>Accept connections from outside (default: 1 if no -proxy or -connect)</source>
        <translation>Ta imot tilkoblinger fra utsiden (standardverdi: 1 hvis uten -proxy eller -connect)</translation>
    </message>
    <message>
        <source>Append comment to the user agent string</source>
        <translation>Legg til kommentarer i brukeragent-strengen</translation>
    </message>
    <message>
        <source>Attempt to recover private keys from a corrupt wallet on startup</source>
        <translation>Forsøk å gjenopprette private nøkler fra ei skadet lommebok ved oppstart</translation>
    </message>
    <message>
        <source>Block creation options:</source>
        <translation>Valg for opprettelse av blokker:</translation>
    </message>
    <message>
        <source>Cannot resolve -%s address: '%s'</source>
        <translation>Kunne ikke slå opp -%s-adresse: "%s"</translation>
    </message>
    <message>
        <source>Chain selection options:</source>
        <translation>Kjedeutvelgelsesinnstillinger:</translation>
    </message>
    <message>
        <source>Change index out of range</source>
        <translation>Kjedeindeks utenfor rekkevidde</translation>
    </message>
    <message>
        <source>Connection options:</source>
        <translation>Innstillinger for tilkobling:</translation>
    </message>
    <message>
        <source>Copyright (C) %i-%i</source>
        <translation>Kopirett © %i-%i</translation>
    </message>
    <message>
        <source>Corrupted block database detected</source>
        <translation>Oppdaget korrupt blokkdatabase</translation>
    </message>
    <message>
        <source>Debugging/Testing options:</source>
        <translation>Valg for feilsøking/testing:</translation>
    </message>
    <message>
        <source>Do not load the wallet and disable wallet RPC calls</source>
        <translation>Ikke last inn lommeboken og deaktiver RPC-kall</translation>
    </message>
    <message>
        <source>Do you want to rebuild the block database now?</source>
        <translation>Ønsker du å gjenopprette blokkdatabasen nå?</translation>
    </message>
    <message>
        <source>Enable publish hash block in &lt;address&gt;</source>
        <translation>Slå på publish hash block i &lt;address&gt;</translation>
    </message>
    <message>
        <source>Enable publish hash transaction in &lt;address&gt;</source>
        <translation>Slå på publish hash transaction i &lt;address&gt;</translation>
    </message>
    <message>
        <source>Enable publish raw block in &lt;address&gt;</source>
        <translation>Slå på publisering av råblokk i &lt;address&gt;</translation>
    </message>
    <message>
        <source>Enable publish raw transaction in &lt;address&gt;</source>
        <translation>Slå på publisering av råtransaksjon i &lt;address&gt;</translation>
    </message>
    <message>
        <source>Enable transaction replacement in the memory pool (default: %u)</source>
        <translation>Aktiver transaksjonserstatning i hukommelsespuljen (forvalg: %u)</translation>
    </message>
    <message>
        <source>Error initializing block database</source>
        <translation>Feil under initialisering av blokkdatabase</translation>
    </message>
    <message>
        <source>Error initializing wallet database environment %s!</source>
        <translation>Feil under oppstart av lommeboken sitt databasemiljø %s!</translation>
    </message>
    <message>
        <source>Error loading %s</source>
        <translation>Feil ved lasting av %s</translation>
    </message>
    <message>
        <source>Error loading %s: Wallet corrupted</source>
        <translation>Feil under innlasting av %s: Skadet lommebok</translation>
    </message>
    <message>
        <source>Error loading %s: Wallet requires newer version of %s</source>
        <translation>Feil under innlasting av %s: Lommeboka krever nyere versjon av %s</translation>
    </message>
    <message>
        <source>Error loading block database</source>
        <translation>Feil ved lasting av blokkdatabase</translation>
    </message>
    <message>
        <source>Error opening block database</source>
        <translation>Feil under åpning av blokkdatabase</translation>
    </message>
    <message>
        <source>Error: Disk space is low!</source>
        <translation>Feil: Lite ledig lagringsplass!</translation>
    </message>
    <message>
        <source>Failed to listen on any port. Use -listen=0 if you want this.</source>
        <translation>Kunne ikke lytte på noen port. Bruk -listen=0 hvis det er dette du vil.</translation>
    </message>
    <message>
        <source>Importing...</source>
        <translation>Importerer...</translation>
    </message>
    <message>
        <source>Incorrect or no genesis block found. Wrong datadir for network?</source>
        <translation>Ugyldig eller ingen skaperblokk funnet. Feil datamappe for nettverk?</translation>
    </message>
    <message>
        <source>Initialization sanity check failed. %s is shutting down.</source>
        <translation>Sunnhetssjekk ved oppstart mislyktes. %s skrus av.</translation>
    </message>
    <message>
        <source>Invalid amount for -%s=&lt;amount&gt;: '%s'</source>
        <translation>Ugyldig beløp for -%s=&lt;amount&gt;: "%s"</translation>
    </message>
    <message>
        <source>Invalid amount for -discardfee=&lt;amount&gt;: '%s'</source>
        <translation>Ugyldig beløp for -discardfee=&lt;amount&gt;: "%s"</translation>
    </message>
    <message>
        <source>Invalid amount for -fallbackfee=&lt;amount&gt;: '%s'</source>
        <translation>Ugyldig beløp for -fallbackfee=&lt;amount&gt;: "%s"</translation>
    </message>
    <message>
        <source>Keep the transaction memory pool below &lt;n&gt; megabytes (default: %u)</source>
        <translation>Hold transaksjonspuljen under &lt;n&gt; megabyte (forvalg: %u)</translation>
    </message>
    <message>
        <source>Loading P2P addresses...</source>
        <translation>Laster maskin-til-maskin -adresser…</translation>
    </message>
    <message>
        <source>Loading banlist...</source>
        <translation>Laster inn bannlysningsliste…</translation>
    </message>
    <message>
        <source>Location of the auth cookie (default: data dir)</source>
        <translation>Plassering for autentiseringskake (forvalg: datamappe)</translation>
    </message>
    <message>
        <source>Not enough file descriptors available.</source>
        <translation>For få fildeskriptorer tilgjengelig.</translation>
    </message>
    <message>
        <source>Only connect to nodes in network &lt;net&gt; (ipv4, ipv6 or onion)</source>
        <translation>Bare koble til noder i nettverket &lt;net&gt; (IPv4, IPv6 eller onion)</translation>
    </message>
    <message>
        <source>Print this help message and exit</source>
        <translation>Skriv ut denne hjelpemeldingen og avslutt</translation>
    </message>
    <message>
        <source>Print version and exit</source>
        <translation>Skriv ut denne versjonen og avslutt</translation>
    </message>
    <message>
        <source>Prune cannot be configured with a negative value.</source>
        <translation>Beskjæringsmodus kan ikke konfigureres med en negativ verdi.</translation>
    </message>
    <message>
        <source>Prune mode is incompatible with -txindex.</source>
        <translation>Beskjæringsmodus er ikke kompatibel med -txindex.</translation>
    </message>
    <message>
        <source>Rebuild chain state and block index from the blk*.dat files on disk</source>
        <translation>Bygg opp igjen kjedetilstand og blokkindeks fra blk*.dat-filer på disk</translation>
    </message>
    <message>
        <source>Rebuild chain state from the currently indexed blocks</source>
        <translation>Bygg opp igjen kjedetilstand fra blokker som er indeksert nå</translation>
    </message>
    <message>
        <source>Replaying blocks...</source>
        <translation>Spiller av blokker igjen…</translation>
    </message>
    <message>
        <source>Rewinding blocks...</source>
        <translation>Spoler tilbake blokker…</translation>
    </message>
    <message>
        <source>Set database cache size in megabytes (%d to %d, default: %d)</source>
        <translation>Sett databasen sin størrelse på hurtigbufferen i megabytes (%d til %d, standardverdi: %d)</translation>
    </message>
    <message>
        <source>Specify wallet file (within data directory)</source>
        <translation>Angi lommebokfil (inne i datamappe)</translation>
    </message>
    <message>
        <source>The source code is available from %s.</source>
        <translation>Kildekoden er tilgjengelig fra %s.</translation>
    </message>
    <message>
        <source>Transaction fee and change calculation failed</source>
        <translation>Transaksjonsgebyr og vekslingsutregning mislyktes</translation>
    </message>
    <message>
        <source>Unable to bind to %s on this computer. %s is probably already running.</source>
        <translation>Kan ikke binde til %s på denne datamaskinen. Sannsynligvis kjører %s allerede.</translation>
    </message>
    <message>
        <source>Unsupported argument -benchmark ignored, use -debug=bench.</source>
        <translation>Ustøttet argument -benchmark ble ignorert, bruk -debug=bench.</translation>
    </message>
    <message>
        <source>Unsupported argument -debugnet ignored, use -debug=net.</source>
        <translation>Advarsel: Argumentet -debugnet er ikke støttet og ble ignorert, bruk -debug=net.</translation>
    </message>
    <message>
        <source>Unsupported argument -tor found, use -onion.</source>
        <translation>Feil: Argumentet -tor er ikke støttet, bruk -onion.</translation>
    </message>
    <message>
        <source>Unsupported logging category %s=%s.</source>
        <translation>Ustøttet loggingskategori %s=%s.</translation>
    </message>
    <message>
        <source>Upgrading UTXO database</source>
        <translation>Oppgraderer UTXO-database</translation>
    </message>
    <message>
        <source>Use UPnP to map the listening port (default: %u)</source>
        <translation>Bruk UPnP for å sette opp lytteport (standardverdi: %u)</translation>
    </message>
    <message>
        <source>Use the test chain</source>
        <translation>Bruk testkjede</translation>
    </message>
    <message>
        <source>User Agent comment (%s) contains unsafe characters.</source>
        <translation>User Agent kommentar (%s) inneholder utrygge tegn.</translation>
    </message>
    <message>
        <source>Verifying blocks...</source>
        <translation>Verifiserer blokker...</translation>
    </message>
    <message>
        <source>Wallet debugging/testing options:</source>
        <translation>Lommebok-feilretting/-testinnstillinger</translation>
    </message>
    <message>
        <source>Wallet needed to be rewritten: restart %s to complete</source>
        <translation>Lommeboka må skrives om: Start %s på nytt for å fullføre</translation>
    </message>
    <message>
        <source>Wallet options:</source>
        <translation>Valg for lommebok:</translation>
    </message>
    <message>
        <source>Allow JSON-RPC connections from specified source. Valid for &lt;ip&gt; are a single IP (e.g. 1.2.3.4), a network/netmask (e.g. 1.2.3.4/255.255.255.0) or a network/CIDR (e.g. 1.2.3.4/24). This option can be specified multiple times</source>
        <translation>Tillat JSON-RPC-tilkoblinger fra angitt kilde. Gyldig for &lt;ip&gt; er en enkelt IP (f. eks. 1.2.3.4), et nettverk/nettmaske (f. eks. 1.2.3.4/255.255.255.0) eller et nettverk/CIDR (f. eks. 1.2.3.4/24). Dette alternativet kan angis flere ganger</translation>
    </message>
    <message>
        <source>Bind to given address and whitelist peers connecting to it. Use [host]:port notation for IPv6</source>
        <translation>Bind til gitt adresse og hvitlist peers som kobler seg til den. Bruk [host]:port notasjon for IPv6</translation>
    </message>
    <message>
        <source>Create new files with system default permissions, instead of umask 077 (only effective with disabled wallet functionality)</source>
        <translation>Opprett nye filer med standardtillatelser i systemet, i stedet for umask 077 (kun virksom med lommebokfunksjonalitet slått av)</translation>
    </message>
    <message>
        <source>Discover own IP addresses (default: 1 when listening and no -externalip or -proxy)</source>
        <translation>Oppdag egne IP-adresser (standardverdi: 1 ved lytting og ingen -externalip eller -proxy)</translation>
    </message>
    <message>
        <source>Error: Listening for incoming connections failed (listen returned error %s)</source>
        <translation>Feil: Lytting etter innkommende tilkoblinger feilet (lytting returnerte feil %s)</translation>
    </message>
    <message>
        <source>Execute command when a relevant alert is received or we see a really long fork (%s in cmd is replaced by message)</source>
        <translation>Utfør kommando når et relevant varsel er mottatt eller vi ser en veldig lang gaffel (%s i kommando er erstattet med melding)</translation>
    </message>
    <message>
        <source>Fees (in %s/kB) smaller than this are considered zero fee for relaying, mining and transaction creation (default: %s)</source>
        <translation>Gebyrer (i %s/kB) mindre enn dette anses som null gebyr for videresending, graving og laging av transaksjoner (standardverdi: %s)</translation>
    </message>
    <message>
        <source>If paytxfee is not set, include enough fee so transactions begin confirmation on average within n blocks (default: %u)</source>
        <translation>Hvis paytxfee ikke er angitt, inkluderer da nok i gebyr til at transaksjoner gjennomsnittligt bekreftes innen n blokker (standardverdi: %u)</translation>
    </message>
    <message>
        <source>Invalid amount for -maxtxfee=&lt;amount&gt;: '%s' (must be at least the minrelay fee of %s to prevent stuck transactions)</source>
        <translation>Ugyldig beløp for -maxtxfee=&lt;amount&gt;: '%s' (må være minst minimum relé gebyr på %s for å hindre fastlåste transaksjoner)</translation>
    </message>
    <message>
        <source>Maximum size of data in data carrier transactions we relay and mine (default: %u)</source>
        <translation>Maksimal størrelse på data i databærende transaksjoner vi videresender og ufører graving på (standardverdi: %u)</translation>
    </message>
    <message>
        <source>Randomize credentials for every proxy connection. This enables Tor stream isolation (default: %u)</source>
        <translation>Bruk tilfeldig identitet for hver proxytilkobling. Dette muliggjør TOR stream isolasjon (standardverdi: %u)</translation>
    </message>
    <message>
        <source>The transaction amount is too small to send after the fee has been deducted</source>
        <translation>Transaksjonsbeløpet er for lite til å sendes etter at gebyret er fratrukket</translation>
    </message>
    <message>
        <source>Whitelisted peers cannot be DoS banned and their transactions are always relayed, even if they are already in the mempool, useful e.g. for a gateway</source>
        <translation>Hvitlistede noder kan ikke DoS-blokkeres, og deres transaksjoner videresendes alltid, selv om de allerede er i hukommelsespuljen. Nyttig f.eks. for en portner.</translation>
    </message>
    <message>
        <source>You need to rebuild the database using -reindex to go back to unpruned mode.  This will redownload the entire blockchain</source>
        <translation>Du må gjenoppbygge databasen ved hjelp av -reindex for å gå tilbake til ubeskåret modus. Dette vil laste ned hele blokkjeden på nytt.</translation>
    </message>
    <message>
        <source>(default: %u)</source>
        <translation>(standardverdi: %u)</translation>
    </message>
    <message>
        <source>Accept public REST requests (default: %u)</source>
        <translation>Godta offentlige REST forespørsler (standardverdi: %u)</translation>
    </message>
    <message>
        <source>Automatically create Tor hidden service (default: %d)</source>
        <translation>Automatisk opprette Tor skjult tjeneste (standardverdi: %d)</translation>
    </message>
    <message>
        <source>Connect through SOCKS5 proxy</source>
        <translation>Koble til via SOCKS5-proxy</translation>
    </message>
    <message>
        <source>Error loading %s: You can't disable HD on an already existing HD wallet</source>
        <translation>Feil ved innlasting av %s: Du kan ikke skru av HD på ei HD-lommebok som allerede finnes</translation>
    </message>
    <message>
        <source>Error reading from database, shutting down.</source>
        <translation>Feil ved lesing fra database, stenger ned.</translation>
    </message>
    <message>
        <source>Error upgrading chainstate database</source>
        <translation>Feil ved oppgradering av kjedetilstandsdatabase</translation>
    </message>
    <message>
        <source>Imports blocks from external blk000??.dat file on startup</source>
        <translation>Importerer blokker fra ekstern fil blk000??.dat ved oppstart</translation>
    </message>
    <message>
        <source>Information</source>
        <translation>Informasjon</translation>
    </message>
    <message>
        <source>Invalid -onion address or hostname: '%s'</source>
        <translation>Ugyldig -onion adresse eller vertsnavn: "%s"</translation>
    </message>
    <message>
        <source>Invalid -proxy address or hostname: '%s'</source>
        <translation>Ugyldig -mellomtjeneradresse eller vertsnavn: "%s"</translation>
    </message>
    <message>
        <source>Invalid amount for -paytxfee=&lt;amount&gt;: '%s' (must be at least %s)</source>
        <translation>Ugyldig beløp for -paytxfee=&lt;amount&gt;: '%s' (må være minst %s)</translation>
    </message>
    <message>
        <source>Invalid netmask specified in -whitelist: '%s'</source>
        <translation>Ugyldig nettmaske spesifisert i -whitelist: '%s'</translation>
    </message>
    <message>
        <source>Keep at most &lt;n&gt; unconnectable transactions in memory (default: %u)</source>
        <translation>Hold på det meste &lt;n&gt; transaksjoner som ikke kobles i minnet (standardverdi: %u)</translation>
    </message>
    <message>
        <source>Need to specify a port with -whitebind: '%s'</source>
        <translation>Må oppgi en port med -whitebind: '%s'</translation>
    </message>
    <message>
        <source>Node relay options:</source>
        <translation>Node alternativer for videresending:</translation>
    </message>
    <message>
        <source>RPC server options:</source>
        <translation>Innstillinger for RPC-tjener:</translation>
    </message>
    <message>
        <source>Reducing -maxconnections from %d to %d, because of system limitations.</source>
        <translation>Reduserer -maxconnections fra %d til %d, pga. systembegrensninger.</translation>
    </message>
    <message>
        <source>Rescan the block chain for missing wallet transactions on startup</source>
        <translation>Se gjennom blokkjeden etter manglende lommeboktransaksjoner ved oppstart</translation>
    </message>
    <message>
        <source>Send trace/debug info to console instead of debug.log file</source>
        <translation>Send spor-/feilsøkingsinformasjon til konsollen istedenfor filen debug.log</translation>
    </message>
    <message>
        <source>Show all debugging options (usage: --help -help-debug)</source>
        <translation>Vis alle feilsøkingsvalg (bruk: --help -help-debug)</translation>
    </message>
    <message>
        <source>Shrink debug.log file on client startup (default: 1 when no -debug)</source>
        <translation>Krymp filen debug.log når klienten starter (standardverdi: 1 hvis uten -debug)</translation>
    </message>
    <message>
        <source>Signing transaction failed</source>
        <translation>Signering av transaksjon feilet</translation>
    </message>
    <message>
        <source>The transaction amount is too small to pay the fee</source>
        <translation>Transaksjonsbeløpet er for lite til å betale gebyr</translation>
    </message>
    <message>
        <source>This is experimental software.</source>
        <translation>Dette er eksperimentell programvare.</translation>
    </message>
    <message>
        <source>Tor control port password (default: empty)</source>
        <translation>Passord for Tor-kontrollport (standardverdi: tom)</translation>
    </message>
    <message>
        <source>Tor control port to use if onion listening enabled (default: %s)</source>
        <translation>Tor-kontrollport å bruke hvis onion-lytting er aktivert (standardverdi: %s)</translation>
    </message>
    <message>
        <source>Transaction amount too small</source>
        <translation>Transaksjonen er for liten</translation>
    </message>
    <message>
        <source>Transaction too large for fee policy</source>
        <translation>Transaksjon for stor for gebyrpolitikken</translation>
    </message>
    <message>
        <source>Transaction too large</source>
        <translation>Transaksjonen er for stor</translation>
    </message>
    <message>
        <source>Unable to bind to %s on this computer (bind returned error %s)</source>
        <translation>Kan ikke binde til %s på denne datamaskinen (binding returnerte feilen %s)</translation>
    </message>
    <message>
        <source>Upgrade wallet to latest format on startup</source>
        <translation>Oppgrader lommebok til nyeste format ved oppstart</translation>
    </message>
    <message>
        <source>Username for JSON-RPC connections</source>
        <translation>Brukernavn for JSON-RPC forbindelser</translation>
    </message>
    <message>
        <source>Verifying wallet(s)...</source>
        <translation>Lommebokbekreftelse pågår…</translation>
    </message>
    <message>
        <source>Warning</source>
        <translation>Advarsel</translation>
    </message>
    <message>
        <source>Warning: unknown new rules activated (versionbit %i)</source>
        <translation>Advarsel: Ukjente nye regler aktivert (versionbit %i)</translation>
    </message>
    <message>
        <source>Whether to operate in a blocks only mode (default: %u)</source>
        <translation>Hvorvidt å operere i modus med kun blokker (standardverdi: %u)</translation>
    </message>
    <message>
        <source>You need to rebuild the database using -reindex to change -txindex</source>
        <translation>Du må bygge opp igjen databasen ved bruk av -reindex for å endre -txindex</translation>
    </message>
    <message>
        <source>Zapping all transactions from wallet...</source>
        <translation>Zapper alle transaksjoner fra lommeboken...</translation>
    </message>
    <message>
        <source>ZeroMQ notification options:</source>
        <translation>Valg for ZeroMQ-meldinger:</translation>
    </message>
    <message>
        <source>Password for JSON-RPC connections</source>
        <translation>Passord for JSON-RPC forbindelser</translation>
    </message>
    <message>
        <source>Execute command when the best block changes (%s in cmd is replaced by block hash)</source>
        <translation>Utfør kommando når beste blokk endrer seg (%s i kommandoen erstattes med blokkens hash)</translation>
    </message>
    <message>
        <source>Allow DNS lookups for -addnode, -seednode and -connect</source>
        <translation>Tillat oppslag i DNS for -addnode, -seednode og -connect</translation>
    </message>
    <message>
        <source>(1 = keep tx meta data e.g. account owner and payment request information, 2 = drop tx meta data)</source>
        <translation>(1 = behold metadata for transaksjon som f. eks. kontoeier og informasjon om betalingsanmodning, 2 = dropp metadata for transaksjon)</translation>
    </message>
    <message>
        <source>-maxtxfee is set very high! Fees this large could be paid on a single transaction.</source>
        <translation>-maxtxfee er satt veldig høyt! Så stort gebyr kan bli betalt ved en enkelt transaksjon.</translation>
    </message>
    <message>
        <source>Bind to given address to listen for JSON-RPC connections. This option is ignored unless -rpcallowip is also passed. Port is optional and overrides -rpcport. Use [host]:port notation for IPv6. This option can be specified multiple times (default: 127.0.0.1 and ::1 i.e., localhost, or if -rpcallowip has been specified, 0.0.0.0 and :: i.e., all addresses)</source>
        <translation>Bind til angitt adresse for lytting til JSON-RPC-tilkoblinger. Dette valget ses bort fra om ikke -rcpallowip også sendes. Port er valgfritt og overstyrer -rpcport. Bruk notasjon i formatet [host]:port for IPv6. Dette valget kan angis flere ganger (forvalg: 127.0.0.1 og ::1 ,altså, lokalvert, eller hvis -rpcallowip har blitt angitt, 0.0.0.0 og :: ,altså, alle adresser)</translation>
    </message>
    <message>
        <source>Do not keep transactions in the mempool longer than &lt;n&gt; hours (default: %u)</source>
        <translation>Ikke hold transaksjoner i minnet lenger enn &lt;n&gt; timer (standard: %u)</translation>
    </message>
    <message>
        <source>Equivalent bytes per sigop in transactions for relay and mining (default: %u)</source>
        <translation>Overenstemmende byte per sigop i transaksjoner for stafett og utvinning (forvalg: %u)</translation>
    </message>
    <message>
        <source>Error loading %s: You can't enable HD on an already existing non-HD wallet</source>
        <translation>Feil ved innlasting av %s: Du kan ikke skru på HD på ei ikke-HD-lommebok som allerede finnes</translation>
    </message>
    <message>
        <source>Error loading wallet %s. -wallet parameter must only specify a filename (not a path).</source>
        <translation>Feil under innlasting av lommeboka %s. -wallet parameter må kun angi et filnavn (ikke en sti).</translation>
    </message>
    <message>
        <source>Fees (in %s/kB) smaller than this are considered zero fee for transaction creation (default: %s)</source>
        <translation>Gebyrer (i %s/Kb) mindre enn dette anses som null gebyr for laging av transaksjoner (standardverdi: %s)</translation>
    </message>
    <message>
        <source>Force relay of transactions from whitelisted peers even if they violate local relay policy (default: %d)</source>
        <translation>Tving igjennom stafettransaksjoner av hvitlistede likemenn, selv når de ikke overholder lokal stafettpraksis (forvalg: %d)</translation>
    </message>
    <message>
        <source>How thorough the block verification of -checkblocks is (0-4, default: %u)</source>
        <translation>Hvor grundig blokkverifiseringen til -checkblocks er (0-4, standardverdi: %u)</translation>
    </message>
    <message>
        <source>Maintain a full transaction index, used by the getrawtransaction rpc call (default: %u)</source>
        <translation>Oppretthold en full transaksjonsindeks, brukt av getrawtransaction RPC-kall (standardverdi: %u)</translation>
    </message>
    <message>
        <source>Number of seconds to keep misbehaving peers from reconnecting (default: %u)</source>
        <translation>Antall sekunder noder med dårlig oppførsel hindres fra å koble til på nytt (standardverdi: %u)</translation>
    </message>
    <message>
        <source>Output debugging information (default: %u, supplying &lt;category&gt; is optional)</source>
        <translation>Ta ut feilsøkingsinformasjon (standardverdi: %u, bruk av &lt;category&gt; er valgfritt)</translation>
    </message>
    <message>
        <source>Sets the serialization of raw transaction or block hex returned in non-verbose mode, non-segwit(0) or segwit(1) (default: %d)</source>
        <translation>Setter serialisering av råtransaksjon eller heksadesimal verdi for blokk returnert i ikke-ordrikt modus, non-segwit(0) eller segwit(1) (forvalg: %d)</translation>
    </message>
    <message>
        <source>Support filtering of blocks and transaction with bloom filters (default: %u)</source>
        <translation>Støtte filtrering av blokker og transaksjoner med bloomfiltre (standardverdi: %u)</translation>
    </message>
    <message>
        <source>The fee rate (in %s/kB) that indicates your tolerance for discarding change by adding it to the fee (default: %s). Note: An output is discarded if it is dust at this rate, but we will always discard up to the dust relay fee and a discard fee above that is limited by the fee estimate for the longest target</source>
        <translation>Gebyrtakst (i %s(kB) som indikerer din toleranse for å avslå veksel ved å legge det til gebyret (forvalg: %s). Merk: Otdata avslås hvis det er støv på dette nivået, men det vil alltid bli avslått opptil hva støv-nivået er for stafettoppsettet, og gebyravslag uver det begrenses av gebyroverslaget for det lengste målet</translation>
    </message>
    <message>
        <source>This is the transaction fee you may pay when fee estimates are not available.</source>
        <translation>Dette er transaksjonsgebyret du kan betale når gebyranslag ikke er tilgjengelige.</translation>
    </message>
    <message>
        <source>This product includes software developed by the OpenSSL Project for use in the OpenSSL Toolkit %s and cryptographic software written by Eric Young and UPnP software written by Thomas Bernard.</source>
        <translation>Dette produktet inneholder programmet utviklet av OpenSSL-prosjektet for bruk i OpenSSL-verktøyssettet %s og kryptografisk programvare skrevet av Eric Young og UPnP-programvare skrevet av Thomas Bernard.</translation>
    </message>
    <message>
        <source>Total length of network version string (%i) exceeds maximum length (%i). Reduce the number or size of uacomments.</source>
        <translation>Total lengde av nettverks-versionstreng (%i) er over maks lengde (%i). Reduser tallet eller størrelsen av uacomments.</translation>
    </message>
    <message>
        <source>Tries to keep outbound traffic under the given target (in MiB per 24h), 0 = no limit (default: %d)</source>
        <translation>Prøv å holde utgående trafikk under angitt mål (i MB per 24t), 0 = ingen grense (standard: %d)</translation>
    </message>
    <message>
        <source>Unsupported argument -socks found. Setting SOCKS version isn't possible anymore, only SOCKS5 proxies are supported.</source>
        <translation>Argumentet -socks er ikke støttet. Det er ikke lenger mulig å sette SOCKS-versjon; bare SOCKS5-proxyer er støttet.</translation>
    </message>
    <message>
        <source>Unsupported argument -whitelistalwaysrelay ignored, use -whitelistrelay and/or -whitelistforcerelay.</source>
        <translation>Argumentet -whitelistalwaysrelay støttes ikke, og blir ignorert, bruk -whitelistrelay og/eller -whitelistforcerelay.</translation>
    </message>
    <message>
        <source>Use separate SOCKS5 proxy to reach peers via Tor hidden services (default: %s)</source>
        <translation>Bruk separate SOCKS5 proxyer for å nå noder via Tor skjulte tjenester (standardverdi: %s)</translation>
    </message>
    <message>
        <source>Warning: Unknown block versions being mined! It's possible unknown rules are in effect</source>
        <translation>Advarsel: Ukjente blokkversjoner blir utvunnet! Det er mulig ukjente regler er i spill</translation>
    </message>
    <message>
        <source>Warning: Wallet file corrupt, data salvaged! Original %s saved as %s in %s; if your balance or transactions are incorrect you should restore from a backup.</source>
        <translation>Advarsel: Lommeboksfil skadet, data berget! Original %s lagret som %s i %s; hvis din saldo eller transaksjoner er uriktige, bør du gjenopprette fra sikkerhetskopi.</translation>
    </message>
    <message>
        <source>Whitelist peers connecting from the given IP address (e.g. 1.2.3.4) or CIDR notated network (e.g. 1.2.3.0/24). Can be specified multiple times.</source>
        <translation>Hvitlist brukere som kobler til fra en gitt IP-adresse (e.g. 1.2.3.4) eller nettverk med CIDR-notasjon (f.eks. 1.2.3.0/24). Kan angis mange ganger.</translation>
    </message>
    <message>
        <source>%s is set very high!</source>
        <translation>%s er satt veldig høyt!</translation>
    </message>
    <message>
        <source>(default: %s)</source>
        <translation>(standardverdi: %s)</translation>
    </message>
    <message>
        <source>Always query for peer addresses via DNS lookup (default: %u)</source>
        <translation>Alltid søk etter nodeadresser via DNS-oppslag (standardverdi: %u)</translation>
    </message>
    <message>
        <source>Error loading wallet %s. -wallet filename must be a regular file.</source>
        <translation>Feil under innlasting av lommeboka %s. -lommebokfilnavn må være ei vanlig fil.</translation>
    </message>
    <message>
        <source>Error loading wallet %s. Duplicate -wallet filename specified.</source>
        <translation>Feil ved innlasting av lommeboka %s. Duplisert -wallet -filnavn angitt.</translation>
    </message>
    <message>
        <source>Error loading wallet %s. Invalid characters in -wallet filename.</source>
        <translation>Feil ved innlasting av lommeboka %s. Ugyldige tegn i -wallet filename.</translation>
    </message>
    <message>
        <source>How many blocks to check at startup (default: %u, 0 = all)</source>
        <translation>Hvor mange blokker skal sjekkes ved oppstart (standardverdi: %u, 0 = alle)</translation>
    </message>
    <message>
        <source>Include IP addresses in debug output (default: %u)</source>
        <translation>Inkludere IP-adresser i feilsøkingslogg (standardverdi: %u)</translation>
    </message>
    <message>
        <source>Keypool ran out, please call keypoolrefill first</source>
        <translation>Nøkkelpuljen gikk tom, kall keypoolrefill først</translation>
    </message>
    <message>
        <source>Listen for JSON-RPC connections on &lt;port&gt; (default: %u or testnet: %u)</source>
        <translation>Lytt etter JSON-RPC tilkoblinger på &lt;port&gt; (standardverdi: %u eller testnett: %u)</translation>
    </message>
    <message>
        <source>Listen for connections on &lt;port&gt; (default: %u or testnet: %u)</source>
        <translation>Lytt etter tilkoblinger på &lt;port&gt; (standardverdi: %u eller testnett: %u)</translation>
    </message>
    <message>
        <source>Maintain at most &lt;n&gt; connections to peers (default: %u)</source>
        <translation>Hold maks &lt;n&gt; koblinger åpne til andre noder (standardverdi: %u)</translation>
    </message>
    <message>
        <source>Make the wallet broadcast transactions</source>
        <translation>Få lommeboken til å kringkaste transaksjoner</translation>
    </message>
    <message>
        <source>Maximum per-connection receive buffer, &lt;n&gt;*1000 bytes (default: %u)</source>
        <translation>Maks mottaksbuffer per forbindelse, &lt;n&gt;*1000 bytes (standardverdi: %u)</translation>
    </message>
    <message>
        <source>Maximum per-connection send buffer, &lt;n&gt;*1000 bytes (default: %u)</source>
        <translation>Maks sendebuffer per forbindelse, &lt;n&gt;*1000 bytes (standardverdi: %u)</translation>
    </message>
    <message>
        <source>Prepend debug output with timestamp (default: %u)</source>
        <translation>Sett inn tidsstempel i front av feilsøkingsdata (standardverdi: %u)</translation>
    </message>
    <message>
        <source>Relay and mine data carrier transactions (default: %u)</source>
        <translation>Videresend og ufør graving av databærende transaksjoner (standardverdi: %u)</translation>
    </message>
    <message>
        <source>Relay non-P2SH multisig (default: %u)</source>
        <translation>Videresend ikke-P2SH multisig (standardverdi: %u)</translation>
    </message>
    <message>
        <source>Set key pool size to &lt;n&gt; (default: %u)</source>
        <translation>Angi størrelse på nøkkel-lager til &lt;n&gt; (forvalg: %u)</translation>
    </message>
    <message>
        <source>Set maximum BIP141 block weight (default: %d)</source>
        <translation>Sett maksimal BIP141-blokkvekt (forvalg: %d)</translation>
    </message>
    <message>
        <source>Set the number of threads to service RPC calls (default: %d)</source>
        <translation>Sett antall tråder til betjening av RPC-kall (standardverdi: %d)</translation>
    </message>
    <message>
        <source>Specify configuration file (default: %s)</source>
        <translation>Angi konfigurasjonsfil (standardverdi: %s)</translation>
    </message>
    <message>
        <source>Specify connection timeout in milliseconds (minimum: 1, default: %d)</source>
        <translation>Angi tidsavbrudd for forbindelse i millisekunder (minimum: 1, standardverdi: %d)</translation>
    </message>
    <message>
        <source>Specify pid file (default: %s)</source>
        <translation>Angi pid-fil (standardverdi: %s)</translation>
    </message>
    <message>
        <source>Spend unconfirmed change when sending transactions (default: %u)</source>
        <translation>Bruk ubekreftet veksel ved sending av transaksjoner (standardverdi: %u)</translation>
    </message>
    <message>
        <source>Starting network threads...</source>
        <translation>Starter nettverkstråder…</translation>
    </message>
    <message>
        <source>The wallet will avoid paying less than the minimum relay fee.</source>
        <translation>Lommeboka vil unngå å betale mindre enn minimumsstafettgebyret.</translation>
    </message>
    <message>
        <source>This is the minimum transaction fee you pay on every transaction.</source>
        <translation>Dette er minimumsgebyret du betaler for hver transaksjon.</translation>
    </message>
    <message>
        <source>This is the transaction fee you will pay if you send a transaction.</source>
        <translation>Dette er transaksjonsgebyret du betaler som forsender av transaksjon.</translation>
    </message>
    <message>
        <source>Threshold for disconnecting misbehaving peers (default: %u)</source>
        <translation>Grenseverdi for å koble fra noder med dårlig oppførsel (standardverdi: %u)</translation>
    </message>
    <message>
        <source>Transaction amounts must not be negative</source>
        <translation>Transaksjonsbeløpet kan ikke være negativt</translation>
    </message>
    <message>
        <source>Transaction has too long of a mempool chain</source>
        <translation>Transaksjonen har for lang hukommelsespuljekjede</translation>
    </message>
    <message>
        <source>Transaction must have at least one recipient</source>
        <translation>Transaksjonen må ha minst én mottaker</translation>
    </message>
    <message>
        <source>Unknown network specified in -onlynet: '%s'</source>
        <translation>Ukjent nettverk angitt i -onlynet '%s'</translation>
    </message>
    <message>
        <source>Insufficient funds</source>
        <translation>Utilstrekkelige midler</translation>
    </message>
    <message>
        <source>Loading block index...</source>
        <translation>Laster blokkindeks...</translation>
    </message>
    <message>
        <source>Loading wallet...</source>
        <translation>Laster lommebok...</translation>
    </message>
    <message>
        <source>Cannot downgrade wallet</source>
        <translation>Kan ikke nedgradere lommebok</translation>
    </message>
    <message>
        <source>Rescanning...</source>
        <translation>Leser gjennom...</translation>
    </message>
    <message>
        <source>Done loading</source>
        <translation>Ferdig med lasting</translation>
    </message>
    <message>
        <source>Error</source>
        <translation>Feil</translation>
    </message>
</context>
</TS><|MERGE_RESOLUTION|>--- conflicted
+++ resolved
@@ -1108,21 +1108,16 @@
         <translation>Sett opp port ved hjelp av &amp;UPnP</translation>
     </message>
     <message>
-<<<<<<< HEAD
+        <source>Accept connections from outside.</source>
+        <translation>Tillat tilkoblinger fra utsiden</translation>
+    </message>
+    <message>
+        <source>Allow incomin&amp;g connections</source>
+        <translation>Tillatt innkommend&amp;e tilkoblinger</translation>
+    </message>
+    <message>
         <source>Connect to the Particl network through a SOCKS5 proxy.</source>
         <translation>Koble til Particl-nettverket gjennom en SOCKS5 proxy.</translation>
-=======
-        <source>Accept connections from outside.</source>
-        <translation>Tillat tilkoblinger fra utsiden</translation>
-    </message>
-    <message>
-        <source>Allow incomin&amp;g connections</source>
-        <translation>Tillatt innkommend&amp;e tilkoblinger</translation>
-    </message>
-    <message>
-        <source>Connect to the Bitcoin network through a SOCKS5 proxy.</source>
-        <translation>Koble til Bitcoin-nettverket gjennom en SOCKS5 proxy.</translation>
->>>>>>> f17942a3
     </message>
     <message>
         <source>&amp;Connect through SOCKS5 proxy (default proxy):</source>
@@ -1869,21 +1864,8 @@
         <translation>&amp;Melding:</translation>
     </message>
     <message>
-<<<<<<< HEAD
-        <source>Reuse one of the previously used receiving addresses. Reusing addresses has security and privacy issues. Do not use this unless re-generating a payment request made before.</source>
-        <translation>Gjenbruk en av de tidligere brukte mottaksadressene. Gjenbruk av adresser har sikkerhets- og personvernsutfordringer. Ikke bruk dette med unntak for å gjennopprette en betalingsetterspørring som ble gjort tidligere.</translation>
-    </message>
-    <message>
-        <source>R&amp;euse an existing receiving address (not recommended)</source>
-        <translation>Gj&amp;enbruk en eksisterende mottaksadresse (ikke anbefalt)</translation>
-    </message>
-    <message>
         <source>An optional message to attach to the payment request, which will be displayed when the request is opened. Note: The message will not be sent with the payment over the Particl network.</source>
         <translation>En valgfri melding å tilknytte betalingsetterspørringen, som vil bli vist når forespørselen er åpnet. Meldingen vil ikke bli sendt med betalingen over Particl-nettverket.</translation>
-=======
-        <source>An optional message to attach to the payment request, which will be displayed when the request is opened. Note: The message will not be sent with the payment over the Bitcoin network.</source>
-        <translation>En valgfri melding å tilknytte betalingsetterspørringen, som vil bli vist når forespørselen er åpnet. Meldingen vil ikke bli sendt med betalingen over Bitcoin-nettverket.</translation>
->>>>>>> f17942a3
     </message>
     <message>
         <source>An optional label to associate with the new receiving address.</source>
