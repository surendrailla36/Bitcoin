<TS version="2.1" language="szl">
<context>
    <name>AddressBookPage</name>
    <message>
        <source>Right-click to edit address or label</source>
        <translation type="unfinished">Kliknij prawy knefel mysze, coby edytować adresã abo etyketã</translation>
    </message>
    <message>
        <source>Create a new address</source>
        <translation type="unfinished">Zrychtuj nowõ adresã</translation>
    </message>
    <message>
        <source>&amp;New</source>
        <translation type="unfinished">&amp;Nowy</translation>
    </message>
    <message>
        <source>Copy the currently selected address to the system clipboard</source>
        <translation type="unfinished">Skopiyruj aktualnie ôbranõ adresã do skrytki</translation>
    </message>
    <message>
        <source>&amp;Copy</source>
        <translation type="unfinished">&amp;Kopiyruj</translation>
    </message>
    <message>
        <source>C&amp;lose</source>
        <translation type="unfinished">&amp;Zawrzij</translation>
    </message>
    <message>
        <source>Delete the currently selected address from the list</source>
        <translation type="unfinished">Wychrōń zaznaczōnõ adresã z brify</translation>
    </message>
    <message>
        <source>Enter address or label to search</source>
        <translation type="unfinished">Wkludź adresã abo etyketã coby wyszukać</translation>
    </message>
    <message>
        <source>Export the data in the current tab to a file</source>
        <translation type="unfinished">Eksportuj dane z aktywnyj szkarty do zbioru</translation>
    </message>
    <message>
        <source>&amp;Export</source>
        <translation type="unfinished">&amp;Eksportuj</translation>
    </message>
    <message>
        <source>&amp;Delete</source>
        <translation type="unfinished">&amp;Wychrōń</translation>
    </message>
    <message>
        <source>Choose the address to send coins to</source>
        <translation type="unfinished">Ôbier adresã, na kerõ chcesz posłać mōnety</translation>
    </message>
    <message>
        <source>Choose the address to receive coins with</source>
        <translation type="unfinished">Ôbier adresã, na kerõ chcesz dostać mōnety</translation>
    </message>
    <message>
        <source>C&amp;hoose</source>
        <translation type="unfinished">Ô&amp;bier</translation>
    </message>
    <message>
        <source>Sending addresses</source>
        <translation type="unfinished">Adresy posyłaniŏ</translation>
    </message>
    <message>
        <source>Receiving addresses</source>
        <translation type="unfinished">Adresy ôdbiyraniŏ</translation>
    </message>
    <message>
        <source>These are your Bitcoin addresses for sending payments. Always check the amount and the receiving address before sending coins.</source>
        <translation type="unfinished">Tukej sōm adresy Bitcoin na kere posyłŏsz płaty. Dycki wybaduj wielość i adresã ôdbiyrŏcza przed posłaniym mōnet.</translation>
    </message>
    <message>
        <source>&amp;Copy Address</source>
        <translation type="unfinished">&amp;Kopiyruj Adresã</translation>
    </message>
    <message>
        <source>Copy &amp;Label</source>
        <translation type="unfinished">Kopiyruj &amp;Etyketã</translation>
    </message>
    <message>
        <source>&amp;Edit</source>
        <translation type="unfinished">&amp;Edytuj</translation>
    </message>
    <message>
        <source>Export Address List</source>
        <translation type="unfinished">Eksportuj wykŏz adres</translation>
    </message>
    <message>
        <source>There was an error trying to save the address list to %1. Please try again.</source>
        <extracomment>An error message. %1 is a stand-in argument for the name of the file we attempted to save to.</extracomment>
        <translation type="unfinished">Przitrefiōł sie feler w czasie spamiyntowaniŏ brify adres do %1. Proszã sprōbować zaś.</translation>
    </message>
    <message>
        <source>Exporting Failed</source>
        <translation type="unfinished">Eksportowanie niy podarziło sie</translation>
    </message>
</context>
<context>
    <name>AddressTableModel</name>
    <message>
        <source>Label</source>
        <translation type="unfinished">Etyketa</translation>
    </message>
    <message>
        <source>Address</source>
        <translation type="unfinished">Adresa</translation>
    </message>
    <message>
        <source>(no label)</source>
        <translation type="unfinished">(chyba etykety)</translation>
    </message>
</context>
<context>
    <name>AskPassphraseDialog</name>
    <message>
        <source>Passphrase Dialog</source>
        <translation type="unfinished">Ôkiynko Hasła</translation>
    </message>
    <message>
        <source>Enter passphrase</source>
        <translation type="unfinished">Wkludź hasło</translation>
    </message>
    <message>
        <source>New passphrase</source>
        <translation type="unfinished">Nowe hasło</translation>
    </message>
    <message>
        <source>Repeat new passphrase</source>
        <translation type="unfinished">Powtōrz nowe hasło</translation>
    </message>
    <message>
        <source>Encrypt wallet</source>
        <translation type="unfinished">Zaszyfruj portmanyj</translation>
    </message>
    <message>
        <source>This operation needs your wallet passphrase to unlock the wallet.</source>
        <translation type="unfinished">Ta ôperacyjŏ wymŏgŏ hasła do portmanyja coby ôdszperować portmanyj.</translation>
    </message>
    <message>
        <source>Unlock wallet</source>
        <translation type="unfinished">Ôdszperuj portmanyj.</translation>
    </message>
    <message>
        <source>Change passphrase</source>
        <translation type="unfinished">Pōmiyń hasło</translation>
    </message>
    <message>
        <source>Confirm wallet encryption</source>
        <translation type="unfinished">Przituplikuj szyfrowanie portmanyja</translation>
    </message>
    <message>
        <source>Warning: If you encrypt your wallet and lose your passphrase, you will &lt;b&gt;LOSE ALL OF YOUR BITCOINS&lt;/b&gt;!</source>
        <translation type="unfinished">Pozōr: jeźli zaszyfrujesz swōj portmanyj i stracisz hasło &lt;b&gt;STRACISZ WSZYJSKE SWOJE BITCOINY&lt;/b&gt;!</translation>
    </message>
    <message>
        <source>Are you sure you wish to encrypt your wallet?</source>
        <translation type="unfinished">Na isto chcesz zaszyfrować swōj portmanyj?</translation>
    </message>
    <message>
        <source>Wallet encrypted</source>
        <translation type="unfinished">Portmanyj zaszyfrowany</translation>
    </message>
    <message>
        <source>IMPORTANT: Any previous backups you have made of your wallet file should be replaced with the newly generated, encrypted wallet file. For security reasons, previous backups of the unencrypted wallet file will become useless as soon as you start using the new, encrypted wallet.</source>
        <translation type="unfinished">WŎŻNE: Wszyjske wykōnane wczaśnij kopije zbioru portmanyja winny być umiyniōne na nowe, szyfrowane zbiory. Z powodōw bezpiyczyństwa, piyrwyjsze kopije niyszyfrowanych zbiorōw portmanyja stōnõ sie bezużyteczne jak ino zaczniesz używać nowego, szyfrowanego portmanyja.</translation>
    </message>
    <message>
        <source>Wallet encryption failed</source>
        <translation type="unfinished">Zaszyfrowanie portmanyja niy podarziło sie</translation>
    </message>
    <message>
        <source>Wallet encryption failed due to an internal error. Your wallet was not encrypted.</source>
        <translation type="unfinished">Zaszyfrowanie portmanyja niy podarziło sie bez wnyntrzny feler. Twōj portmanyj niy ôstoł zaszyfrowany.</translation>
    </message>
    <message>
        <source>The supplied passphrases do not match.</source>
        <translation type="unfinished">Podane hasła niy sōm take same.</translation>
    </message>
    <message>
        <source>Wallet unlock failed</source>
        <translation type="unfinished">Ôdszperowanie portmanyja niy podarziło sie</translation>
    </message>
    <message>
        <source>The passphrase entered for the wallet decryption was incorrect.</source>
        <translation type="unfinished">Wkludzōne hasło do ôdszyfrowaniŏ portmanyja je niynŏleżne.</translation>
    </message>
    <message>
        <source>Wallet passphrase was successfully changed.</source>
        <translation type="unfinished">Hasło do portmanyja ôstało sprŏwnie pōmiyniōne.</translation>
    </message>
    <message>
        <source>Warning: The Caps Lock key is on!</source>
        <translation type="unfinished">Pozōr: Caps Lock je zapuszczōny!</translation>
    </message>
</context>
<context>
    <name>BanTableModel</name>
    <message>
        <source>IP/Netmask</source>
        <translation type="unfinished">IP/Maska necu</translation>
    </message>
    <message>
        <source>Banned Until</source>
        <translation type="unfinished">Szpera do</translation>
    </message>
</context>
<context>
    <name>QObject</name>
    <message>
        <source>Error: %1</source>
        <translation type="unfinished">Feler: %1</translation>
    </message>
    <message>
        <source>unknown</source>
        <translation type="unfinished">niyznōme</translation>
    </message>
    <message>
        <source>Amount</source>
        <translation type="unfinished">Kwota</translation>
    </message>
    <message>
        <source>Enter a Bitcoin address (e.g. %1)</source>
        <translation type="unfinished">Wkludź adresã Bitcoin (bp. %1)</translation>
    </message>
    <message>
        <source>Inbound</source>
        <extracomment>An inbound connection from a peer. An inbound connection is a connection initiated by a peer.</extracomment>
        <translation type="unfinished">Wchodowy</translation>
    </message>
    <message>
        <source>Outbound</source>
        <extracomment>An outbound connection to a peer. An outbound connection is a connection initiated by us.</extracomment>
        <translation type="unfinished">Wychodowy</translation>
    </message>
    <message numerus="yes">
        <source>%n second(s)</source>
        <translation type="unfinished">
            <numerusform />
        </translation>
    </message>
    <message numerus="yes">
        <source>%n minute(s)</source>
        <translation type="unfinished">
            <numerusform />
        </translation>
    </message>
    <message numerus="yes">
        <source>%n hour(s)</source>
        <translation type="unfinished">
            <numerusform />
        </translation>
    </message>
    <message numerus="yes">
        <source>%n day(s)</source>
        <translation type="unfinished">
            <numerusform />
        </translation>
    </message>
    <message numerus="yes">
        <source>%n week(s)</source>
        <translation type="unfinished">
            <numerusform />
        </translation>
    </message>
    <message numerus="yes">
        <source>%n year(s)</source>
        <translation type="unfinished">
            <numerusform />
        </translation>
    </message>
    </context>
<context>
    <name>bitcoin-core</name>
    <message>
        <source>The %s developers</source>
        <translation type="unfinished">Twōrcy %s</translation>
    </message>
    <message>
        <source>Total length of network version string (%i) exceeds maximum length (%i). Reduce the number or size of uacomments.</source>
        <translation type="unfinished">Imyntnŏ dugość kety wersyje (%i) przekrŏczŏ maksymalnõ dopuszczalnõ dugość (%i). Zmyńsz wielość abo miara parametra uacomment.</translation>
    </message>
    <message>
        <source>Warning: Private keys detected in wallet {%s} with disabled private keys</source>
        <translation type="unfinished">Pozōr: Wykryto było klucze prywatne w portmanyju {%s} kery mŏ zastawiōne klucze prywatne</translation>
    </message>
    <message>
        <source>Done loading</source>
        <translation type="unfinished">Wgrŏwanie zakōńczōne</translation>
    </message>
    <message>
        <source>Error loading %s</source>
        <translation type="unfinished">Feler wgrŏwaniŏ %s</translation>
    </message>
    <message>
        <source>Error loading %s: Private keys can only be disabled during creation</source>
        <translation type="unfinished">Feler wgrŏwaniŏ %s: Klucze prywatne mogōm być zastawiōne ino w czasie tworzyniŏ</translation>
    </message>
    <message>
        <source>Error loading %s: Wallet corrupted</source>
        <translation type="unfinished">Feler wgrŏwaniŏ %s: Portmanyj poprzniōny</translation>
    </message>
    <message>
        <source>Error loading %s: Wallet requires newer version of %s</source>
        <translation type="unfinished">Feler wgrŏwaniŏ %s: Portmanyj fołdruje nowszyj wersyje %s</translation>
    </message>
    <message>
        <source>Error loading block database</source>
        <translation type="unfinished">Feler wgrŏwaniŏ bazy blokōw</translation>
    </message>
    <message>
        <source>Error: Disk space is low for %s</source>
        <translation type="unfinished">Feler: Za mało wolnego placu na dysku dlŏ %s</translation>
    </message>
    <message>
        <source>Signing transaction failed</source>
        <translation type="unfinished">Szkryftniyńcie transakcyji niy podarziło sie</translation>
    </message>
    <message>
        <source>This is experimental software.</source>
        <translation type="unfinished">To je eksperymyntalny softwer.</translation>
    </message>
    <message>
        <source>Transaction too large</source>
        <translation type="unfinished">Transakcyjŏ za srogŏ</translation>
    </message>
    <message>
        <source>Unknown network specified in -onlynet: '%s'</source>
        <translation type="unfinished">Niyznōmy nec ôkryślōny w -onlynet: '%s'</translation>
    </message>
    <message>
        <source>Unsupported logging category %s=%s.</source>
        <translation type="unfinished">Niypodpiyranŏ kategoryjŏ registrowaniŏ %s=%s.</translation>
    </message>
    </context>
<context>
    <name>BitcoinGUI</name>
    <message>
        <source>&amp;Overview</source>
        <translation type="unfinished">&amp;Podsumowanie</translation>
    </message>
    <message>
        <source>Show general overview of wallet</source>
        <translation type="unfinished">Pokazuje ôgōlny widok portmanyja</translation>
    </message>
    <message>
        <source>&amp;Transactions</source>
        <translation type="unfinished">&amp;Transakcyje</translation>
    </message>
    <message>
        <source>Browse transaction history</source>
        <translation type="unfinished">Przeglōndej historyjõ transakcyji</translation>
    </message>
    <message>
        <source>E&amp;xit</source>
        <translation type="unfinished">&amp;Zakōńcz</translation>
    </message>
    <message>
        <source>Quit application</source>
        <translation type="unfinished">Zawrzij aplikacyjõ</translation>
    </message>
    <message>
        <source>&amp;About %1</source>
        <translation type="unfinished">&amp;Ô %1</translation>
    </message>
    <message>
        <source>Show information about %1</source>
        <translation type="unfinished">Pokŏż informacyje ô %1</translation>
    </message>
    <message>
        <source>About &amp;Qt</source>
        <translation type="unfinished">Ô &amp;Qt</translation>
    </message>
    <message>
        <source>Show information about Qt</source>
        <translation type="unfinished">Pokŏż informacyje ô Qt</translation>
    </message>
    <message>
        <source>Modify configuration options for %1</source>
        <translation type="unfinished">Zmiyń ôpcyje kōnfiguracyje dlŏ %1</translation>
    </message>
    <message>
        <source>Wallet:</source>
        <translation type="unfinished">Portmanyj:</translation>
    </message>
    <message>
        <source>Network activity disabled.</source>
        <extracomment>A substring of the tooltip.</extracomment>
        <translation type="unfinished">Aktywność necowŏ ôstała zastawiōnŏ.</translation>
    </message>
    <message>
        <source>Proxy is &lt;b&gt;enabled&lt;/b&gt;: %1</source>
        <translation type="unfinished">Proxy je &lt;b&gt;zapuszczone&lt;/b&gt;: %1</translation>
    </message>
    <message>
        <source>Send coins to a Bitcoin address</source>
        <translation type="unfinished">Poślij mōnety na adresã Bitcoin</translation>
    </message>
    <message>
        <source>Backup wallet to another location</source>
        <translation type="unfinished">Ibryczny portmanyj w inkszyj lokalizacyje</translation>
    </message>
    <message>
        <source>Change the passphrase used for wallet encryption</source>
        <translation type="unfinished">Pōmiyń hasło użyte do szyfrowaniŏ portmanyja</translation>
    </message>
    <message>
        <source>&amp;Send</source>
        <translation type="unfinished">&amp;Poślij</translation>
    </message>
    <message>
        <source>&amp;Receive</source>
        <translation type="unfinished">Ôd&amp;bier</translation>
    </message>
    <message>
        <source>Encrypt the private keys that belong to your wallet</source>
        <translation type="unfinished">Szyfruj klucze prywatne, kere sōm we twojim portmanyju</translation>
    </message>
    <message>
        <source>Sign messages with your Bitcoin addresses to prove you own them</source>
        <translation type="unfinished">Podpisz wiadōmości swojōm adresōm coby dowiyść jejich posiadanie</translation>
    </message>
    <message>
        <source>Verify messages to ensure they were signed with specified Bitcoin addresses</source>
        <translation type="unfinished">Zweryfikuj wiadōmość, coby wejzdrzeć sie, iże ôstała podpisanŏ podanōm adresōm Bitcoin.</translation>
    </message>
    <message>
        <source>&amp;File</source>
        <translation type="unfinished">&amp;Zbiōr</translation>
    </message>
    <message>
        <source>&amp;Settings</source>
        <translation type="unfinished">&amp;Nasztalowania</translation>
    </message>
    <message>
        <source>&amp;Help</source>
        <translation type="unfinished">Pō&amp;moc</translation>
    </message>
    <message>
        <source>Tabs toolbar</source>
        <translation type="unfinished">Lajsta szkart</translation>
    </message>
    <message>
        <source>Request payments (generates QR codes and bitcoin: URIs)</source>
        <translation type="unfinished">Żōndej płatu (gyneruje kod QR jak tyż URI bitcoin:)</translation>
    </message>
    <message>
        <source>Show the list of used sending addresses and labels</source>
        <translation type="unfinished">Pokŏż wykŏz adres i etyket użytych do posyłaniŏ</translation>
    </message>
    <message>
        <source>Show the list of used receiving addresses and labels</source>
        <translation type="unfinished">Pokŏż wykŏz adres i etyket użytych do ôdbiyraniŏ</translation>
    </message>
    <message>
        <source>&amp;Command-line options</source>
        <translation type="unfinished">Ôp&amp;cyje piski nakŏzań</translation>
    </message>
    <message numerus="yes">
        <source>Processed %n block(s) of transaction history.</source>
        <translation type="unfinished">
            <numerusform />
        </translation>
    </message>
    <message>
        <source>%1 behind</source>
        <translation type="unfinished">%1 za</translation>
    </message>
    <message>
        <source>Last received block was generated %1 ago.</source>
        <translation type="unfinished">Ôstatni dostany blok ôstoł wygynerowany %1 tymu.</translation>
    </message>
    <message>
        <source>Transactions after this will not yet be visible.</source>
        <translation type="unfinished">Transakcyje po tym mōmyncie niy bydōm jeszcze widzialne.</translation>
    </message>
    <message>
        <source>Error</source>
        <translation type="unfinished">Feler</translation>
    </message>
    <message>
        <source>Warning</source>
        <translation type="unfinished">Pozōr</translation>
    </message>
    <message>
        <source>Information</source>
        <translation type="unfinished">Informacyjŏ</translation>
    </message>
    <message>
        <source>Up to date</source>
        <translation type="unfinished">Terŏźny</translation>
    </message>
    <message>
        <source>&amp;Sending addresses</source>
        <translation type="unfinished">&amp;Adresy posyłaniŏ</translation>
    </message>
    <message>
        <source>Show the %1 help message to get a list with possible Bitcoin command-line options</source>
        <translation type="unfinished">Pokŏż pōmoc %1 coby zobŏczyć wykŏz wszyjskich ôpcyji piski nakŏzań.</translation>
    </message>
    <message>
        <source>default wallet</source>
        <translation type="unfinished">wychodny portmanyj</translation>
    </message>
    <message>
        <source>&amp;Window</source>
        <translation type="unfinished">Ô&amp;kno</translation>
    </message>
    <message>
        <source>%1 client</source>
        <translation type="unfinished">%1 klijynt</translation>
    </message>
    <message numerus="yes">
        <source>%n active connection(s) to Bitcoin network.</source>
        <extracomment>A substring of the tooltip.</extracomment>
        <translation type="unfinished">
            <numerusform />
        </translation>
    </message>
    <message>
        <source>Error: %1</source>
        <translation type="unfinished">Feler: %1</translation>
    </message>
    <message>
        <source>Date: %1
</source>
        <translation type="unfinished">Datōm: %1
</translation>
    </message>
    <message>
        <source>Amount: %1
</source>
        <translation type="unfinished">Kwota: %1
</translation>
    </message>
    <message>
        <source>Wallet: %1
</source>
        <translation type="unfinished">Portmanyj: %1
</translation>
    </message>
    <message>
        <source>Type: %1
</source>
        <translation type="unfinished">Zorta: %1
</translation>
    </message>
    <message>
        <source>Label: %1
</source>
        <translation type="unfinished">Etyketa: %1
</translation>
    </message>
    <message>
        <source>Address: %1
</source>
        <translation type="unfinished">Adresa: %1
</translation>
    </message>
    <message>
        <source>Sent transaction</source>
        <translation type="unfinished">Transakcyjŏ wysłanŏ</translation>
    </message>
    <message>
        <source>Incoming transaction</source>
        <translation type="unfinished">Transakcyjŏ przichodzōncŏ</translation>
    </message>
    <message>
        <source>HD key generation is &lt;b&gt;enabled&lt;/b&gt;</source>
        <translation type="unfinished">Gynerowanie kluczy HD je &lt;b&gt;zapuszczone&lt;/b&gt;</translation>
    </message>
    <message>
        <source>HD key generation is &lt;b&gt;disabled&lt;/b&gt;</source>
        <translation type="unfinished">Gynerowanie kluczy HD je &lt;b&gt;zastawiōne&lt;/b&gt;</translation>
    </message>
    <message>
        <source>Wallet is &lt;b&gt;encrypted&lt;/b&gt; and currently &lt;b&gt;unlocked&lt;/b&gt;</source>
        <translation type="unfinished">Portmanyj je &lt;b&gt;zaszyfrowany&lt;/b&gt; i terŏźnie &lt;b&gt;ôdszperowany&lt;/b&gt;</translation>
    </message>
    <message>
        <source>Wallet is &lt;b&gt;encrypted&lt;/b&gt; and currently &lt;b&gt;locked&lt;/b&gt;</source>
        <translation type="unfinished">Portmanyj je &lt;b&gt;zaszyfrowany&lt;/b&gt; i terŏźnie &lt;b&gt;zaszperowany&lt;/b&gt;</translation>
    </message>
    </context>
<context>
    <name>CoinControlDialog</name>
    <message>
        <source>Coin Selection</source>
        <translation type="unfinished">Ôbiōr mōnet</translation>
    </message>
    <message>
        <source>Quantity:</source>
        <translation type="unfinished">Wielość:</translation>
    </message>
    <message>
        <source>Bytes:</source>
        <translation type="unfinished">Bajtōw:</translation>
    </message>
    <message>
        <source>Amount:</source>
        <translation type="unfinished">Kwota:</translation>
    </message>
    <message>
        <source>Fee:</source>
        <translation type="unfinished">Ôpłŏcka:</translation>
    </message>
    <message>
        <source>Dust:</source>
        <translation type="unfinished">Sztaub:</translation>
    </message>
    <message>
        <source>After Fee:</source>
        <translation type="unfinished">Po ôpłŏcce:</translation>
    </message>
    <message>
        <source>Change:</source>
        <translation type="unfinished">Wydŏwka:</translation>
    </message>
    <message>
        <source>(un)select all</source>
        <translation type="unfinished">Zaznacz/Ôdznacz wszyjsko</translation>
    </message>
    <message>
        <source>Tree mode</source>
        <translation type="unfinished">Tryb strōma</translation>
    </message>
    <message>
        <source>List mode</source>
        <translation type="unfinished">Tryb wykŏzu</translation>
    </message>
    <message>
        <source>Amount</source>
        <translation type="unfinished">Kwota</translation>
    </message>
    <message>
        <source>Received with label</source>
        <translation type="unfinished">Ôdebrane z etyketōm</translation>
    </message>
    <message>
        <source>Received with address</source>
        <translation type="unfinished">Ôdebrane z adresōm</translation>
    </message>
    <message>
        <source>Date</source>
        <translation type="unfinished">Datōm</translation>
    </message>
    <message>
        <source>Confirmations</source>
        <translation type="unfinished">Przituplowania</translation>
    </message>
    <message>
        <source>Confirmed</source>
        <translation type="unfinished">Przituplowany</translation>
    </message>
    <message>
        <source>Copy amount</source>
        <translation type="unfinished">Kopiyruj kwotã</translation>
    </message>
    <message>
        <source>Copy quantity</source>
        <translation type="unfinished">Kopiyruj wielość</translation>
    </message>
    <message>
        <source>Copy fee</source>
        <translation type="unfinished">Kopiyruj ôpłŏckã</translation>
    </message>
    <message>
        <source>Copy after fee</source>
        <translation type="unfinished">Kopiyruj wielość po ôpłŏcce</translation>
    </message>
    <message>
        <source>Copy bytes</source>
        <translation type="unfinished">Kopiyruj wielość bajtōw</translation>
    </message>
    <message>
        <source>Copy dust</source>
        <translation type="unfinished">Kopiyruj sztaub</translation>
    </message>
    <message>
        <source>Copy change</source>
        <translation type="unfinished">Kopiyruj wydŏwkã</translation>
    </message>
    <message>
        <source>(%1 locked)</source>
        <translation type="unfinished">(%1 zaszperowane)</translation>
    </message>
    <message>
        <source>yes</source>
        <translation type="unfinished">ja</translation>
    </message>
    <message>
        <source>no</source>
        <translation type="unfinished">niy</translation>
    </message>
    <message>
        <source>This label turns red if any recipient receives an amount smaller than the current dust threshold.</source>
        <translation type="unfinished">Ta etyketa stŏwŏ sie czyrwōnŏ jeźli keryś z ôdbiyrŏczy dostŏwŏ kwotã myńszõ aniżeli terŏźny prōg sztaubu.</translation>
    </message>
    <message>
        <source>Can vary +/- %1 satoshi(s) per input.</source>
        <translation type="unfinished">Chwiyrŏ sie +/- %1 satoshi na wchōd.</translation>
    </message>
    <message>
        <source>(no label)</source>
        <translation type="unfinished">(chyba etykety)</translation>
    </message>
    <message>
        <source>change from %1 (%2)</source>
        <translation type="unfinished">wydŏwka z %1 (%2)</translation>
    </message>
    <message>
        <source>(change)</source>
        <translation type="unfinished">(wydŏwka)</translation>
    </message>
</context>
<context>
    <name>OpenWalletActivity</name>
    <message>
        <source>default wallet</source>
        <translation type="unfinished">wychodny portmanyj</translation>
    </message>
    </context>
<context>
    <name>CreateWalletDialog</name>
    <message>
        <source>Wallet</source>
<<<<<<< HEAD
        <translation>Portmanyj</translation>
=======
        <translation type="unfinished">Portmanyj</translation>
>>>>>>> f6a356d2
    </message>
    </context>
<context>
    <name>EditAddressDialog</name>
    <message>
        <source>Edit Address</source>
        <translation type="unfinished">Edytuj adresã</translation>
    </message>
    <message>
        <source>&amp;Label</source>
        <translation type="unfinished">&amp;Etyketa</translation>
    </message>
    <message>
        <source>The label associated with this address list entry</source>
        <translation type="unfinished">Etyketa ôbwiōnzanŏ z tym wpisym na wykŏzie adres</translation>
    </message>
    <message>
        <source>The address associated with this address list entry. This can only be modified for sending addresses.</source>
        <translation type="unfinished">Ta adresa je ôbwiōnzanŏ z wpisym na wykŏzie adres. Może być zmodyfikowany jyno dlŏ adres posyłajōncych.</translation>
    </message>
    <message>
        <source>&amp;Address</source>
        <translation type="unfinished">&amp;Adresa</translation>
    </message>
    <message>
        <source>New sending address</source>
        <translation type="unfinished">Nowŏ adresa posyłaniŏ</translation>
    </message>
    <message>
        <source>Edit receiving address</source>
        <translation type="unfinished">Edytuj adresã ôdbiōru</translation>
    </message>
    <message>
        <source>Edit sending address</source>
        <translation type="unfinished">Edytuj adresã posyłaniŏ</translation>
    </message>
    <message>
        <source>The entered address "%1" is not a valid Bitcoin address.</source>
        <translation type="unfinished">Wkludzōnŏ adresa "%1" niyma nŏleżnōm adresōm Bitcoin.</translation>
    </message>
    <message>
        <source>Address "%1" already exists as a receiving address with label "%2" and so cannot be added as a sending address.</source>
        <translation type="unfinished">Adresa "%1" już je za adresã ôdbiorczõ z etyketōm "%2" i bez to niy idzie jeji przidać za adresã nadŏwcy.</translation>
    </message>
    <message>
        <source>The entered address "%1" is already in the address book with label "%2".</source>
        <translation type="unfinished">Wkludzōnŏ adresa "%1" już je w ksiōnżce adres z ôpisym "%2".</translation>
    </message>
    <message>
        <source>Could not unlock wallet.</source>
        <translation type="unfinished">Niy idzie było ôdszperować portmanyja.</translation>
    </message>
    <message>
        <source>New key generation failed.</source>
        <translation type="unfinished">Gynerowanie nowego klucza niy podarziło sie.</translation>
    </message>
</context>
<context>
    <name>FreespaceChecker</name>
    <message>
        <source>A new data directory will be created.</source>
        <translation type="unfinished">Bydzie zrychtowany nowy folder danych.</translation>
    </message>
    <message>
        <source>name</source>
        <translation type="unfinished">miano</translation>
    </message>
    <message>
        <source>Directory already exists. Add %1 if you intend to create a new directory here.</source>
        <translation type="unfinished">Katalog już je. Przidej %1 jeźli mŏsz zastrojynie zrychtować tukej nowy katalog.</translation>
    </message>
    <message>
        <source>Cannot create data directory here.</source>
        <translation type="unfinished">Niy idzie było tukej zrychtować folderu datōw.</translation>
    </message>
</context>
<context>
    <name>Intro</name>
    <message>
        <source>At least %1 GB of data will be stored in this directory, and it will grow over time.</source>
        <translation type="unfinished">Co nojmynij %1 GB datōw ôstanie spamiyntane w tym katalogu, daty te bydōm z czasym corŏz srogsze.</translation>
    </message>
    <message>
        <source>Approximately %1 GB of data will be stored in this directory.</source>
        <translation type="unfinished">Kole %1 GB datōw ôstanie spamiyntane w tym katalogu.</translation>
    </message>
    <message numerus="yes">
        <source>(sufficient to restore backups %n day(s) old)</source>
        <extracomment>Explanatory text on the capability of the current prune target.</extracomment>
        <translation type="unfinished">
            <numerusform />
        </translation>
    </message>
    <message>
        <source>%1 will download and store a copy of the Bitcoin block chain.</source>
        <translation type="unfinished">%1 sebiere i spamiyntŏ kopijõ kety blokōw Bitcoin.</translation>
    </message>
    <message>
        <source>The wallet will also be stored in this directory.</source>
        <translation type="unfinished">Portmanyj tyż ôstanie spamiyntany w tym katalogu.</translation>
    </message>
    <message>
        <source>Error: Specified data directory "%1" cannot be created.</source>
        <translation type="unfinished">Feler: podany folder datōw "%1" niy mōg ôstać zrychtowany.</translation>
    </message>
    <message>
        <source>Error</source>
        <translation type="unfinished">Feler</translation>
    </message>
    <message>
        <source>Welcome</source>
        <translation type="unfinished">Witej</translation>
    </message>
    <message>
        <source>Welcome to %1.</source>
        <translation type="unfinished">Witej w %1.</translation>
    </message>
    <message>
        <source>As this is the first time the program is launched, you can choose where %1 will store its data.</source>
        <translation type="unfinished">Pōniywŏż je to piyrsze sztartniyńcie programu, możesz ôbrać kaj %1 bydzie spamiyntować swoje daty.</translation>
    </message>
    <message>
        <source>When you click OK, %1 will begin to download and process the full %4 block chain (%2GB) starting with the earliest transactions in %3 when %4 initially launched.</source>
        <translation type="unfinished">Kej naciśniesz OK, %1 zacznie pobiyrać i przetwŏrzać cołkõ %4 keta blokōw (%2GB) przi zaczynaniu ôd piyrszych transakcyji w %3 kej %4 ôstoł sztartniynty.</translation>
    </message>
    <message>
        <source>This initial synchronisation is very demanding, and may expose hardware problems with your computer that had previously gone unnoticed. Each time you run %1, it will continue downloading where it left off.</source>
        <translation type="unfinished">Wstympnŏ synchrōnizacyjŏ je barzo wymŏgajōncŏ i może wyzdradzić wczaśnij niyzaôbserwowane niyprzileżytości sprzyntowe. Za kożdym sztartniyńciym %1 sebiyranie bydzie kōntynuowane ôd placu w kerym ôstało zastawiōne.</translation>
    </message>
    <message>
        <source>If you have chosen to limit block chain storage (pruning), the historical data must still be downloaded and processed, but will be deleted afterward to keep your disk usage low.</source>
        <translation type="unfinished">Jeźli ôbrołś ôpcyjõ ukrōcyniŏ spamiyntowaniŏ kety blokōw (przicinanie) daty historyczne cołki czas bydōm musiały być sebrane i przetworzōne, jednak po tym ôstanõ wychrōniōne coby ôgraniczyć użycie dysku.</translation>
    </message>
    <message>
        <source>Use the default data directory</source>
        <translation type="unfinished">Użyj wychodnego folderu datōw</translation>
    </message>
    <message>
        <source>Use a custom data directory:</source>
        <translation type="unfinished">Użyj ôbranego folderu datōw</translation>
    </message>
</context>
<context>
    <name>HelpMessageDialog</name>
    <message>
        <source>version</source>
        <translation type="unfinished">wersyjŏ</translation>
    </message>
    <message>
        <source>About %1</source>
        <translation type="unfinished">Ô %1</translation>
    </message>
    <message>
        <source>Command-line options</source>
        <translation type="unfinished">Ôpcyje piski nakŏzań</translation>
    </message>
</context>
<context>
    <name>ModalOverlay</name>
    <message>
        <source>Form</source>
        <translation type="unfinished">Formular</translation>
    </message>
    <message>
        <source>Recent transactions may not yet be visible, and therefore your wallet's balance might be incorrect. This information will be correct once your wallet has finished synchronizing with the bitcoin network, as detailed below.</source>
        <translation type="unfinished">Świyże transakcyje mogōm niy być jeszcze widzialne, a tedyć saldo portmanyja może być niynŏleżne. Te detale bydōm nŏleżne, kej portmanyj zakōńczy synchrōnizacyjõ z necym bitcoin, zgodnie z miyniōnym ôpisym.</translation>
    </message>
    <message>
        <source>Attempting to spend bitcoins that are affected by not-yet-displayed transactions will not be accepted by the network.</source>
        <translation type="unfinished">Prōba wydaniŏ bitcoinōw kere niy sōm jeszcze wyświytlōne za transakcyjŏ ôstanie ôdciepniyntŏ bez nec.</translation>
    </message>
    <message>
        <source>Number of blocks left</source>
        <translation type="unfinished">Ôstało blokōw</translation>
    </message>
    <message>
        <source>Last block time</source>
        <translation type="unfinished">Czas ôstatnigo bloku</translation>
    </message>
    <message>
        <source>Progress</source>
        <translation type="unfinished">Postymp</translation>
    </message>
    <message>
        <source>Progress increase per hour</source>
        <translation type="unfinished">Przirost postympu na godzinã</translation>
    </message>
    <message>
        <source>Estimated time left until synced</source>
        <translation type="unfinished">Przewidowany czŏs abszlusu synchrōnizacyje</translation>
    </message>
    <message>
        <source>Hide</source>
        <translation type="unfinished">Skryj</translation>
    </message>
    </context>
<context>
    <name>OptionsDialog</name>
    <message>
        <source>Options</source>
        <translation type="unfinished">Ôpcyje</translation>
    </message>
    <message>
        <source>&amp;Main</source>
        <translation type="unfinished">&amp;Bazowe</translation>
    </message>
    <message>
        <source>Automatically start %1 after logging in to the system.</source>
        <translation type="unfinished">Autōmatycznie sztartnij %1 po wlogowaniu do systymu.</translation>
    </message>
    <message>
        <source>&amp;Start %1 on system login</source>
        <translation type="unfinished">&amp;Sztartuj %1 w czasie logowaniŏ do systymu</translation>
    </message>
    <message>
        <source>Size of &amp;database cache</source>
        <translation type="unfinished">Srogość bufōra bazy datōw</translation>
    </message>
    <message>
        <source>Number of script &amp;verification threads</source>
        <translation type="unfinished">Wielość wōntkōw &amp;weryfikacyje skryptu</translation>
    </message>
    <message>
        <source>IP address of the proxy (e.g. IPv4: 127.0.0.1 / IPv6: ::1)</source>
        <translation type="unfinished">Adresa IP proxy (bp. IPv4: 127.0.0.1 / IPv6: ::1)</translation>
    </message>
    <message>
        <source>Minimize instead of exit the application when the window is closed. When this option is enabled, the application will be closed only after selecting Exit in the menu.</source>
        <translation type="unfinished">Minimalizuje zamiast zakōńczyć fungowanie aplikacyje przi zawiyraniu ôkna. Kej ta ôpcyjŏ je zapuszczonŏ, aplikacyjŏ zakōńczy fungowanie po ôbraniu Zawrzij w myni.</translation>
    </message>
    <message>
        <source>Open the %1 configuration file from the working directory.</source>
        <translation type="unfinished">Ôdewrzij %1 zbiōr kōnfiguracyje z czynnego katalogu.</translation>
    </message>
    <message>
        <source>Open Configuration File</source>
        <translation type="unfinished">Ôdewrzij zbiōr kōnfiguracyje</translation>
    </message>
    <message>
        <source>Reset all client options to default.</source>
        <translation type="unfinished">Prziwrōć wszyjske wychodne ustawiyniŏ klijynta.</translation>
    </message>
    <message>
        <source>&amp;Reset Options</source>
        <translation type="unfinished">&amp;Resetuj Ôpcyje</translation>
    </message>
    <message>
        <source>&amp;Network</source>
        <translation type="unfinished">&amp;Nec</translation>
    </message>
    <message>
        <source>Prune &amp;block storage to</source>
        <translation type="unfinished">Przitnij skłŏd &amp;blokōw do</translation>
    </message>
    <message>
        <source>Reverting this setting requires re-downloading the entire blockchain.</source>
        <translation type="unfinished">Cŏfniyńcie tego ustawiyniŏ fołdruje pōnownego sebraniŏ cołkij kety blokōw.</translation>
    </message>
    <message>
        <source>(0 = auto, &lt;0 = leave that many cores free)</source>
        <translation type="unfinished">(0 = autōmatycznie, &lt;0 = ôstŏw tela swobodnych drzyni)</translation>
    </message>
    <message>
        <source>W&amp;allet</source>
        <translation type="unfinished">Portm&amp;anyj</translation>
    </message>
    <message>
        <source>Expert</source>
        <translation type="unfinished">Ekspert</translation>
    </message>
    <message>
        <source>Enable coin &amp;control features</source>
        <translation type="unfinished">Zapuść funkcyje kōntroli mōnet</translation>
    </message>
    <message>
        <source>If you disable the spending of unconfirmed change, the change from a transaction cannot be used until that transaction has at least one confirmation. This also affects how your balance is computed.</source>
        <translation type="unfinished">Jeźli zastawisz możebność wydaniŏ niyprzituplikowanyj wydanej wydŏwki, wydŏwka z transakcyje niy bydzie mogła ôstać użytŏ, podwiela ta transakcyjŏ niy bydzie miała nojmynij jednego przituplowaniŏ. To tyż mŏ wpływ na porachowanie Twojigo salda.</translation>
    </message>
    <message>
        <source>&amp;Spend unconfirmed change</source>
        <translation type="unfinished">&amp;Wydej niyprzituplowanõ wydŏwkã</translation>
    </message>
    <message>
        <source>Automatically open the Bitcoin client port on the router. This only works when your router supports UPnP and it is enabled.</source>
        <translation type="unfinished">Autōmatycznie ôdewrzij port klijynta Bitcoin na routerze. Ta ôpcyjŏ funguje ino jeźli twōj router podpiyrŏ UPnP i je ôno zapuszczone.</translation>
    </message>
    <message>
        <source>Map port using &amp;UPnP</source>
        <translation type="unfinished">Mapuj port przi używaniu &amp;UPnP</translation>
    </message>
    <message>
        <source>Accept connections from outside.</source>
        <translation type="unfinished">Akceptuj skuplowania ôd zewnōntrz.</translation>
    </message>
    <message>
        <source>Allow incomin&amp;g connections</source>
        <translation type="unfinished">Zwōl na skuplowania przichodzōnce</translation>
    </message>
    <message>
        <source>Connect to the Bitcoin network through a SOCKS5 proxy.</source>
        <translation type="unfinished">Skupluj sie z necym Bitcoin bez SOCKS5 proxy.</translation>
    </message>
    <message>
        <source>&amp;Connect through SOCKS5 proxy (default proxy):</source>
        <translation type="unfinished">&amp;Skupluj bez proxy SOCKS5 (wychodne proxy):</translation>
    </message>
    <message>
        <source>Port of the proxy (e.g. 9050)</source>
        <translation type="unfinished">Port ôd proxy (bp. 9050)</translation>
    </message>
    <message>
        <source>&amp;Window</source>
        <translation type="unfinished">Ô&amp;kno</translation>
    </message>
    <message>
        <source>User Interface &amp;language:</source>
        <translation type="unfinished">Gŏdka &amp;używŏcza:</translation>
    </message>
    <message>
        <source>The user interface language can be set here. This setting will take effect after restarting %1.</source>
        <translation type="unfinished">Idzie sam nasztalować gŏdka interfejsu używŏcza. Nasztalowanie prziniesie skutki po resztarcie %1.</translation>
    </message>
    <message>
        <source>&amp;Cancel</source>
        <translation type="unfinished">&amp;Pociep</translation>
    </message>
    <message>
        <source>default</source>
        <translation type="unfinished">wychodny</translation>
    </message>
    <message>
        <source>none</source>
        <translation type="unfinished">żŏdyn</translation>
    </message>
    <message>
        <source>Configuration options</source>
        <extracomment>Window title text of pop-up box that allows opening up of configuration file.</extracomment>
        <translation type="unfinished">Ôpcyje kōnfiguracyje</translation>
    </message>
    <message>
        <source>Cancel</source>
        <translation type="unfinished">Pociep</translation>
    </message>
    <message>
        <source>Error</source>
        <translation type="unfinished">Feler</translation>
    </message>
    </context>
<context>
    <name>OverviewPage</name>
    <message>
        <source>Form</source>
        <translation type="unfinished">Formular</translation>
    </message>
    <message>
        <source>The displayed information may be out of date. Your wallet automatically synchronizes with the Bitcoin network after a connection is established, but this process has not completed yet.</source>
        <translation type="unfinished">Wyświytlanŏ informacyjŏ może być niyterŏźnŏ. Twōj portmanyj synchrōnizuje sie autōmatycznie z necym bitcoin zarŏz po tym, jak zrychtowane je skuplowanie, ale proces tyn niy ôstoł jeszcze skōńczōny.</translation>
    </message>
    <message>
        <source>Available:</source>
        <translation type="unfinished">Dostympne:</translation>
    </message>
    <message>
        <source>Pending:</source>
        <translation type="unfinished">Czekajōnce:</translation>
    </message>
    <message>
        <source>Balances</source>
        <translation type="unfinished">Salda</translation>
    </message>
    <message>
        <source>Total:</source>
        <translation type="unfinished">Cuzamyn:</translation>
    </message>
    <message>
        <source>Your current total balance</source>
        <translation type="unfinished">Twoje terŏźne saldo</translation>
    </message>
    </context>
<context>
    <name>PSBTOperationsDialog</name>
    <message>
        <source>or</source>
        <translation type="unfinished">abo</translation>
    </message>
    </context>
<context>
    <name>PaymentServer</name>
    <message>
        <source>Payment request error</source>
        <translation type="unfinished">Feler żōndaniŏ płatu</translation>
    </message>
    <message>
        <source>URI handling</source>
        <translation type="unfinished">Bedynōng URI</translation>
    </message>
    <message>
        <source>'bitcoin://' is not a valid URI. Use 'bitcoin:' instead.</source>
        <translation type="unfinished">'bitcoin://' to niyma nŏleżne URI. Użyj 'bitcoin:'.</translation>
    </message>
    </context>
<context>
    <name>PeerTableModel</name>
    <message>
        <source>User Agent</source>
        <extracomment>Title of Peers Table column which contains the peer's User Agent string.</extracomment>
        <translation type="unfinished">Agynt Używŏcza</translation>
    </message>
    <message>
        <source>Direction</source>
        <extracomment>Title of Peers Table column which indicates the direction the peer connection was initiated from.</extracomment>
        <translation type="unfinished">Richtōng</translation>
    </message>
    <message>
        <source>Received</source>
        <extracomment>Title of Peers Table column which indicates the total amount of network information we have received from the peer.</extracomment>
        <translation type="unfinished">Ôdebrane</translation>
    </message>
    <message>
        <source>Address</source>
        <extracomment>Title of Peers Table column which contains the IP/Onion/I2P address of the connected peer.</extracomment>
        <translation type="unfinished">Adresa</translation>
    </message>
    <message>
        <source>Type</source>
        <extracomment>Title of Peers Table column which describes the type of peer connection. The "type" describes why the connection exists.</extracomment>
        <translation type="unfinished">Zorta</translation>
    </message>
    <message>
        <source>Network</source>
        <extracomment>Title of Peers Table column which states the network the peer connected through.</extracomment>
        <translation type="unfinished">Nec</translation>
    </message>
    <message>
        <source>Inbound</source>
        <extracomment>An Inbound Connection from a Peer.</extracomment>
        <translation type="unfinished">Wchodowy</translation>
    </message>
    <message>
        <source>Outbound</source>
        <extracomment>An Outbound Connection to a Peer.</extracomment>
        <translation type="unfinished">Wychodowy</translation>
    </message>
</context>
<context>
    <name>QRImageWidget</name>
    <message>
        <source>&amp;Copy Image</source>
        <translation type="unfinished">&amp;Kopiyruj Ôbrŏzek</translation>
    </message>
    <message>
        <source>Save QR Code</source>
        <translation type="unfinished">Spamiyntej kod QR</translation>
    </message>
    </context>
<context>
    <name>RPCConsole</name>
    <message>
        <source>Client version</source>
        <translation type="unfinished">Wersyjŏ klijynta</translation>
    </message>
    <message>
        <source>Datadir</source>
        <translation type="unfinished">Katalog datōw</translation>
    </message>
    <message>
        <source>Startup time</source>
        <translation type="unfinished">Czŏs sztartniyńciŏ</translation>
    </message>
    <message>
        <source>Network</source>
        <translation type="unfinished">Nec</translation>
    </message>
    <message>
        <source>Name</source>
        <translation type="unfinished">Miano</translation>
    </message>
    <message>
        <source>Number of connections</source>
        <translation type="unfinished">Wielość skuplowań</translation>
    </message>
    <message>
        <source>Block chain</source>
        <translation type="unfinished">Keta blokōw</translation>
    </message>
    <message>
        <source>Current number of transactions</source>
        <translation type="unfinished">Terŏźniŏ wielość transakcyji</translation>
    </message>
    <message>
        <source>Wallet: </source>
        <translation type="unfinished">Portmanyj:</translation>
    </message>
    <message>
        <source>Received</source>
        <translation type="unfinished">Ôdebrane</translation>
    </message>
    <message>
        <source>Version</source>
        <translation type="unfinished">Wersyjŏ</translation>
    </message>
    <message>
        <source>User Agent</source>
        <translation type="unfinished">Agynt Używŏcza</translation>
    </message>
    <message>
        <source>Services</source>
        <translation type="unfinished">Usugi</translation>
    </message>
    <message>
        <source>Connection Time</source>
        <translation type="unfinished">Czŏs Skuplowaniŏ</translation>
    </message>
    <message>
        <source>Last block time</source>
        <translation type="unfinished">Czas ôstatnigo bloku</translation>
    </message>
    <message>
        <source>&amp;Open</source>
        <translation type="unfinished">Ô&amp;dewrzij</translation>
    </message>
    <message>
        <source>&amp;Network Traffic</source>
        <translation type="unfinished">&amp;Ruch necowy</translation>
    </message>
    <message>
        <source>In:</source>
        <translation type="unfinished">Wchōd:</translation>
    </message>
    <message>
        <source>Out:</source>
        <translation type="unfinished">Wychōd:</translation>
    </message>
    <message>
        <source>&amp;Disconnect</source>
        <translation type="unfinished">Ô&amp;dkupluj</translation>
    </message>
    <message>
        <source>Network activity disabled</source>
        <translation type="unfinished">Aktywność necowŏ zastawiōnŏ</translation>
    </message>
    <message>
        <source>Yes</source>
        <translation type="unfinished">Ja</translation>
    </message>
    <message>
        <source>No</source>
        <translation type="unfinished">Niy</translation>
    </message>
    <message>
        <source>To</source>
        <translation type="unfinished">Do</translation>
    </message>
    <message>
        <source>From</source>
        <translation type="unfinished">Z</translation>
    </message>
    </context>
<context>
    <name>ReceiveCoinsDialog</name>
    <message>
        <source>&amp;Label:</source>
        <translation type="unfinished">&amp;Etyketa:</translation>
    </message>
    <message>
        <source>An optional message to attach to the payment request, which will be displayed when the request is opened. Note: The message will not be sent with the payment over the Bitcoin network.</source>
        <translation type="unfinished">Ôpcyjōnalnŏ wiadōmość do prziwstōniŏ do żōndaniŏ płatu, kerŏ bydzie wyświytlanŏ, kej żōndanie ôstanie ôdewrzōne. Napōmniynie: wiadōmość ta niy ôstanie wysłanŏ z płatym w nec Bitcoin.</translation>
    </message>
    <message>
        <source>Clear</source>
        <translation type="unfinished">Wypucuj</translation>
    </message>
    <message>
        <source>Show</source>
        <translation type="unfinished">Pokŏż</translation>
    </message>
    <message>
        <source>Remove</source>
        <translation type="unfinished">Wychrōń</translation>
    </message>
    <message>
        <source>Copy &amp;URI</source>
        <translation type="unfinished">Kopiyruj &amp;URI</translation>
    </message>
    <message>
        <source>Could not unlock wallet.</source>
        <translation type="unfinished">Niy idzie było ôdszperować portmanyja.</translation>
    </message>
    </context>
<context>
    <name>ReceiveRequestDialog</name>
    <message>
        <source>Amount:</source>
        <translation type="unfinished">Kwota:</translation>
    </message>
    <message>
        <source>Message:</source>
        <translation type="unfinished">Wiadōmość:</translation>
    </message>
    <message>
        <source>Wallet:</source>
        <translation type="unfinished">Portmanyj:</translation>
    </message>
    <message>
        <source>Copy &amp;URI</source>
        <translation type="unfinished">Kopiyruj &amp;URI</translation>
    </message>
    <message>
        <source>Copy &amp;Address</source>
        <translation type="unfinished">Kopiyruj &amp;Adresã</translation>
    </message>
    <message>
        <source>Payment information</source>
        <translation type="unfinished">Informacyje ô płacie</translation>
    </message>
    </context>
<context>
    <name>RecentRequestsTableModel</name>
    <message>
        <source>Date</source>
        <translation type="unfinished">Datōm</translation>
    </message>
    <message>
        <source>Label</source>
        <translation type="unfinished">Etyketa</translation>
    </message>
    <message>
        <source>Message</source>
        <translation type="unfinished">Wiadōmość</translation>
    </message>
    <message>
        <source>(no label)</source>
        <translation type="unfinished">(chyba etykety)</translation>
    </message>
    </context>
<context>
    <name>SendCoinsDialog</name>
    <message>
        <source>Send Coins</source>
        <translation type="unfinished">Poślij mōnety</translation>
    </message>
    <message>
        <source>Quantity:</source>
        <translation type="unfinished">Wielość:</translation>
    </message>
    <message>
        <source>Bytes:</source>
        <translation type="unfinished">Bajtōw:</translation>
    </message>
    <message>
        <source>Amount:</source>
        <translation type="unfinished">Kwota:</translation>
    </message>
    <message>
        <source>Fee:</source>
        <translation type="unfinished">Ôpłŏcka:</translation>
    </message>
    <message>
        <source>After Fee:</source>
        <translation type="unfinished">Po ôpłŏcce:</translation>
    </message>
    <message>
        <source>Change:</source>
        <translation type="unfinished">Wydŏwka:</translation>
    </message>
    <message>
        <source>Warning: Fee estimation is currently not possible.</source>
        <translation type="unfinished">Pozōr: Ôszacowanie ôpłŏcki za transakcyje je aktualnie niymożebne.</translation>
    </message>
    <message>
        <source>per kilobyte</source>
        <translation type="unfinished">na kilobajt</translation>
    </message>
    <message>
        <source>Hide</source>
        <translation type="unfinished">Skryj</translation>
    </message>
    <message>
        <source>Recommended:</source>
        <translation type="unfinished">Doradzane:</translation>
    </message>
    <message>
        <source>Custom:</source>
        <translation type="unfinished">Włŏsne:</translation>
    </message>
    <message>
        <source>Dust:</source>
        <translation type="unfinished">Sztaub:</translation>
    </message>
    <message>
        <source>Balance:</source>
        <translation type="unfinished">Saldo:</translation>
    </message>
    <message>
        <source>Copy quantity</source>
        <translation type="unfinished">Kopiyruj wielość</translation>
    </message>
    <message>
        <source>Copy amount</source>
        <translation type="unfinished">Kopiyruj kwotã</translation>
    </message>
    <message>
        <source>Copy fee</source>
        <translation type="unfinished">Kopiyruj ôpłŏckã</translation>
    </message>
    <message>
        <source>Copy after fee</source>
        <translation type="unfinished">Kopiyruj wielość po ôpłŏcce</translation>
    </message>
    <message>
        <source>Copy bytes</source>
        <translation type="unfinished">Kopiyruj wielość bajtōw</translation>
    </message>
    <message>
        <source>Copy dust</source>
        <translation type="unfinished">Kopiyruj sztaub</translation>
    </message>
    <message>
        <source>Copy change</source>
        <translation type="unfinished">Kopiyruj wydŏwkã</translation>
    </message>
    <message>
        <source>%1 (%2 blocks)</source>
        <translation type="unfinished">%1 (%2 blokōw)</translation>
    </message>
    <message>
        <source>or</source>
        <translation type="unfinished">abo</translation>
    </message>
    <message>
        <source>Transaction creation failed!</source>
        <translation type="unfinished">Utworzynie transakcyje niy podarziło sie!</translation>
    </message>
    <message numerus="yes">
        <source>Estimated to begin confirmation within %n block(s).</source>
        <translation type="unfinished">
            <numerusform />
        </translation>
    </message>
    <message>
        <source>Warning: Invalid Bitcoin address</source>
        <translation type="unfinished">Pozōr: niynŏleżnŏ adresa Bitcoin</translation>
    </message>
    <message>
        <source>Warning: Unknown change address</source>
        <translation type="unfinished">Pozōr: Niyznōmŏ adresa wydŏwki</translation>
    </message>
    <message>
        <source>(no label)</source>
        <translation type="unfinished">(chyba etykety)</translation>
    </message>
</context>
<context>
    <name>SendCoinsEntry</name>
    <message>
        <source>&amp;Label:</source>
        <translation type="unfinished">&amp;Etyketa:</translation>
    </message>
    <message>
        <source>The Bitcoin address to send the payment to</source>
        <translation type="unfinished">Adresa Bitcoin, na kerõ chcesz posłać płat</translation>
    </message>
    <message>
        <source>Use available balance</source>
        <translation type="unfinished">Użyj dostympnego salda</translation>
    </message>
    <message>
        <source>Message:</source>
        <translation type="unfinished">Wiadōmość:</translation>
    </message>
    <message>
        <source>A message that was attached to the bitcoin: URI which will be stored with the transaction for your reference. Note: This message will not be sent over the Bitcoin network.</source>
        <translation type="unfinished">Wiadōmość, kerŏ ôstała prziwstōnŏ do URI bitcoin:, kerŏ bydzie przechowowanŏ z transakcyjōm w cylach informacyjnych. Napōmniynie: Ta wiadōmość niy bydzie rozszyrzowanŏ w necu Bitcoin.</translation>
    </message>
    </context>
<context>
    <name>SignVerifyMessageDialog</name>
    <message>
        <source>Signatures - Sign / Verify a Message</source>
        <translation type="unfinished">Szkryfki - Podpisz / Zweryfikuj Wiadōmość</translation>
    </message>
    <message>
        <source>&amp;Sign Message</source>
        <translation type="unfinished">&amp;Szkryftnij Wiadōmość</translation>
    </message>
    <message>
        <source>Sign &amp;Message</source>
        <translation type="unfinished">Szkryftnij &amp;Wiadōmość</translation>
    </message>
    <message>
        <source>&amp;Verify Message</source>
        <translation type="unfinished">&amp;Weryfikuj Wiadōmość</translation>
    </message>
    <message>
        <source>Message signing failed.</source>
        <translation type="unfinished">Szkryftniyńcie wiadōmości niy podarziło sie.</translation>
    </message>
    <message>
        <source>Message signed.</source>
        <translation type="unfinished">Wiadōmość szkryftniyntŏ.</translation>
    </message>
    <message>
        <source>Message verification failed.</source>
        <translation type="unfinished">Weryfikacyjŏ wiadōmości niy podarziła sie.</translation>
    </message>
    </context>
<context>
    <name>TransactionDesc</name>
    <message>
        <source>Status</source>
        <translation type="unfinished">Sztatus</translation>
    </message>
    <message>
        <source>Date</source>
        <translation type="unfinished">Datōm</translation>
    </message>
    <message>
        <source>Source</source>
        <translation type="unfinished">Źrōdło</translation>
    </message>
    <message>
        <source>From</source>
        <translation type="unfinished">Z</translation>
    </message>
    <message>
        <source>unknown</source>
        <translation type="unfinished">niyznōme</translation>
    </message>
    <message>
        <source>To</source>
        <translation type="unfinished">Do</translation>
    </message>
    <message>
        <source>label</source>
        <translation type="unfinished">etyketa</translation>
    </message>
    <message numerus="yes">
        <source>matures in %n more block(s)</source>
        <translation type="unfinished">
            <numerusform />
        </translation>
    </message>
    <message>
        <source>Message</source>
        <translation type="unfinished">Wiadōmość</translation>
    </message>
    <message>
        <source>Comment</source>
        <translation type="unfinished">Kōmyntŏrz</translation>
    </message>
    <message>
        <source>Transaction</source>
        <translation type="unfinished">Transakcyjŏ</translation>
    </message>
    <message>
        <source>Amount</source>
        <translation type="unfinished">Kwota</translation>
    </message>
    </context>
<context>
    <name>TransactionTableModel</name>
    <message>
        <source>Date</source>
        <translation type="unfinished">Datōm</translation>
    </message>
    <message>
        <source>Type</source>
        <translation type="unfinished">Zorta</translation>
    </message>
    <message>
        <source>Label</source>
        <translation type="unfinished">Etyketa</translation>
    </message>
    <message>
        <source>Received with</source>
        <translation type="unfinished">Ôdebrane z</translation>
    </message>
    <message>
        <source>Received from</source>
        <translation type="unfinished">Ôdebrane ôd</translation>
    </message>
    <message>
        <source>Payment to yourself</source>
        <translation type="unfinished">Płat do siebie</translation>
    </message>
    <message>
        <source>(no label)</source>
        <translation type="unfinished">(chyba etykety)</translation>
    </message>
    </context>
<context>
    <name>TransactionView</name>
    <message>
        <source>All</source>
        <translation type="unfinished">Wszyjske</translation>
    </message>
    <message>
        <source>Today</source>
        <translation type="unfinished">Dzisiej</translation>
    </message>
    <message>
        <source>Received with</source>
        <translation type="unfinished">Ôdebrane z</translation>
    </message>
    <message>
        <source>Other</source>
        <translation type="unfinished">Inksze</translation>
    </message>
    <message>
        <source>Enter address, transaction id, or label to search</source>
        <translation type="unfinished">Wkludź adresa, idyntyfikatōr transakcyje abo etyketã coby wyszukać</translation>
    </message>
    <message>
        <source>Confirmed</source>
        <translation type="unfinished">Przituplowany</translation>
    </message>
    <message>
        <source>Date</source>
        <translation type="unfinished">Datōm</translation>
    </message>
    <message>
        <source>Type</source>
        <translation type="unfinished">Zorta</translation>
    </message>
    <message>
        <source>Label</source>
        <translation type="unfinished">Etyketa</translation>
    </message>
    <message>
        <source>Address</source>
        <translation type="unfinished">Adresa</translation>
    </message>
    <message>
        <source>Exporting Failed</source>
        <translation type="unfinished">Eksportowanie niy podarziło sie</translation>
    </message>
    <message>
        <source>to</source>
        <translation type="unfinished">do</translation>
    </message>
</context>
<context>
    <name>WalletFrame</name>
    <message>
        <source>Error</source>
        <translation type="unfinished">Feler</translation>
    </message>
    </context>
<context>
    <name>WalletModel</name>
    <message>
        <source>Send Coins</source>
        <translation type="unfinished">Poślij mōnety</translation>
    </message>
    <message>
        <source>New fee:</source>
        <translation type="unfinished">Nowŏ ôpłŏcka:</translation>
    </message>
    <message>
        <source>default wallet</source>
        <translation type="unfinished">wychodny portmanyj</translation>
    </message>
</context>
<context>
    <name>WalletView</name>
    <message>
        <source>&amp;Export</source>
        <translation type="unfinished">&amp;Eksportuj</translation>
    </message>
    <message>
        <source>Export the data in the current tab to a file</source>
        <translation type="unfinished">Eksportuj dane z aktywnyj szkarty do zbioru</translation>
    </message>
    <message>
        <source>Backup Failed</source>
        <translation type="unfinished">Backup niy podarził sie</translation>
    </message>
    <message>
        <source>Cancel</source>
<<<<<<< HEAD
        <translation>Pociep</translation>
    </message>
</context>
<context>
    <name>bitcoin-core</name>
    <message>
        <source>The %s developers</source>
        <translation>Twōrcy %s</translation>
    </message>
    <message>
        <source>Warning: The network does not appear to fully agree! Some miners appear to be experiencing issues.</source>
        <translation>Pozōr: Nec niy wydŏwŏ sie w połni zgodliwy! Niykerzi grubiŏrze wydajōm sie doświadczać niyprzileżytości.</translation>
    </message>
    <message>
        <source>Copyright (C) %i-%i</source>
        <translation>Copyright (C) %i-%i</translation>
    </message>
    <message>
        <source>Error loading %s</source>
        <translation>Feler wgrŏwaniŏ %s</translation>
    </message>
    <message>
        <source>Error loading %s: Private keys can only be disabled during creation</source>
        <translation>Feler wgrŏwaniŏ %s: Klucze prywatne mogōm być zastawiōne ino w czasie tworzyniŏ</translation>
    </message>
    <message>
        <source>Error loading %s: Wallet corrupted</source>
        <translation>Feler wgrŏwaniŏ %s: Portmanyj poprzniōny</translation>
    </message>
    <message>
        <source>Error loading %s: Wallet requires newer version of %s</source>
        <translation>Feler wgrŏwaniŏ %s: Portmanyj fołdruje nowszyj wersyje %s</translation>
    </message>
    <message>
        <source>Error loading block database</source>
        <translation>Feler wgrŏwaniŏ bazy blokōw</translation>
    </message>
    <message>
        <source>Loading P2P addresses...</source>
        <translation>Wgrŏwanie adres P2P...</translation>
    </message>
    <message>
        <source>Loading banlist...</source>
        <translation>Wgrŏwanie wykŏzu zaszperowanych...</translation>
    </message>
    <message>
        <source>Unsupported logging category %s=%s.</source>
        <translation>Niypodpiyranŏ kategoryjŏ registrowaniŏ %s=%s.</translation>
    </message>
    <message>
        <source>Verifying blocks...</source>
        <translation>Weryfikacyjŏ blokōw...</translation>
    </message>
    <message>
        <source>Error: Disk space is low for %s</source>
        <translation>Feler: Za mało wolnego placu na dysku dlŏ %s</translation>
    </message>
    <message>
        <source>Signing transaction failed</source>
        <translation>Szkryftniyńcie transakcyji niy podarziło sie</translation>
    </message>
    <message>
        <source>This is experimental software.</source>
        <translation>To je eksperymyntalny softwer.</translation>
    </message>
    <message>
        <source>Transaction too large</source>
        <translation>Transakcyjŏ za srogŏ</translation>
    </message>
    <message>
        <source>Verifying wallet(s)...</source>
        <translation>Weryfikacyjŏ portmanyja(ōw)...</translation>
    </message>
    <message>
        <source>Warning: unknown new rules activated (versionbit %i)</source>
        <translation>Pozōr: aktywowano było niyznōme nowe prawidła (versionbit %i)</translation>
    </message>
    <message>
        <source>Total length of network version string (%i) exceeds maximum length (%i). Reduce the number or size of uacomments.</source>
        <translation>Imyntnŏ dugość kety wersyje (%i) przekrŏczŏ maksymalnõ dopuszczalnõ dugość (%i). Zmyńsz wielość abo miara parametra uacomment.</translation>
    </message>
    <message>
        <source>Starting network threads...</source>
        <translation>Sztartowanie wōntkōw necowych...</translation>
    </message>
    <message>
        <source>Unknown network specified in -onlynet: '%s'</source>
        <translation>Niyznōmy nec ôkryślōny w -onlynet: '%s'</translation>
    </message>
    <message>
        <source>Warning: Private keys detected in wallet {%s} with disabled private keys</source>
        <translation>Pozōr: Wykryto było klucze prywatne w portmanyju {%s} kery mŏ zastawiōne klucze prywatne</translation>
    </message>
    <message>
        <source>Loading block index...</source>
        <translation>Wgrŏwanie indeksu blokōw...</translation>
    </message>
    <message>
        <source>Loading wallet...</source>
        <translation>Wgrŏwanie portmanyja...</translation>
    </message>
    <message>
        <source>Rescanning...</source>
        <translation>Pōnowne skanowanie</translation>
    </message>
    <message>
        <source>Done loading</source>
        <translation>Wgrŏwanie zakōńczōne</translation>
=======
        <translation type="unfinished">Pociep</translation>
>>>>>>> f6a356d2
    </message>
</context>
</TS><|MERGE_RESOLUTION|>--- conflicted
+++ resolved
@@ -723,11 +723,7 @@
     <name>CreateWalletDialog</name>
     <message>
         <source>Wallet</source>
-<<<<<<< HEAD
-        <translation>Portmanyj</translation>
-=======
         <translation type="unfinished">Portmanyj</translation>
->>>>>>> f6a356d2
     </message>
     </context>
 <context>
@@ -1707,118 +1703,7 @@
     </message>
     <message>
         <source>Cancel</source>
-<<<<<<< HEAD
-        <translation>Pociep</translation>
-    </message>
-</context>
-<context>
-    <name>bitcoin-core</name>
-    <message>
-        <source>The %s developers</source>
-        <translation>Twōrcy %s</translation>
-    </message>
-    <message>
-        <source>Warning: The network does not appear to fully agree! Some miners appear to be experiencing issues.</source>
-        <translation>Pozōr: Nec niy wydŏwŏ sie w połni zgodliwy! Niykerzi grubiŏrze wydajōm sie doświadczać niyprzileżytości.</translation>
-    </message>
-    <message>
-        <source>Copyright (C) %i-%i</source>
-        <translation>Copyright (C) %i-%i</translation>
-    </message>
-    <message>
-        <source>Error loading %s</source>
-        <translation>Feler wgrŏwaniŏ %s</translation>
-    </message>
-    <message>
-        <source>Error loading %s: Private keys can only be disabled during creation</source>
-        <translation>Feler wgrŏwaniŏ %s: Klucze prywatne mogōm być zastawiōne ino w czasie tworzyniŏ</translation>
-    </message>
-    <message>
-        <source>Error loading %s: Wallet corrupted</source>
-        <translation>Feler wgrŏwaniŏ %s: Portmanyj poprzniōny</translation>
-    </message>
-    <message>
-        <source>Error loading %s: Wallet requires newer version of %s</source>
-        <translation>Feler wgrŏwaniŏ %s: Portmanyj fołdruje nowszyj wersyje %s</translation>
-    </message>
-    <message>
-        <source>Error loading block database</source>
-        <translation>Feler wgrŏwaniŏ bazy blokōw</translation>
-    </message>
-    <message>
-        <source>Loading P2P addresses...</source>
-        <translation>Wgrŏwanie adres P2P...</translation>
-    </message>
-    <message>
-        <source>Loading banlist...</source>
-        <translation>Wgrŏwanie wykŏzu zaszperowanych...</translation>
-    </message>
-    <message>
-        <source>Unsupported logging category %s=%s.</source>
-        <translation>Niypodpiyranŏ kategoryjŏ registrowaniŏ %s=%s.</translation>
-    </message>
-    <message>
-        <source>Verifying blocks...</source>
-        <translation>Weryfikacyjŏ blokōw...</translation>
-    </message>
-    <message>
-        <source>Error: Disk space is low for %s</source>
-        <translation>Feler: Za mało wolnego placu na dysku dlŏ %s</translation>
-    </message>
-    <message>
-        <source>Signing transaction failed</source>
-        <translation>Szkryftniyńcie transakcyji niy podarziło sie</translation>
-    </message>
-    <message>
-        <source>This is experimental software.</source>
-        <translation>To je eksperymyntalny softwer.</translation>
-    </message>
-    <message>
-        <source>Transaction too large</source>
-        <translation>Transakcyjŏ za srogŏ</translation>
-    </message>
-    <message>
-        <source>Verifying wallet(s)...</source>
-        <translation>Weryfikacyjŏ portmanyja(ōw)...</translation>
-    </message>
-    <message>
-        <source>Warning: unknown new rules activated (versionbit %i)</source>
-        <translation>Pozōr: aktywowano było niyznōme nowe prawidła (versionbit %i)</translation>
-    </message>
-    <message>
-        <source>Total length of network version string (%i) exceeds maximum length (%i). Reduce the number or size of uacomments.</source>
-        <translation>Imyntnŏ dugość kety wersyje (%i) przekrŏczŏ maksymalnõ dopuszczalnõ dugość (%i). Zmyńsz wielość abo miara parametra uacomment.</translation>
-    </message>
-    <message>
-        <source>Starting network threads...</source>
-        <translation>Sztartowanie wōntkōw necowych...</translation>
-    </message>
-    <message>
-        <source>Unknown network specified in -onlynet: '%s'</source>
-        <translation>Niyznōmy nec ôkryślōny w -onlynet: '%s'</translation>
-    </message>
-    <message>
-        <source>Warning: Private keys detected in wallet {%s} with disabled private keys</source>
-        <translation>Pozōr: Wykryto było klucze prywatne w portmanyju {%s} kery mŏ zastawiōne klucze prywatne</translation>
-    </message>
-    <message>
-        <source>Loading block index...</source>
-        <translation>Wgrŏwanie indeksu blokōw...</translation>
-    </message>
-    <message>
-        <source>Loading wallet...</source>
-        <translation>Wgrŏwanie portmanyja...</translation>
-    </message>
-    <message>
-        <source>Rescanning...</source>
-        <translation>Pōnowne skanowanie</translation>
-    </message>
-    <message>
-        <source>Done loading</source>
-        <translation>Wgrŏwanie zakōńczōne</translation>
-=======
         <translation type="unfinished">Pociep</translation>
->>>>>>> f6a356d2
     </message>
 </context>
 </TS>