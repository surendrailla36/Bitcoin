--- conflicted
+++ resolved
@@ -41,63 +41,7 @@
         <source>&amp;Delete</source>
         <translation>I&amp;zbriši</translation>
     </message>
-<<<<<<< HEAD
-    <message>
-        <source>Choose the address to send coins to</source>
-        <translation>Izbira naslova, na katerega pošiljate plačilo</translation>
-    </message>
-    <message>
-        <source>Choose the address to receive coins with</source>
-        <translation>Izbira naslova za prejem plačila</translation>
-    </message>
-    <message>
-        <source>C&amp;hoose</source>
-        <translation>&amp;Izberi</translation>
-    </message>
-    <message>
-        <source>Sending addresses</source>
-        <translation>Imenik naslovov za pošiljanje</translation>
-    </message>
-    <message>
-        <source>Receiving addresses</source>
-        <translation>Imenik naslovov za prejemanje</translation>
-    </message>
-    <message>
-        <source>These are your Zetacoin addresses for sending payments. Always check the amount and the receiving address before sending coins.</source>
-        <translation>To je vaš imenik shranjenih naslovov Zetacoin, na katere lahko pošiljate plačila. Pred vsakim odlivom vedno preverite, če sta znesek in prejemnikov naslov pravilna.</translation>
-    </message>
-    <message>
-        <source>These are your Zetacoin addresses for receiving payments. It is recommended to use a new receiving address for each transaction.</source>
-        <translation>To je imenik vaših ustvarjenih naslovov Zetacoin, na katere lahko prejemate plačila. Priporočljivo je, da za vsak nov priliv ustvarite nov prejemni naslov.</translation>
-    </message>
-    <message>
-        <source>Copy &amp;Label</source>
-        <translation>Kopiraj &amp;oznako</translation>
-    </message>
-    <message>
-        <source>&amp;Edit</source>
-        <translation>&amp;Uredi</translation>
-    </message>
-    <message>
-        <source>Export Address List</source>
-        <translation>Izvozi seznam naslovov</translation>
-    </message>
-    <message>
-        <source>Comma separated file (*.csv)</source>
-        <translation>Datoteka s podatki, ločenimi z vejico (*.csv)</translation>
-    </message>
-    <message>
-        <source>Exporting Failed</source>
-        <translation>Seznama naslovov ni bilo mogoče izvoziti.</translation>
-    </message>
-    <message>
-        <source>There was an error trying to save the address list to %1. Please try again.</source>
-        <translation>Napaka pri shranjevanju seznama naslovov v datoteko %1. Prosimo, poskusite znova.</translation>
-    </message>
-</context>
-=======
-    </context>
->>>>>>> 0d719145
+    </context>
 <context>
     <name>AddressTableModel</name>
     </context>
@@ -123,93 +67,8 @@
 <context>
     <name>BanTableModel</name>
     <message>
-<<<<<<< HEAD
-        <source>Encrypt wallet</source>
-        <translation>Šifriraj denarnico</translation>
-    </message>
-    <message>
-        <source>This operation needs your wallet passphrase to unlock the wallet.</source>
-        <translation>To dejanje zahteva geslo za odklepanje vaše denarnice.</translation>
-    </message>
-    <message>
-        <source>Unlock wallet</source>
-        <translation>Odkleni denarnico</translation>
-    </message>
-    <message>
-        <source>This operation needs your wallet passphrase to decrypt the wallet.</source>
-        <translation>To dejanje zahteva geslo za dešifriranje vaše denarnice.</translation>
-    </message>
-    <message>
-        <source>Decrypt wallet</source>
-        <translation>Dešifriraj denarnico</translation>
-    </message>
-    <message>
-        <source>Change passphrase</source>
-        <translation>Zamenjaj geslo</translation>
-    </message>
-    <message>
-        <source>Confirm wallet encryption</source>
-        <translation>Potrditev šifriranja denarnice</translation>
-    </message>
-    <message>
-        <source>Warning: If you encrypt your wallet and lose your passphrase, you will &lt;b&gt;LOSE ALL OF YOUR ZETACOINS&lt;/b&gt;!</source>
-        <translation>Opozorilo: V primeru izgube gesla šifrirane denarnice, boste &lt;b&gt;IZGUBILI VSE ZETACOINE V DENARNICI&lt;/b&gt;!</translation>
-    </message>
-    <message>
-        <source>Are you sure you wish to encrypt your wallet?</source>
-        <translation>Ali ste prepričani, da želite šifrirati vašo denarnico?</translation>
-    </message>
-    <message>
-        <source>Zetacoin Core will close now to finish the encryption process. Remember that encrypting your wallet cannot fully protect your zetacoins from being stolen by malware infecting your computer.</source>
-        <translation>Program se bo zaprl, da dokonča proces šifriranja. Zapomnite si, da šifriranje ne more popolnoma zaščititi vaše denarnice pred krajami in zlonamernimi programi, ki bi lahko bili nameščeni na vašem računalniku.</translation>
-    </message>
-    <message>
-        <source>IMPORTANT: Any previous backups you have made of your wallet file should be replaced with the newly generated, encrypted wallet file. For security reasons, previous backups of the unencrypted wallet file will become useless as soon as you start using the new, encrypted wallet.</source>
-        <translation>POMEMBNO: Vse starejše obstoječe varnostne kopije denarnice je potrebno zamenjati s to novo, šifrirano varnostno kopijo. Iz varnostnih razlogov bodo stare varnostne kopije postale neuporabne takoj, ko začnete uporabljati novo, šifrirano denarnico.</translation>
-    </message>
-    <message>
-        <source>Warning: The Caps Lock key is on!</source>
-        <translation>Opozorilo: imate vklopljene velike črke (Caps Lock)</translation>
-    </message>
-    <message>
-        <source>Wallet encrypted</source>
-        <translation>Denarnica je šifrirana</translation>
-    </message>
-    <message>
-        <source>Enter the new passphrase to the wallet.&lt;br/&gt;Please use a passphrase of &lt;b&gt;ten or more random characters&lt;/b&gt;, or &lt;b&gt;eight or more words&lt;/b&gt;.</source>
-        <translation>Vnesite novo geslo. Prosimo, da uporabite geslo sestavljeno iz &lt;b&gt;deset ali več&lt;/b&gt; naključnih znakov, ali &lt;b&gt;osem ali več&lt;/b&gt; besed.</translation>
-    </message>
-    <message>
-        <source>Enter the old passphrase and new passphrase to the wallet.</source>
-        <translation>Vnesite staro in novo geslo denarnice.</translation>
-    </message>
-    <message>
-        <source>Wallet encryption failed</source>
-        <translation>Denarnice ni bilo mogoče šifrirati.</translation>
-    </message>
-    <message>
-        <source>Wallet encryption failed due to an internal error. Your wallet was not encrypted.</source>
-        <translation>Prišlo je do napake. Denarnice ni bilo mogoče šifrirati.</translation>
-    </message>
-    <message>
-        <source>The supplied passphrases do not match.</source>
-        <translation>Vnešeni gesli se ne ujemata</translation>
-    </message>
-    <message>
-        <source>Wallet unlock failed</source>
-        <translation>Denarnice ni bilo mogoče odkleniti.</translation>
-    </message>
-    <message>
-        <source>The passphrase entered for the wallet decryption was incorrect.</source>
-        <translation>Vnesli ste napačno geslo za dešifriranje denarnice.</translation>
-    </message>
-    <message>
-        <source>Wallet decryption failed</source>
-        <translation>Denarnice ni bilo mogoče dešifrirati.</translation>
-=======
         <source>IP/Netmask</source>
         <translation>IP/Netmaska</translation>
->>>>>>> 0d719145
     </message>
     <message>
         <source>Banned Until</source>
@@ -291,17 +150,6 @@
         <translation>Odpri &amp;URI ...</translation>
     </message>
     <message>
-<<<<<<< HEAD
-        <source>Zetacoin Core client</source>
-        <translation>Odjemalec Zetacoin Core</translation>
-    </message>
-    <message>
-        <source>Importing blocks from disk...</source>
-        <translation>Uvažam bloke z diska ...</translation>
-    </message>
-    <message>
-=======
->>>>>>> 0d719145
         <source>Reindexing blocks on disk...</source>
         <translation>Poustvarjam kazalo blokov na disku ...</translation>
     </message>
@@ -346,13 +194,6 @@
         <translation>P&amp;rejmi</translation>
     </message>
     <message>
-<<<<<<< HEAD
-        <source>Show information about Zetacoin Core</source>
-        <translation>Oglejte si informacije o programu</translation>
-    </message>
-    <message>
-=======
->>>>>>> 0d719145
         <source>&amp;Show / Hide</source>
         <translation>&amp;Prikaži / Skrij</translation>
     </message>
@@ -389,29 +230,10 @@
         <translation>Orodna vrstica zavihkov</translation>
     </message>
     <message>
-<<<<<<< HEAD
-        <source>Zetacoin Core</source>
-        <translation>Zetacoin Core</translation>
-    </message>
-    <message>
         <source>Request payments (generates QR codes and zetacoin: URIs)</source>
         <translation>Zahtevajte plačilo (ustvarite zahtevek s kodo QR in URI tipa zetacoin:)</translation>
     </message>
     <message>
-        <source>&amp;About Zetacoin Core</source>
-        <translation>&amp;O programu</translation>
-    </message>
-    <message>
-        <source>Modify configuration options for Zetacoin Core</source>
-        <translation>Spremenite programske nastavitve</translation>
-    </message>
-    <message>
-=======
-        <source>Request payments (generates QR codes and bitcoin: URIs)</source>
-        <translation>Zahtevajte plačilo (ustvarite zahtevek s kodo QR in URI tipa bitcoin:)</translation>
-    </message>
-    <message>
->>>>>>> 0d719145
         <source>Show the list of used sending addresses and labels</source>
         <translation>Preglejte in uredite seznam naslovov, na katere ste kdaj poslali plačila</translation>
     </message>
@@ -426,19 +248,10 @@
     <message>
         <source>&amp;Command-line options</source>
         <translation>Opcije &amp;ukazne vrstice</translation>
-    </message>
-<<<<<<< HEAD
-    <message>
-        <source>Show the Zetacoin Core help message to get a list with possible Zetacoin command-line options</source>
-        <translation>Oglejte si seznam in kratek opis vseh opcij pri zagonu programa iz ukazne vrstice</translation>
     </message>
     <message numerus="yes">
         <source>%n active connection(s) to Zetacoin network</source>
         <translation><numerusform>%n aktivna povezava v omrežje Zetacoin</numerusform><numerusform>%n aktivni povezavi v omrežje Zetacoin</numerusform><numerusform>%n aktivne povezave v omrežje Zetacoin</numerusform><numerusform>%n aktivnih povezav v omrežje Zetacoin</numerusform></translation>
-=======
-    <message numerus="yes">
-        <source>%n active connection(s) to Bitcoin network</source>
-        <translation><numerusform>%n aktivna povezava v omrežje Bitcoin</numerusform><numerusform>%n aktivni povezavi v omrežje Bitcoin</numerusform><numerusform>%n aktivne povezave v omrežje Bitcoin</numerusform><numerusform>%n aktivnih povezav v omrežje Bitcoin</numerusform></translation>
     </message>
     <message>
         <source>Indexing blocks on disk...</source>
@@ -447,7 +260,6 @@
     <message>
         <source>Processing blocks on disk...</source>
         <translation>Obdelava blokov na disku ...</translation>
->>>>>>> 0d719145
     </message>
     <message>
         <source>No block source available...</source>
@@ -661,43 +473,7 @@
         <source>&amp;Address</source>
         <translation>&amp;Naslov</translation>
     </message>
-<<<<<<< HEAD
-    <message>
-        <source>New receiving address</source>
-        <translation>Nov naslov za prilive</translation>
-    </message>
-    <message>
-        <source>New sending address</source>
-        <translation>Nov naslov za odlive</translation>
-    </message>
-    <message>
-        <source>Edit receiving address</source>
-        <translation>Uredi naslov za prilive</translation>
-    </message>
-    <message>
-        <source>Edit sending address</source>
-        <translation>Uredi naslov za odlive</translation>
-    </message>
-    <message>
-        <source>The entered address "%1" is already in the address book.</source>
-        <translation>Vnešeni naslov %1 je že v imeniku.</translation>
-    </message>
-    <message>
-        <source>The entered address "%1" is not a valid Zetacoin address.</source>
-        <translation>Vnešeni naslov %1 ni veljaven naslov Zetacoin.</translation>
-    </message>
-    <message>
-        <source>Could not unlock wallet.</source>
-        <translation>Denarnice ni bilo mogoče odkleniti.</translation>
-    </message>
-    <message>
-        <source>New key generation failed.</source>
-        <translation>Novega ključa ni bilo mogoče ustvariti.</translation>
-    </message>
-</context>
-=======
-    </context>
->>>>>>> 0d719145
+    </context>
 <context>
     <name>FreespaceChecker</name>
     <message>
@@ -724,13 +500,6 @@
 <context>
     <name>HelpMessageDialog</name>
     <message>
-<<<<<<< HEAD
-        <source>Zetacoin Core</source>
-        <translation>Zetacoin Core</translation>
-    </message>
-    <message>
-=======
->>>>>>> 0d719145
         <source>version</source>
         <translation>različica</translation>
     </message>
@@ -739,13 +508,8 @@
         <translation>(%1-bit)</translation>
     </message>
     <message>
-<<<<<<< HEAD
-        <source>About Zetacoin Core</source>
-        <translation>O programu Zetacoin Core</translation>
-=======
         <source>About %1</source>
         <translation>O %1</translation>
->>>>>>> 0d719145
     </message>
     <message>
         <source>Command-line options</source>
@@ -759,12 +523,6 @@
         <source>command-line options</source>
         <translation>možnosti ukazne vrstice</translation>
     </message>
-<<<<<<< HEAD
-    </context>
-<context>
-    <name>Intro</name>
-=======
->>>>>>> 0d719145
     <message>
         <source>UI Options:</source>
         <translation>UI možnosti:</translation>
@@ -774,33 +532,19 @@
         <translation>Nastavi jezik, na primer "sl_SI" (privzeto: sistemsko)</translation>
     </message>
     <message>
-<<<<<<< HEAD
-        <source>Welcome to Zetacoin Core.</source>
-        <translation>Dobrodošli v programu Zetacoin Core.</translation>
-=======
         <source>Start minimized</source>
         <translation>Začni minimizirano</translation>
->>>>>>> 0d719145
     </message>
     </context>
 <context>
     <name>Intro</name>
     <message>
-<<<<<<< HEAD
-        <source>As this is the first time the program is launched, you can choose where Zetacoin Core will store its data.</source>
-        <translation>To je prvi zagon programa, zato lahko izberete mapo, v katero bo program shranjeval podatke.</translation>
-    </message>
-    <message>
-        <source>Zetacoin Core will download and store a copy of the Zetacoin block chain. At least %1GB of data will be stored in this directory, and it will grow over time. The wallet will also be stored in this directory.</source>
-        <translation>Program bo prenesel in shranil kopijo verige blokov. V izbrani podatkovni mapi bo shranjenih vsaj %1 GiB podatkov, ta količina pa bo sčasoma še naraščala. V tej mapi bo shranjena tudi denarnica.</translation>
-=======
         <source>Welcome</source>
         <translation>Dobrodošli</translation>
     </message>
     <message>
         <source>Welcome to %1.</source>
         <translation>Dobrodošli v %1</translation>
->>>>>>> 0d719145
     </message>
     <message>
         <source>Use the default data directory</source>
@@ -811,13 +555,6 @@
         <translation>Uporabi to podatkovno mapo:</translation>
     </message>
     <message>
-<<<<<<< HEAD
-        <source>Zetacoin Core</source>
-        <translation>Zetacoin Core</translation>
-    </message>
-    <message>
-=======
->>>>>>> 0d719145
         <source>Error: Specified data directory "%1" cannot be created.</source>
         <translation>Napaka: Ni mogoče ustvariti mape "%1".</translation>
     </message>
@@ -892,13 +629,6 @@
         <translation>Ko zaprete glavno okno programa, bo program tekel še naprej, okno pa bo zgolj minimirano. Program v tem primeru ustavite tako, da v meniju izberete ukaz Izhod.</translation>
     </message>
     <message>
-<<<<<<< HEAD
-        <source>The user interface language can be set here. This setting will take effect after restarting Zetacoin Core.</source>
-        <translation>Nastavitev jezika uporabniškega vmesnika programa. Nova nastavitev jezika bo uporabljena šele, ko boste znova zagnali program.</translation>
-    </message>
-    <message>
-=======
->>>>>>> 0d719145
         <source>Third party URLs (e.g. a block explorer) that appear in the transactions tab as context menu items. %s in the URL is replaced by transaction hash. Multiple URLs are separated by vertical bar |.</source>
         <translation>Naslovi URL tretjih oseb (npr. raziskovalec blokov), ki bodo navedeni v kontekstnem meniju seznama transakcij. Niz %s iz naslova URL je nadomeščen s hash vrednostjo transakcije. Več zaporednih naslovov URL je med seboj ločenih z znakom |.</translation>
     </message>
@@ -923,17 +653,6 @@
         <translation>&amp;Omrežje</translation>
     </message>
     <message>
-<<<<<<< HEAD
-        <source>Automatically start Zetacoin Core after logging in to the system.</source>
-        <translation>Ob uporabnikovi prijavi v sistem se bo program samodejno zagnal</translation>
-    </message>
-    <message>
-        <source>&amp;Start Zetacoin Core on system login</source>
-        <translation>&amp;Zaženi program ob prijavi v sistem</translation>
-    </message>
-    <message>
-=======
->>>>>>> 0d719145
         <source>(0 = auto, &lt;0 = leave that many cores free)</source>
         <translation>(0 = samodejno, &lt;0 = toliko procesorskih jeder naj ostane prostih)</translation>
     </message>
@@ -1158,251 +877,147 @@
 <context>
     <name>QObject</name>
     <message>
-<<<<<<< HEAD
-        <source>Payment request network doesn't match client network.</source>
-        <translation>Zahtevek za plačilo in vaš odjemalec se nahajata na dveh različnih omrežjih.</translation>
-    </message>
-    <message>
-        <source>Payment request is not initialized.</source>
-        <translation>Zahtevek za plačilo ni inicializiran.</translation>
-    </message>
-    <message>
-        <source>Requested payment amount of %1 is too small (considered dust).</source>
-        <translation>Znesek %1 v zahtevku za plačilo je prenizek (smatran za prah.)</translation>
-    </message>
-    <message>
-        <source>Payment request error</source>
-        <translation>Napaka pri zahtevku za plačilo</translation>
-    </message>
-    <message>
-        <source>Cannot start zetacoin: click-to-pay handler</source>
-        <translation>Ni mogoče zagnati rokovalca plačilnih povezav tipa zetacoin:.</translation>
-    </message>
-    <message>
-        <source>Payment request fetch URL is invalid: %1</source>
-        <translation>Naslov URL za pridobitev zahtevka za plačilo ni veljaven: %1</translation>
-    </message>
-    <message>
-        <source>URI cannot be parsed! This can be caused by an invalid Zetacoin address or malformed URI parameters.</source>
-        <translation>URI je neprepoznaven! Možno je, da je naslov Zetacoin neveljaven, ali da so parametri v URI napačno oblikovani.</translation>
-    </message>
-    <message>
-        <source>Payment request file handling</source>
-        <translation>Rokovanje z datoteko z zahtevkom za plačilo</translation>
-    </message>
-    <message>
-        <source>Payment request file cannot be read! This can be caused by an invalid payment request file.</source>
-        <translation>Datoteke z zahtevkom za plačilo ni mogoče prebrati! Možno je, da datoteka ni veljavna.</translation>
-    </message>
-    <message>
-        <source>Payment request expired.</source>
-        <translation>Zahtevek za plačilo je potekel.</translation>
-    </message>
-    <message>
-        <source>Unverified payment requests to custom payment scripts are unsupported.</source>
-        <translation>Nepreverjeni zahtevki za plačilo, namenjeni plačilni skripti po meri, niso podprti.</translation>
-    </message>
-    <message>
-        <source>Invalid payment request.</source>
-        <translation>Neveljaven zahtevek za plačilo.</translation>
-    </message>
-    <message>
-        <source>Refund from %1</source>
-        <translation>Povračilo od %1</translation>
-    </message>
-    <message>
-        <source>Payment request %1 is too large (%2 bytes, allowed %3 bytes).</source>
-        <translation>Zahtevek za plačilo %1 je prevelik (%2 bajtov, dovoljenih je %3 bajtov.)</translation>
-    </message>
-    <message>
-        <source>Error communicating with %1: %2</source>
-        <translation>Napaka pri povezavi z  %1: %2</translation>
-    </message>
-    <message>
-        <source>Payment request cannot be parsed!</source>
-        <translation>Zahtevek za plačilo je neprepoznaven!</translation>
-    </message>
-    <message>
-        <source>Bad response from server %1</source>
-        <translation>Napačen odziv strežnika %1</translation>
-    </message>
-    <message>
-        <source>Payment acknowledged</source>
-        <translation>Plačilo priznano</translation>
-    </message>
-    <message>
-        <source>Network request error</source>
-        <translation>Napaka omrežne zahteve</translation>
+        <source>Amount</source>
+        <translation>Znesek</translation>
+    </message>
+    <message>
+        <source>Enter a Zetacoin address (e.g. %1)</source>
+        <translation>Vnesite naslov Zetacoin (npr. %1):</translation>
+    </message>
+    <message>
+        <source>%1 d</source>
+        <translation>%1 d</translation>
+    </message>
+    <message>
+        <source>%1 h</source>
+        <translation>%1 h</translation>
+    </message>
+    <message>
+        <source>%1 m</source>
+        <translation>%1 m</translation>
+    </message>
+    <message>
+        <source>%1 s</source>
+        <translation>%1 s</translation>
+    </message>
+    <message>
+        <source>None</source>
+        <translation>Nič</translation>
+    </message>
+    <message>
+        <source>N/A</source>
+        <translation>Neznano</translation>
+    </message>
+    <message>
+        <source>%1 ms</source>
+        <translation>%1 ms</translation>
     </message>
 </context>
 <context>
-    <name>PeerTableModel</name>
+    <name>QRImageWidget</name>
+    </context>
+<context>
+    <name>RPCConsole</name>
+    <message>
+        <source>N/A</source>
+        <translation>Neznano</translation>
+    </message>
+    <message>
+        <source>Client version</source>
+        <translation>Različica odjemalca</translation>
+    </message>
+    <message>
+        <source>&amp;Information</source>
+        <translation>&amp;Informacije</translation>
+    </message>
+    <message>
+        <source>Debug window</source>
+        <translation>Razhroščevalno okno</translation>
+    </message>
+    <message>
+        <source>General</source>
+        <translation>Splošno</translation>
+    </message>
+    <message>
+        <source>Using BerkeleyDB version</source>
+        <translation>BerkeleyDB različica v rabi</translation>
+    </message>
+    <message>
+        <source>Startup time</source>
+        <translation>Čas zagona</translation>
+    </message>
+    <message>
+        <source>Network</source>
+        <translation>Omrežje</translation>
+    </message>
+    <message>
+        <source>Name</source>
+        <translation>Ime</translation>
+    </message>
+    <message>
+        <source>Number of connections</source>
+        <translation>Število povezav</translation>
+    </message>
+    <message>
+        <source>Block chain</source>
+        <translation>Veriga blokov</translation>
+    </message>
+    <message>
+        <source>Current number of blocks</source>
+        <translation>Trenutno število blokov</translation>
+    </message>
+    <message>
+        <source>Received</source>
+        <translation>Prejeto</translation>
+    </message>
+    <message>
+        <source>Sent</source>
+        <translation>Oddano</translation>
+    </message>
+    <message>
+        <source>&amp;Peers</source>
+        <translation>&amp;Soležniki</translation>
+    </message>
+    <message>
+        <source>Select a peer to view detailed information.</source>
+        <translation>Izberite soležnika, o katerem si želite ogledati podrobnejše informacije.</translation>
+    </message>
+    <message>
+        <source>Direction</source>
+        <translation>Smer povezave</translation>
+    </message>
+    <message>
+        <source>Version</source>
+        <translation>Različica</translation>
+    </message>
     <message>
         <source>User Agent</source>
         <translation>Ime agenta</translation>
     </message>
     <message>
-        <source>Node/Service</source>
-        <translation>Naslov</translation>
+        <source>Services</source>
+        <translation>Storitve</translation>
+    </message>
+    <message>
+        <source>Ban Score</source>
+        <translation>Kazenske točke</translation>
+    </message>
+    <message>
+        <source>Connection Time</source>
+        <translation>Trajanje povezave</translation>
+    </message>
+    <message>
+        <source>Last Send</source>
+        <translation>Nazadje oddano</translation>
+    </message>
+    <message>
+        <source>Last Receive</source>
+        <translation>Nazadnje prejeto</translation>
     </message>
     <message>
         <source>Ping Time</source>
         <translation>Odzivni čas</translation>
     </message>
-</context>
-<context>
-    <name>QObject</name>
-    <message>
-=======
->>>>>>> 0d719145
-        <source>Amount</source>
-        <translation>Znesek</translation>
-    </message>
-    <message>
-        <source>Enter a Zetacoin address (e.g. %1)</source>
-        <translation>Vnesite naslov Zetacoin (npr. %1):</translation>
-    </message>
-    <message>
-        <source>%1 d</source>
-        <translation>%1 d</translation>
-    </message>
-    <message>
-        <source>%1 h</source>
-        <translation>%1 h</translation>
-    </message>
-    <message>
-        <source>%1 m</source>
-        <translation>%1 m</translation>
-    </message>
-    <message>
-        <source>%1 s</source>
-        <translation>%1 s</translation>
-    </message>
-    <message>
-        <source>None</source>
-        <translation>Nič</translation>
-    </message>
-    <message>
-        <source>N/A</source>
-        <translation>Neznano</translation>
-    </message>
-    <message>
-        <source>%1 ms</source>
-        <translation>%1 ms</translation>
-    </message>
-</context>
-<context>
-    <name>QRImageWidget</name>
-    </context>
-<context>
-    <name>RPCConsole</name>
-    <message>
-        <source>N/A</source>
-        <translation>Neznano</translation>
-    </message>
-    <message>
-        <source>Client version</source>
-        <translation>Različica odjemalca</translation>
-    </message>
-    <message>
-        <source>&amp;Information</source>
-        <translation>&amp;Informacije</translation>
-    </message>
-    <message>
-        <source>Debug window</source>
-        <translation>Razhroščevalno okno</translation>
-    </message>
-    <message>
-        <source>General</source>
-        <translation>Splošno</translation>
-    </message>
-    <message>
-        <source>Using BerkeleyDB version</source>
-        <translation>BerkeleyDB različica v rabi</translation>
-    </message>
-    <message>
-        <source>Startup time</source>
-        <translation>Čas zagona</translation>
-    </message>
-    <message>
-        <source>Network</source>
-        <translation>Omrežje</translation>
-    </message>
-    <message>
-        <source>Name</source>
-        <translation>Ime</translation>
-    </message>
-    <message>
-        <source>Number of connections</source>
-        <translation>Število povezav</translation>
-    </message>
-    <message>
-        <source>Block chain</source>
-        <translation>Veriga blokov</translation>
-    </message>
-    <message>
-        <source>Current number of blocks</source>
-        <translation>Trenutno število blokov</translation>
-    </message>
-    <message>
-<<<<<<< HEAD
-        <source>Open the Zetacoin Core debug log file from the current data directory. This can take a few seconds for large log files.</source>
-        <translation>Odpre razhroščevalni dnevnik debug.log, ki se nahaja v trenutni podatkovni mapi. Če je datoteka velika, lahko postopek traja nekaj sekund.</translation>
-    </message>
-    <message>
-=======
->>>>>>> 0d719145
-        <source>Received</source>
-        <translation>Prejeto</translation>
-    </message>
-    <message>
-        <source>Sent</source>
-        <translation>Oddano</translation>
-    </message>
-    <message>
-        <source>&amp;Peers</source>
-        <translation>&amp;Soležniki</translation>
-    </message>
-    <message>
-        <source>Select a peer to view detailed information.</source>
-        <translation>Izberite soležnika, o katerem si želite ogledati podrobnejše informacije.</translation>
-    </message>
-    <message>
-        <source>Direction</source>
-        <translation>Smer povezave</translation>
-    </message>
-    <message>
-        <source>Version</source>
-        <translation>Različica</translation>
-    </message>
-    <message>
-        <source>User Agent</source>
-        <translation>Ime agenta</translation>
-    </message>
-    <message>
-        <source>Services</source>
-        <translation>Storitve</translation>
-    </message>
-    <message>
-        <source>Ban Score</source>
-        <translation>Kazenske točke</translation>
-    </message>
-    <message>
-        <source>Connection Time</source>
-        <translation>Trajanje povezave</translation>
-    </message>
-    <message>
-        <source>Last Send</source>
-        <translation>Nazadje oddano</translation>
-    </message>
-    <message>
-        <source>Last Receive</source>
-        <translation>Nazadnje prejeto</translation>
-    </message>
-    <message>
-        <source>Ping Time</source>
-        <translation>Odzivni čas</translation>
-    </message>
     <message>
         <source>Time Offset</source>
         <translation>Časovni odklon</translation>
@@ -1448,13 +1063,6 @@
         <translation>Počisti konzolo</translation>
     </message>
     <message>
-<<<<<<< HEAD
-        <source>Welcome to the Zetacoin Core RPC console.</source>
-        <translation>Dobrodošli v konzoli RPC programa Zetacoin Core.</translation>
-    </message>
-    <message>
-=======
->>>>>>> 0d719145
         <source>Use up and down arrows to navigate history, and &lt;b&gt;Ctrl-L&lt;/b&gt; to clear screen.</source>
         <translation>Uporabite tipki gor in dol za navigacijo po zgodovini ukazov. Uporabite &lt;b&gt;Ctrl-L&lt;/b&gt; za izbris zaslona in zgodovine ukazov.</translation>
     </message>
@@ -1750,115 +1358,7 @@
         <source>S&amp;end</source>
         <translation>&amp;Pošlji</translation>
     </message>
-<<<<<<< HEAD
-    <message>
-        <source>Confirm send coins</source>
-        <translation>Potrdi pošiljanje</translation>
-    </message>
-    <message>
-        <source>%1 to %2</source>
-        <translation>%1 na %2</translation>
-    </message>
-    <message>
-        <source>Copy quantity</source>
-        <translation>Kopiraj število vhodov</translation>
-    </message>
-    <message>
-        <source>Copy amount</source>
-        <translation>Kopiraj znesek</translation>
-    </message>
-    <message>
-        <source>Copy fee</source>
-        <translation>Kopiraj provizijo</translation>
-    </message>
-    <message>
-        <source>Copy after fee</source>
-        <translation>Kopiraj Po proviziji</translation>
-    </message>
-    <message>
-        <source>Copy bytes</source>
-        <translation>Kopiraj bajte</translation>
-    </message>
-    <message>
-        <source>Copy priority</source>
-        <translation>Kopiraj prioriteto</translation>
-    </message>
-    <message>
-        <source>Copy change</source>
-        <translation>Kopiraj vračilo</translation>
-    </message>
-    <message>
-        <source>or</source>
-        <translation>ali</translation>
-    </message>
-    <message>
-        <source>The amount to pay must be larger than 0.</source>
-        <translation>Znesek za plačilo mora biti večji od 0.</translation>
-    </message>
-    <message>
-        <source>The amount exceeds your balance.</source>
-        <translation>Znesek je večji od stanja sredstev, s katerimi razpolagate.</translation>
-    </message>
-    <message>
-        <source>The total exceeds your balance when the %1 transaction fee is included.</source>
-        <translation>Celotni znesek z vključeno provizijo %1 je večji od stanja sredstev, s katerimi razpolagate.</translation>
-    </message>
-    <message>
-        <source>Transaction creation failed!</source>
-        <translation>Transakcije ni bilo mogoče ustvariti!</translation>
-    </message>
-    <message>
-        <source>The transaction was rejected! This might happen if some of the coins in your wallet were already spent, such as if you used a copy of wallet.dat and coins were spent in the copy but not marked as spent here.</source>
-        <translation>Transakcija je bila zavrnjena! To se lahko zgodi, če so bili kateri od kovancev iz denarnice že porabljeni, kot v primeru, da ste kje uporabili kopijo datoteke wallet.dat in kovance tam že porabili, lokalno pa ti še niso bili označeni kot porabljeni.</translation>
-    </message>
-    <message>
-        <source>A fee higher than %1 is considered an absurdly high fee.</source>
-        <translation>Provizija, višja od %1, velja za nesmiselno visoko.</translation>
-    </message>
-    <message>
-        <source>Payment request expired.</source>
-        <translation>Zahtevek za plačilo je potekel.</translation>
-    </message>
-    <message numerus="yes">
-        <source>Estimated to begin confirmation within %n block(s).</source>
-        <translation><numerusform>Predviden začetek potrditev po %n najdenem bloku.</numerusform><numerusform>Predviden začetek potrditev po %n najdenih blokih.</numerusform><numerusform>Predviden začetek potrditev po %n najdenih blokih.</numerusform><numerusform>Predviden začetek potrditev po %n najdenih blokih.</numerusform></translation>
-    </message>
-    <message>
-        <source>The recipient address is not valid. Please recheck.</source>
-        <translation>Naslov prejemnika je neveljaven. Prosimo, preverite.</translation>
-    </message>
-    <message>
-        <source>Duplicate address found: addresses should only be used once each.</source>
-        <translation>Naslov je že bil uporabljen. Vsak naslov naj bi se uporabil samo enkrat.</translation>
-    </message>
-    <message>
-        <source>Warning: Invalid Zetacoin address</source>
-        <translation>Opozorilo: Neveljaven zetacoin naslov</translation>
-    </message>
-    <message>
-        <source>(no label)</source>
-        <translation>(brez oznake)</translation>
-    </message>
-    <message>
-        <source>Warning: Unknown change address</source>
-        <translation>Opozorilo: Neznan naslov za vračilo drobiža</translation>
-    </message>
-    <message>
-        <source>Copy dust</source>
-        <translation>Kopiraj prah</translation>
-    </message>
-    <message>
-        <source>Are you sure you want to send?</source>
-        <translation>Ali ste prepričani, da želite izvesti plačilo?</translation>
-    </message>
-    <message>
-        <source>added as transaction fee</source>
-        <translation>dodano kot provizija transakcije</translation>
-    </message>
-</context>
-=======
-    </context>
->>>>>>> 0d719145
+    </context>
 <context>
     <name>SendCoinsEntry</name>
     <message>
@@ -1944,13 +1444,6 @@
 <context>
     <name>ShutdownWindow</name>
     <message>
-<<<<<<< HEAD
-        <source>Zetacoin Core is shutting down...</source>
-        <translation>Program se ustavlja ...</translation>
-    </message>
-    <message>
-=======
->>>>>>> 0d719145
         <source>Do not shut down the computer until this window disappears.</source>
         <translation>Dokler to okno ne izgine, ne zaustavljajte računalnika.</translation>
     </message>
@@ -2119,538 +1612,10 @@
         <translation>Sprejemaj zunanje povezave (privzeto: 1, razen če ste vklopili opciji -proxy ali -connect)</translation>
     </message>
     <message>
-        <source>Bitcoin Core</source>
-        <translation>Bitcoin Core</translation>
-    </message>
-    <message>
-<<<<<<< HEAD
-        <source>Message verified.</source>
-        <translation>Podpis sporočila je veljaven.</translation>
-    </message>
-</context>
-<context>
-    <name>SplashScreen</name>
-    <message>
         <source>Zetacoin Core</source>
         <translation>Zetacoin Core</translation>
     </message>
     <message>
-        <source>The Zetacoin Core developers</source>
-        <translation>Zetacoin Core razvijalci</translation>
-    </message>
-    <message>
-        <source>[testnet]</source>
-        <translation>[testnet]</translation>
-    </message>
-</context>
-<context>
-    <name>TrafficGraphWidget</name>
-    <message>
-        <source>KB/s</source>
-        <translation>KiB/s</translation>
-    </message>
-</context>
-<context>
-    <name>TransactionDesc</name>
-    <message>
-        <source>Open until %1</source>
-        <translation>Odprto do %1</translation>
-    </message>
-    <message>
-        <source>conflicted</source>
-        <translation>v konfliktu</translation>
-    </message>
-    <message>
-        <source>%1/offline</source>
-        <translation>%1/brez povezave</translation>
-    </message>
-    <message>
-        <source>%1/unconfirmed</source>
-        <translation>%1/nepotrjeno</translation>
-    </message>
-    <message>
-        <source>%1 confirmations</source>
-        <translation>%1 potrdil</translation>
-    </message>
-    <message>
-        <source>Status</source>
-        <translation>Status</translation>
-    </message>
-    <message numerus="yes">
-        <source>, broadcast through %n node(s)</source>
-        <translation><numerusform>, posredovano %n vozlišču</numerusform><numerusform>, posredovano %n vozliščema</numerusform><numerusform>, posredovano %n vozliščem</numerusform><numerusform>, posredovano %n vozliščem</numerusform></translation>
-    </message>
-    <message>
-        <source>Date</source>
-        <translation>Datum</translation>
-    </message>
-    <message>
-        <source>Source</source>
-        <translation>Izvor</translation>
-    </message>
-    <message>
-        <source>Generated</source>
-        <translation>Generirano</translation>
-    </message>
-    <message>
-        <source>From</source>
-        <translation>Pošiljatelj</translation>
-    </message>
-    <message>
-        <source>To</source>
-        <translation>Prejemnik</translation>
-    </message>
-    <message>
-        <source>own address</source>
-        <translation>lasten naslov</translation>
-    </message>
-    <message>
-        <source>watch-only</source>
-        <translation>opazovano</translation>
-    </message>
-    <message>
-        <source>label</source>
-        <translation>oznaka</translation>
-    </message>
-    <message>
-        <source>Credit</source>
-        <translation>V dobro</translation>
-    </message>
-    <message numerus="yes">
-        <source>matures in %n more block(s)</source>
-        <translation><numerusform>dozori po %n najdenem bloku</numerusform><numerusform>dozori po %n najdenih blokih</numerusform><numerusform>dozori po %n najdenih blokih</numerusform><numerusform>dozori po %n najdenih blokih</numerusform></translation>
-    </message>
-    <message>
-        <source>not accepted</source>
-        <translation>ni bilo sprejeto</translation>
-    </message>
-    <message>
-        <source>Debit</source>
-        <translation>Debit</translation>
-    </message>
-    <message>
-        <source>Total debit</source>
-        <translation>Skupaj v breme</translation>
-    </message>
-    <message>
-        <source>Total credit</source>
-        <translation>Skupaj v dobro</translation>
-    </message>
-    <message>
-        <source>Transaction fee</source>
-        <translation>Provizija transakcije</translation>
-    </message>
-    <message>
-        <source>Net amount</source>
-        <translation>Neto znesek</translation>
-    </message>
-    <message>
-        <source>Message</source>
-        <translation>Sporočilo</translation>
-    </message>
-    <message>
-        <source>Comment</source>
-        <translation>Opomba</translation>
-    </message>
-    <message>
-        <source>Transaction ID</source>
-        <translation>ID transakcije</translation>
-    </message>
-    <message>
-        <source>Merchant</source>
-        <translation>Trgovec</translation>
-    </message>
-    <message>
-        <source>Generated coins must mature %1 blocks before they can be spent. When you generated this block, it was broadcast to the network to be added to the block chain. If it fails to get into the chain, its state will change to "not accepted" and it won't be spendable. This may occasionally happen if another node generates a block within a few seconds of yours.</source>
-        <translation>Ustvarjeni kovanci morajo zoreti %1 blokov, preden jih lahko porabite. Ko ste ta blok zgenerirali, je bil posredovan v omrežje, da bo dodan v verigo. Če se bloku ni uspelo uvrstiti v verigo, se bo njegovo stanje spremenilo v "ni bilo sprejeto" in kovancev ne bo mogoče porabiti. To se včasih zgodi, če kak drug rudar v roku nekaj sekund hkrati z vami odkrije drug blok.</translation>
-    </message>
-    <message>
-        <source>Debug information</source>
-        <translation>Razhroščevalne informacije</translation>
-    </message>
-    <message>
-        <source>Transaction</source>
-        <translation>Transakcija</translation>
-    </message>
-    <message>
-        <source>Inputs</source>
-        <translation>Vhodi</translation>
-    </message>
-    <message>
-        <source>Amount</source>
-        <translation>Znesek</translation>
-    </message>
-    <message>
-        <source>true</source>
-        <translation>pravilno</translation>
-    </message>
-    <message>
-        <source>false</source>
-        <translation>nepravilno</translation>
-    </message>
-    <message>
-        <source>, has not been successfully broadcast yet</source>
-        <translation>, še ni bila uspešno raznešena</translation>
-    </message>
-    <message numerus="yes">
-        <source>Open for %n more block(s)</source>
-        <translation><numerusform>Še %n blok do potrditve</numerusform><numerusform>Še %n bloka do potrditve</numerusform><numerusform>Še %n bloki do potrditve</numerusform><numerusform>Še %n blokov do potrditve</numerusform></translation>
-    </message>
-    <message>
-        <source>unknown</source>
-        <translation>neznano</translation>
-    </message>
-</context>
-<context>
-    <name>TransactionDescDialog</name>
-    <message>
-        <source>Transaction details</source>
-        <translation>Podrobnosti transakcije</translation>
-    </message>
-    <message>
-        <source>This pane shows a detailed description of the transaction</source>
-        <translation>V tem podoknu so prikazane podrobnosti o transakciji</translation>
-    </message>
-</context>
-<context>
-    <name>TransactionTableModel</name>
-    <message>
-        <source>Date</source>
-        <translation>Datum</translation>
-    </message>
-    <message>
-        <source>Type</source>
-        <translation>Vrsta</translation>
-    </message>
-    <message>
-        <source>Immature (%1 confirmations, will be available after %2)</source>
-        <translation>Nedozorelo (št. potrditev: %1, na voljo šele po: %2)</translation>
-    </message>
-    <message numerus="yes">
-        <source>Open for %n more block(s)</source>
-        <translation><numerusform>Še %n blok do potrditve</numerusform><numerusform>Še %n bloka do potrditve</numerusform><numerusform>Še %n bloki do potrditve</numerusform><numerusform>Še %n blokov do potrditve</numerusform></translation>
-    </message>
-    <message>
-        <source>Open until %1</source>
-        <translation>Odprto do %1</translation>
-    </message>
-    <message>
-        <source>Confirmed (%1 confirmations)</source>
-        <translation>Potrjeno (%1 potrdil)</translation>
-    </message>
-    <message>
-        <source>This block was not received by any other nodes and will probably not be accepted!</source>
-        <translation>Ta blok ni prejelo še nobeno vozlišče. Najverjetneje ne bo sprejet!</translation>
-    </message>
-    <message>
-        <source>Generated but not accepted</source>
-        <translation>Generirano, toda ne sprejeto</translation>
-    </message>
-    <message>
-        <source>Offline</source>
-        <translation>Brez povezave</translation>
-    </message>
-    <message>
-        <source>Label</source>
-        <translation>Oznaka</translation>
-    </message>
-    <message>
-        <source>Unconfirmed</source>
-        <translation>Nepotrjeno</translation>
-    </message>
-    <message>
-        <source>Confirming (%1 of %2 recommended confirmations)</source>
-        <translation>V potrjevanju (št. potrditev: %1 od priporočenih %2)</translation>
-    </message>
-    <message>
-        <source>Conflicted</source>
-        <translation>V konfliktu</translation>
-    </message>
-    <message>
-        <source>Received with</source>
-        <translation>Prejemek</translation>
-    </message>
-    <message>
-        <source>Received from</source>
-        <translation>Prejemek</translation>
-    </message>
-    <message>
-        <source>Sent to</source>
-        <translation>Izdatek</translation>
-    </message>
-    <message>
-        <source>Payment to yourself</source>
-        <translation>Nakazilo sebi</translation>
-    </message>
-    <message>
-        <source>Mined</source>
-        <translation>Narudarjeno</translation>
-    </message>
-    <message>
-        <source>watch-only</source>
-        <translation>opazovano</translation>
-    </message>
-    <message>
-        <source>(n/a)</source>
-        <translation>(ni na voljo)</translation>
-    </message>
-    <message>
-        <source>Transaction status. Hover over this field to show number of confirmations.</source>
-        <translation>Stanje transakcije. Zapeljite z miško čez to polje za prikaz števila potrdil. </translation>
-    </message>
-    <message>
-        <source>Date and time that the transaction was received.</source>
-        <translation>Datum in čas, ko je transakcija bila prejeta.</translation>
-    </message>
-    <message>
-        <source>Type of transaction.</source>
-        <translation>Vrsta transakcije.</translation>
-    </message>
-    <message>
-        <source>Whether or not a watch-only address is involved in this transaction.</source>
-        <translation>Ali je v transakciji udeležen kateri od opazovanih naslovov.</translation>
-    </message>
-    <message>
-        <source>User-defined intent/purpose of the transaction.</source>
-        <translation>Uporabniško določen namen transakcije.</translation>
-    </message>
-    <message>
-        <source>Amount removed from or added to balance.</source>
-        <translation>Znesek spremembe stanja sredstev.</translation>
-    </message>
-</context>
-<context>
-    <name>TransactionView</name>
-    <message>
-        <source>All</source>
-        <translation>Vse</translation>
-    </message>
-    <message>
-        <source>Today</source>
-        <translation>Danes</translation>
-    </message>
-    <message>
-        <source>This week</source>
-        <translation>Ta teden</translation>
-    </message>
-    <message>
-        <source>This month</source>
-        <translation>Ta mesec</translation>
-    </message>
-    <message>
-        <source>Last month</source>
-        <translation>Prejšnji mesec</translation>
-    </message>
-    <message>
-        <source>This year</source>
-        <translation>To leto</translation>
-    </message>
-    <message>
-        <source>Range...</source>
-        <translation>Območje ...</translation>
-    </message>
-    <message>
-        <source>Received with</source>
-        <translation>Prejemek</translation>
-    </message>
-    <message>
-        <source>Sent to</source>
-        <translation>Izdatek</translation>
-    </message>
-    <message>
-        <source>To yourself</source>
-        <translation>Nakazilo sebi</translation>
-    </message>
-    <message>
-        <source>Mined</source>
-        <translation>Narudarjeno</translation>
-    </message>
-    <message>
-        <source>Other</source>
-        <translation>Drugo</translation>
-    </message>
-    <message>
-        <source>Enter address or label to search</source>
-        <translation>Iščite po naslovu ali oznaki</translation>
-    </message>
-    <message>
-        <source>Min amount</source>
-        <translation>Minimalni znesek</translation>
-    </message>
-    <message>
-        <source>Copy address</source>
-        <translation>Kopiraj naslov</translation>
-    </message>
-    <message>
-        <source>Copy label</source>
-        <translation>Kopiraj oznako</translation>
-    </message>
-    <message>
-        <source>Copy amount</source>
-        <translation>Kopiraj znesek</translation>
-    </message>
-    <message>
-        <source>Copy transaction ID</source>
-        <translation>Kopiraj ID transakcije</translation>
-    </message>
-    <message>
-        <source>Edit label</source>
-        <translation>Uredi oznako</translation>
-    </message>
-    <message>
-        <source>Show transaction details</source>
-        <translation>Prikaži podrobnosti transakcije</translation>
-    </message>
-    <message>
-        <source>Export Transaction History</source>
-        <translation>Izvoz zgodovine transakcij</translation>
-    </message>
-    <message>
-        <source>Watch-only</source>
-        <translation>Opazovano</translation>
-    </message>
-    <message>
-        <source>Exporting Failed</source>
-        <translation>Seznama transakcij ni bilo mogoče izvoziti.</translation>
-    </message>
-    <message>
-        <source>There was an error trying to save the transaction history to %1.</source>
-        <translation>Prišlo je do napake med shranjevanjem zgodovine transakcij v datoteko %1.</translation>
-    </message>
-    <message>
-        <source>Exporting Successful</source>
-        <translation>Uspešen izvoz</translation>
-    </message>
-    <message>
-        <source>The transaction history was successfully saved to %1.</source>
-        <translation>Zgodovina poteklih transakcij je bila uspešno shranjena v datoteko %1.</translation>
-    </message>
-    <message>
-        <source>Comma separated file (*.csv)</source>
-        <translation>Datoteka s podatki, ločenimi z vejico (*.csv)</translation>
-    </message>
-    <message>
-        <source>Confirmed</source>
-        <translation>Potrjeno</translation>
-    </message>
-    <message>
-        <source>Date</source>
-        <translation>Datum</translation>
-    </message>
-    <message>
-        <source>Type</source>
-        <translation>Vrsta</translation>
-    </message>
-    <message>
-        <source>Label</source>
-        <translation>Oznaka</translation>
-    </message>
-    <message>
-        <source>Address</source>
-        <translation>Naslov</translation>
-    </message>
-    <message>
-        <source>ID</source>
-        <translation>ID</translation>
-    </message>
-    <message>
-        <source>Range:</source>
-        <translation>Območje:</translation>
-    </message>
-    <message>
-        <source>to</source>
-        <translation>za</translation>
-    </message>
-</context>
-<context>
-    <name>UnitDisplayStatusBarControl</name>
-    <message>
-        <source>Unit to show amounts in. Click to select another unit.</source>
-        <translation>Merska enota za prikaz zneskov. Kliknite za izbiro druge enote.</translation>
-    </message>
-</context>
-<context>
-    <name>WalletFrame</name>
-    <message>
-        <source>No wallet has been loaded.</source>
-        <translation>Denarnica ni bila naložena.</translation>
-    </message>
-</context>
-<context>
-    <name>WalletModel</name>
-    <message>
-        <source>Send Coins</source>
-        <translation>Pošlji</translation>
-    </message>
-</context>
-<context>
-    <name>WalletView</name>
-    <message>
-        <source>&amp;Export</source>
-        <translation>&amp;Izvozi</translation>
-    </message>
-    <message>
-        <source>Export the data in the current tab to a file</source>
-        <translation>Izvozi podatke iz trenutnega zavihka v datoteko</translation>
-    </message>
-    <message>
-        <source>Backup Wallet</source>
-        <translation>Izdelava varnostne kopije denarnice</translation>
-    </message>
-    <message>
-        <source>Wallet Data (*.dat)</source>
-        <translation>Podatki denarnice (*.dat)</translation>
-    </message>
-    <message>
-        <source>Backup Failed</source>
-        <translation>Varnostne kopije ni bilo mogoče izdelati.</translation>
-    </message>
-    <message>
-        <source>There was an error trying to save the wallet data to %1.</source>
-        <translation>Prišlo je do napake pri shranjevanju podatkov denarnice v datoteko %1.</translation>
-    </message>
-    <message>
-        <source>The wallet data was successfully saved to %1.</source>
-        <translation>Podatki iz denarnice so bili uspešno shranjeni v datoteko %1.</translation>
-    </message>
-    <message>
-        <source>Backup Successful</source>
-        <translation>Varnostna kopija je bila uspešno izdelana</translation>
-    </message>
-</context>
-<context>
-    <name>bitcoin-core</name>
-    <message>
-        <source>Options:</source>
-        <translation>Možnosti:</translation>
-    </message>
-    <message>
-        <source>Specify data directory</source>
-        <translation>Izberite podatkovno mapo</translation>
-    </message>
-    <message>
-        <source>Connect to a node to retrieve peer addresses, and disconnect</source>
-        <translation>Povežite se z vozliščem za pridobitev naslovov soležnikov in nato prekinite povezavo.</translation>
-    </message>
-    <message>
-        <source>Specify your own public address</source>
-        <translation>Določite vaš lasten javni naslov</translation>
-    </message>
-    <message>
-        <source>Accept command line and JSON-RPC commands</source>
-        <translation>Sprejemaj ukaze iz ukazne vrstice in preko JSON-RPC</translation>
-    </message>
-    <message>
-        <source>Run in the background as a daemon and accept commands</source>
-        <translation>Teci v ozadju in sprejemaj ukaze</translation>
-    </message>
-    <message>
-        <source>Accept connections from outside (default: 1 if no -proxy or -connect)</source>
-        <translation>Sprejemaj zunanje povezave (privzeto: 1, razen če ste vklopili opciji -proxy ali -connect)</translation>
-    </message>
-    <message>
-=======
->>>>>>> 0d719145
         <source>Bind to given address and always listen on it. Use [host]:port notation for IPv6</source>
         <translation>Veži dani naslov in tam vedno poslušaj. Za naslove protokola IPv6 uporabite zapis [gostitelj]:vrata.</translation>
     </message>
@@ -2671,21 +1636,6 @@
         <translation>To je preizkusna različica še neizdanega programa. Uporabljate jo na lastno odgovornost. Programa ne uporabljajte je za rudarjenje ali trgovske aplikacije.</translation>
     </message>
     <message>
-<<<<<<< HEAD
-        <source>Unable to bind to %s on this computer. Zetacoin Core is probably already running.</source>
-        <translation>Na tem računalniku ni bilo mogoče vezati naslova %s. Odjemalec Zetacoin Core je verjetno že zagnan.</translation>
-    </message>
-    <message>
-        <source>WARNING: abnormally high number of blocks generated, %d blocks received in the last %d hours (%d expected)</source>
-        <translation>OPOZORILO: Generirano je bilo nenavadno veliko število blokov. Št. prejetih blokov: %d v št. ur: %d (pričakovanih je %d blokov)</translation>
-    </message>
-    <message>
-        <source>WARNING: check your network connection, %d blocks received in the last %d hours (%d expected)</source>
-        <translation>OPOZORILO: Preverite vašo omrežno povezavo. Št. prejetih blokov: %d v št. ur: %d (pričakovanih je %d blokov)</translation>
-    </message>
-    <message>
-=======
->>>>>>> 0d719145
         <source>Warning: The network does not appear to fully agree! Some miners appear to be experiencing issues.</source>
         <translation>Opozorilo: Trenutno na omrežju ni videti konsenza! Videti je, kot da bi imeli nekateri rudarji težave.</translation>
     </message>
@@ -2826,13 +1776,6 @@
         <translation>Veži dani naslov in sprejemaj povezave na JSON-RPC. Za naslove protokola IPv6 uporabite zapis [gostitelj]:vrata. To opcijo lahko navedete večkrat. (privzeto: veži vse omrežne vmesnike)</translation>
     </message>
     <message>
-<<<<<<< HEAD
-        <source>Cannot obtain a lock on data directory %s. Zetacoin Core is probably already running.</source>
-        <translation>Ne morem zakleniti podatkovne mape %s. Zetacoin Core je verjetno že zagnan.</translation>
-    </message>
-    <message>
-=======
->>>>>>> 0d719145
         <source>Create new files with system default permissions, instead of umask 077 (only effective with disabled wallet functionality)</source>
         <translation>Ustvarjaj nove datoteke s privzetimi sistemskimi dovoljenji, namesto z umask 077. (To pride v poštev samo, kadar imate izklopljeno funkcijo denarnice.)</translation>
     </message>
@@ -2861,44 +1804,14 @@
         <translation>(privzeto: %u)</translation>
     </message>
     <message>
-<<<<<<< HEAD
-        <source>Activating best chain...</source>
-        <translation>Prehajam na najboljšo verigo ...</translation>
-    </message>
-    <message>
-        <source>Cannot resolve -whitebind address: '%s'</source>
-        <translation>Naslova %s, podanega pri opciji -whitebind ni mogoče razrešiti.</translation>
-    </message>
-    <message>
-=======
->>>>>>> 0d719145
         <source>Connect through SOCKS5 proxy</source>
         <translation>Poveži se preko posredniškega strežnika SOCKS5</translation>
     </message>
     <message>
-<<<<<<< HEAD
-        <source>Copyright (C) 2009-%i The Zetacoin Core Developers</source>
-        <translation>Copyright (C) 2009-%i The Zetacoin Core Developers</translation>
-    </message>
-    <message>
-=======
->>>>>>> 0d719145
         <source>Information</source>
         <translation>Informacije</translation>
     </message>
     <message>
-        <source>Invalid amount for -maxtxfee=&lt;amount&gt;: '%s'</source>
-        <translation>Neveljavna količina za -maxtxfee=&lt;amount&gt;: '%s'</translation>
-    </message>
-    <message>
-        <source>Invalid amount for -minrelaytxfee=&lt;amount&gt;: '%s'</source>
-        <translation>Neveljavna količina za -minrelaytxfee=&lt;amount&gt;: '%s'</translation>
-    </message>
-    <message>
-        <source>Invalid amount for -mintxfee=&lt;amount&gt;: '%s'</source>
-        <translation>Neveljavna količina za -mintxfee=&lt;amount&gt;: '%s'</translation>
-    </message>
-    <message>
         <source>Need to specify a port with -whitebind: '%s'</source>
         <translation>Pri opciji -whitebind morate navesti vrata: %s</translation>
     </message>
