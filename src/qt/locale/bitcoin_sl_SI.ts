--- conflicted
+++ resolved
@@ -423,13 +423,8 @@
         <translation>Oglejte si seznam in kratek opis vseh opcij pri zagonu programa iz ukazne vrstice</translation>
     </message>
     <message numerus="yes">
-<<<<<<< HEAD
         <source>%n active connection(s) to Zetacoin network</source>
         <translation><numerusform>%n aktivna povezava v zetacoin omrežje</numerusform><numerusform>%n aktivni povezavi v zetacoin omrežje</numerusform><numerusform>%n aktivne povezave v zetacoin omrežje</numerusform><numerusform>%n aktivnih povezav v zetacoin omrežje</numerusform></translation>
-=======
-        <source>%n active connection(s) to Bitcoin network</source>
-        <translation><numerusform>%n aktivna povezava v omrežje Bitcoin</numerusform><numerusform>%n aktivni povezavi v omrežje Bitcoin</numerusform><numerusform>%n aktivne povezave v omrežje Bitcoin</numerusform><numerusform>%n aktivnih povezav v omrežje Bitcoin</numerusform></translation>
->>>>>>> 0bace830
     </message>
     <message>
         <source>No block source available...</source>
