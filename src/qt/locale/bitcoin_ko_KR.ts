--- conflicted
+++ resolved
@@ -1948,9 +1948,6 @@
         <translation>거래가 거부되었습니다. 몇몇 코인들이 지갑에서 이미 사용된 경우, 예를 들어 코인을 이미 사용한  wallet.dat를 복사해서 사용한 경우 지금 지갑에 기록이 안되있어 이런 일이 생길 수 있습니다.</translation>
     </message>
     <message>
-<<<<<<< HEAD
-        <source>Warning: Invalid Zetacoin address</source>
-=======
         <source>A fee higher than %1 is considered an absurdly high fee.</source>
         <translation>%1 보다 높은 수수료는 너무 높은 수수료 입니다.</translation>
     </message>
@@ -1967,8 +1964,7 @@
         <translation>두개 이상의 주소입니다: 한번에 하나의 주소에만 작업할 수 있습니다.</translation>
     </message>
     <message>
-        <source>Warning: Invalid Bitcoin address</source>
->>>>>>> 0bace830
+        <source>Warning: Invalid Zetacoin address</source>
         <translation>경고: 잘못된 비트코인주소입니다</translation>
     </message>
     <message>
@@ -2153,19 +2149,15 @@
         <translation>메시지 검증(&amp;V)</translation>
     </message>
     <message>
-<<<<<<< HEAD
-        <source>Verify the message to ensure it was signed with the specified Zetacoin address</source>
-=======
         <source>Enter the receiver's address, message (ensure you copy line breaks, spaces, tabs, etc. exactly) and signature below to verify the message. Be careful not to read more into the signature than what is in the signed message itself, to avoid being tricked by a man-in-the-middle attack. Note that this only proves the signing party receives with the address, it cannot prove sendership of any transaction!</source>
         <translation>메시지를 검증하기 위해 아래 칸에 각각 지갑 주소와 메시지, 전자서명을 입력하세요. (메시지 원본의 띄어쓰기, 들여쓰기, 행 나눔 등이 정확하게 입력되어야 하므로 원본을 복사해서 입력하세요) 이 기능은 메시지 검증이 주 목적이며, 네트워크 침입자에 의해 변조되지 않도록 전자서명 해독에 불필요한 시간을 소모하지 마세요. </translation>
     </message>
     <message>
-        <source>The Bitcoin address the message was signed with</source>
+        <source>The Zetacoin address the message was signed with</source>
         <translation>메세지의 서명에 사용된 비트코인 주소</translation>
     </message>
     <message>
-        <source>Verify the message to ensure it was signed with the specified Bitcoin address</source>
->>>>>>> 0bace830
+        <source>Verify the message to ensure it was signed with the specified Zetacoin address</source>
         <translation>정확한 비트코인주소가 입력됬는지 메시지를 확인하시오</translation>
     </message>
     <message>
@@ -2930,9 +2922,6 @@
         <translation>외부 blk000??.dat 파일에서 블록을 가져옵니다.</translation>
     </message>
     <message>
-<<<<<<< HEAD
-        <source>Cannot obtain a lock on data directory %s. Zetacoin Core is probably already running.</source>
-=======
         <source>Allow JSON-RPC connections from specified source. Valid for &lt;ip&gt; are a single IP (e.g. 1.2.3.4), a network/netmask (e.g. 1.2.3.4/255.255.255.0) or a network/CIDR (e.g. 1.2.3.4/24). This option can be specified multiple times</source>
         <translation>특정 소스에서의 JSON-RPC 연결 허가. 유효한 &lt;ip&gt; 같은 하나의 IP주소 (예 1.2.3.4), 네트워크/넷마스크 (예 1.2.3.4/255.255.255.0) 혹은 네트워크/CIDR (예 1.2.3.4/24). 이 옵션은 복수로 설정 할 수 있습니다.</translation>
     </message>
@@ -2945,8 +2934,7 @@
         <translation>선택된 주소로 고정하여 JSON-RPC 연결을 리슨(Listen)합니다. IPv6 프로토콜인 경우 [host]:port 방식의 명령어 표기법을 사용합니다. 이 옵션은 복수로 지정 할수 있습니다. (기본값: 모든 인터페이스에 고정)</translation>
     </message>
     <message>
-        <source>Cannot obtain a lock on data directory %s. Bitcoin Core is probably already running.</source>
->>>>>>> 0bace830
+        <source>Cannot obtain a lock on data directory %s. Zetacoin Core is probably already running.</source>
         <translation>데이터 디렉토리 %s에 락을 걸 수 없었습니다. 비트코인 코어가 이미 실행 중인 것으로 보입니다.</translation>
     </message>
     <message>
