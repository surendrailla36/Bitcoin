<TS language="ku_IQ" version="2.1">
<context>
    <name>AddressBookPage</name>
    <message>
        <source>Create a new address</source>
        <translation>ناوونیشانێکی نوێ دروست بکە</translation>
    </message>
    <message>
        <source>&amp;New</source>
        <translation>&amp;نوێ</translation>
    </message>
    <message>
        <source>&amp;Copy</source>
        <translation>&amp;ڕوونووس</translation>
    </message>
    <message>
        <source>C&amp;lose</source>
        <translation>C&amp;داخستن</translation>
    </message>
    <message>
        <source>&amp;Export</source>
        <translation>&amp;هەناردن</translation>
    </message>
    <message>
        <source>&amp;Delete</source>
        <translation>&amp;سڕینەوە</translation>
    </message>
    </context>
<context>
    <name>AddressTableModel</name>
    <message>
        <source>Address</source>
        <translation>ناوونیشان</translation>
    </message>
    </context>
<context>
    <name>AskPassphraseDialog</name>
    </context>
<context>
    <name>BanTableModel</name>
    </context>
<context>
    <name>BitcoinGUI</name>
    <message>
        <source>&amp;Send</source>
        <translation>&amp;ناردن</translation>
    </message>
    <message>
        <source>&amp;File</source>
        <translation>&amp;پەرگە</translation>
    </message>
    <message>
        <source>&amp;Settings</source>
        <translation>&amp;سازکارییەکان</translation>
    </message>
    <message>
        <source>&amp;Help</source>
        <translation>&amp;یارمەتی</translation>
    </message>
    <message>
        <source>Error</source>
        <translation>هەڵە</translation>
    </message>
    <message>
        <source>Warning</source>
        <translation>ئاگاداری</translation>
    </message>
    <message>
        <source>Information</source>
        <translation>زانیاری</translation>
    </message>
    </context>
<context>
    <name>CoinControlDialog</name>
    <message>
        <source>Amount:</source>
        <translation>کۆ:</translation>
    </message>
    <message>
        <source>Fee:</source>
        <translation>تێچوون:</translation>
    </message>
    <message>
        <source>Amount</source>
        <translation>سەرجەم</translation>
    </message>
    <message>
        <source>Date</source>
        <translation>رێکەت</translation>
    </message>
    <message>
        <source>yes</source>
        <translation>بەڵێ</translation>
    </message>
    <message>
<<<<<<< HEAD
        <source>high</source>
        <translation>بەرز</translation>
    </message>
    <message>
        <source>low</source>
        <translation>نزم</translation>
    </message>
    <message>
        <source>yes</source>
        <translation>بەڵێ</translation>
    </message>
    <message>
=======
>>>>>>> be92be56
        <source>no</source>
        <translation>نەخێر</translation>
    </message>
    </context>
<context>
    <name>EditAddressDialog</name>
    </context>
<context>
    <name>FreespaceChecker</name>
    <message>
        <source>name</source>
        <translation>ناو</translation>
    </message>
    </context>
<context>
    <name>HelpMessageDialog</name>
    <message>
        <source>version</source>
        <translation>وەشان</translation>
    </message>
    </context>
<context>
    <name>Intro</name>
    <message>
        <source>Welcome</source>
        <translation>بەخێربێن</translation>
    </message>
    <message>
        <source>Error</source>
        <translation>هەڵە</translation>
    </message>
    </context>
<context>
    <name>ModalOverlay</name>
    </context>
<context>
    <name>OpenURIDialog</name>
    </context>
<context>
    <name>OptionsDialog</name>
    <message>
        <source>Options</source>
        <translation>هەڵبژاردنەکان</translation>
    </message>
    <message>
        <source>Error</source>
        <translation>هەڵە</translation>
    </message>
    </context>
<context>
    <name>OverviewPage</name>
    <message>
        <source>Total:</source>
        <translation>گشتی</translation>
    </message>
    </context>
<context>
    <name>PaymentServer</name>
    </context>
<context>
    <name>PeerTableModel</name>
    <message>
        <source>Sent</source>
        <translation>نێدرا</translation>
    </message>
    </context>
<context>
    <name>QObject</name>
    <message>
        <source>Amount</source>
        <translation>سەرجەم</translation>
    </message>
    </context>
<context>
<<<<<<< HEAD
=======
    <name>QObject::QObject</name>
    </context>
<context>
>>>>>>> be92be56
    <name>QRImageWidget</name>
    </context>
<context>
    <name>RPCConsole</name>
    <message>
        <source>&amp;Information</source>
        <translation>&amp;زانیاری</translation>
    </message>
    <message>
        <source>General</source>
        <translation>گشتی</translation>
    </message>
    <message>
        <source>Network</source>
        <translation>تۆڕ</translation>
    </message>
    <message>
        <source>Name</source>
        <translation>ناو</translation>
    </message>
    <message>
        <source>Sent</source>
        <translation>نێدرا</translation>
    </message>
    <message>
        <source>Version</source>
        <translation>وەشان</translation>
    </message>
    <message>
        <source>Services</source>
        <translation>خزمەتگوزاریەکان</translation>
<<<<<<< HEAD
    </message>
    <message>
        <source>&amp;Open</source>
        <translation>&amp;کردنەوە</translation>
=======
>>>>>>> be92be56
    </message>
    <message>
        <source>&amp;Open</source>
        <translation>&amp;کردنەوە</translation>
    </message>
    <message>
        <source>Totals</source>
        <translation>گشتییەکان</translation>
    </message>
    <message>
        <source>In:</source>
        <translation>لە ناو</translation>
    </message>
    <message>
        <source>Out:</source>
        <translation>لەدەرەوە</translation>
    </message>
    <message>
        <source>1 &amp;hour</source>
        <translation>1&amp;سات</translation>
    </message>
    <message>
        <source>1 &amp;day</source>
        <translation>1&amp;ڕۆژ</translation>
    </message>
    <message>
        <source>1 &amp;week</source>
        <translation>1&amp;هەفتە</translation>
    </message>
    <message>
        <source>1 &amp;year</source>
        <translation>1&amp;ساڵ</translation>
    </message>
    <message>
        <source>never</source>
        <translation>هەرگیز</translation>
    </message>
    <message>
        <source>Yes</source>
        <translation>بەڵێ</translation>
    </message>
    <message>
        <source>No</source>
        <translation>نەخێر</translation>
    </message>
    </context>
<context>
    <name>ReceiveCoinsDialog</name>
    <message>
        <source>&amp;Amount:</source>
        <translation>&amp;سەرجەم:</translation>
    </message>
    <message>
        <source>&amp;Message:</source>
        <translation>&amp;پەیام:</translation>
    </message>
    <message>
        <source>Clear</source>
        <translation>پاککردنەوە</translation>
    </message>
    <message>
        <source>Show</source>
        <translation>پیشاندان</translation>
    </message>
    <message>
        <source>Remove</source>
        <translation>سڕینەوە</translation>
    </message>
    </context>
<context>
    <name>ReceiveRequestDialog</name>
    <message>
        <source>Address</source>
        <translation>ناوونیشان</translation>
    </message>
<<<<<<< HEAD
    </context>
<context>
    <name>RecentRequestsTableModel</name>
=======
    <message>
        <source>Amount</source>
        <translation>سەرجەم</translation>
    </message>
    </context>
<context>
    <name>RecentRequestsTableModel</name>
    <message>
        <source>Date</source>
        <translation>رێکەت</translation>
    </message>
>>>>>>> be92be56
    </context>
<context>
    <name>SendCoinsDialog</name>
    <message>
        <source>Amount:</source>
        <translation>کۆ:</translation>
    </message>
    <message>
        <source>Fee:</source>
        <translation>تێچوون:</translation>
    </message>
    </context>
<context>
    <name>SendCoinsEntry</name>
    <message>
        <source>Message:</source>
        <translation>پەیام:</translation>
    </message>
    </context>
<context>
    <name>SendConfirmationDialog</name>
<<<<<<< HEAD
    </context>
=======
    <message>
        <source>Yes</source>
        <translation>بەڵێ</translation>
    </message>
</context>
>>>>>>> be92be56
<context>
    <name>ShutdownWindow</name>
    </context>
<context>
    <name>SignVerifyMessageDialog</name>
    </context>
<context>
    <name>SplashScreen</name>
    </context>
<context>
    <name>TrafficGraphWidget</name>
    </context>
<context>
    <name>TransactionDesc</name>
<<<<<<< HEAD
=======
    <message>
        <source>Date</source>
        <translation>رێکەت</translation>
    </message>
    <message>
        <source>Amount</source>
        <translation>سەرجەم</translation>
    </message>
>>>>>>> be92be56
    </context>
<context>
    <name>TransactionDescDialog</name>
    </context>
<context>
    <name>TransactionTableModel</name>
<<<<<<< HEAD
=======
    <message>
        <source>Date</source>
        <translation>رێکەت</translation>
    </message>
>>>>>>> be92be56
    </context>
<context>
    <name>TransactionView</name>
    <message>
<<<<<<< HEAD
=======
        <source>Date</source>
        <translation>رێکەت</translation>
    </message>
    <message>
>>>>>>> be92be56
        <source>Address</source>
        <translation>ناوونیشان</translation>
    </message>
    </context>
<context>
    <name>UnitDisplayStatusBarControl</name>
    </context>
<context>
<<<<<<< HEAD
=======
    <name>WalletController</name>
    </context>
<context>
>>>>>>> be92be56
    <name>WalletFrame</name>
    </context>
<context>
    <name>WalletModel</name>
    </context>
<context>
    <name>WalletView</name>
<<<<<<< HEAD
    </context>
<context>
    <name>bitcoin-core</name>
=======
>>>>>>> be92be56
    <message>
        <source>&amp;Export</source>
        <translation>&amp;هەناردن</translation>
    </message>
    </context>
<context>
    <name>bitcoin-core</name>
    <message>
        <source>Information</source>
        <translation>زانیاری</translation>
    </message>
    <message>
        <source>Warning</source>
        <translation>ئاگاداری</translation>
    </message>
    <message>
        <source>Error</source>
        <translation>هەڵە</translation>
    </message>
</context>
</TS><|MERGE_RESOLUTION|>--- conflicted
+++ resolved
@@ -93,21 +93,6 @@
         <translation>بەڵێ</translation>
     </message>
     <message>
-<<<<<<< HEAD
-        <source>high</source>
-        <translation>بەرز</translation>
-    </message>
-    <message>
-        <source>low</source>
-        <translation>نزم</translation>
-    </message>
-    <message>
-        <source>yes</source>
-        <translation>بەڵێ</translation>
-    </message>
-    <message>
-=======
->>>>>>> be92be56
         <source>no</source>
         <translation>نەخێر</translation>
     </message>
@@ -182,12 +167,9 @@
     </message>
     </context>
 <context>
-<<<<<<< HEAD
-=======
     <name>QObject::QObject</name>
     </context>
 <context>
->>>>>>> be92be56
     <name>QRImageWidget</name>
     </context>
 <context>
@@ -219,17 +201,10 @@
     <message>
         <source>Services</source>
         <translation>خزمەتگوزاریەکان</translation>
-<<<<<<< HEAD
     </message>
     <message>
         <source>&amp;Open</source>
         <translation>&amp;کردنەوە</translation>
-=======
->>>>>>> be92be56
-    </message>
-    <message>
-        <source>&amp;Open</source>
-        <translation>&amp;کردنەوە</translation>
     </message>
     <message>
         <source>Totals</source>
@@ -301,11 +276,6 @@
         <source>Address</source>
         <translation>ناوونیشان</translation>
     </message>
-<<<<<<< HEAD
-    </context>
-<context>
-    <name>RecentRequestsTableModel</name>
-=======
     <message>
         <source>Amount</source>
         <translation>سەرجەم</translation>
@@ -317,7 +287,6 @@
         <source>Date</source>
         <translation>رێکەت</translation>
     </message>
->>>>>>> be92be56
     </context>
 <context>
     <name>SendCoinsDialog</name>
@@ -339,15 +308,11 @@
     </context>
 <context>
     <name>SendConfirmationDialog</name>
-<<<<<<< HEAD
-    </context>
-=======
     <message>
         <source>Yes</source>
         <translation>بەڵێ</translation>
     </message>
 </context>
->>>>>>> be92be56
 <context>
     <name>ShutdownWindow</name>
     </context>
@@ -362,8 +327,6 @@
     </context>
 <context>
     <name>TransactionDesc</name>
-<<<<<<< HEAD
-=======
     <message>
         <source>Date</source>
         <translation>رێکەت</translation>
@@ -372,31 +335,24 @@
         <source>Amount</source>
         <translation>سەرجەم</translation>
     </message>
->>>>>>> be92be56
     </context>
 <context>
     <name>TransactionDescDialog</name>
     </context>
 <context>
     <name>TransactionTableModel</name>
-<<<<<<< HEAD
-=======
-    <message>
-        <source>Date</source>
-        <translation>رێکەت</translation>
-    </message>
->>>>>>> be92be56
+    <message>
+        <source>Date</source>
+        <translation>رێکەت</translation>
+    </message>
     </context>
 <context>
     <name>TransactionView</name>
     <message>
-<<<<<<< HEAD
-=======
-        <source>Date</source>
-        <translation>رێکەت</translation>
-    </message>
-    <message>
->>>>>>> be92be56
+        <source>Date</source>
+        <translation>رێکەت</translation>
+    </message>
+    <message>
         <source>Address</source>
         <translation>ناوونیشان</translation>
     </message>
@@ -405,12 +361,9 @@
     <name>UnitDisplayStatusBarControl</name>
     </context>
 <context>
-<<<<<<< HEAD
-=======
     <name>WalletController</name>
     </context>
 <context>
->>>>>>> be92be56
     <name>WalletFrame</name>
     </context>
 <context>
@@ -418,12 +371,6 @@
     </context>
 <context>
     <name>WalletView</name>
-<<<<<<< HEAD
-    </context>
-<context>
-    <name>bitcoin-core</name>
-=======
->>>>>>> be92be56
     <message>
         <source>&amp;Export</source>
         <translation>&amp;هەناردن</translation>
