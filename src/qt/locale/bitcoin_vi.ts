--- conflicted
+++ resolved
@@ -16,17 +16,6 @@
     <message>
         <source>&amp;Copy</source>
         <translation>Sao chép</translation>
-<<<<<<< HEAD
-    </message>
-    <message>
-        <source>&amp;Copy Address</source>
-        <translation>Sao chép địa chỉ</translation>
-    </message>
-    <message>
-        <source>&amp;Delete</source>
-        <translation>&amp;Xóa</translation>
-=======
->>>>>>> 9460771a
     </message>
     <message>
         <source>&amp;Delete</source>
