<TS language="fr_CA" version="2.1">
<context>
    <name>AddressBookPage</name>
    <message>
        <source>Create a new address</source>
        <translation>Créer une nouvelle adresse</translation>
    </message>
    <message>
        <source>Copy the currently selected address to the system clipboard</source>
        <translation>Copier l'adresse surligné a votre presse-papier</translation>
    </message>
    <message>
        <source>&amp;Delete</source>
        <translation>&amp;Supprimer</translation>
    </message>
    </context>
<context>
    <name>AddressTableModel</name>
    </context>
<context>
    <name>AskPassphraseDialog</name>
    <message>
        <source>Enter passphrase</source>
        <translation>Entrer Mot de Passe</translation>
    </message>
    <message>
        <source>New passphrase</source>
        <translation>Nouveau Mot de passe</translation>
    </message>
    <message>
        <source>Repeat new passphrase</source>
        <translation>Répéter Mot de Passe</translation>
    </message>
    </context>
<context>
    <name>BanTableModel</name>
    </context>
<context>
    <name>BitcoinGUI</name>
    </context>
<context>
    <name>CoinControlDialog</name>
    <message>
        <source>(un)select all</source>
        <translation>Toute sélectionner </translation>
    </message>
    </context>
<context>
    <name>EditAddressDialog</name>
    <message>
        <source>&amp;Label</source>
        <translation>Record</translation>
    </message>
    <message>
        <source>&amp;Address</source>
        <translation>Addresse</translation>
    </message>
    </context>
<context>
    <name>FreespaceChecker</name>
    </context>
<context>
    <name>HelpMessageDialog</name>
    </context>
<context>
    <name>Intro</name>
    <message>
        <source>Welcome</source>
        <translation>Bienvenue </translation>
    </message>
    </context>
<context>
    <name>ModalOverlay</name>
    </context>
<context>
    <name>OpenURIDialog</name>
    </context>
<context>
    <name>OptionsDialog</name>
    </context>
<context>
    <name>OverviewPage</name>
    </context>
<context>
    <name>PaymentServer</name>
    </context>
<context>
    <name>PeerTableModel</name>
    </context>
<context>
    <name>QObject</name>
    </context>
<context>
<<<<<<< HEAD
=======
    <name>QObject::QObject</name>
    </context>
<context>
>>>>>>> be92be56
    <name>QRImageWidget</name>
    </context>
<context>
    <name>RPCConsole</name>
    </context>
<context>
    <name>ReceiveCoinsDialog</name>
    </context>
<context>
    <name>ReceiveRequestDialog</name>
    </context>
<context>
    <name>RecentRequestsTableModel</name>
    </context>
<context>
    <name>SendCoinsDialog</name>
    </context>
<context>
    <name>SendCoinsEntry</name>
    </context>
<context>
    <name>SendConfirmationDialog</name>
    </context>
<context>
    <name>ShutdownWindow</name>
    </context>
<context>
    <name>SignVerifyMessageDialog</name>
    </context>
<context>
    <name>SplashScreen</name>
    </context>
<context>
    <name>TrafficGraphWidget</name>
    </context>
<context>
    <name>TransactionDesc</name>
    </context>
<context>
    <name>TransactionDescDialog</name>
    </context>
<context>
    <name>TransactionTableModel</name>
<<<<<<< HEAD
    </context>
<context>
    <name>TransactionView</name>
=======
    <message>
        <source>Label</source>
        <translation>Record</translation>
    </message>
    <message>
        <source>(no label)</source>
        <translation>(pas de record)</translation>
    </message>
    </context>
<context>
    <name>TransactionView</name>
    <message>
        <source>Copy address</source>
        <translation>copier l'adresse </translation>
    </message>
    <message>
        <source>Comma separated file (*.csv)</source>
        <translation>Fichier séparé par une virgule (*.csv)</translation>
    </message>
    <message>
        <source>Label</source>
        <translation>Record</translation>
    </message>
    <message>
        <source>Address</source>
        <translation>Addresse</translation>
    </message>
>>>>>>> be92be56
    </context>
<context>
    <name>UnitDisplayStatusBarControl</name>
    </context>
<context>
<<<<<<< HEAD
=======
    <name>WalletController</name>
    </context>
<context>
>>>>>>> be92be56
    <name>WalletFrame</name>
    </context>
<context>
    <name>WalletModel</name>
    </context>
<context>
    <name>WalletView</name>
    </context>
<context>
    <name>bitcoin-core</name>
    </context>
</TS><|MERGE_RESOLUTION|>--- conflicted
+++ resolved
@@ -91,12 +91,9 @@
     <name>QObject</name>
     </context>
 <context>
-<<<<<<< HEAD
-=======
     <name>QObject::QObject</name>
     </context>
 <context>
->>>>>>> be92be56
     <name>QRImageWidget</name>
     </context>
 <context>
@@ -140,11 +137,6 @@
     </context>
 <context>
     <name>TransactionTableModel</name>
-<<<<<<< HEAD
-    </context>
-<context>
-    <name>TransactionView</name>
-=======
     <message>
         <source>Label</source>
         <translation>Record</translation>
@@ -172,18 +164,14 @@
         <source>Address</source>
         <translation>Addresse</translation>
     </message>
->>>>>>> be92be56
     </context>
 <context>
     <name>UnitDisplayStatusBarControl</name>
     </context>
 <context>
-<<<<<<< HEAD
-=======
     <name>WalletController</name>
     </context>
 <context>
->>>>>>> be92be56
     <name>WalletFrame</name>
     </context>
 <context>
