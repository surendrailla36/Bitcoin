<TS version="2.1" language="it">
<context>
    <name>AddressBookPage</name>
    <message>
        <source>Right-click to edit address or label</source>
<<<<<<< HEAD
        <translation>Clicca con il tasto destro del mouse per modificare l'indirizzo oppure l'etichetta</translation>
=======
        <translation type="unfinished">Fai clic con il tasto destro del mouse per modificare l'indirizzo oppure l'etichetta</translation>
>>>>>>> f6a356d2
    </message>
    <message>
        <source>Create a new address</source>
        <translation type="unfinished">Crea un nuovo indirizzo</translation>
    </message>
    <message>
        <source>&amp;New</source>
        <translation type="unfinished">&amp;Nuovo</translation>
    </message>
    <message>
        <source>Copy the currently selected address to the system clipboard</source>
        <translation type="unfinished">Copia negli appunti del sistema l'indirizzo attualmente selezionato</translation>
    </message>
    <message>
        <source>&amp;Copy</source>
        <translation type="unfinished">&amp;Copia</translation>
    </message>
    <message>
        <source>C&amp;lose</source>
<<<<<<< HEAD
        <translation>Chiudi</translation>
=======
        <translation type="unfinished">Chiudere</translation>
>>>>>>> f6a356d2
    </message>
    <message>
        <source>Delete the currently selected address from the list</source>
        <translation type="unfinished">Rimuovi dalla lista l'indirizzo attualmente selezionato</translation>
    </message>
    <message>
        <source>Enter address or label to search</source>
<<<<<<< HEAD
        <translation>Inserisci indirizzo o nominativo da cercare</translation>
    </message>
    <message>
        <source>Export the data in the current tab to a file</source>
        <translation>Trasferisci i dati contenuti nella tabella corrente in un file</translation>
=======
        <translation type="unfinished">Inserisci indirizzo o nominativo da cercare</translation>
    </message>
    <message>
        <source>Export the data in the current tab to a file</source>
        <translation type="unfinished">Esporta su file i dati contenuti nella tabella corrente</translation>
>>>>>>> f6a356d2
    </message>
    <message>
        <source>&amp;Export</source>
        <translation type="unfinished">&amp;Esporta</translation>
    </message>
    <message>
        <source>&amp;Delete</source>
        <translation type="unfinished">&amp;Elimina</translation>
    </message>
    <message>
        <source>Choose the address to send coins to</source>
<<<<<<< HEAD
        <translation>Scegli l'indirizzo al quale inviare bitcoin</translation>
    </message>
    <message>
        <source>Choose the address to receive coins with</source>
        <translation>Scegli l'indirizzo al quale ricevere bitcoin.</translation>
    </message>
    <message>
        <source>C&amp;hoose</source>
        <translation>Scegli</translation>
=======
        <translation type="unfinished">Scegli l'indirizzo al quale inviare bitcoin</translation>
    </message>
    <message>
        <source>Choose the address to receive coins with</source>
        <translation type="unfinished">Scegli l'indirizzo al quale ricevere bitcoin.</translation>
    </message>
    <message>
        <source>C&amp;hoose</source>
        <translation type="unfinished">Scegli</translation>
>>>>>>> f6a356d2
    </message>
    <message>
        <source>Sending addresses</source>
        <translation type="unfinished">Indirizzi d'invio</translation>
    </message>
    <message>
        <source>Receiving addresses</source>
        <translation type="unfinished">Indirizzi di ricezione</translation>
    </message>
    <message>
        <source>These are your Bitcoin addresses for sending payments. Always check the amount and the receiving address before sending coins.</source>
        <translation type="unfinished">Questi sono i tuoi indirizzi Bitcoin per l'invio di pagamenti. Controlla sempre l'importo e l'indirizzo del beneficiario prima di inviare bitcoin.</translation>
    </message>
    <message>
        <source>These are your Bitcoin addresses for receiving payments. Use the 'Create new receiving address' button in the receive tab to create new addresses.
Signing is only possible with addresses of the type 'legacy'.</source>
        <translation type="unfinished">Questi sono i tuoi indirizzi Bitcoin per ricevere pagamenti. Usa il tasto "Crea nuovo indirizzo ricevente" nella schermata "Ricevi" per creare nuovi indirizzi.
E' possibile firmare solo con indirizzi di tipo "legacy".</translation>
    </message>
    <message>
        <source>&amp;Copy Address</source>
        <translation type="unfinished">&amp;Copia indirizzo</translation>
    </message>
    <message>
        <source>Copy &amp;Label</source>
        <translation type="unfinished">Copia &amp;etichetta</translation>
    </message>
    <message>
        <source>&amp;Edit</source>
        <translation type="unfinished">&amp;Modifica</translation>
    </message>
    <message>
        <source>Export Address List</source>
        <translation type="unfinished">Esporta elenco degli indirizzi</translation>
    </message>
    <message>
        <source>Comma separated file</source>
        <extracomment>Expanded name of the CSV file format. See: https://en.wikipedia.org/wiki/Comma-separated_values.</extracomment>
        <translation type="unfinished">File separato da virgole</translation>
    </message>
    <message>
        <source>There was an error trying to save the address list to %1. Please try again.</source>
        <extracomment>An error message. %1 is a stand-in argument for the name of the file we attempted to save to.</extracomment>
        <translation type="unfinished">Si è verificato un errore nel salvare l'elenco degli indirizzi su %1. Provare di nuovo.</translation>
    </message>
    <message>
        <source>Exporting Failed</source>
        <translation type="unfinished">Esportazione Fallita</translation>
    </message>
</context>
<context>
    <name>AddressTableModel</name>
    <message>
        <source>Label</source>
        <translation type="unfinished">Etichetta</translation>
    </message>
    <message>
        <source>Address</source>
        <translation type="unfinished">Indirizzo</translation>
    </message>
    <message>
        <source>(no label)</source>
        <translation type="unfinished">(nessuna etichetta)</translation>
    </message>
</context>
<context>
    <name>AskPassphraseDialog</name>
    <message>
        <source>Passphrase Dialog</source>
        <translation type="unfinished">Finestra passphrase</translation>
    </message>
    <message>
        <source>Enter passphrase</source>
        <translation type="unfinished">Inserisci la passphrase</translation>
    </message>
    <message>
        <source>New passphrase</source>
        <translation type="unfinished">Nuova passphrase</translation>
    </message>
    <message>
        <source>Repeat new passphrase</source>
        <translation type="unfinished">Ripeti la nuova passphrase</translation>
    </message>
    <message>
        <source>Show passphrase</source>
        <translation type="unfinished">Mostra passphrase</translation>
    </message>
    <message>
        <source>Encrypt wallet</source>
        <translation type="unfinished">Cifra il portafoglio</translation>
    </message>
    <message>
        <source>This operation needs your wallet passphrase to unlock the wallet.</source>
        <translation type="unfinished">Questa operazione necessita della passphrase per sbloccare il portafoglio.</translation>
    </message>
    <message>
        <source>Unlock wallet</source>
        <translation type="unfinished">Sblocca il portafoglio</translation>
    </message>
    <message>
        <source>Change passphrase</source>
        <translation type="unfinished">Cambia la passphrase</translation>
    </message>
    <message>
        <source>Confirm wallet encryption</source>
        <translation type="unfinished">Conferma la cifratura del portafoglio</translation>
    </message>
    <message>
        <source>Warning: If you encrypt your wallet and lose your passphrase, you will &lt;b&gt;LOSE ALL OF YOUR BITCOINS&lt;/b&gt;!</source>
        <translation type="unfinished">Attenzione: Se si cifra il portafoglio e si perde la passphrase &lt;b&gt;TUTTI I PROPRI BITCOIN ANDRANNO PERSI&lt;/b&gt;!</translation>
    </message>
    <message>
        <source>Are you sure you wish to encrypt your wallet?</source>
        <translation type="unfinished">Sei sicuro di voler cifrare il portafoglio?</translation>
    </message>
    <message>
        <source>Wallet encrypted</source>
        <translation type="unfinished">Portafoglio cifrato</translation>
    </message>
    <message>
        <source>Enter the new passphrase for the wallet.&lt;br/&gt;Please use a passphrase of &lt;b&gt;ten or more random characters&lt;/b&gt;, or &lt;b&gt;eight or more words&lt;/b&gt;.</source>
        <translation type="unfinished">Inserisci la nuova passphrase per il portafoglio.&lt;br/&gt;Assicurati di usare una passphrase di &lt;b&gt;dieci o più caratteri casuali&lt;/b&gt; oppure &lt;b&gt;otto o più parole&lt;/b&gt;.</translation>
    </message>
    <message>
        <source>Enter the old passphrase and new passphrase for the wallet.</source>
        <translation type="unfinished">Inserisci la vecchia passphrase e la nuova passphrase per il portafoglio.</translation>
    </message>
    <message>
        <source>Remember that encrypting your wallet cannot fully protect your bitcoins from being stolen by malware infecting your computer.</source>
        <translation type="unfinished">Ricorda che la cifratura del portafoglio non protegge del tutto i tuoi bitcoin dal furto da parte di malware che infettasse il tuo computer.</translation>
    </message>
    <message>
        <source>Wallet to be encrypted</source>
        <translation type="unfinished">Portafoglio da cifrare.</translation>
    </message>
    <message>
        <source>Your wallet is about to be encrypted. </source>
        <translation type="unfinished">Il tuo portafoglio sta per essere cifrato.</translation>
    </message>
    <message>
        <source>Your wallet is now encrypted. </source>
        <translation type="unfinished">Il tuo portafoglio è ora cifrato.</translation>
    </message>
    <message>
        <source>IMPORTANT: Any previous backups you have made of your wallet file should be replaced with the newly generated, encrypted wallet file. For security reasons, previous backups of the unencrypted wallet file will become useless as soon as you start using the new, encrypted wallet.</source>
        <translation type="unfinished">IMPORTANTE: qualsiasi backup del portafoglio effettuato in precedenza dovrà essere sostituito con il file del portafoglio cifrato appena generato. Per ragioni di sicurezza, i precedenti backup del file del portafoglio non cifrato diventeranno inservibili non appena si inizierà ad utilizzare il nuovo portafoglio cifrato.</translation>
    </message>
    <message>
        <source>Wallet encryption failed</source>
        <translation type="unfinished">Cifratura portafoglio fallita</translation>
    </message>
    <message>
        <source>Wallet encryption failed due to an internal error. Your wallet was not encrypted.</source>
        <translation type="unfinished">La cifratura del portafoglio non è riuscita a causa di un errore interno. Il portafoglio personale non è stato cifrato.</translation>
    </message>
    <message>
        <source>The supplied passphrases do not match.</source>
        <translation type="unfinished">Le passphrase fornite non corrispondono.</translation>
    </message>
    <message>
        <source>Wallet unlock failed</source>
        <translation type="unfinished">Sbloccaggio del portafoglio fallito</translation>
    </message>
    <message>
        <source>The passphrase entered for the wallet decryption was incorrect.</source>
        <translation type="unfinished">La passphrase inserita per decifrare il tuo portafoglio non è corretta.</translation>
    </message>
    <message>
        <source>Wallet passphrase was successfully changed.</source>
        <translation type="unfinished">La modifica della passphrase del portafoglio è riuscita.</translation>
    </message>
    <message>
        <source>Warning: The Caps Lock key is on!</source>
        <translation type="unfinished">Attenzione: è attivo il tasto Blocco maiuscole (Caps lock)!</translation>
    </message>
</context>
<context>
    <name>BanTableModel</name>
    <message>
        <source>Banned Until</source>
        <translation type="unfinished">Bandito fino a</translation>
    </message>
</context>
<context>
    <name>BitcoinApplication</name>
    <message>
        <source>Runaway exception</source>
        <translation type="unfinished">Eccezione runaway</translation>
    </message>
    <message>
        <source>A fatal error occurred. %1 can no longer continue safely and will quit.</source>
        <translation type="unfinished">Si è verificato un errore critico. %1 non può più continuare in maniera sicura e verrà chiuso.</translation>
    </message>
    <message>
        <source>Internal error</source>
        <translation type="unfinished">Errore interno</translation>
    </message>
    <message>
        <source>An internal error occurred. %1 will attempt to continue safely. This is an unexpected bug which can be reported as described below.</source>
        <translation type="unfinished">Si è verificato un errore interno. %1 proverà a continuare in modo sicuro. Questo è un bug imprevisto che può essere segnalato come descritto di seguito.</translation>
    </message>
</context>
<context>
    <name>QObject</name>
    <message>
        <source>Do you want to reset settings to default values, or to abort without making changes?</source>
        <extracomment>Explanatory text shown on startup when the settings file cannot be read. Prompts user to make a choice between resetting or aborting.</extracomment>
        <translation type="unfinished">Vuoi riportare le impostazioni ai valori predefiniti, oppure annullare senza fare modifiche?</translation>
    </message>
    <message>
        <source>A fatal error occurred. Check that settings file is writable, or try running with -nosettings.</source>
        <extracomment>Explanatory text shown on startup when the settings file could not be written. Prompts user to check that we have the ability to write to the file. Explains that the user has the option of running without a settings file.</extracomment>
        <translation type="unfinished">È successo un errore fatale. Controlla che il file di impostazioni sia scrivibile, oppure tenta di avviare con -nosettings</translation>
    </message>
    <message>
        <source>Error: Specified data directory "%1" does not exist.</source>
        <translation type="unfinished">Errore: La cartella dati "%1" specificata non esiste.</translation>
    </message>
    <message>
        <source>Error: Cannot parse configuration file: %1.</source>
        <translation type="unfinished">Errore: impossibile analizzare il file di configurazione: %1.</translation>
    </message>
    <message>
        <source>Error: %1</source>
        <translation type="unfinished">Errore: %1</translation>
    </message>
    <message>
        <source>%1 didn't yet exit safely…</source>
        <translation type="unfinished">%1 non si è ancora chiuso...</translation>
    </message>
    <message>
        <source>unknown</source>
        <translation type="unfinished">sconosciuto</translation>
    </message>
    <message>
        <source>Amount</source>
        <translation type="unfinished">Importo</translation>
    </message>
    <message>
        <source>Enter a Bitcoin address (e.g. %1)</source>
        <translation type="unfinished">Inserisci un indirizzo Bitcoin (ad es. %1)</translation>
    </message>
    <message>
        <source>Unroutable</source>
        <translation type="unfinished">Non tracciabile</translation>
    </message>
    <message>
        <source>Internal</source>
        <translation type="unfinished">Interno</translation>
    </message>
    <message>
        <source>Inbound</source>
        <extracomment>An inbound connection from a peer. An inbound connection is a connection initiated by a peer.</extracomment>
        <translation type="unfinished">In entrata</translation>
    </message>
    <message>
        <source>Outbound</source>
        <extracomment>An outbound connection to a peer. An outbound connection is a connection initiated by us.</extracomment>
        <translation type="unfinished">In uscita</translation>
    </message>
    <message>
        <source>Full Relay</source>
        <extracomment>Peer connection type that relays all network information.</extracomment>
        <translation type="unfinished">Relè completo</translation>
    </message>
    <message>
        <source>Block Relay</source>
        <extracomment>Peer connection type that relays network information about blocks and not transactions or addresses.</extracomment>
        <translation type="unfinished">Relay del blocco</translation>
    </message>
    <message>
        <source>Manual</source>
        <extracomment>Peer connection type established manually through one of several methods.</extracomment>
        <translation type="unfinished">Manuale</translation>
    </message>
    <message>
        <source>Address Fetch</source>
        <extracomment>Short-lived peer connection type that solicits known addresses from a peer.</extracomment>
        <translation type="unfinished">Trova l’indirizzo </translation>
    </message>
    <message>
        <source>None</source>
        <translation type="unfinished">Nessuno</translation>
    </message>
    <message>
        <source>N/A</source>
        <translation type="unfinished">N/D</translation>
    </message>
    <message numerus="yes">
        <source>%n second(s)</source>
        <translation type="unfinished">
            <numerusform />
            <numerusform />
        </translation>
    </message>
    <message numerus="yes">
        <source>%n minute(s)</source>
        <translation type="unfinished">
            <numerusform />
            <numerusform />
        </translation>
    </message>
    <message numerus="yes">
        <source>%n hour(s)</source>
        <translation type="unfinished">
            <numerusform />
            <numerusform />
        </translation>
    </message>
    <message numerus="yes">
        <source>%n day(s)</source>
        <translation type="unfinished">
            <numerusform />
            <numerusform />
        </translation>
    </message>
    <message numerus="yes">
        <source>%n week(s)</source>
        <translation type="unfinished">
            <numerusform />
            <numerusform />
        </translation>
    </message>
    <message>
        <source>%1 and %2</source>
        <translation type="unfinished">%1 e %2</translation>
    </message>
    <message numerus="yes">
        <source>%n year(s)</source>
        <translation type="unfinished">
            <numerusform />
            <numerusform />
        </translation>
    </message>
    </context>
<context>
    <name>bitcoin-core</name>
    <message>
        <source>Settings file could not be read</source>
        <translation type="unfinished">Impossibile leggere il file delle impostazioni</translation>
    </message>
    <message>
        <source>Settings file could not be written</source>
        <translation type="unfinished">Impossibile scrviere il file delle impostazioni</translation>
    </message>
    <message>
        <source>The %s developers</source>
        <translation type="unfinished">Sviluppatori di %s</translation>
    </message>
    <message>
        <source>%s corrupt. Try using the wallet tool bitcoin-wallet to salvage or restoring a backup.</source>
        <translation type="unfinished">%s corrotto. Prova a usare la funzione del portafoglio bitcoin-wallet per salvare o recuperare il backup.</translation>
    </message>
    <message>
        <source>-maxtxfee is set very high! Fees this large could be paid on a single transaction.</source>
        <translation type="unfinished">-maxtxfee è impostato molto alto! Commissioni così alte possono venir pagate anche su una singola transazione.</translation>
    </message>
    <message>
        <source>Cannot downgrade wallet from version %i to version %i. Wallet version unchanged.</source>
        <translation type="unfinished">Impossibile effettuare il downgrade del portafoglio dalla versione %i alla %i. La versione del portafoglio è rimasta immutata.</translation>
    </message>
    <message>
        <source>Cannot obtain a lock on data directory %s. %s is probably already running.</source>
        <translation type="unfinished">Non è possibile ottenere i dati sulla cartella %s. Probabilmente %s è già in esecuzione.</translation>
    </message>
    <message>
        <source>Cannot upgrade a non HD split wallet from version %i to version %i without upgrading to support pre-split keypool. Please use version %i or no version specified.</source>
        <translation type="unfinished">impossibile aggiornare un portafoglio non diviso e non HD dalla versione %i alla versione %i senza fare l'aggiornamento per supportare il pre-split keypool. Prego usare la versione %i senza specificare la versione</translation>
    </message>
    <message>
        <source>Distributed under the MIT software license, see the accompanying file %s or %s</source>
        <translation type="unfinished">Distribuito sotto la licenza software del MIT, si veda il file %s o %s incluso</translation>
    </message>
    <message>
        <source>Error reading %s! All keys read correctly, but transaction data or address book entries might be missing or incorrect.</source>
        <translation type="unfinished">Errore lettura %s! Tutte le chiavi sono state lette correttamente, ma i dati delle transazioni o della rubrica potrebbero essere mancanti o non corretti.</translation>
    </message>
    <message>
        <source>Error reading %s! Transaction data may be missing or incorrect. Rescanning wallet.</source>
        <translation type="unfinished">Errore nella lettura di %s! I dati della transazione potrebbero essere mancanti o errati. Nuova scansione del portafoglio in corso.</translation>
    </message>
    <message>
        <source>Error: Dumpfile format record is incorrect. Got "%s", expected "format".</source>
        <translation type="unfinished">Errore: il formato della registrazione del dumpfile non è corretto. Ricevuto "%s", sarebbe dovuto essere "format"</translation>
    </message>
    <message>
        <source>Error: Dumpfile identifier record is incorrect. Got "%s", expected "%s".</source>
        <translation type="unfinished">Errore: l'identificativo rispetto la registrazione del dumpfile è incorretta.  ricevuto "%s", sarebbe dovuto essere "%s".</translation>
    </message>
    <message>
        <source>Error: Dumpfile version is not supported. This version of bitcoin-wallet only supports version 1 dumpfiles. Got dumpfile with version %s</source>
        <translation type="unfinished">Errore: la versione di questo dumpfile non è supportata. Questa versione del bitcoin-wallet supporta solo la versione 1 dei dumpfile. Ricevuto un dumpfile di versione%s</translation>
    </message>
    <message>
        <source>Error: Legacy wallets only support the "legacy", "p2sh-segwit", and "bech32" address types</source>
        <translation type="unfinished">Errore: i portafogli elettronici obsoleti supportano solo i seguenti tipi di indirizzi: "legacy", "p2sh-segwit", e "bech32"</translation>
    </message>
    <message>
        <source>Error: Listening for incoming connections failed (listen returned error %s)</source>
        <translation type="unfinished">Errore: attesa per connessioni in arrivo fallita (errore riportato %s)</translation>
    </message>
    <message>
        <source>Fee estimation failed. Fallbackfee is disabled. Wait a few blocks or enable -fallbackfee.</source>
        <translation type="unfinished">Stima della commissione non riuscita. Fallbackfee è disabilitato. Attendi qualche blocco o abilita -fallbackfee.</translation>
    </message>
    <message>
        <source>File %s already exists. If you are sure this is what you want, move it out of the way first.</source>
        <translation type="unfinished">file %s esistono già. Se desideri continuare comunque, prima rimuovilo.</translation>
    </message>
    <message>
        <source>Invalid amount for -maxtxfee=&lt;amount&gt;: '%s' (must be at least the minrelay fee of %s to prevent stuck transactions)</source>
        <translation type="unfinished">Importo non valido per -maxtxfee=&lt;amount&gt;: '%s' (deve essere almeno pari alla commissione 'minrelay fee' di %s per prevenire transazioni bloccate)</translation>
    </message>
    <message>
        <source>Invalid or corrupt peers.dat (%s). If you believe this is a bug, please report it to %s. As a workaround, you can move the file (%s) out of the way (rename, move, or delete) to have a new one created on the next start.</source>
        <translation type="unfinished">Peers.dat non valido o corrotto (%s). Se pensi che questo sia un bug, per favore segnalalo a %s. Come soluzione alternativa puoi disfarti del file (%s) (rinominadolo, spostandolo o cancellandolo) così che ne venga creato uno nuovo al prossimo avvio.</translation>
    </message>
    <message>
        <source>More than one onion bind address is provided. Using %s for the automatically created Tor onion service.</source>
        <translation type="unfinished">Viene fornito più di un indirizzo di associazione onion. L'utilizzo di %s per il servizio Tor onion viene creato automaticamente.</translation>
    </message>
    <message>
        <source>No dump file provided. To use createfromdump, -dumpfile=&lt;filename&gt; must be provided.</source>
        <translation type="unfinished">Nessun dump file fornito. Per usare creadumpfile, -dumpfile=&lt;filename&gt; deve essere fornito.</translation>
    </message>
    <message>
        <source>No dump file provided. To use dump, -dumpfile=&lt;filename&gt; must be provided.</source>
        <translation type="unfinished">Nessun dump file fornito. Per usare dump, -dumpfile=&lt;filename&gt; deve essere fornito.</translation>
    </message>
    <message>
        <source>No wallet file format provided. To use createfromdump, -format=&lt;format&gt; must be provided.</source>
        <translation type="unfinished">Nessun formato assegnato al file del portafoglio. Per usare createfromdump, -format=&lt;format&gt; deve essere fornito.</translation>
    </message>
    <message>
        <source>Please check that your computer's date and time are correct! If your clock is wrong, %s will not work properly.</source>
        <translation type="unfinished">Per favore controllate che la data del computer e l'ora siano corrette! Se il vostro orologio è sbagliato %s non funzionerà correttamente.</translation>
    </message>
    <message>
        <source>Please contribute if you find %s useful. Visit %s for further information about the software.</source>
        <translation type="unfinished">Per favore contribuite se ritenete %s utile. Visitate %s per maggiori informazioni riguardo il software.</translation>
    </message>
    <message>
        <source>Prune configured below the minimum of %d MiB.  Please use a higher number.</source>
        <translation type="unfinished">La modalità epurazione è configurata al di sotto del minimo di %d MB. Si prega di utilizzare un valore più elevato.</translation>
    </message>
    <message>
        <source>Prune: last wallet synchronisation goes beyond pruned data. You need to -reindex (download the whole blockchain again in case of pruned node)</source>
        <translation type="unfinished">Epurazione: l'ultima sincronizzazione del portafoglio risulta essere precedente alla eliminazione dei dati per via della modalità epurazione. È necessario eseguire un -reindex (scaricare nuovamente la catena di blocchi in caso di nodo epurato).</translation>
    </message>
    <message>
        <source>SQLiteDatabase: Unknown sqlite wallet schema version %d. Only version %d is supported</source>
        <translation type="unfinished">SQLiteDatabase: Versione dello schema del portafoglio sqlite sconosciuta %d. Solo la versione %d è supportata</translation>
    </message>
    <message>
        <source>The block database contains a block which appears to be from the future. This may be due to your computer's date and time being set incorrectly. Only rebuild the block database if you are sure that your computer's date and time are correct</source>
        <translation type="unfinished">Il database dei blocchi contiene un blocco che sembra provenire dal futuro. Questo può essere dovuto alla data e ora del tuo computer impostate in modo scorretto. Ricostruisci il database dei blocchi se sei certo che la data e l'ora sul tuo computer siano corrette</translation>
    </message>
    <message>
        <source>The block index db contains a legacy 'txindex'. To clear the occupied disk space, run a full -reindex, otherwise ignore this error. This error message will not be displayed again.</source>
        <translation type="unfinished">Il database dell'indice dei blocchi contiene un 'txindex' obsoleto. Per liberare lo spazio occupato sul disco, esegui un -reindex completo, altrimenti ignora questo errore. Questo messaggio di errore non verrà più visualizzato.</translation>
    </message>
    <message>
        <source>The transaction amount is too small to send after the fee has been deducted</source>
        <translation type="unfinished">L'importo della transazione risulta troppo basso per l'invio una volta dedotte le commissioni.</translation>
    </message>
    <message>
        <source>This error could occur if this wallet was not shutdown cleanly and was last loaded using a build with a newer version of Berkeley DB. If so, please use the software that last loaded this wallet</source>
        <translation type="unfinished">Questo errore potrebbe essersi verificato se questo portafoglio non è stato chiuso in modo pulito ed è stato caricato l'ultima volta utilizzando una build con una versione più recente di Berkeley DB. In tal caso, utilizza il software che ha caricato per ultimo questo portafoglio</translation>
    </message>
    <message>
        <source>This is a pre-release test build - use at your own risk - do not use for mining or merchant applications</source>
        <translation type="unfinished">Questa è una compilazione di prova pre-rilascio - usala a tuo rischio - da non utilizzare per il mining o per applicazioni commerciali</translation>
    </message>
    <message>
        <source>This is the maximum transaction fee you pay (in addition to the normal fee) to prioritize partial spend avoidance over regular coin selection.</source>
        <translation type="unfinished">Questa è la commissione di transazione massima che puoi pagare (in aggiunta alla normale commissione) per dare la priorità ad una spesa parziale rispetto alla classica selezione delle monete.</translation>
    </message>
    <message>
        <source>This is the transaction fee you may discard if change is smaller than dust at this level</source>
        <translation type="unfinished">Questa è la commissione di transazione che puoi scartare se il cambio è più piccolo della polvere a questo livello</translation>
    </message>
    <message>
        <source>This is the transaction fee you may pay when fee estimates are not available.</source>
        <translation type="unfinished">Questo è il costo di transazione che potresti pagare quando le stime della tariffa non sono disponibili.</translation>
    </message>
    <message>
        <source>Total length of network version string (%i) exceeds maximum length (%i). Reduce the number or size of uacomments.</source>
        <translation type="unfinished">La lunghezza totale della stringa di network version (%i) eccede la lunghezza massima (%i). Ridurre il numero o la dimensione di uacomments.</translation>
    </message>
    <message>
        <source>Unable to replay blocks. You will need to rebuild the database using -reindex-chainstate.</source>
        <translation type="unfinished">Impossibile ripetere i blocchi. È necessario ricostruire il database usando -reindex-chainstate.</translation>
    </message>
    <message>
        <source>Unknown wallet file format "%s" provided. Please provide one of "bdb" or "sqlite".</source>
        <translation type="unfinished">Il formato “%s” del file portafoglio fornito non è riconosciuto. si prega di fornire uno che sia “bdb” o “sqlite”. </translation>
    </message>
    <message>
        <source>Warning: Dumpfile wallet format "%s" does not match command line specified format "%s".</source>
        <translation type="unfinished">Attenzione: il formato “%s” del file dump di portafoglio non combacia con il formato “%s” specificato nella riga di comando.</translation>
    </message>
    <message>
        <source>Warning: Private keys detected in wallet {%s} with disabled private keys</source>
        <translation type="unfinished">Avviso: chiavi private rilevate nel portafoglio { %s} con chiavi private disabilitate</translation>
    </message>
    <message>
        <source>Warning: We do not appear to fully agree with our peers! You may need to upgrade, or other nodes may need to upgrade.</source>
        <translation type="unfinished">Attenzione: Sembra che non vi sia pieno consenso con i nostri peer! Un aggiornamento da parte tua o degli altri nodi potrebbe essere necessario.</translation>
    </message>
    <message>
        <source>Witness data for blocks after height %d requires validation. Please restart with -reindex.</source>
        <translation type="unfinished">I dati di testimonianza per blocchi più alti di %d richiedono verifica. Si prega di riavviare con -reindex.</translation>
    </message>
    <message>
<<<<<<< HEAD
        <source>&amp;Mask values</source>
        <translation>&amp;Mascherare gli importi</translation>
    </message>
    <message>
        <source>Mask the values in the Overview tab</source>
        <translation>Maschera gli importi nella sezione "Panoramica"</translation>
=======
        <source>You need to rebuild the database using -reindex to go back to unpruned mode.  This will redownload the entire blockchain</source>
        <translation type="unfinished">Per ritornare alla modalità non epurazione sarà necessario ricostruire il database utilizzando l'opzione -reindex. L'intera catena di blocchi sarà riscaricata.</translation>
    </message>
    <message>
        <source>%s is set very high!</source>
        <translation type="unfinished">%s ha un'impostazione molto alta!</translation>
>>>>>>> f6a356d2
    </message>
    <message>
        <source>-maxmempool must be at least %d MB</source>
        <translation type="unfinished">-maxmempool deve essere almeno %d MB</translation>
    </message>
    <message>
        <source>A fatal internal error occurred, see debug.log for details</source>
        <translation type="unfinished">Si è verificato un errore interno fatale, consultare debug.log per i dettagli</translation>
    </message>
    <message>
        <source>Cannot resolve -%s address: '%s'</source>
        <translation type="unfinished">Impossobile risolvere l'indirizzo -%s: '%s'</translation>
    </message>
    <message>
        <source>Cannot set -forcednsseed to true when setting -dnsseed to false.</source>
        <translation type="unfinished">Impossibile impostare -forcednsseed a 'vero' se l'impostazione -dnsseed è impostata a 'falso'</translation>
    </message>
    <message>
        <source>Cannot set -peerblockfilters without -blockfilterindex.</source>
        <translation type="unfinished">Non e' possibile impostare -peerblockfilters senza -blockfilterindex.</translation>
    </message>
    <message>
        <source>Cannot write to data directory '%s'; check permissions.</source>
        <translation type="unfinished">Impossibile scrivere nella directory dei dati ' %s'; controlla le autorizzazioni.</translation>
    </message>
    <message>
        <source>Config setting for %s only applied on %s network when in [%s] section.</source>
        <translation type="unfinished">La configurazione di %s si applica alla rete %s soltanto nella sezione [%s]</translation>
    </message>
    <message>
        <source>Copyright (C) %i-%i</source>
        <translation type="unfinished">Diritto d'autore (C) %i-%i</translation>
    </message>
    <message>
        <source>Corrupted block database detected</source>
        <translation type="unfinished">Rilevato database blocchi corrotto</translation>
    </message>
    <message>
        <source>Could not find asmap file %s</source>
        <translation type="unfinished">Non è possibile trovare il file asmap %s</translation>
    </message>
    <message>
        <source>Could not parse asmap file %s</source>
        <translation type="unfinished">Non è possibile analizzare il file asmap %s</translation>
    </message>
    <message>
        <source>Disk space is too low!</source>
        <translation type="unfinished">Lo spazio su disco è insufficiente!</translation>
    </message>
    <message>
        <source>Do you want to rebuild the block database now?</source>
        <translation type="unfinished">Vuoi ricostruire ora il database dei blocchi?</translation>
    </message>
    <message>
        <source>Done loading</source>
        <translation type="unfinished">Caricamento completato</translation>
    </message>
    <message>
        <source>Dump file %s does not exist.</source>
        <translation type="unfinished">Il dumpfile %s non esiste.</translation>
    </message>
    <message>
        <source>Error creating %s</source>
        <translation type="unfinished">Errore di creazione %s</translation>
    </message>
    <message>
        <source>Error initializing block database</source>
        <translation type="unfinished">Errore durante l'inizializzazione del database dei blocchi</translation>
    </message>
    <message>
        <source>Error initializing wallet database environment %s!</source>
        <translation type="unfinished">Errore durante l'inizializzazione dell'ambiente del database del portafoglio %s!</translation>
    </message>
    <message>
        <source>Error loading %s</source>
        <translation type="unfinished">Errore caricamento %s</translation>
    </message>
    <message>
        <source>Error loading %s: Private keys can only be disabled during creation</source>
        <translation type="unfinished">Errore durante il caricamento di %s: le chiavi private possono essere disabilitate solo durante la creazione</translation>
    </message>
    <message>
        <source>Error loading %s: Wallet corrupted</source>
        <translation type="unfinished">Errore caricamento %s: portafoglio corrotto</translation>
    </message>
    <message>
        <source>Error loading %s: Wallet requires newer version of %s</source>
        <translation type="unfinished">Errore caricamento %s: il portafoglio richiede una versione aggiornata di %s</translation>
    </message>
    <message>
        <source>Error loading block database</source>
        <translation type="unfinished">Errore durante il caricamento del database blocchi</translation>
    </message>
    <message>
        <source>Error opening block database</source>
        <translation type="unfinished">Errore durante l'apertura del database blocchi</translation>
    </message>
    <message>
        <source>Error reading from database, shutting down.</source>
        <translation type="unfinished">Errore durante la lettura del database. Arresto in corso.</translation>
    </message>
    <message>
        <source>Error reading next record from wallet database</source>
        <translation type="unfinished">Si è verificato un errore leggendo la voce successiva dal database del portafogli elettronico</translation>
    </message>
    <message>
        <source>Error upgrading chainstate database</source>
        <translation type="unfinished">Errore durante l'aggiornamento del database chainstate</translation>
    </message>
    <message>
        <source>Error: Couldn't create cursor into database</source>
        <translation type="unfinished">Errore: Impossibile creare cursor nel database.</translation>
    </message>
    <message>
        <source>Error: Disk space is low for %s</source>
        <translation type="unfinished">Errore: lo spazio sul disco è troppo poco per %s</translation>
    </message>
    <message>
        <source>Error: Dumpfile checksum does not match. Computed %s, expected %s</source>
        <translation type="unfinished">Errore: Il Cheksum del dumpfile non corrisponde. Rilevato: %s, sarebbe dovuto essere: %s</translation>
    </message>
    <message>
        <source>Error: Got key that was not hex: %s</source>
        <translation type="unfinished">Errore: Ricevuta una key che non ha hex:%s</translation>
    </message>
    <message>
        <source>Error: Got value that was not hex: %s</source>
        <translation type="unfinished">Errore: Ricevuta un valore che non ha hex:%s</translation>
    </message>
    <message>
        <source>Error: Keypool ran out, please call keypoolrefill first</source>
        <translation type="unfinished">Errore: Keypool esaurito, esegui prima keypoolrefill</translation>
    </message>
    <message>
        <source>Error: Missing checksum</source>
        <translation type="unfinished">Errore: Checksum non presente</translation>
    </message>
    <message>
        <source>Error: No %s addresses available.</source>
        <translation type="unfinished">Errore:  Nessun %s indirizzo disponibile</translation>
    </message>
    <message>
        <source>Error: Unable to parse version %u as a uint32_t</source>
        <translation type="unfinished">Errore: impossibile analizzare la versione %u come uint32_t</translation>
    </message>
    <message>
        <source>Error: Unable to write record to new wallet</source>
        <translation type="unfinished">Errore: non è possibile scrivere la voce nel nuovo portafogli elettronico</translation>
    </message>
    <message>
        <source>Failed to listen on any port. Use -listen=0 if you want this.</source>
        <translation type="unfinished">Nessuna porta disponibile per l'ascolto. Usa -listen=0 se vuoi procedere comunque.</translation>
    </message>
    <message>
        <source>Failed to rescan the wallet during initialization</source>
        <translation type="unfinished">Impossibile ripetere la scansione del portafoglio durante l'inizializzazione</translation>
    </message>
    <message>
        <source>Failed to verify database</source>
        <translation type="unfinished">Errore nella verifica del database</translation>
    </message>
    <message>
        <source>Ignoring duplicate -wallet %s.</source>
        <translation type="unfinished">Ignorando il duplicato -wallet %s.</translation>
    </message>
    <message>
        <source>Importing…</source>
        <translation type="unfinished">Importando...</translation>
    </message>
    <message>
        <source>Incorrect or no genesis block found. Wrong datadir for network?</source>
        <translation type="unfinished">Blocco genesi non corretto o non trovato. È possibile che la cartella dati appartenga ad un'altra rete.</translation>
    </message>
    <message>
        <source>Initialization sanity check failed. %s is shutting down.</source>
        <translation type="unfinished">Test di integrità iniziale fallito. %s si arresterà.</translation>
    </message>
    <message>
        <source>Input not found or already spent</source>
        <translation type="unfinished">Input non trovato o già speso</translation>
    </message>
    <message>
        <source>Insufficient funds</source>
        <translation type="unfinished">Fondi insufficienti</translation>
    </message>
    <message>
        <source>Invalid -i2psam address or hostname: '%s'</source>
        <translation type="unfinished">Indirizzo --i2psam o hostname non valido: '%s'</translation>
    </message>
    <message>
        <source>Invalid -onion address or hostname: '%s'</source>
        <translation type="unfinished">Indirizzo -onion o hostname non valido: '%s'</translation>
    </message>
    <message>
        <source>Invalid -proxy address or hostname: '%s'</source>
        <translation type="unfinished">Indirizzo -proxy o hostname non valido: '%s'</translation>
    </message>
    <message>
        <source>Invalid P2P permission: '%s'</source>
        <translation type="unfinished">Permesso P2P non valido: '%s'</translation>
    </message>
    <message>
        <source>Invalid amount for -%s=&lt;amount&gt;: '%s'</source>
        <translation type="unfinished">Importo non valido per -%s=&lt;amount&gt;: '%s'</translation>
    </message>
    <message>
        <source>Invalid amount for -discardfee=&lt;amount&gt;: '%s'</source>
        <translation type="unfinished">Importo non valido per -discardfee=&lt;amount&gt;:'%s'</translation>
    </message>
    <message>
        <source>Invalid amount for -fallbackfee=&lt;amount&gt;: '%s'</source>
        <translation type="unfinished">Importo non valido per -fallbackfee=&lt;amount&gt;: '%s'</translation>
    </message>
    <message>
        <source>Invalid amount for -paytxfee=&lt;amount&gt;: '%s' (must be at least %s)</source>
        <translation type="unfinished">Importo non valido per -paytxfee=&lt;amount&gt;: '%s' (deve essere almeno %s)</translation>
    </message>
    <message>
        <source>Invalid netmask specified in -whitelist: '%s'</source>
        <translation type="unfinished">Netmask non valida specificata in -whitelist: '%s'</translation>
    </message>
    <message>
        <source>Loading P2P addresses…</source>
        <translation type="unfinished">Caricamento degli indirizzi P2P...</translation>
    </message>
    <message>
        <source>Loading banlist…</source>
        <translation type="unfinished">Caricando la banlist...</translation>
    </message>
    <message>
        <source>Loading block index…</source>
        <translation type="unfinished">Caricando l'indice di blocco...</translation>
    </message>
    <message>
        <source>Loading wallet…</source>
        <translation type="unfinished">Caricando il portafoglio...</translation>
    </message>
    <message>
        <source>Missing amount</source>
        <translation type="unfinished">Quantità mancante</translation>
    </message>
    <message>
        <source>Missing solving data for estimating transaction size</source>
        <translation type="unfinished">Dati risolutivi mancanti per stimare la dimensione delle transazioni</translation>
    </message>
    <message>
        <source>Need to specify a port with -whitebind: '%s'</source>
        <translation type="unfinished">È necessario specificare una porta con -whitebind: '%s'</translation>
    </message>
    <message>
        <source>No addresses available</source>
        <translation type="unfinished">Nessun indirizzo disponibile</translation>
    </message>
    <message>
        <source>No proxy server specified. Use -proxy=&lt;ip&gt; or -proxy=&lt;ip:port&gt;.</source>
        <translation type="unfinished">Nessun server proxy specificato. Usa -proxy=&lt;ip&gt; o -proxy=&lt;ip:port&gt;.</translation>
    </message>
    <message>
        <source>Not enough file descriptors available.</source>
        <translation type="unfinished">Non ci sono abbastanza descrittori di file disponibili.</translation>
    </message>
    <message>
        <source>Prune cannot be configured with a negative value.</source>
        <translation type="unfinished">La modalità epurazione non può essere configurata con un valore negativo.</translation>
    </message>
    <message>
        <source>Prune mode is incompatible with -coinstatsindex.</source>
        <translation type="unfinished">La modalità epurazione è incompatibile con l'opzione -coinstatsindex.</translation>
    </message>
    <message>
<<<<<<< HEAD
        <source>Wallet</source>
        <translation>Portafoglio</translation>
    </message>
    <message>
        <source>Wallet Name</source>
        <translation>Nome Portafoglio</translation>
=======
        <source>Prune mode is incompatible with -txindex.</source>
        <translation type="unfinished">La modalità epurazione è incompatibile con l'opzione -txindex.</translation>
>>>>>>> f6a356d2
    </message>
    <message>
        <source>Pruning blockstore…</source>
        <translation type="unfinished">Pruning del blockstore...</translation>
    </message>
    <message>
        <source>Reducing -maxconnections from %d to %d, because of system limitations.</source>
        <translation type="unfinished">Riduzione -maxconnections da %d a %d a causa di limitazioni di sistema.</translation>
    </message>
    <message>
<<<<<<< HEAD
        <source>Advanced Options</source>
        <translation>Opzioni avanzate</translation>
    </message>
    <message>
        <source>Disable private keys for this wallet. Wallets with private keys disabled will have no private keys and cannot have an HD seed or imported private keys. This is ideal for watch-only wallets.</source>
        <translation>Disabilita chiavi private per questo portafoglio. Un portafoglio con chiavi private disabilitate non può avere o importare chiavi private e non può avere un HD seed. Questo è ideale per portafogli watch-only.</translation>
=======
        <source>Replaying blocks…</source>
        <translation type="unfinished">Verificando i blocchi...</translation>
>>>>>>> f6a356d2
    </message>
    <message>
        <source>Rescanning…</source>
        <translation type="unfinished">Nuova scansione in corso...</translation>
    </message>
    <message>
        <source>SQLiteDatabase: Failed to execute statement to verify database: %s</source>
        <translation type="unfinished">SQLiteDatabase: Errore nell'eseguire l'operazione di verifica del database: %s</translation>
    </message>
    <message>
        <source>SQLiteDatabase: Failed to prepare statement to verify database: %s</source>
        <translation type="unfinished">SQLiteDatabase: Errore nel verificare il database: %s</translation>
    </message>
    <message>
        <source>SQLiteDatabase: Failed to read database verification error: %s</source>
        <translation type="unfinished">SQLiteDatabase: Errore nella lettura della verifica del database: %s</translation>
    </message>
    <message>
        <source>SQLiteDatabase: Unexpected application id. Expected %u, got %u</source>
        <translation type="unfinished">SQLiteDatabase: Application id non riconosciuto. Mi aspetto un %u, arriva un %u</translation>
    </message>
    <message>
        <source>Section [%s] is not recognized.</source>
        <translation type="unfinished">La sezione [%s] non è riconosciuta</translation>
    </message>
<<<<<<< HEAD
    <message>
        <source>Compiled without sqlite support (required for descriptor wallets)</source>
        <translation>Compilato senza il supporto a sqlite (richiesto per i wallet descrittori)</translation>
    </message>
</context>
<context>
    <name>EditAddressDialog</name>
=======
>>>>>>> f6a356d2
    <message>
        <source>Signing transaction failed</source>
        <translation type="unfinished">Firma transazione fallita</translation>
    </message>
    <message>
        <source>Specified -walletdir "%s" does not exist</source>
        <translation type="unfinished">-walletdir "%s" specificata non esiste</translation>
    </message>
    <message>
        <source>Specified -walletdir "%s" is a relative path</source>
        <translation type="unfinished">-walletdir "%s" specificata è un percorso relativo</translation>
    </message>
    <message>
        <source>Specified -walletdir "%s" is not a directory</source>
        <translation type="unfinished">-walletdir "%s" specificata non è una cartella</translation>
    </message>
    <message>
        <source>Specified blocks directory "%s" does not exist.</source>
        <translation type="unfinished">La cartella specificata "%s" non esiste.</translation>
    </message>
    <message>
        <source>Starting network threads…</source>
        <translation type="unfinished">L'esecuzione delle threads della rete sta iniziando...</translation>
    </message>
    <message>
        <source>The source code is available from %s.</source>
        <translation type="unfinished">Il codice sorgente è disponibile in %s</translation>
    </message>
    <message>
        <source>The specified config file %s does not exist</source>
        <translation type="unfinished">Il file di configurazione %s specificato non esiste</translation>
    </message>
    <message>
        <source>The transaction amount is too small to pay the fee</source>
        <translation type="unfinished">L'importo della transazione è troppo basso per pagare la commissione</translation>
    </message>
    <message>
        <source>The wallet will avoid paying less than the minimum relay fee.</source>
        <translation type="unfinished">Il portafoglio eviterà di pagare meno della tariffa minima di trasmissione.</translation>
    </message>
    <message>
        <source>This is experimental software.</source>
        <translation type="unfinished">Questo è un software sperimentale.</translation>
    </message>
    <message>
        <source>This is the minimum transaction fee you pay on every transaction.</source>
        <translation type="unfinished">Questo è il costo di transazione minimo che pagherai su ogni transazione.</translation>
    </message>
    <message>
        <source>This is the transaction fee you will pay if you send a transaction.</source>
        <translation type="unfinished">Questo è il costo di transazione che pagherai se invii una transazione.</translation>
    </message>
    <message>
        <source>Transaction amount too small</source>
        <translation type="unfinished">Importo transazione troppo piccolo</translation>
    </message>
    <message>
        <source>Transaction amounts must not be negative</source>
        <translation type="unfinished">Gli importi di transazione non devono essere negativi</translation>
    </message>
    <message>
        <source>Transaction has too long of a mempool chain</source>
        <translation type="unfinished">La transazione ha una sequenza troppo lunga nella mempool</translation>
    </message>
    <message>
        <source>Transaction must have at least one recipient</source>
        <translation type="unfinished">La transazione deve avere almeno un destinatario</translation>
    </message>
    <message>
        <source>Transaction needs a change address, but we can't generate it.</source>
        <translation type="unfinished">La transazione richiede un indirizzo di resto, ma non possiamo generarlo.</translation>
    </message>
    <message>
        <source>Transaction too large</source>
        <translation type="unfinished">Transazione troppo grande</translation>
    </message>
    <message>
        <source>Unable to bind to %s on this computer (bind returned error %s)</source>
        <translation type="unfinished">Impossibile associarsi a %s su questo computer (l'associazione ha restituito l'errore %s)</translation>
    </message>
    <message>
        <source>Unable to bind to %s on this computer. %s is probably already running.</source>
        <translation type="unfinished">Impossibile collegarsi a %s su questo computer. Probabilmente %s è già in esecuzione.</translation>
    </message>
    <message>
        <source>Unable to create the PID file '%s': %s</source>
        <translation type="unfinished">Impossibile creare il PID file '%s': %s</translation>
    </message>
    <message>
        <source>Unable to generate initial keys</source>
        <translation type="unfinished">Impossibile generare chiave iniziale</translation>
    </message>
    <message>
        <source>Unable to generate keys</source>
        <translation type="unfinished">Impossibile generare le chiavi</translation>
    </message>
    <message>
        <source>Unable to open %s for writing</source>
        <translation type="unfinished">Impossibile aprire %s per scrivere</translation>
    </message>
    <message>
        <source>Unable to parse -maxuploadtarget: '%s'</source>
        <translation type="unfinished">Impossibile analizzare -maxuploadtarget: '%s'</translation>
    </message>
    <message>
        <source>Unable to start HTTP server. See debug log for details.</source>
        <translation type="unfinished">Impossibile avviare il server HTTP. Dettagli nel log di debug.</translation>
    </message>
    <message>
        <source>Unknown -blockfilterindex value %s.</source>
        <translation type="unfinished">Valore -blockfilterindex %s sconosciuto.</translation>
    </message>
    <message>
        <source>Unknown address type '%s'</source>
        <translation type="unfinished">Il tipo di indirizzo '%s' è sconosciuto&lt;br data-mce-bogus="1"&gt;</translation>
    </message>
    <message>
        <source>Unknown change type '%s'</source>
        <translation type="unfinished">Tipo di resto sconosciuto '%s'</translation>
    </message>
    <message>
        <source>Unknown network specified in -onlynet: '%s'</source>
        <translation type="unfinished">Rete sconosciuta specificata in -onlynet: '%s'</translation>
    </message>
    <message>
        <source>Unknown new rules activated (versionbit %i)</source>
        <translation type="unfinished">Nuove regole non riconosciute sono state attivate (versionbit %i)</translation>
    </message>
    <message>
        <source>Unsupported logging category %s=%s.</source>
        <translation type="unfinished">Categoria di registrazione non supportata %s=%s.</translation>
    </message>
    <message>
        <source>Upgrading UTXO database</source>
        <translation type="unfinished">Aggiornamento del database UTXO</translation>
    </message>
    <message>
        <source>User Agent comment (%s) contains unsafe characters.</source>
        <translation type="unfinished">Il commento del User Agent (%s) contiene caratteri non sicuri.</translation>
    </message>
    <message>
        <source>Verifying blocks…</source>
        <translation type="unfinished">Verificando i blocchi...</translation>
    </message>
    <message>
        <source>Verifying wallet(s)…</source>
        <translation type="unfinished">Verificando il(i) portafoglio(portafogli)...</translation>
    </message>
    <message>
        <source>Wallet needed to be rewritten: restart %s to complete</source>
        <translation type="unfinished">Il portafoglio necessita di essere riscritto: riavviare %s per completare</translation>
    </message>
</context>
<context>
    <name>BitcoinGUI</name>
    <message>
        <source>&amp;Overview</source>
        <translation type="unfinished">&amp;Panoramica</translation>
    </message>
    <message>
        <source>Show general overview of wallet</source>
        <translation type="unfinished">Mostra lo stato generale del portafoglio</translation>
    </message>
    <message>
        <source>&amp;Transactions</source>
        <translation type="unfinished">&amp;Transazioni</translation>
    </message>
    <message>
        <source>Browse transaction history</source>
        <translation type="unfinished">Mostra la cronologia delle transazioni</translation>
    </message>
    <message>
        <source>E&amp;xit</source>
        <translation type="unfinished">&amp;Esci</translation>
    </message>
    <message>
        <source>Quit application</source>
        <translation type="unfinished">Chiudi applicazione</translation>
    </message>
    <message>
        <source>&amp;About %1</source>
        <translation type="unfinished">&amp;Informazioni su %1</translation>
    </message>
    <message>
        <source>Show information about %1</source>
        <translation type="unfinished">Mostra informazioni su %1</translation>
    </message>
    <message>
        <source>About &amp;Qt</source>
        <translation type="unfinished">Informazioni su &amp;Qt</translation>
    </message>
    <message>
        <source>Show information about Qt</source>
        <translation type="unfinished">Mostra informazioni su Qt</translation>
    </message>
    <message>
        <source>Modify configuration options for %1</source>
        <translation type="unfinished">Modifica le opzioni di configurazione per %1</translation>
    </message>
    <message>
        <source>Create a new wallet</source>
        <translation type="unfinished">Crea un nuovo portafoglio</translation>
    </message>
    <message>
        <source>&amp;Minimize</source>
        <translation type="unfinished">&amp;Minimizza</translation>
    </message>
    <message>
        <source>Wallet:</source>
        <translation type="unfinished">Portafoglio:</translation>
    </message>
    <message>
        <source>Network activity disabled.</source>
        <extracomment>A substring of the tooltip.</extracomment>
        <translation type="unfinished">Attività di rete disabilitata</translation>
    </message>
    <message>
        <source>Proxy is &lt;b&gt;enabled&lt;/b&gt;: %1</source>
        <translation type="unfinished">Il Proxy è &lt;b&gt;abilitato&lt;/b&gt;:%1</translation>
    </message>
    <message>
        <source>Send coins to a Bitcoin address</source>
        <translation type="unfinished">Invia fondi ad un indirizzo Bitcoin</translation>
    </message>
    <message>
        <source>Backup wallet to another location</source>
        <translation type="unfinished">Effettua il backup del portafoglio</translation>
    </message>
    <message>
        <source>Change the passphrase used for wallet encryption</source>
        <translation type="unfinished">Cambia la passphrase utilizzata per la cifratura del portafoglio</translation>
    </message>
    <message>
        <source>&amp;Send</source>
        <translation type="unfinished">&amp;Invia</translation>
    </message>
    <message>
        <source>&amp;Receive</source>
        <translation type="unfinished">&amp;Ricevi</translation>
    </message>
    <message>
        <source>&amp;Options…</source>
        <translation type="unfinished">Opzioni</translation>
    </message>
    <message>
        <source>&amp;Encrypt Wallet…</source>
        <translation type="unfinished">&amp;Cifra il portafoglio...</translation>
    </message>
    <message>
        <source>Encrypt the private keys that belong to your wallet</source>
        <translation type="unfinished">Cifra le chiavi private che appartengono al tuo portafoglio</translation>
    </message>
    <message>
        <source>&amp;Backup Wallet…</source>
        <translation type="unfinished">&amp;Backup Portafoglio...</translation>
    </message>
    <message>
        <source>&amp;Change Passphrase…</source>
        <translation type="unfinished">&amp;Cambia Passphrase...</translation>
    </message>
    <message>
        <source>Sign &amp;message…</source>
        <translation type="unfinished">Firma &amp;messaggio</translation>
    </message>
    <message>
        <source>Sign messages with your Bitcoin addresses to prove you own them</source>
        <translation type="unfinished">Firma messaggi con i tuoi indirizzi Bitcoin per dimostrarne il possesso</translation>
    </message>
    <message>
        <source>&amp;Verify message…</source>
        <translation type="unfinished">&amp;Verifica messaggio</translation>
    </message>
    <message>
        <source>Verify messages to ensure they were signed with specified Bitcoin addresses</source>
        <translation type="unfinished">Verifica che i messaggi siano stati firmati con gli indirizzi Bitcoin specificati</translation>
    </message>
    <message>
        <source>&amp;Load PSBT from file…</source>
        <translation type="unfinished">&amp;Carica PSBT da file...</translation>
    </message>
    <message>
        <source>Open &amp;URI…</source>
        <translation type="unfinished">Apri &amp;URI...</translation>
    </message>
    <message>
        <source>Close Wallet…</source>
        <translation type="unfinished">Chiudi il portafoglio...</translation>
    </message>
    <message>
        <source>Create Wallet…</source>
        <translation type="unfinished">Genera Portafoglio...</translation>
    </message>
    <message>
        <source>Close All Wallets…</source>
        <translation type="unfinished">Chiudi tutti i portafogli...</translation>
    </message>
    <message>
        <source>&amp;Settings</source>
        <translation type="unfinished">&amp;Impostazioni</translation>
    </message>
    <message>
        <source>&amp;Help</source>
        <translation type="unfinished">&amp;Aiuto</translation>
    </message>
    <message>
        <source>Tabs toolbar</source>
        <translation type="unfinished">Barra degli strumenti</translation>
    </message>
    <message>
        <source>Syncing Headers (%1%)…</source>
        <translation type="unfinished">Sincronizzando Headers (1%1%)...</translation>
    </message>
    <message>
        <source>Synchronizing with network…</source>
        <translation type="unfinished">Sincronizzando con la rete...</translation>
    </message>
    <message>
        <source>Indexing blocks on disk…</source>
        <translation type="unfinished">Indicizzando i blocchi su disco...</translation>
    </message>
    <message>
        <source>Processing blocks on disk…</source>
        <translation type="unfinished">Processando i blocchi su disco...</translation>
    </message>
    <message>
        <source>Reindexing blocks on disk…</source>
        <translation type="unfinished">Reindicizzando blocchi su disco...</translation>
    </message>
    <message>
        <source>Connecting to peers…</source>
        <translation type="unfinished">Connessione ai nodi...</translation>
    </message>
    <message>
        <source>Request payments (generates QR codes and bitcoin: URIs)</source>
        <translation type="unfinished">Richiedi pagamenti (genera codici QR e bitcoin: URI)</translation>
    </message>
    <message>
        <source>Show the list of used sending addresses and labels</source>
        <translation type="unfinished">Mostra la lista degli indirizzi di invio utilizzati</translation>
    </message>
    <message>
        <source>Show the list of used receiving addresses and labels</source>
        <translation type="unfinished">Mostra la lista degli indirizzi di ricezione utilizzati</translation>
    </message>
    <message>
        <source>&amp;Command-line options</source>
        <translation type="unfinished">Opzioni della riga di &amp;comando</translation>
    </message>
    <message numerus="yes">
        <source>Processed %n block(s) of transaction history.</source>
        <translation type="unfinished">
            <numerusform />
            <numerusform />
        </translation>
    </message>
    <message>
        <source>%1 behind</source>
        <translation type="unfinished">Indietro di %1</translation>
    </message>
    <message>
        <source>Catching up…</source>
        <translation type="unfinished">Recuperando il ritardo...</translation>
    </message>
    <message>
        <source>Last received block was generated %1 ago.</source>
        <translation type="unfinished">L'ultimo blocco ricevuto è stato generato %1 fa.</translation>
    </message>
    <message>
        <source>Transactions after this will not yet be visible.</source>
        <translation type="unfinished">Le transazioni effettuate successivamente non sono ancora visibili.</translation>
    </message>
    <message>
        <source>Error</source>
        <translation type="unfinished">Errore</translation>
    </message>
    <message>
        <source>Warning</source>
        <translation type="unfinished">Attenzione</translation>
    </message>
    <message>
        <source>Information</source>
        <translation type="unfinished">Informazioni</translation>
    </message>
    <message>
        <source>Up to date</source>
        <translation type="unfinished">Aggiornato</translation>
    </message>
    <message>
        <source>Load Partially Signed Bitcoin Transaction</source>
        <translation type="unfinished">Carica Partially Signed Bitcoin Transaction</translation>
    </message>
    <message>
        <source>Load PSBT from &amp;clipboard…</source>
        <translation type="unfinished">Carica PSBT dagli &amp;appunti...</translation>
    </message>
    <message>
        <source>Load Partially Signed Bitcoin Transaction from clipboard</source>
        <translation type="unfinished">Carica Transazione Bitcoin Parzialmente Firmata (PSBT) dagli appunti</translation>
    </message>
    <message>
        <source>Node window</source>
        <translation type="unfinished">Finestra del nodo</translation>
    </message>
    <message>
        <source>Open node debugging and diagnostic console</source>
        <translation type="unfinished">Apri il debug del nodo e la console diagnostica</translation>
    </message>
    <message>
        <source>&amp;Sending addresses</source>
        <translation type="unfinished">Indirizzi &amp;mittenti</translation>
    </message>
    <message>
        <source>&amp;Receiving addresses</source>
        <translation type="unfinished">Indirizzi di &amp;destinazione</translation>
    </message>
    <message>
        <source>Open a bitcoin: URI</source>
        <translation type="unfinished">Apri un bitcoin: URI</translation>
    </message>
    <message>
        <source>Open Wallet</source>
        <translation type="unfinished">Apri Portafoglio</translation>
    </message>
    <message>
        <source>Open a wallet</source>
        <translation type="unfinished">Apri un portafoglio</translation>
    </message>
    <message>
        <source>Close wallet</source>
        <translation type="unfinished">Chiudi portafoglio</translation>
    </message>
    <message>
        <source>Close all wallets</source>
        <translation type="unfinished">Chiudi tutti i portafogli</translation>
    </message>
    <message>
        <source>Show the %1 help message to get a list with possible Bitcoin command-line options</source>
        <translation type="unfinished">Mostra il messaggio di aiuto di %1 per ottenere una lista di opzioni di comando per Bitcoin</translation>
    </message>
    <message>
        <source>&amp;Mask values</source>
        <translation type="unfinished">&amp;Maschera importi</translation>
    </message>
    <message>
        <source>Mask the values in the Overview tab</source>
        <translation type="unfinished">Maschera gli importi nella sezione "Panoramica"</translation>
    </message>
    <message>
        <source>default wallet</source>
        <translation type="unfinished">portafoglio predefinito</translation>
    </message>
    <message>
        <source>No wallets available</source>
        <translation type="unfinished">Nessun portafoglio disponibile</translation>
    </message>
    <message>
        <source>&amp;Window</source>
        <translation type="unfinished">&amp;Finestra</translation>
    </message>
    <message>
        <source>Main Window</source>
        <translation type="unfinished">Finestra principale</translation>
    </message>
    <message>
        <source>&amp;Hide</source>
        <translation type="unfinished">&amp;Nascondi</translation>
    </message>
    <message numerus="yes">
        <source>%n active connection(s) to Bitcoin network.</source>
        <extracomment>A substring of the tooltip.</extracomment>
        <translation type="unfinished">
            <numerusform />
            <numerusform />
        </translation>
    </message>
    <message>
        <source>Click for more actions.</source>
        <extracomment>A substring of the tooltip. "More actions" are available via the context menu.</extracomment>
        <translation type="unfinished">Fai clic per ulteriori azioni.</translation>
    </message>
    <message>
        <source>Show Peers tab</source>
        <extracomment>A context menu item. The "Peers tab" is an element of the "Node window".</extracomment>
        <translation type="unfinished">Mostra scheda Nodi</translation>
    </message>
    <message>
        <source>Disable network activity</source>
        <extracomment>A context menu item.</extracomment>
        <translation type="unfinished">Disattiva attività di rete</translation>
    </message>
    <message>
        <source>Enable network activity</source>
        <extracomment>A context menu item. The network activity was disabled previously.</extracomment>
        <translation type="unfinished">Abilita attività di rete</translation>
    </message>
    <message>
        <source>Error: %1</source>
        <translation type="unfinished">Errore: %1</translation>
    </message>
    <message>
        <source>Warning: %1</source>
        <translation type="unfinished">Attenzione: %1</translation>
    </message>
    <message>
        <source>Date: %1
</source>
        <translation type="unfinished">Data: %1
</translation>
    </message>
    <message>
        <source>Amount: %1
</source>
        <translation type="unfinished">Quantità: %1
</translation>
    </message>
    <message>
        <source>Wallet: %1
</source>
        <translation type="unfinished">Portafoglio: %1
</translation>
    </message>
    <message>
        <source>Type: %1
</source>
        <translation type="unfinished">Tipo: %1
</translation>
    </message>
    <message>
        <source>Label: %1
</source>
        <translation type="unfinished">Etichetta: %1
</translation>
    </message>
    <message>
        <source>Address: %1
</source>
        <translation type="unfinished">Indirizzo: %1
</translation>
    </message>
    <message>
        <source>Sent transaction</source>
        <translation type="unfinished">Transazione inviata</translation>
    </message>
    <message>
        <source>Incoming transaction</source>
        <translation type="unfinished">Transazione in arrivo</translation>
    </message>
    <message>
        <source>HD key generation is &lt;b&gt;enabled&lt;/b&gt;</source>
        <translation type="unfinished">La creazione della chiave HD è &lt;b&gt;abilitata&lt;/b&gt;</translation>
    </message>
    <message>
        <source>HD key generation is &lt;b&gt;disabled&lt;/b&gt;</source>
        <translation type="unfinished">La creazione della chiave HD è &lt;b&gt;disabilitata&lt;/b&gt;</translation>
    </message>
    <message>
        <source>Private key &lt;b&gt;disabled&lt;/b&gt;</source>
        <translation type="unfinished">Chiava privata &lt;b&gt; disabilitata &lt;/b&gt;</translation>
    </message>
    <message>
        <source>Wallet is &lt;b&gt;encrypted&lt;/b&gt; and currently &lt;b&gt;unlocked&lt;/b&gt;</source>
        <translation type="unfinished">Il portafoglio è &lt;b&gt;cifrato&lt;/b&gt; ed attualmente &lt;b&gt;sbloccato&lt;/b&gt;</translation>
    </message>
    <message>
        <source>Wallet is &lt;b&gt;encrypted&lt;/b&gt; and currently &lt;b&gt;locked&lt;/b&gt;</source>
        <translation type="unfinished">Il portafoglio è &lt;b&gt;cifrato&lt;/b&gt; ed attualmente &lt;b&gt;bloccato&lt;/b&gt;</translation>
    </message>
    <message>
        <source>Original message:</source>
        <translation type="unfinished">Messaggio originale:</translation>
    </message>
</context>
<context>
    <name>UnitDisplayStatusBarControl</name>
    <message>
        <source>Unit to show amounts in. Click to select another unit.</source>
        <translation type="unfinished">Unità con cui visualizzare gli importi. Clicca per selezionare un'altra unità.</translation>
    </message>
</context>
<context>
    <name>CoinControlDialog</name>
    <message>
        <source>Coin Selection</source>
        <translation type="unfinished">Selezione coin</translation>
    </message>
    <message>
        <source>Quantity:</source>
        <translation type="unfinished">Quantità:</translation>
    </message>
    <message>
        <source>Bytes:</source>
        <translation type="unfinished">Byte:</translation>
    </message>
    <message>
        <source>Amount:</source>
        <translation type="unfinished">Importo:</translation>
    </message>
    <message>
        <source>Fee:</source>
        <translation type="unfinished">Commissione:</translation>
    </message>
    <message>
        <source>Dust:</source>
        <translation type="unfinished">Polvere:</translation>
    </message>
    <message>
<<<<<<< HEAD
        <source>Privacy mode activated for the Overview tab. To unmask the values, uncheck Settings-&gt;Mask values.</source>
        <translation>Modalità privacy attivata per la scheda "Panoramica". Per mostrare gli importi, deseleziona Impostazioni-&gt; Mascherare gli importi.</translation>
=======
        <source>After Fee:</source>
        <translation type="unfinished">Dopo Commissione:</translation>
>>>>>>> f6a356d2
    </message>
    <message>
        <source>Change:</source>
        <translation type="unfinished">Resto:</translation>
    </message>
    <message>
        <source>(un)select all</source>
        <translation type="unfinished">(de)seleziona tutto</translation>
    </message>
    <message>
        <source>Tree mode</source>
        <translation type="unfinished">Modalità Albero</translation>
    </message>
    <message>
        <source>List mode</source>
        <translation type="unfinished">Modalità Lista</translation>
    </message>
    <message>
        <source>Amount</source>
        <translation type="unfinished">Importo</translation>
    </message>
    <message>
        <source>Received with label</source>
        <translation type="unfinished">Ricevuto con l'etichetta</translation>
    </message>
    <message>
        <source>Received with address</source>
        <translation type="unfinished">Ricevuto con l'indirizzo</translation>
    </message>
    <message>
        <source>Date</source>
        <translation type="unfinished">Data</translation>
    </message>
    <message>
        <source>Confirmations</source>
        <translation type="unfinished">Conferme</translation>
    </message>
    <message>
        <source>Confirmed</source>
        <translation type="unfinished">Confermato</translation>
    </message>
    <message>
        <source>Copy amount</source>
        <translation type="unfinished">Copia l'importo</translation>
    </message>
    <message>
        <source>&amp;Copy address</source>
        <translation type="unfinished">&amp;Copia indirizzo</translation>
    </message>
    <message>
        <source>Copy &amp;label</source>
        <translation type="unfinished">Copia &amp;etichetta</translation>
    </message>
    <message>
        <source>Copy &amp;amount</source>
        <translation type="unfinished">Copia &amp;importo</translation>
    </message>
    <message>
        <source>Copy transaction &amp;ID and output index</source>
        <translation type="unfinished">Copia l'&amp;ID della transazione e l'indice dell'output</translation>
    </message>
    <message>
        <source>L&amp;ock unspent</source>
        <translation type="unfinished">Bl&amp;occa non spesi</translation>
    </message>
    <message>
        <source>&amp;Unlock unspent</source>
        <translation type="unfinished">&amp;Sblocca non spesi</translation>
    </message>
    <message>
        <source>Copy quantity</source>
        <translation type="unfinished">Copia quantità</translation>
    </message>
    <message>
        <source>Copy fee</source>
        <translation type="unfinished">Copia commissione</translation>
    </message>
    <message>
        <source>Copy after fee</source>
        <translation type="unfinished">Copia dopo commissione</translation>
    </message>
    <message>
        <source>Copy bytes</source>
        <translation type="unfinished">Copia byte</translation>
    </message>
    <message>
        <source>Copy dust</source>
        <translation type="unfinished">Copia polvere</translation>
    </message>
    <message>
        <source>Copy change</source>
        <translation type="unfinished">Copia resto</translation>
    </message>
    <message>
        <source>(%1 locked)</source>
        <translation type="unfinished">(%1 bloccato)</translation>
    </message>
    <message>
        <source>yes</source>
        <translation type="unfinished">sì</translation>
    </message>
    <message>
        <source>This label turns red if any recipient receives an amount smaller than the current dust threshold.</source>
        <translation type="unfinished">Questa etichetta diventa rossa se uno qualsiasi dei destinatari riceve un importo inferiore alla soglia minima di polvere.</translation>
    </message>
    <message>
        <source>Can vary +/- %1 satoshi(s) per input.</source>
        <translation type="unfinished">Può variare di +/- %1 satoshi per input.</translation>
    </message>
    <message>
        <source>(no label)</source>
        <translation type="unfinished">(nessuna etichetta)</translation>
    </message>
    <message>
        <source>change from %1 (%2)</source>
        <translation type="unfinished">cambio da %1 (%2)</translation>
    </message>
    <message>
        <source>(change)</source>
        <translation type="unfinished">(resto)</translation>
    </message>
</context>
<context>
    <name>CreateWalletActivity</name>
    <message>
        <source>Create Wallet</source>
        <extracomment>Title of window indicating the progress of creation of a new wallet.</extracomment>
        <translation type="unfinished">Crea Portafoglio</translation>
    </message>
    <message>
        <source>Creating Wallet &lt;b&gt;%1&lt;/b&gt;…</source>
        <extracomment>Descriptive text of the create wallet progress window which indicates to the user which wallet is currently being created.</extracomment>
        <translation type="unfinished">Creazione Portafoglio &lt;b&gt;%1&lt;/b&gt;…</translation>
    </message>
    <message>
        <source>Create wallet failed</source>
        <translation type="unfinished">Creazione portafoglio fallita</translation>
    </message>
    <message>
        <source>Create wallet warning</source>
        <translation type="unfinished">Creazione portafoglio attenzione</translation>
    </message>
    <message>
        <source>Can't list signers</source>
        <translation type="unfinished">Impossibile elencare firmatari</translation>
    </message>
</context>
<context>
    <name>LoadWalletsActivity</name>
    <message>
        <source>Load Wallets</source>
        <extracomment>Title of progress window which is displayed when wallets are being loaded.</extracomment>
        <translation type="unfinished">Carica Portafogli</translation>
    </message>
    <message>
        <source>Loading wallets…</source>
        <extracomment>Descriptive text of the load wallets progress window which indicates to the user that wallets are currently being loaded.</extracomment>
        <translation type="unfinished">Caricamento portafogli in corso...</translation>
    </message>
</context>
<context>
    <name>OpenWalletActivity</name>
    <message>
        <source>Open wallet failed</source>
        <translation type="unfinished">Apertura portafoglio fallita</translation>
    </message>
    <message>
        <source>Open wallet warning</source>
        <translation type="unfinished">Avviso apertura portafoglio</translation>
    </message>
    <message>
        <source>default wallet</source>
        <translation type="unfinished">portafoglio predefinito</translation>
    </message>
    <message>
        <source>Open Wallet</source>
        <extracomment>Title of window indicating the progress of opening of a wallet.</extracomment>
        <translation type="unfinished">Apri Portafoglio</translation>
    </message>
    <message>
        <source>Opening Wallet &lt;b&gt;%1&lt;/b&gt;…</source>
        <extracomment>Descriptive text of the open wallet progress window which indicates to the user which wallet is currently being opened.</extracomment>
        <translation type="unfinished">Apertura portafoglio &lt;b&gt;%1&lt;/b&gt; in corso…</translation>
    </message>
</context>
<context>
    <name>WalletController</name>
    <message>
        <source>Close wallet</source>
        <translation type="unfinished">Chiudi portafoglio</translation>
    </message>
    <message>
        <source>Are you sure you wish to close the wallet &lt;i&gt;%1&lt;/i&gt;?</source>
        <translation type="unfinished">Sei sicuro di voler chiudere il portafoglio &lt;i&gt;%1&lt;/i&gt;?</translation>
    </message>
    <message>
        <source>Closing the wallet for too long can result in having to resync the entire chain if pruning is enabled.</source>
        <translation type="unfinished">Chiudere il portafoglio per troppo tempo può causare la resincronizzazione dell'intera catena se la modalità "pruning" è attiva.</translation>
    </message>
    <message>
        <source>Close all wallets</source>
        <translation type="unfinished">Chiudi tutti i portafogli</translation>
    </message>
    <message>
        <source>Are you sure you wish to close all wallets?</source>
        <translation type="unfinished">Sei sicuro di voler chiudere tutti i portafogli?</translation>
    </message>
</context>
<context>
    <name>CreateWalletDialog</name>
    <message>
        <source>Create Wallet</source>
        <translation type="unfinished">Crea Portafoglio</translation>
    </message>
    <message>
        <source>Wallet Name</source>
        <translation type="unfinished">Nome Portafoglio</translation>
    </message>
    <message>
        <source>Wallet</source>
        <translation type="unfinished">Portafoglio</translation>
    </message>
    <message>
        <source>Encrypt the wallet. The wallet will be encrypted with a passphrase of your choice.</source>
        <translation type="unfinished">Cifra il portafoglio. Il portafoglio sarà cifrato con una passphrase a tua scelta.</translation>
    </message>
    <message>
        <source>Encrypt Wallet</source>
        <translation type="unfinished">Cifra Portafoglio</translation>
    </message>
    <message>
        <source>Advanced Options</source>
        <translation type="unfinished">Opzioni Avanzate</translation>
    </message>
    <message>
        <source>Disable private keys for this wallet. Wallets with private keys disabled will have no private keys and cannot have an HD seed or imported private keys. This is ideal for watch-only wallets.</source>
        <translation type="unfinished">Disabilita chiavi private per questo portafoglio. Un portafoglio con chiavi private disabilitate non può avere o importare chiavi private e non può avere un seme HD. Questa modalità è ideale per portafogli in sola visualizzazione.</translation>
    </message>
    <message>
        <source>Disable Private Keys</source>
        <translation type="unfinished">Disabilita Chiavi Private</translation>
    </message>
    <message>
        <source>Make a blank wallet. Blank wallets do not initially have private keys or scripts. Private keys and addresses can be imported, or an HD seed can be set, at a later time.</source>
        <translation type="unfinished">Crea un portafoglio vuoto. I portafogli vuoti non hanno inizialmente nessuna chiave privata o script. In seguito, possono essere importate chiavi private e indirizzi oppure può essere impostato un seme HD.</translation>
    </message>
    <message>
        <source>Make Blank Wallet</source>
        <translation type="unfinished">Crea Portafoglio Vuoto</translation>
    </message>
    <message>
        <source>Use descriptors for scriptPubKey management</source>
        <translation type="unfinished">Usa descrittori per la gestione degli scriptPubKey</translation>
    </message>
    <message>
        <source>Descriptor Wallet</source>
        <translation type="unfinished">Descrittore Portafoglio</translation>
    </message>
    <message>
        <source>Use an external signing device such as a hardware wallet. Configure the external signer script in wallet preferences first.</source>
        <translation type="unfinished">Usa un dispositivo esterno di firma come un portafoglio hardware. Configura lo script esterno per la firma nelle preferenze del portafoglio.</translation>
    </message>
    <message>
        <source>External signer</source>
        <translation type="unfinished">Firma esterna</translation>
    </message>
    <message>
        <source>Create</source>
        <translation type="unfinished">Crea</translation>
    </message>
    <message>
        <source>Compiled without sqlite support (required for descriptor wallets)</source>
        <translation type="unfinished">Compilato senza il supporto per sqlite (richiesto per i descrittori portafoglio)</translation>
    </message>
    <message>
        <source>Compiled without external signing support (required for external signing)</source>
        <extracomment>"External signing" means using devices such as hardware wallets.</extracomment>
        <translation type="unfinished">Compilato senza supporto per firma esterna (richiesto per firma esterna)</translation>
    </message>
</context>
<context>
    <name>EditAddressDialog</name>
    <message>
        <source>Edit Address</source>
        <translation type="unfinished">Modifica Indirizzo</translation>
    </message>
    <message>
        <source>&amp;Label</source>
        <translation type="unfinished">&amp;Etichetta</translation>
    </message>
    <message>
        <source>The label associated with this address list entry</source>
        <translation type="unfinished">L'etichetta associata con questa voce della lista degli indirizzi</translation>
    </message>
    <message>
        <source>The address associated with this address list entry. This can only be modified for sending addresses.</source>
        <translation type="unfinished">L'indirizzo associato con questa voce della lista degli indirizzi. Può essere modificato solo per gli indirizzi d'invio.</translation>
    </message>
    <message>
        <source>&amp;Address</source>
        <translation type="unfinished">&amp;Indirizzo</translation>
    </message>
    <message>
        <source>New sending address</source>
        <translation type="unfinished">Nuovo indirizzo mittente</translation>
    </message>
    <message>
        <source>Edit receiving address</source>
        <translation type="unfinished">Modifica indirizzo di destinazione</translation>
    </message>
    <message>
        <source>Edit sending address</source>
        <translation type="unfinished">Modifica indirizzo mittente</translation>
    </message>
    <message>
        <source>The entered address "%1" is not a valid Bitcoin address.</source>
        <translation type="unfinished">L'indirizzo inserito "%1" non è un indirizzo bitcoin valido.</translation>
    </message>
    <message>
        <source>Address "%1" already exists as a receiving address with label "%2" and so cannot be added as a sending address.</source>
        <translation type="unfinished">L'indirizzo "%1" esiste già come indirizzo di setinazione con l'etichetta "%2" e quindi non può essere aggiunto come indirizzo mittente.</translation>
    </message>
    <message>
        <source>The entered address "%1" is already in the address book with label "%2".</source>
        <translation type="unfinished">L'indirizzo inserito "%1" è già nella rubrica con l'etichetta "%2".</translation>
    </message>
    <message>
        <source>Could not unlock wallet.</source>
        <translation type="unfinished">Impossibile sbloccare il portafoglio.</translation>
    </message>
    <message>
        <source>New key generation failed.</source>
        <translation type="unfinished">Fallita generazione della nuova chiave.</translation>
    </message>
</context>
<context>
    <name>FreespaceChecker</name>
    <message>
        <source>A new data directory will be created.</source>
        <translation type="unfinished">Sarà creata una nuova cartella dati.</translation>
    </message>
    <message>
        <source>name</source>
        <translation type="unfinished">nome</translation>
    </message>
    <message>
        <source>Directory already exists. Add %1 if you intend to create a new directory here.</source>
        <translation type="unfinished">Cartella già esistente. Aggiungi %1 se intendi creare qui una nuova cartella.</translation>
    </message>
    <message>
        <source>Path already exists, and is not a directory.</source>
        <translation type="unfinished">Il percorso già esiste e non è una cartella.</translation>
    </message>
    <message>
        <source>Cannot create data directory here.</source>
        <translation type="unfinished">Impossibile creare una cartella dati qui.</translation>
    </message>
</context>
<context>
    <name>Intro</name>
    <message>
        <source>%1 GB of space available</source>
        <translation type="unfinished">%1 GB di spazio libero disponibile</translation>
    </message>
    <message>
        <source>(of %1 GB needed)</source>
        <translation type="unfinished">(di %1 GB necessari)</translation>
    </message>
    <message>
        <source>(%1 GB needed for full chain)</source>
        <translation type="unfinished">(%1 GB necessari per la catena completa)</translation>
    </message>
    <message>
        <source>At least %1 GB of data will be stored in this directory, and it will grow over time.</source>
        <translation type="unfinished">Almeno %1 GB di dati verrà salvato in questa cartella e continuerà ad aumentare col tempo.</translation>
    </message>
    <message>
        <source>Approximately %1 GB of data will be stored in this directory.</source>
        <translation type="unfinished">Verranno salvati circa %1 GB di dati in questa cartella.</translation>
    </message>
    <message numerus="yes">
        <source>(sufficient to restore backups %n day(s) old)</source>
        <extracomment>Explanatory text on the capability of the current prune target.</extracomment>
        <translation type="unfinished">
            <numerusform />
            <numerusform />
        </translation>
    </message>
    <message>
        <source>%1 will download and store a copy of the Bitcoin block chain.</source>
        <translation type="unfinished">%1 scaricherà e salverà una copia della catena di blocchi Bitcoin.</translation>
    </message>
    <message>
        <source>The wallet will also be stored in this directory.</source>
        <translation type="unfinished">Anche il portafoglio verrà salvato in questa cartella.</translation>
    </message>
    <message>
        <source>Error: Specified data directory "%1" cannot be created.</source>
        <translation type="unfinished">Errore: La cartella dati "%1" specificata non può essere creata.</translation>
    </message>
    <message>
        <source>Error</source>
        <translation type="unfinished">Errore</translation>
    </message>
    <message>
        <source>Welcome</source>
        <translation type="unfinished">Benvenuto</translation>
    </message>
    <message>
        <source>Welcome to %1.</source>
        <translation type="unfinished">Benvenuto su %1.</translation>
    </message>
    <message>
        <source>As this is the first time the program is launched, you can choose where %1 will store its data.</source>
        <translation type="unfinished">Dato che questa è la prima volta che il programma viene lanciato, puoi scegliere dove %1 salverà i suoi dati.</translation>
    </message>
    <message>
        <source>When you click OK, %1 will begin to download and process the full %4 block chain (%2GB) starting with the earliest transactions in %3 when %4 initially launched.</source>
        <translation type="unfinished">Quando fai click su OK, %1 comincerà a scaricare e processare l'intera %4 catena di blocchi (%2GB) a partire dalla prime transazioni del %3 quando %4 venne inaugurato.</translation>
    </message>
    <message>
        <source>Limit block chain storage to</source>
        <translation type="unfinished">Limita l'archiviazione della catena di blocchi a</translation>
    </message>
    <message>
        <source>Reverting this setting requires re-downloading the entire blockchain. It is faster to download the full chain first and prune it later. Disables some advanced features.</source>
        <translation type="unfinished">Cambiare questa impostazione richiede di riscaricare l'intera catena di blocchi. E' più veloce scaricare prima tutta la catena e poi fare l'epurazione. Disabilita alcune impostazioni avanzate.</translation>
    </message>
    <message>
        <source>This initial synchronisation is very demanding, and may expose hardware problems with your computer that had previously gone unnoticed. Each time you run %1, it will continue downloading where it left off.</source>
        <translation type="unfinished">La sincronizzazione iniziale è molto dispendiosa e potrebbe mettere in luce problemi harware del tuo computer che passavano prima inosservati. Ogni volta che lanci %1 continuerà a scaricare da dove si era interrotto.</translation>
    </message>
    <message>
        <source>If you have chosen to limit block chain storage (pruning), the historical data must still be downloaded and processed, but will be deleted afterward to keep your disk usage low.</source>
        <translation type="unfinished">Se hai scelto di limitare lo spazio della catena di blocchi (epurazione), i dati storici devono comunque essere scaricati e processati, ma verranno cancellati in seguito per mantenere basso l'utilizzo del tuo disco.</translation>
    </message>
    <message>
        <source>Use the default data directory</source>
        <translation type="unfinished">Usa la cartella dati predefinita</translation>
    </message>
    <message>
        <source>Use a custom data directory:</source>
        <translation type="unfinished">Usa una cartella dati personalizzata:</translation>
    </message>
</context>
<context>
    <name>HelpMessageDialog</name>
    <message>
        <source>version</source>
        <translation type="unfinished">versione</translation>
    </message>
    <message>
        <source>About %1</source>
        <translation type="unfinished">Informazioni %1</translation>
    </message>
    <message>
        <source>Command-line options</source>
        <translation type="unfinished">Opzioni della riga di comando</translation>
    </message>
</context>
<context>
    <name>ShutdownWindow</name>
    <message>
        <source>%1 is shutting down…</source>
        <translation type="unfinished">%1 si sta spegnendo...</translation>
    </message>
    <message>
        <source>Do not shut down the computer until this window disappears.</source>
        <translation type="unfinished">Non spegnere il computer fino a quando questa finestra non si sarà chiusa.</translation>
    </message>
</context>
<context>
    <name>ModalOverlay</name>
    <message>
        <source>Form</source>
        <translation type="unfinished">Modulo</translation>
    </message>
    <message>
        <source>Recent transactions may not yet be visible, and therefore your wallet's balance might be incorrect. This information will be correct once your wallet has finished synchronizing with the bitcoin network, as detailed below.</source>
        <translation type="unfinished">Transazioni recenti potrebbero non essere visibili ancora, perciò il saldo del tuo portafoglio potrebbe non essere corretto. Questa informazione risulterà corretta quando il tuo portafoglio avrà terminato la sincronizzazione con la rete bitcoin, come indicato in dettaglio più sotto.</translation>
    </message>
    <message>
        <source>Attempting to spend bitcoins that are affected by not-yet-displayed transactions will not be accepted by the network.</source>
        <translation type="unfinished">Il tentativo di spendere bitcoin legati a transazioni non ancora visualizzate non verrà accettato dalla rete.</translation>
    </message>
    <message>
        <source>Number of blocks left</source>
        <translation type="unfinished">Numero di blocchi mancanti</translation>
    </message>
    <message>
        <source>Unknown…</source>
        <translation type="unfinished">Sconosciuto...</translation>
    </message>
    <message>
        <source>calculating…</source>
        <translation type="unfinished">calcolo in corso...</translation>
    </message>
    <message>
        <source>Last block time</source>
        <translation type="unfinished">Ora del blocco più recente</translation>
    </message>
    <message>
        <source>Progress</source>
        <translation type="unfinished">Progresso</translation>
    </message>
    <message>
        <source>Progress increase per hour</source>
        <translation type="unfinished">Aumento dei progressi per ogni ora</translation>
    </message>
    <message>
        <source>Estimated time left until synced</source>
        <translation type="unfinished">Tempo stimato al completamento della sincronizzazione</translation>
    </message>
    <message>
        <source>Hide</source>
        <translation type="unfinished">Nascondi</translation>
    </message>
    <message>
        <source>Esc</source>
        <translation type="unfinished">Esci</translation>
    </message>
    <message>
        <source>%1 is currently syncing.  It will download headers and blocks from peers and validate them until reaching the tip of the block chain.</source>
        <translation type="unfinished">%1 è attualmente in fase di sincronizzazione. Scaricherà le intestazioni e i blocchi dai peer e li convaliderà fino a raggiungere la punta della catena di blocchi.</translation>
    </message>
    <message>
        <source>Unknown. Syncing Headers (%1, %2%)…</source>
        <translation type="unfinished">Sconosciuto. Sincronizzazione Intestazioni in corso (%1,%2%)…</translation>
    </message>
</context>
<context>
    <name>OpenURIDialog</name>
    <message>
        <source>Open bitcoin URI</source>
        <translation type="unfinished">Apri un URI bitcoin</translation>
    </message>
    <message>
        <source>Paste address from clipboard</source>
        <extracomment>Tooltip text for button that allows you to paste an address that is in your clipboard.</extracomment>
        <translation type="unfinished">Incollare l'indirizzo dagli appunti</translation>
    </message>
</context>
<context>
    <name>OptionsDialog</name>
    <message>
        <source>Options</source>
        <translation type="unfinished">Opzioni</translation>
    </message>
    <message>
        <source>&amp;Main</source>
        <translation type="unfinished">&amp;Principale</translation>
    </message>
    <message>
        <source>Automatically start %1 after logging in to the system.</source>
        <translation type="unfinished">Avvia automaticamente %1 una volta effettuato l'accesso al sistema.</translation>
    </message>
    <message>
        <source>&amp;Start %1 on system login</source>
        <translation type="unfinished">&amp;Start %1 all'accesso al sistema</translation>
    </message>
    <message>
        <source>Enabling pruning significantly reduces the disk space required to store transactions. All blocks are still fully validated. Reverting this setting requires re-downloading the entire blockchain.</source>
        <translation type="unfinished">L'abilitazione del pruning riduce notevolmente lo spazio su disco necessario per archiviare le transazioni. Tutti i blocchi sono ancora completamente convalidati. Il ripristino di questa impostazione richiede un nuovo scaricamento dell'intera blockchain.</translation>
    </message>
    <message>
        <source>Size of &amp;database cache</source>
        <translation type="unfinished">Dimensione della cache del &amp;database.</translation>
    </message>
    <message>
        <source>Number of script &amp;verification threads</source>
        <translation type="unfinished">Numero di thread di &amp;verifica degli script</translation>
    </message>
    <message>
        <source>IP address of the proxy (e.g. IPv4: 127.0.0.1 / IPv6: ::1)</source>
        <translation type="unfinished">Indirizzo IP del proxy (ad es. IPv4: 127.0.0.1 / IPv6: ::1)</translation>
    </message>
    <message>
        <source>Shows if the supplied default SOCKS5 proxy is used to reach peers via this network type.</source>
        <translation type="unfinished">Mostra se il proxy SOCK5 di default che p stato fornito è usato per raggiungere i contatti attraverso questo tipo di rete.</translation>
    </message>
    <message>
        <source>Minimize instead of exit the application when the window is closed. When this option is enabled, the application will be closed only after selecting Exit in the menu.</source>
        <translation type="unfinished">Riduci ad icona invece di uscire dall'applicazione quando la finestra viene chiusa. Attivando questa opzione l'applicazione terminerà solo dopo aver selezionato Esci dal menu File.</translation>
    </message>
    <message>
        <source>Open the %1 configuration file from the working directory.</source>
        <translation type="unfinished">Apri il %1 file di configurazione dalla cartella attiva.</translation>
    </message>
    <message>
        <source>Open Configuration File</source>
        <translation type="unfinished">Apri il file di configurazione</translation>
    </message>
    <message>
        <source>Reset all client options to default.</source>
        <translation type="unfinished">Reimposta tutte le opzioni del client allo stato predefinito.</translation>
    </message>
    <message>
        <source>&amp;Reset Options</source>
        <translation type="unfinished">&amp;Ripristina Opzioni</translation>
    </message>
    <message>
        <source>&amp;Network</source>
        <translation type="unfinished">Rete</translation>
    </message>
    <message>
        <source>Prune &amp;block storage to</source>
        <translation type="unfinished">Modalità "prune": elimina i blocchi dal disco dopo</translation>
    </message>
    <message>
        <source>Reverting this setting requires re-downloading the entire blockchain.</source>
        <translation type="unfinished">Per ripristinare questa impostazione è necessario rieseguire il download dell'intera blockchain.</translation>
    </message>
    <message>
        <source>Maximum database cache size. A larger cache can contribute to faster sync, after which the benefit is less pronounced for most use cases. Lowering the cache size will reduce memory usage. Unused mempool memory is shared for this cache.</source>
        <extracomment>Tooltip text for Options window setting that sets the size of the database cache. Explains the corresponding effects of increasing/decreasing this value.</extracomment>
        <translation type="unfinished">Dimensione massima della cache del database. Una cache più grande può contribuire a una sincronizzazione più veloce, dopo di che il vantaggio è meno pronunciato per la maggior parte dei casi d'uso. Abbassando la dimensione della cache si riduce l'uso della memoria. La memoria inutilizzata della mempool viene sfruttata per questa cache.</translation>
    </message>
    <message>
        <source>Set the number of script verification threads. Negative values correspond to the number of cores you want to leave free to the system.</source>
        <extracomment>Tooltip text for Options window setting that sets the number of script verification threads. Explains that negative values mean to leave these many cores free to the system.</extracomment>
        <translation type="unfinished">Imposta il numero di thread di verifica degli script. I valori negativi corrispondono al numero di core che preferisci lasciare liberi per il sistema.</translation>
    </message>
    <message>
        <source>(0 = auto, &lt;0 = leave that many cores free)</source>
        <translation type="unfinished">(0 = automatico, &lt;0 = lascia questo numero di core liberi)</translation>
    </message>
    <message>
        <source>This allows you or a third party tool to communicate with the node through command-line and JSON-RPC commands.</source>
        <extracomment>Tooltip text for Options window setting that enables the RPC server.</extracomment>
        <translation type="unfinished">Permette, a te o a uno strumento di terze parti, di comunicare con il nodo attraverso istruzioni inviate a riga di comando e tramite JSON-RPC.</translation>
    </message>
    <message>
        <source>Enable R&amp;PC server</source>
        <extracomment>An Options window setting to enable the RPC server.</extracomment>
        <translation type="unfinished">Abilita il server R&amp;PC</translation>
    </message>
    <message>
        <source>W&amp;allet</source>
        <translation type="unfinished">Port&amp;amonete</translation>
    </message>
    <message>
        <source>Whether to set subtract fee from amount as default or not.</source>
        <extracomment>Tooltip text for Options window setting that sets subtracting the fee from a sending amount as default.</extracomment>
        <translation type="unfinished">Se impostare o meno, come impostazione predefinita, la sottrazione della commissione dall'importo.</translation>
    </message>
    <message>
        <source>Subtract &amp;fee from amount by default</source>
        <extracomment>An Options window setting to set subtracting the fee from a sending amount as default.</extracomment>
        <translation type="unfinished">Sottrarre la &amp;commissione dall'importo come impostazione predefinita</translation>
    </message>
    <message>
        <source>Expert</source>
        <translation type="unfinished">Esperti</translation>
    </message>
    <message>
        <source>Enable coin &amp;control features</source>
        <translation type="unfinished">Abilita le funzionalità di coin &amp;control</translation>
    </message>
    <message>
        <source>If you disable the spending of unconfirmed change, the change from a transaction cannot be used until that transaction has at least one confirmation. This also affects how your balance is computed.</source>
        <translation type="unfinished">Disabilitando l'uso di resti non confermati, il resto di una transazione non potrà essere speso fino a quando non avrà ottenuto almeno una conferma. Questa impostazione influisce inoltre sul calcolo del saldo.</translation>
    </message>
    <message>
        <source>&amp;Spend unconfirmed change</source>
        <translation type="unfinished">&amp;Spendi resti non confermati</translation>
    </message>
    <message>
        <source>Enable &amp;PSBT controls</source>
        <extracomment>An options window setting to enable PSBT controls.</extracomment>
        <translation type="unfinished">Abilita i controlli &amp;PSBT</translation>
    </message>
    <message>
        <source>Whether to show PSBT controls.</source>
        <extracomment>Tooltip text for options window setting that enables PSBT controls.</extracomment>
        <translation type="unfinished">Se mostrare o meno i controlli PSBT.</translation>
    </message>
    <message>
        <source>External Signer (e.g. hardware wallet)</source>
        <translation type="unfinished">Firma Esterna (es. Portafoglio Hardware)</translation>
    </message>
    <message>
        <source>&amp;External signer script path</source>
        <translation type="unfinished">Percorso per lo script &amp;esterno di firma</translation>
    </message>
    <message>
        <source>Full path to a Bitcoin Core compatible script (e.g. C:\Downloads\hwi.exe or /Users/you/Downloads/hwi.py). Beware: malware can steal your coins!</source>
        <translation type="unfinished">Percorso completo per uno script compatibile con Bitcoin Core (per esempio C:\Downloads\hwi.exe o /Users/you/Downloads/hwi.py). Attenzione: programmi maligni possono rubare i tuoi soldi!</translation>
    </message>
    <message>
        <source>Automatically open the Bitcoin client port on the router. This only works when your router supports UPnP and it is enabled.</source>
        <translation type="unfinished">Apri automaticamente la porta del client Bitcoin sul router. Il protocollo UPnP deve essere supportato da parte del router ed attivo.</translation>
    </message>
    <message>
        <source>Map port using &amp;UPnP</source>
        <translation type="unfinished">Mappa le porte tramite &amp;UPnP</translation>
    </message>
    <message>
        <source>Automatically open the Bitcoin client port on the router. This only works when your router supports NAT-PMP and it is enabled. The external port could be random.</source>
        <translation type="unfinished">Apri automaticamente la porta del client Bitcoin sul router. Funziona solo quando il router supporta NAT-PMP ed è abilitato. La porta esterna potrebbe essere casuale.</translation>
    </message>
    <message>
        <source>Map port using NA&amp;T-PMP</source>
        <translation type="unfinished">Mappa la porta usando NA&amp;T-PMP</translation>
    </message>
    <message>
        <source>Accept connections from outside.</source>
        <translation type="unfinished">Accetta connessione esterne.</translation>
    </message>
    <message>
        <source>Allow incomin&amp;g connections</source>
        <translation type="unfinished">Accetta connessioni in entrata</translation>
    </message>
    <message>
        <source>Connect to the Bitcoin network through a SOCKS5 proxy.</source>
        <translation type="unfinished">Connessione alla rete Bitcoin attraverso un proxy SOCKS5.</translation>
    </message>
    <message>
        <source>&amp;Connect through SOCKS5 proxy (default proxy):</source>
        <translation type="unfinished">&amp;Connessione attraverso proxy SOCKS5 (proxy predefinito):</translation>
    </message>
    <message>
        <source>Proxy &amp;IP:</source>
        <translation type="unfinished">&amp;IP del proxy:</translation>
    </message>
    <message>
        <source>&amp;Port:</source>
        <translation type="unfinished">&amp;Porta:</translation>
    </message>
    <message>
        <source>Port of the proxy (e.g. 9050)</source>
        <translation type="unfinished">Porta del proxy (ad es. 9050)</translation>
    </message>
    <message>
        <source>Used for reaching peers via:</source>
        <translation type="unfinished">Utilizzata per connettersi attraverso:</translation>
    </message>
    <message>
        <source>&amp;Window</source>
        <translation type="unfinished">&amp;Finestra</translation>
    </message>
    <message>
        <source>Show the icon in the system tray.</source>
        <translation type="unfinished">Mostra l'icona nella barra delle applicazioni di sistema</translation>
    </message>
    <message>
        <source>&amp;Show tray icon</source>
        <translation type="unfinished">&amp;Mostra l'icona</translation>
    </message>
    <message>
        <source>Show only a tray icon after minimizing the window.</source>
        <translation type="unfinished">Mostra solo nella tray bar quando si riduce ad icona.</translation>
    </message>
    <message>
        <source>&amp;Minimize to the tray instead of the taskbar</source>
        <translation type="unfinished">&amp;Minimizza nella tray bar invece che sulla barra delle applicazioni</translation>
    </message>
    <message>
        <source>M&amp;inimize on close</source>
        <translation type="unfinished">M&amp;inimizza alla chiusura</translation>
    </message>
    <message>
        <source>&amp;Display</source>
        <translation type="unfinished">&amp;Mostra</translation>
    </message>
    <message>
        <source>User Interface &amp;language:</source>
        <translation type="unfinished">&amp;Lingua Interfaccia Utente:</translation>
    </message>
    <message>
        <source>The user interface language can be set here. This setting will take effect after restarting %1.</source>
        <translation type="unfinished">La lingua dell'interfaccia utente può essere impostata qui. L'impostazione avrà effetto dopo il riavvio %1.</translation>
    </message>
    <message>
        <source>&amp;Unit to show amounts in:</source>
        <translation type="unfinished">&amp;Unità di misura con cui visualizzare gli importi:</translation>
    </message>
    <message>
        <source>Choose the default subdivision unit to show in the interface and when sending coins.</source>
        <translation type="unfinished">Scegli l'unità di suddivisione predefinita da utilizzare per l'interfaccia e per l'invio di bitcoin.</translation>
    </message>
    <message>
        <source>Third-party URLs (e.g. a block explorer) that appear in the transactions tab as context menu items. %s in the URL is replaced by transaction hash. Multiple URLs are separated by vertical bar |.</source>
        <translation type="unfinished">URL di terze parti (ad esempio un block explorer) che appaiono nella scheda delle transazioni come voci del menu contestuale. %s nell'URL è sostituito dall'hash della transazione. URL multiple sono separate da una barra verticale |.</translation>
    </message>
    <message>
        <source>&amp;Third-party transaction URLs</source>
        <translation type="unfinished">&amp;URL delle transazioni di terze parti</translation>
    </message>
    <message>
        <source>Whether to show coin control features or not.</source>
        <translation type="unfinished">Specifica se le funzionalita di coin control saranno visualizzate.</translation>
    </message>
    <message>
        <source>Connect to the Bitcoin network through a separate SOCKS5 proxy for Tor onion services.</source>
        <translation type="unfinished">Connette alla rete Bitcoin attraverso un proxy SOCKS5 separato per i Tor onion services.</translation>
    </message>
    <message>
        <source>Use separate SOCKS&amp;5 proxy to reach peers via Tor onion services:</source>
        <translation type="unfinished">Usa un proxy SOCKS&amp;5 separato per raggiungere peers attraverso i Tor onion services.</translation>
    </message>
    <message>
        <source>Monospaced font in the Overview tab:</source>
        <translation type="unfinished">Font Monospaced nella tab di Overview</translation>
    </message>
    <message>
        <source>closest matching "%1"</source>
        <translation type="unfinished">corrispondenza più vicina "%1"</translation>
    </message>
    <message>
        <source>Options set in this dialog are overridden by the command line or in the configuration file:</source>
        <translation type="unfinished">Le impostazioni sulla riga di comando o nell'archivio di configurazione hanno precedenza su quelle impostate in questo pannello:</translation>
    </message>
    <message>
        <source>&amp;Cancel</source>
        <translation type="unfinished">&amp;Cancella</translation>
    </message>
    <message>
        <source>Compiled without external signing support (required for external signing)</source>
        <extracomment>"External signing" means using devices such as hardware wallets.</extracomment>
        <translation type="unfinished">Compilato senza supporto per firmatario esterno (richiesto per firmare con periferiche)</translation>
    </message>
    <message>
        <source>default</source>
        <translation type="unfinished">predefinito</translation>
    </message>
    <message>
        <source>none</source>
        <translation type="unfinished">nessuno</translation>
    </message>
    <message>
        <source>Confirm options reset</source>
        <translation type="unfinished">Conferma ripristino opzioni</translation>
    </message>
    <message>
        <source>Client restart required to activate changes.</source>
        <translation type="unfinished">È necessario un riavvio del client per applicare le modifiche.</translation>
    </message>
    <message>
        <source>Client will be shut down. Do you want to proceed?</source>
        <translation type="unfinished">Il client sarà arrestato. Si desidera procedere?</translation>
    </message>
    <message>
        <source>Configuration options</source>
        <extracomment>Window title text of pop-up box that allows opening up of configuration file.</extracomment>
        <translation type="unfinished">Opzioni di configurazione</translation>
    </message>
    <message>
        <source>The configuration file is used to specify advanced user options which override GUI settings. Additionally, any command-line options will override this configuration file.</source>
        <extracomment>Explanatory text about the priority order of instructions considered by client. The order from high to low being: command-line, configuration file, GUI settings.</extracomment>
        <translation type="unfinished">Il file di configurazione è utilizzato per specificare opzioni utente avanzate che aggirano le impostazioni della GUI. Inoltre qualunque opzione da linea di comando aggirerà il file di configurazione.</translation>
    </message>
    <message>
        <source>Continue</source>
        <translation type="unfinished">Continua</translation>
    </message>
    <message>
        <source>Cancel</source>
        <translation type="unfinished">Annulla</translation>
    </message>
    <message>
        <source>Error</source>
        <translation type="unfinished">Errore</translation>
    </message>
    <message>
        <source>The configuration file could not be opened.</source>
        <translation type="unfinished">Il file di configurazione non può essere aperto.</translation>
    </message>
    <message>
        <source>This change would require a client restart.</source>
        <translation type="unfinished">Questa modifica richiede un riavvio del client.</translation>
    </message>
    <message>
        <source>The supplied proxy address is invalid.</source>
        <translation type="unfinished">L'indirizzo proxy che hai fornito non è valido.</translation>
    </message>
</context>
<context>
    <name>OverviewPage</name>
    <message>
        <source>Form</source>
        <translation type="unfinished">Modulo</translation>
    </message>
    <message>
        <source>The displayed information may be out of date. Your wallet automatically synchronizes with the Bitcoin network after a connection is established, but this process has not completed yet.</source>
        <translation type="unfinished">Le informazioni visualizzate potrebbero non essere aggiornate. Il portafoglio si sincronizza automaticamente con la rete Bitcoin una volta stabilita una connessione, ma questo processo non è ancora stato completato.</translation>
    </message>
    <message>
        <source>Watch-only:</source>
        <translation type="unfinished">Sola lettura:</translation>
    </message>
    <message>
        <source>Available:</source>
        <translation type="unfinished">Disponibile:</translation>
    </message>
    <message>
        <source>Your current spendable balance</source>
        <translation type="unfinished">Il tuo saldo spendibile attuale</translation>
    </message>
    <message>
        <source>Pending:</source>
        <translation type="unfinished">In attesa:</translation>
    </message>
    <message>
        <source>Total of transactions that have yet to be confirmed, and do not yet count toward the spendable balance</source>
        <translation type="unfinished">Totale delle transazioni in corso di conferma e che non sono ancora conteggiate nel saldo spendibile</translation>
    </message>
    <message>
        <source>Immature:</source>
        <translation type="unfinished">Immaturo:</translation>
    </message>
    <message>
        <source>Mined balance that has not yet matured</source>
        <translation type="unfinished">Importo generato dal mining e non ancora maturato</translation>
    </message>
    <message>
        <source>Balances</source>
        <translation type="unfinished">Saldo</translation>
    </message>
    <message>
        <source>Total:</source>
        <translation type="unfinished">Totale:</translation>
    </message>
    <message>
        <source>Your current total balance</source>
        <translation type="unfinished">Il tuo saldo totale attuale</translation>
    </message>
    <message>
        <source>Your current balance in watch-only addresses</source>
        <translation type="unfinished">Il tuo saldo attuale negli indirizzi di sola lettura</translation>
    </message>
    <message>
        <source>Spendable:</source>
        <translation type="unfinished">Spendibile:</translation>
    </message>
    <message>
        <source>Recent transactions</source>
        <translation type="unfinished">Transazioni recenti</translation>
    </message>
    <message>
        <source>Unconfirmed transactions to watch-only addresses</source>
        <translation type="unfinished">Transazioni non confermate su indirizzi di sola lettura</translation>
    </message>
    <message>
        <source>Mined balance in watch-only addresses that has not yet matured</source>
        <translation type="unfinished">Importo generato dal mining su indirizzi di sola lettura e non ancora maturato</translation>
    </message>
    <message>
        <source>Current total balance in watch-only addresses</source>
        <translation type="unfinished">Saldo corrente totale negli indirizzi di sola lettura</translation>
    </message>
    <message>
        <source>Privacy mode activated for the Overview tab. To unmask the values, uncheck Settings-&gt;Mask values.</source>
        <translation type="unfinished">Modalità privacy attivata per la scheda "Panoramica". Per mostrare gli importi, deseleziona Impostazioni-&gt; Mascherare gli importi.</translation>
    </message>
</context>
<context>
    <name>PSBTOperationsDialog</name>
    <message>
        <source>Dialog</source>
        <translation type="unfinished">Dialogo</translation>
    </message>
    <message>
        <source>Sign Tx</source>
        <translation type="unfinished">Firma Tx</translation>
    </message>
    <message>
        <source>Broadcast Tx</source>
        <translation type="unfinished">Trasmetti Tx</translation>
    </message>
    <message>
        <source>Copy to Clipboard</source>
        <translation type="unfinished">Copia negli Appunti</translation>
    </message>
    <message>
        <source>Save…</source>
        <translation type="unfinished">Salva...</translation>
    </message>
    <message>
        <source>Close</source>
        <translation type="unfinished">Chiudi</translation>
    </message>
    <message>
        <source>Failed to load transaction: %1</source>
        <translation type="unfinished">Caricamento della transazione fallito: %1</translation>
    </message>
    <message>
        <source>Failed to sign transaction: %1</source>
        <translation type="unfinished">Firma della transazione fallita: %1</translation>
    </message>
    <message>
        <source>Cannot sign inputs while wallet is locked.</source>
        <translation type="unfinished">Impossibile firmare gli input mentre il portafoglio è bloccato.</translation>
    </message>
    <message>
        <source>Could not sign any more inputs.</source>
        <translation type="unfinished">Impossibile firmare ulteriori input.</translation>
    </message>
    <message>
        <source>Signed %1 inputs, but more signatures are still required.</source>
        <translation type="unfinished">Firmato/i %1 input, ma sono ancora richieste ulteriori firme.</translation>
    </message>
    <message>
        <source>Signed transaction successfully. Transaction is ready to broadcast.</source>
        <translation type="unfinished">Transazione firmata con successo. La transazione é pronta per essere trasmessa.</translation>
    </message>
    <message>
        <source>Unknown error processing transaction.</source>
        <translation type="unfinished">Errore sconosciuto processando la transazione.</translation>
    </message>
    <message>
        <source>Transaction broadcast successfully! Transaction ID: %1</source>
        <translation type="unfinished">Transazione trasmessa con successo! ID della transazione: %1</translation>
    </message>
    <message>
        <source>Transaction broadcast failed: %1</source>
        <translation type="unfinished">Trasmissione della transazione fallita: %1</translation>
    </message>
    <message>
        <source>PSBT copied to clipboard.</source>
        <translation type="unfinished">PSBT copiata negli appunti.</translation>
    </message>
    <message>
        <source>Save Transaction Data</source>
        <translation type="unfinished">Salva Dati Transazione</translation>
    </message>
    <message>
        <source>Partially Signed Transaction (Binary)</source>
        <extracomment>Expanded name of the binary PSBT file format. See: BIP 174.</extracomment>
        <translation type="unfinished">Transizione Parzialmente Firmata (Binaria)</translation>
    </message>
    <message>
        <source>PSBT saved to disk.</source>
        <translation type="unfinished">PSBT salvata su disco.</translation>
    </message>
    <message>
        <source> * Sends %1 to %2</source>
        <translation type="unfinished"> * Invia %1 a %2</translation>
    </message>
    <message>
        <source>Unable to calculate transaction fee or total transaction amount.</source>
        <translation type="unfinished">Non in grado di calcolare la fee della transazione o l'ammontare totale della transazione.</translation>
    </message>
    <message>
        <source>Pays transaction fee: </source>
        <translation type="unfinished">Paga fee della transazione: </translation>
    </message>
    <message>
        <source>Total Amount</source>
        <translation type="unfinished">Importo totale</translation>
    </message>
    <message>
        <source>or</source>
        <translation type="unfinished">o</translation>
    </message>
    <message>
        <source>Transaction has %1 unsigned inputs.</source>
        <translation type="unfinished">La transazione ha %1 input non firmati.</translation>
    </message>
    <message>
        <source>Transaction is missing some information about inputs.</source>
        <translation type="unfinished">La transazione manca di alcune informazioni sugli input.</translation>
    </message>
    <message>
        <source>Transaction still needs signature(s).</source>
        <translation type="unfinished">La transazione necessita ancora di firma/e.</translation>
    </message>
    <message>
        <source>(But no wallet is loaded.)</source>
        <translation type="unfinished">(Ma nessun portafogli è stato caricato.)</translation>
    </message>
    <message>
        <source>(But this wallet cannot sign transactions.)</source>
        <translation type="unfinished">(Ma questo portafoglio non può firmare transazioni.)</translation>
    </message>
    <message>
        <source>(But this wallet does not have the right keys.)</source>
        <translation type="unfinished">(Ma questo portafoglio non ha le chiavi giuste.)</translation>
    </message>
    <message>
        <source>Transaction is fully signed and ready for broadcast.</source>
        <translation type="unfinished">La transazione è completamente firmata e pronta per essere trasmessa.</translation>
    </message>
    <message>
        <source>Transaction status is unknown.</source>
        <translation type="unfinished">Lo stato della transazione è sconosciuto.</translation>
    </message>
</context>
<context>
    <name>PaymentServer</name>
    <message>
        <source>Payment request error</source>
        <translation type="unfinished">Errore di richiesta di pagamento</translation>
    </message>
    <message>
        <source>Cannot start bitcoin: click-to-pay handler</source>
        <translation type="unfinished">Impossibile avviare bitcoin: gestore click-to-pay</translation>
    </message>
    <message>
        <source>URI handling</source>
        <translation type="unfinished">Gestione URI</translation>
    </message>
    <message>
        <source>'bitcoin://' is not a valid URI. Use 'bitcoin:' instead.</source>
        <translation type="unfinished">'bitcoin://' non è un URI valido. Usa invece 'bitcoin:'.</translation>
    </message>
    <message>
        <source>Cannot process payment request because BIP70 is not supported.
Due to widespread security flaws in BIP70 it's strongly recommended that any merchant instructions to switch wallets be ignored.
If you are receiving this error you should request the merchant provide a BIP21 compatible URI.</source>
        <translation type="unfinished">Impossibile elaborare la richiesta di pagamento perché BIP70 non è supportato.
A causa delle diffuse falle di sicurezza in BIP70, si consiglia vivamente di ignorare qualsiasi istruzione del commerciante sul cambiare portafoglio.
Se ricevi questo errore, dovresti richiedere al commerciante di fornire un URI compatibile con BIP21.</translation>
    </message>
    <message>
        <source>URI cannot be parsed! This can be caused by an invalid Bitcoin address or malformed URI parameters.</source>
        <translation type="unfinished">Impossibile interpretare l'URI! I parametri dell'URI o l'indirizzo Bitcoin potrebbero non essere corretti.</translation>
    </message>
    <message>
        <source>Payment request file handling</source>
        <translation type="unfinished">Gestione del file di richiesta del pagamento</translation>
    </message>
</context>
<context>
    <name>PeerTableModel</name>
    <message>
        <source>Peer</source>
        <extracomment>Title of Peers Table column which contains a unique number used to identify a connection.</extracomment>
        <translation type="unfinished">Nodo</translation>
    </message>
    <message>
        <source>Direction</source>
        <extracomment>Title of Peers Table column which indicates the direction the peer connection was initiated from.</extracomment>
        <translation type="unfinished">Direzione</translation>
    </message>
    <message>
        <source>Sent</source>
        <extracomment>Title of Peers Table column which indicates the total amount of network information we have sent to the peer.</extracomment>
        <translation type="unfinished">Inviato</translation>
    </message>
    <message>
        <source>Received</source>
        <extracomment>Title of Peers Table column which indicates the total amount of network information we have received from the peer.</extracomment>
        <translation type="unfinished">Ricevuto</translation>
    </message>
    <message>
        <source>Address</source>
        <extracomment>Title of Peers Table column which contains the IP/Onion/I2P address of the connected peer.</extracomment>
        <translation type="unfinished">Indirizzo</translation>
    </message>
    <message>
        <source>Type</source>
        <extracomment>Title of Peers Table column which describes the type of peer connection. The "type" describes why the connection exists.</extracomment>
        <translation type="unfinished">Tipo</translation>
    </message>
    <message>
        <source>Network</source>
        <extracomment>Title of Peers Table column which states the network the peer connected through.</extracomment>
        <translation type="unfinished">Rete</translation>
    </message>
    <message>
        <source>Inbound</source>
        <extracomment>An Inbound Connection from a Peer.</extracomment>
        <translation type="unfinished">In entrata</translation>
    </message>
    <message>
        <source>Outbound</source>
        <extracomment>An Outbound Connection to a Peer.</extracomment>
        <translation type="unfinished">In uscita</translation>
    </message>
</context>
<context>
    <name>QRImageWidget</name>
    <message>
        <source>&amp;Save Image…</source>
        <translation type="unfinished">&amp;Salva Immagine...</translation>
    </message>
    <message>
        <source>&amp;Copy Image</source>
        <translation type="unfinished">&amp;Copia immagine</translation>
    </message>
    <message>
        <source>Resulting URI too long, try to reduce the text for label / message.</source>
        <translation type="unfinished">L'URI risultante è troppo lungo, prova a ridurre il testo nell'etichetta / messaggio.</translation>
    </message>
    <message>
        <source>Error encoding URI into QR Code.</source>
        <translation type="unfinished">Errore nella codifica dell'URI nel codice QR.</translation>
    </message>
    <message>
        <source>QR code support not available.</source>
        <translation type="unfinished">Supporto QR code non disponibile.</translation>
    </message>
    <message>
        <source>Save QR Code</source>
        <translation type="unfinished">Salva codice QR</translation>
    </message>
    <message>
        <source>PNG Image</source>
        <extracomment>Expanded name of the PNG file format. See: https://en.wikipedia.org/wiki/Portable_Network_Graphics.</extracomment>
        <translation type="unfinished">Immagine PNG</translation>
    </message>
</context>
<context>
    <name>RPCConsole</name>
    <message>
        <source>N/A</source>
        <translation type="unfinished">N/D</translation>
    </message>
    <message>
        <source>Client version</source>
        <translation type="unfinished">Versione client</translation>
    </message>
    <message>
        <source>&amp;Information</source>
        <translation type="unfinished">&amp;Informazioni</translation>
    </message>
    <message>
        <source>General</source>
        <translation type="unfinished">Generale</translation>
    </message>
    <message>
        <source>To specify a non-default location of the data directory use the '%1' option.</source>
        <translation type="unfinished">Per specificare una posizione non di default della directory dei dati, usa l'opzione '%1'</translation>
    </message>
    <message>
        <source>To specify a non-default location of the blocks directory use the '%1' option.</source>
        <translation type="unfinished">Per specificare una posizione non di default della directory dei blocchi, usa l'opzione '%1'</translation>
    </message>
    <message>
        <source>Startup time</source>
        <translation type="unfinished">Ora di avvio</translation>
    </message>
    <message>
        <source>Network</source>
        <translation type="unfinished">Rete</translation>
    </message>
    <message>
        <source>Name</source>
        <translation type="unfinished">Nome</translation>
    </message>
    <message>
        <source>Number of connections</source>
        <translation type="unfinished">Numero di connessioni</translation>
    </message>
    <message>
        <source>Block chain</source>
        <translation type="unfinished">Catena di Blocchi</translation>
    </message>
    <message>
        <source>Current number of transactions</source>
        <translation type="unfinished">Numero attuale di transazioni</translation>
    </message>
    <message>
        <source>Memory usage</source>
        <translation type="unfinished">Utilizzo memoria</translation>
    </message>
    <message>
        <source>Wallet: </source>
        <translation type="unfinished">Portafoglio:</translation>
    </message>
    <message>
        <source>(none)</source>
        <translation type="unfinished">(nessuno)</translation>
    </message>
    <message>
        <source>&amp;Reset</source>
        <translation type="unfinished">&amp;Ripristina</translation>
    </message>
    <message>
        <source>Received</source>
        <translation type="unfinished">Ricevuto</translation>
    </message>
    <message>
        <source>Sent</source>
        <translation type="unfinished">Inviato</translation>
    </message>
    <message>
        <source>&amp;Peers</source>
        <translation type="unfinished">&amp;Peer</translation>
    </message>
    <message>
        <source>Banned peers</source>
        <translation type="unfinished">Peers banditi</translation>
    </message>
    <message>
        <source>Select a peer to view detailed information.</source>
        <translation type="unfinished">Seleziona un peer per visualizzare informazioni più dettagliate.</translation>
    </message>
    <message>
        <source>Version</source>
        <translation type="unfinished">Versione</translation>
    </message>
    <message>
        <source>Starting Block</source>
        <translation type="unfinished">Blocco di partenza</translation>
    </message>
    <message>
        <source>Synced Headers</source>
        <translation type="unfinished">Intestazioni Sincronizzate</translation>
    </message>
    <message>
        <source>Synced Blocks</source>
        <translation type="unfinished">Blocchi Sincronizzati</translation>
    </message>
    <message>
        <source>Last Transaction</source>
        <translation type="unfinished">Ultima Transazione</translation>
    </message>
    <message>
        <source>The mapped Autonomous System used for diversifying peer selection.</source>
        <translation type="unfinished">Il Sistema Autonomo mappato utilizzato per diversificare la selezione dei peer.</translation>
    </message>
    <message>
        <source>Mapped AS</source>
        <translation type="unfinished">AS mappato</translation>
    </message>
    <message>
        <source>Whether we relay addresses to this peer.</source>
        <extracomment>Tooltip text for the Address Relay field in the peer details area.</extracomment>
        <translation type="unfinished">Se gli indirizzi vengono ritrasmessi o meno a questo peer.</translation>
    </message>
    <message>
        <source>Address Relay</source>
        <translation type="unfinished">Trasmissione dell'Indirizzo</translation>
    </message>
    <message>
        <source>Total number of addresses processed, excluding those dropped due to rate-limiting.</source>
        <extracomment>Tooltip text for the Addresses Processed field in the peer details area.</extracomment>
        <translation type="unfinished">Numero totale di indirizzi elaborati, esclusi quelli scartati a causa delle limitazioni nella quota.</translation>
    </message>
    <message>
        <source>Addresses Processed</source>
        <translation type="unfinished">Indirizzi Processati</translation>
    </message>
    <message>
        <source>Total number of addresses dropped due to rate-limiting.</source>
        <extracomment>Tooltip text for the Addresses Rate-Limited field in the peer details area.</extracomment>
        <translation type="unfinished">Numero totale di indirizzi scartati a causa delle limitazioni della quota.</translation>
    </message>
    <message>
        <source>Addresses Rate-Limited</source>
        <translation type="unfinished">Limite di Quota per gli Indirizzi</translation>
    </message>
    <message>
        <source>Node window</source>
        <translation type="unfinished">Finestra del nodo</translation>
    </message>
    <message>
        <source>Current block height</source>
        <translation type="unfinished">Altezza del blocco corrente</translation>
    </message>
    <message>
        <source>Open the %1 debug log file from the current data directory. This can take a few seconds for large log files.</source>
        <translation type="unfinished">Apri il file log del debug di %1 dalla cartella dati attuale. Può richiedere alcuni secondi per file di log di grandi dimensioni.</translation>
    </message>
    <message>
        <source>Decrease font size</source>
        <translation type="unfinished">Riduci dimensioni font.</translation>
    </message>
    <message>
        <source>Increase font size</source>
        <translation type="unfinished">Aumenta dimensioni font</translation>
    </message>
    <message>
        <source>Permissions</source>
        <translation type="unfinished">Permessi</translation>
    </message>
    <message>
        <source>The direction and type of peer connection: %1</source>
        <translation type="unfinished">Direzione e tipo di connessione peer: %1</translation>
    </message>
    <message>
        <source>Direction/Type</source>
        <translation type="unfinished">Direzione/Tipo</translation>
    </message>
    <message>
        <source>The network protocol this peer is connected through: IPv4, IPv6, Onion, I2P, or CJDNS.</source>
        <translation type="unfinished">Il protocollo di rete tramite cui si connette il peer: IPv4, IPv6, Onion, I2P o CJDNS.</translation>
    </message>
    <message>
        <source>Services</source>
        <translation type="unfinished">Servizi</translation>
    </message>
    <message>
        <source>Whether the peer requested us to relay transactions.</source>
        <translation type="unfinished">Se il peer ha chiesto di ritrasmettere le transazioni.</translation>
    </message>
    <message>
        <source>Wants Tx Relay</source>
        <translation type="unfinished">Vuole il relay della transazione</translation>
    </message>
    <message>
        <source>High bandwidth BIP152 compact block relay: %1</source>
        <translation type="unfinished">Relay del blocco compatto a banda larga BIP152 : %1</translation>
    </message>
    <message>
        <source>High Bandwidth</source>
        <translation type="unfinished">Banda Elevata</translation>
    </message>
    <message>
        <source>Connection Time</source>
        <translation type="unfinished">Tempo di Connessione</translation>
    </message>
    <message>
        <source>Elapsed time since a novel block passing initial validity checks was received from this peer.</source>
        <translation type="unfinished">Tempo trascorso da che un blocco nuovo in passaggio dei controlli di validità iniziali è stato ricevuto da questo peer.</translation>
    </message>
    <message>
        <source>Last Block</source>
        <translation type="unfinished">Ultimo blocco</translation>
    </message>
    <message>
        <source>Elapsed time since a novel transaction accepted into our mempool was received from this peer.</source>
        <extracomment>Tooltip text for the Last Transaction field in the peer details area.</extracomment>
        <translation type="unfinished">Tempo trascorso da che una nuova transazione, accettata nella nostra mempool, è stata ricevuta da questo peer.</translation>
    </message>
    <message>
        <source>Last Send</source>
        <translation type="unfinished">Ultimo Invio</translation>
    </message>
    <message>
        <source>Last Receive</source>
        <translation type="unfinished">Ultima Ricezione</translation>
    </message>
    <message>
        <source>Ping Time</source>
        <translation type="unfinished">Tempo di Ping</translation>
    </message>
    <message>
        <source>The duration of a currently outstanding ping.</source>
        <translation type="unfinished">La durata di un ping attualmente in corso.</translation>
    </message>
    <message>
        <source>Ping Wait</source>
        <translation type="unfinished">Attesa ping</translation>
    </message>
    <message>
        <source>Min Ping</source>
        <translation type="unfinished">Ping Minimo</translation>
    </message>
    <message>
        <source>Time Offset</source>
        <translation type="unfinished">Scarto Temporale</translation>
    </message>
    <message>
        <source>Last block time</source>
        <translation type="unfinished">Ora del blocco più recente</translation>
    </message>
    <message>
        <source>&amp;Open</source>
        <translation type="unfinished">&amp;Apri</translation>
    </message>
    <message>
        <source>&amp;Network Traffic</source>
        <translation type="unfinished">&amp;Traffico di Rete</translation>
    </message>
    <message>
        <source>Totals</source>
        <translation type="unfinished">Totali</translation>
    </message>
    <message>
        <source>Debug log file</source>
        <translation type="unfinished">File log del Debug</translation>
    </message>
    <message>
        <source>Clear console</source>
        <translation type="unfinished">Cancella console</translation>
    </message>
    <message>
        <source>In:</source>
        <translation type="unfinished">Entrata:</translation>
    </message>
    <message>
        <source>Out:</source>
        <translation type="unfinished">Uscita:</translation>
    </message>
    <message>
        <source>Inbound: initiated by peer</source>
        <extracomment>Explanatory text for an inbound peer connection.</extracomment>
        <translation type="unfinished">In arrivo: a richiesta del peer</translation>
    </message>
    <message>
        <source>Outbound Full Relay: default</source>
        <extracomment>Explanatory text for an outbound peer connection that relays all network information. This is the default behavior for outbound connections.</extracomment>
        <translation type="unfinished">Relay completo in uscita: default</translation>
    </message>
    <message>
        <source>Outbound Block Relay: does not relay transactions or addresses</source>
        <extracomment>Explanatory text for an outbound peer connection that relays network information about blocks and not transactions or addresses.</extracomment>
        <translation type="unfinished">Relay del blocco in uscita: non trasmette transazioni o indirizzi</translation>
    </message>
    <message>
        <source>Outbound Manual: added using RPC %1 or %2/%3 configuration options</source>
        <extracomment>Explanatory text for an outbound peer connection that was established manually through one of several methods. The numbered arguments are stand-ins for the methods available to establish manual connections.</extracomment>
        <translation type="unfinished">In uscita manuale: aggiunto usando RPC %1 o le opzioni di configurazione %2/%3 </translation>
    </message>
    <message>
        <source>Outbound Feeler: short-lived, for testing addresses</source>
        <extracomment>Explanatory text for a short-lived outbound peer connection that is used to test the aliveness of known addresses.</extracomment>
        <translation type="unfinished">Feeler in uscita: a vita breve, per testare indirizzi</translation>
    </message>
    <message>
        <source>Outbound Address Fetch: short-lived, for soliciting addresses</source>
        <extracomment>Explanatory text for a short-lived outbound peer connection that is used to request addresses from a peer.</extracomment>
        <translation type="unfinished">Trova l’indirizzo in uscita: a vita breve, per richiedere indirizzi</translation>
    </message>
    <message>
        <source>we selected the peer for high bandwidth relay</source>
        <translation type="unfinished">Abbiamo selezionato il peer per il relay a banda larga </translation>
    </message>
    <message>
        <source>the peer selected us for high bandwidth relay</source>
        <translation type="unfinished">il peer ha scelto noi per il relay a banda larga</translation>
    </message>
    <message>
        <source>no high bandwidth relay selected</source>
        <translation type="unfinished">nessun relay a banda larga selezionato</translation>
    </message>
    <message>
        <source>&amp;Copy address</source>
        <extracomment>Context menu action to copy the address of a peer.</extracomment>
        <translation type="unfinished">&amp;Copia indirizzo</translation>
    </message>
    <message>
        <source>&amp;Disconnect</source>
        <translation type="unfinished">&amp;Disconnetti</translation>
    </message>
    <message>
        <source>1 &amp;hour</source>
        <translation type="unfinished">1 &amp;ora</translation>
    </message>
    <message>
        <source>1 &amp;week</source>
        <translation type="unfinished">1 &amp;settimana</translation>
    </message>
    <message>
        <source>1 &amp;year</source>
        <translation type="unfinished">1 &amp;anno</translation>
    </message>
    <message>
        <source>&amp;Copy IP/Netmask</source>
        <extracomment>Context menu action to copy the IP/Netmask of a banned peer. IP/Netmask is the combination of a peer's IP address and its Netmask. For IP address, see: https://en.wikipedia.org/wiki/IP_address.</extracomment>
        <translation type="unfinished">&amp;Copia IP/Maschera di rete</translation>
    </message>
    <message>
        <source>&amp;Unban</source>
        <translation type="unfinished">&amp;Elimina Ban</translation>
    </message>
    <message>
        <source>Network activity disabled</source>
        <translation type="unfinished">Attività di rete disabilitata</translation>
    </message>
    <message>
        <source>Executing command without any wallet</source>
        <translation type="unfinished">Esecuzione del comando senza alcun portafoglio</translation>
    </message>
    <message>
        <source>Executing command using "%1" wallet</source>
        <translation type="unfinished">Esecuzione del comando usando il portafoglio "%1"</translation>
    </message>
    <message>
        <source>Welcome to the %1 RPC console.
Use up and down arrows to navigate history, and %2 to clear screen.
Use %3 and %4 to increase or decrease the font size.
Type %5 for an overview of available commands.
For more information on using this console, type %6.

%7WARNING: Scammers have been active, telling users to type commands here, stealing their wallet contents. Do not use this console without fully understanding the ramifications of a command.%8</source>
        <extracomment>RPC console welcome message. Placeholders %7 and %8 are style tags for the warning content, and they are not space separated from the rest of the text intentionally.</extracomment>
        <translation type="unfinished">Ti diamo il benvenuto nella %1 console RPC.
Premi i tasti su e giù per navigare nella cronologia e il tasto %2 per liberare lo schermo.
Premi %3 e %4 per ingrandire o rimpicciolire la dimensione dei caratteri.
Premi %5 per una panoramica dei comandi disponibili.
Per ulteriori informazioni su come usare la console, premi %6.

%7ATTENZIONE: Dei truffatori hanno detto agli utenti di inserire qui i loro comandi e hanno rubato il contenuto dei loro portafogli. Non usare questa console senza essere a completa conoscenza delle diramazioni di un comando.%8</translation>
    </message>
    <message>
        <source>Executing…</source>
        <extracomment>A console message indicating an entered command is currently being executed.</extracomment>
        <translation type="unfinished">Esecuzione...</translation>
    </message>
    <message>
        <source>Yes</source>
        <translation type="unfinished">Si</translation>
    </message>
    <message>
        <source>To</source>
        <translation type="unfinished">A</translation>
    </message>
    <message>
        <source>From</source>
        <translation type="unfinished">Da</translation>
    </message>
    <message>
        <source>Ban for</source>
        <translation type="unfinished">Bannato per</translation>
    </message>
    <message>
        <source>Never</source>
        <translation type="unfinished">Mai</translation>
    </message>
    <message>
        <source>Unknown</source>
        <translation type="unfinished">Sconosciuto</translation>
    </message>
</context>
<context>
    <name>ReceiveCoinsDialog</name>
    <message>
        <source>&amp;Amount:</source>
        <translation type="unfinished">&amp;Importo:</translation>
    </message>
    <message>
        <source>&amp;Label:</source>
        <translation type="unfinished">&amp;Etichetta:</translation>
    </message>
    <message>
        <source>&amp;Message:</source>
        <translation type="unfinished">&amp;Messaggio:</translation>
    </message>
    <message>
        <source>An optional message to attach to the payment request, which will be displayed when the request is opened. Note: The message will not be sent with the payment over the Bitcoin network.</source>
        <translation type="unfinished">Un messaggio opzionale da allegare e mostrare all'apertura della richiesta di pagamento. Nota: Il messaggio non sarà inviato con il pagamento sulla rete Bitcoin.</translation>
    </message>
    <message>
        <source>An optional label to associate with the new receiving address.</source>
        <translation type="unfinished">Un'etichetta opzionale da associare al nuovo indirizzo di ricezione.</translation>
    </message>
    <message>
        <source>Use this form to request payments. All fields are &lt;b&gt;optional&lt;/b&gt;.</source>
        <translation type="unfinished">Usa questo modulo per richiedere pagamenti. Tutti i campi sono &lt;b&gt;opzionali&lt;/b&gt;.</translation>
    </message>
    <message>
        <source>An optional amount to request. Leave this empty or zero to not request a specific amount.</source>
        <translation type="unfinished">Un importo opzionale da associare alla richiesta. Lasciare vuoto o a zero per non richiedere un importo specifico.</translation>
    </message>
    <message>
        <source>An optional label to associate with the new receiving address (used by you to identify an invoice).  It is also attached to the payment request.</source>
        <translation type="unfinished">Un'etichetta facoltativa da associare al nuovo indirizzo di ricezione (utilizzata da te per identificare una fattura). Viene inoltre allegata alla richiesta di pagamento.</translation>
    </message>
    <message>
        <source>An optional message that is attached to the payment request and may be displayed to the sender.</source>
        <translation type="unfinished">Un messaggio facoltativo che è allegato alla richiesta di pagamento e può essere visualizzato dal mittente.</translation>
    </message>
    <message>
        <source>&amp;Create new receiving address</source>
        <translation type="unfinished">Crea nuovo indirizzo ricevente.</translation>
    </message>
    <message>
        <source>Clear all fields of the form.</source>
        <translation type="unfinished">Cancella tutti i campi del modulo.</translation>
    </message>
    <message>
        <source>Clear</source>
        <translation type="unfinished">Cancella</translation>
    </message>
    <message>
        <source>Requested payments history</source>
        <translation type="unfinished">Cronologia pagamenti richiesti</translation>
    </message>
    <message>
        <source>Show the selected request (does the same as double clicking an entry)</source>
        <translation type="unfinished">Mostra la richiesta selezionata (produce lo stesso effetto di un doppio click su una voce)</translation>
    </message>
    <message>
        <source>Show</source>
        <translation type="unfinished">Mostra</translation>
    </message>
    <message>
        <source>Remove the selected entries from the list</source>
        <translation type="unfinished">Rimuovi le voci selezionate dalla lista</translation>
    </message>
    <message>
        <source>Remove</source>
        <translation type="unfinished">Rimuovi</translation>
    </message>
    <message>
        <source>Copy &amp;URI</source>
        <translation type="unfinished">Copia &amp;URI</translation>
    </message>
    <message>
        <source>&amp;Copy address</source>
        <translation type="unfinished">&amp;Copia indirizzo</translation>
    </message>
    <message>
        <source>Copy &amp;label</source>
        <translation type="unfinished">Copia &amp;etichetta</translation>
    </message>
    <message>
        <source>Copy &amp;message</source>
        <translation type="unfinished">Copia &amp;message</translation>
    </message>
    <message>
        <source>Copy &amp;amount</source>
        <translation type="unfinished">Copi&amp;a importo</translation>
    </message>
    <message>
        <source>Could not unlock wallet.</source>
        <translation type="unfinished">Impossibile sbloccare il portafoglio.</translation>
    </message>
    <message>
        <source>Could not generate new %1 address</source>
        <translation type="unfinished">Non è stato possibile generare il nuovo %1 indirizzo</translation>
    </message>
</context>
<context>
    <name>ReceiveRequestDialog</name>
    <message>
        <source>Request payment to …</source>
        <translation type="unfinished">Richiedi un pagamento a...</translation>
    </message>
    <message>
        <source>Address:</source>
        <translation type="unfinished">Indirizzo:</translation>
    </message>
    <message>
        <source>Amount:</source>
        <translation type="unfinished">Importo:</translation>
    </message>
    <message>
        <source>Label:</source>
        <translation type="unfinished">Etichetta:</translation>
    </message>
    <message>
        <source>Message:</source>
        <translation type="unfinished">Messaggio:</translation>
    </message>
    <message>
        <source>Wallet:</source>
        <translation type="unfinished">Portafoglio:</translation>
    </message>
    <message>
        <source>Copy &amp;URI</source>
        <translation type="unfinished">Copia &amp;URI</translation>
    </message>
    <message>
        <source>Copy &amp;Address</source>
        <translation type="unfinished">Copi&amp;a Indirizzo</translation>
    </message>
    <message>
        <source>&amp;Verify</source>
        <translation type="unfinished">&amp;Verifica</translation>
    </message>
    <message>
        <source>Verify this address on e.g. a hardware wallet screen</source>
        <translation type="unfinished">Verifica questo indirizzo su dispositivo esterno, ad esempio lo schermo di un portafoglio hardware</translation>
    </message>
    <message>
        <source>&amp;Save Image…</source>
        <translation type="unfinished">&amp;Salva Immagine...</translation>
    </message>
    <message>
        <source>Payment information</source>
        <translation type="unfinished">Informazioni di pagamento</translation>
    </message>
    <message>
        <source>Request payment to %1</source>
        <translation type="unfinished">Richiesta di pagamento a %1</translation>
    </message>
</context>
<context>
    <name>RecentRequestsTableModel</name>
    <message>
        <source>Date</source>
        <translation type="unfinished">Data</translation>
    </message>
    <message>
        <source>Label</source>
        <translation type="unfinished">Etichetta</translation>
    </message>
    <message>
        <source>Message</source>
        <translation type="unfinished">Messaggio</translation>
    </message>
    <message>
        <source>(no label)</source>
        <translation type="unfinished">(nessuna etichetta)</translation>
    </message>
    <message>
        <source>(no message)</source>
        <translation type="unfinished">(nessun messaggio)</translation>
    </message>
    <message>
        <source>(no amount requested)</source>
        <translation type="unfinished">(nessun importo richiesto)</translation>
    </message>
    <message>
        <source>Requested</source>
        <translation type="unfinished">Richiesto</translation>
    </message>
</context>
<context>
    <name>SendCoinsDialog</name>
    <message>
        <source>Send Coins</source>
        <translation type="unfinished">Invia Monete</translation>
    </message>
    <message>
        <source>Coin Control Features</source>
        <translation type="unfinished">Funzionalità di Controllo Monete</translation>
    </message>
    <message>
        <source>automatically selected</source>
        <translation type="unfinished">selezionato automaticamente</translation>
    </message>
    <message>
        <source>Insufficient funds!</source>
        <translation type="unfinished">Fondi insufficienti!</translation>
    </message>
    <message>
        <source>Quantity:</source>
        <translation type="unfinished">Quantità:</translation>
    </message>
    <message>
        <source>Bytes:</source>
        <translation type="unfinished">Byte:</translation>
    </message>
    <message>
        <source>Amount:</source>
        <translation type="unfinished">Importo:</translation>
    </message>
    <message>
        <source>Fee:</source>
        <translation type="unfinished">Commissione:</translation>
    </message>
    <message>
        <source>After Fee:</source>
        <translation type="unfinished">Dopo Commissione:</translation>
    </message>
    <message>
        <source>Change:</source>
        <translation type="unfinished">Resto:</translation>
    </message>
    <message>
        <source>If this is activated, but the change address is empty or invalid, change will be sent to a newly generated address.</source>
        <translation type="unfinished">In caso di abilitazione con indirizzo vuoto o non valido, il resto sarà inviato ad un nuovo indirizzo generato appositamente.</translation>
    </message>
    <message>
        <source>Custom change address</source>
        <translation type="unfinished">Personalizza indirizzo di resto</translation>
    </message>
    <message>
        <source>Transaction Fee:</source>
        <translation type="unfinished">Commissione di Transazione:</translation>
    </message>
    <message>
        <source>Using the fallbackfee can result in sending a transaction that will take several hours or days (or never) to confirm. Consider choosing your fee manually or wait until you have validated the complete chain.</source>
        <translation type="unfinished">L'utilizzo della fallback fee può risultare nell'invio di una transazione che impiegherà diverse ore o giorni per essere confermata (e potrebbe non esserlo mai). Prendi in considerazione di scegliere la tua commissione manualmente o aspetta fino ad aver validato l'intera catena.</translation>
    </message>
    <message>
        <source>Warning: Fee estimation is currently not possible.</source>
        <translation type="unfinished">Attenzione: Il calcolo delle commissioni non è attualmente disponibile.</translation>
    </message>
    <message>
        <source>Hide</source>
        <translation type="unfinished">Nascondi</translation>
    </message>
    <message>
        <source>Recommended:</source>
        <translation type="unfinished">Raccomandata:</translation>
    </message>
    <message>
        <source>Custom:</source>
        <translation type="unfinished">Personalizzata:</translation>
    </message>
    <message>
        <source>Send to multiple recipients at once</source>
        <translation type="unfinished">Invia simultaneamente a più beneficiari</translation>
    </message>
    <message>
        <source>Add &amp;Recipient</source>
        <translation type="unfinished">&amp;Aggiungi beneficiario</translation>
    </message>
    <message>
        <source>Clear all fields of the form.</source>
        <translation type="unfinished">Cancellare tutti i campi del modulo.</translation>
    </message>
    <message>
        <source>Inputs…</source>
        <translation type="unfinished">Input...</translation>
    </message>
    <message>
        <source>Dust:</source>
        <translation type="unfinished">Polvere:</translation>
    </message>
    <message>
        <source>Choose…</source>
        <translation type="unfinished">Scegli...</translation>
    </message>
    <message>
        <source>Hide transaction fee settings</source>
        <translation type="unfinished">Nascondi le impostazioni delle commissioni di transazione.</translation>
    </message>
    <message>
        <source>Specify a custom fee per kB (1,000 bytes) of the transaction's virtual size.

Note:  Since the fee is calculated on a per-byte basis, a fee rate of "100 satoshis per kvB" for a transaction size of 500 virtual bytes (half of 1 kvB) would ultimately yield a fee of only 50 satoshis.</source>
        <translation type="unfinished">Specifica una tariffa personalizzata per kB (1.000 byte) della dimensione virtuale della transazione

Nota: poiché la commissione è calcolata su base per byte, una commissione di "100 satoshi per kB" per una dimensione di transazione di 500 byte (metà di 1 kB) alla fine produrrà una commissione di soli 50 satoshi.</translation>
    </message>
    <message>
        <source>When there is less transaction volume than space in the blocks, miners as well as relaying nodes may enforce a minimum fee. Paying only this minimum fee is just fine, but be aware that this can result in a never confirming transaction once there is more demand for bitcoin transactions than the network can process.</source>
        <translation type="unfinished">Quando il volume delle transazioni è minore dello spazio nei blocchi, i minatori e in nodi di relay potrebbero imporre una commissione minima. Va benissimo pagare solo questa commissione minima, ma tieni presente che questo potrebbe risultare in una transazione che, se la richiesta di transazioni bitcoin dovesse superare la velocità con cui la rete riesce ad elaborarle, non viene mai confermata.</translation>
    </message>
    <message>
        <source>A too low fee might result in a never confirming transaction (read the tooltip)</source>
        <translation type="unfinished">Una commissione troppo bassa potrebbe risultare in una transazione che non si conferma mai (vedi il tooltip)</translation>
    </message>
    <message>
        <source>(Smart fee not initialized yet. This usually takes a few blocks…)</source>
        <translation type="unfinished">(Commissione intelligente non ancora inizializzata. Normalmente richiede un'attesa di alcuni blocchi...)</translation>
    </message>
    <message>
        <source>Confirmation time target:</source>
        <translation type="unfinished">Obiettivo tempo di conferma:</translation>
    </message>
    <message>
        <source>Enable Replace-By-Fee</source>
        <translation type="unfinished">Attiva Rimpiazza-Per-Commissione</translation>
    </message>
    <message>
        <source>With Replace-By-Fee (BIP-125) you can increase a transaction's fee after it is sent. Without this, a higher fee may be recommended to compensate for increased transaction delay risk.</source>
        <translation type="unfinished">Con Rimpiazza-Per-Commissione (BIP-125) puoi aumentare la commissione sulla transazione dopo averla inviata. Senza questa, una commissione piú alta è consigliabile per compensare l'aumento del rischio dovuto al ritardo della transazione.</translation>
    </message>
    <message>
        <source>Clear &amp;All</source>
        <translation type="unfinished">Cancell&amp;a Tutto</translation>
    </message>
    <message>
        <source>Balance:</source>
        <translation type="unfinished">Saldo:</translation>
    </message>
    <message>
        <source>Confirm the send action</source>
        <translation type="unfinished">Conferma l'azione di invio</translation>
    </message>
    <message>
        <source>S&amp;end</source>
        <translation type="unfinished">&amp;Invia</translation>
    </message>
    <message>
        <source>Copy quantity</source>
        <translation type="unfinished">Copia quantità</translation>
    </message>
    <message>
        <source>Copy amount</source>
        <translation type="unfinished">Copia l'importo</translation>
    </message>
    <message>
        <source>Copy fee</source>
        <translation type="unfinished">Copia commissione</translation>
    </message>
    <message>
        <source>Copy after fee</source>
        <translation type="unfinished">Copia dopo commissione</translation>
    </message>
    <message>
        <source>Copy bytes</source>
        <translation type="unfinished">Copia byte</translation>
    </message>
    <message>
        <source>Copy dust</source>
        <translation type="unfinished">Copia polvere</translation>
    </message>
    <message>
        <source>Copy change</source>
        <translation type="unfinished">Copia resto</translation>
    </message>
    <message>
        <source>%1 (%2 blocks)</source>
        <translation type="unfinished">%1 (%2 blocchi)</translation>
    </message>
    <message>
        <source>Sign on device</source>
        <extracomment>"device" usually means a hardware wallet.</extracomment>
        <translation type="unfinished">Firma su dispositivo</translation>
    </message>
    <message>
        <source>Connect your hardware wallet first.</source>
        <translation type="unfinished">Connetti prima il tuo portafoglio hardware.</translation>
    </message>
    <message>
        <source>Set external signer script path in Options -&gt; Wallet</source>
        <extracomment>"External signer" means using devices such as hardware wallets.</extracomment>
        <translation type="unfinished">Imposta il percorso per lo script esterno di firma in Opzioni -&gt; Portafoglio</translation>
    </message>
    <message>
        <source>Cr&amp;eate Unsigned</source>
        <translation type="unfinished">Cr&amp;ea Non Firmata</translation>
    </message>
    <message>
        <source>Creates a Partially Signed Bitcoin Transaction (PSBT) for use with e.g. an offline %1 wallet, or a PSBT-compatible hardware wallet.</source>
        <translation type="unfinished">Crea una Transazione Bitcoin Parzialmente Firmata (PSBT) da utilizzare con ad es. un portafoglio %1 offline o un portafoglio hardware compatibile con PSBT.</translation>
    </message>
    <message>
        <source> from wallet '%1'</source>
        <translation type="unfinished">dal portafoglio '%1'</translation>
    </message>
    <message>
        <source>%1 to %2</source>
        <translation type="unfinished">%1 a %2</translation>
    </message>
    <message>
        <source>To review recipient list click "Show Details…"</source>
        <translation type="unfinished">Per controllare la lista dei destinatari fare click su "Mostra dettagli..."</translation>
    </message>
    <message>
        <source>Sign failed</source>
        <translation type="unfinished">Firma non riuscita</translation>
    </message>
    <message>
        <source>External signer not found</source>
        <extracomment>"External signer" means using devices such as hardware wallets.</extracomment>
        <translation type="unfinished">Firmatario esterno non trovato</translation>
    </message>
    <message>
        <source>External signer failure</source>
        <extracomment>"External signer" means using devices such as hardware wallets.</extracomment>
        <translation type="unfinished">Il firmatario esterno non ha funzionato</translation>
    </message>
    <message>
        <source>Save Transaction Data</source>
        <translation type="unfinished">Salva Dati Transazione</translation>
    </message>
    <message>
        <source>Partially Signed Transaction (Binary)</source>
        <extracomment>Expanded name of the binary PSBT file format. See: BIP 174.</extracomment>
        <translation type="unfinished">Transizione Parzialmente Firmata (Binaria)</translation>
    </message>
    <message>
        <source>PSBT saved</source>
        <translation type="unfinished">PSBT salvata</translation>
    </message>
    <message>
        <source>External balance:</source>
        <translation type="unfinished">Saldo esterno:</translation>
    </message>
    <message>
        <source>or</source>
        <translation type="unfinished">o</translation>
    </message>
    <message>
        <source>You can increase the fee later (signals Replace-By-Fee, BIP-125).</source>
        <translation type="unfinished">Si puó aumentare la commissione successivamente (segnalando Replace-By-Fee, BIP-125).</translation>
    </message>
    <message>
        <source>Please, review your transaction proposal. This will produce a Partially Signed Bitcoin Transaction (PSBT) which you can save or copy and then sign with e.g. an offline %1 wallet, or a PSBT-compatible hardware wallet.</source>
        <extracomment>Text to inform a user attempting to create a transaction of their current options. At this stage, a user can only create a PSBT. This string is displayed when private keys are disabled and an external signer is not available.</extracomment>
        <translation type="unfinished">Per favore, controlla la tua proposta di transazione. Questo produrrà una Partially Signed Bitcoin Transaction (PSBT) che puoi salvare o copiare e quindi firmare con es. un portafoglio %1 offline o un portafoglio hardware compatibile con PSBT.</translation>
    </message>
    <message>
        <source>Do you want to create this transaction?</source>
        <extracomment>Message displayed when attempting to create a transaction. Cautionary text to prompt the user to verify that the displayed transaction details represent the transaction the user intends to create.</extracomment>
        <translation type="unfinished">Vuoi creare questa transazione?</translation>
    </message>
    <message>
        <source>Please, review your transaction. You can create and send this transaction or create a Partially Signed Bitcoin Transaction (PSBT), which you can save or copy and then sign with, e.g., an offline %1 wallet, or a PSBT-compatible hardware wallet.</source>
        <extracomment>Text to inform a user attempting to create a transaction of their current options. At this stage, a user can send their transaction or create a PSBT. This string is displayed when both private keys and PSBT controls are enabled.</extracomment>
        <translation type="unfinished">Per favore, controlla la tua transazione. Puoi creare e inviare questa transazione o creare una Transazione Bitcoin Parzialmente Firmata (PSBT, Partially Signed Bitcoin Transaction) che puoi salvare o copiare, e poi firmare con ad esempio un portafoglio %1 offline o un portafoglio hardware compatibile con PSBT.</translation>
    </message>
    <message>
        <source>Please, review your transaction.</source>
        <extracomment>Text to prompt a user to review the details of the transaction they are attempting to send.</extracomment>
        <translation type="unfinished">Per favore, rivedi la tua transazione.</translation>
    </message>
    <message>
        <source>Transaction fee</source>
        <translation type="unfinished">Commissione transazione</translation>
    </message>
    <message>
        <source>Not signalling Replace-By-Fee, BIP-125.</source>
        <translation type="unfinished">Senza segnalare Replace-By-Fee, BIP-125.</translation>
    </message>
    <message>
        <source>Total Amount</source>
        <translation type="unfinished">Importo totale</translation>
    </message>
    <message>
        <source>Confirm send coins</source>
        <translation type="unfinished">Conferma invio coins</translation>
    </message>
    <message>
        <source>Watch-only balance:</source>
        <translation type="unfinished">Saldo watch-only</translation>
    </message>
    <message>
        <source>The recipient address is not valid. Please recheck.</source>
        <translation type="unfinished">L'indirizzo del destinatario non è valido. Si prega di ricontrollare.</translation>
    </message>
    <message>
        <source>The amount to pay must be larger than 0.</source>
        <translation type="unfinished">L'importo da pagare deve essere maggiore di 0.</translation>
    </message>
    <message>
        <source>The amount exceeds your balance.</source>
        <translation type="unfinished">Non hai abbastanza fondi</translation>
    </message>
    <message>
        <source>The total exceeds your balance when the %1 transaction fee is included.</source>
        <translation type="unfinished">Il totale è superiore al tuo saldo attuale includendo la commissione di %1.</translation>
    </message>
    <message>
        <source>Duplicate address found: addresses should only be used once each.</source>
        <translation type="unfinished">Rilevato un indirizzo duplicato Ciascun indirizzo dovrebbe essere utilizzato una sola volta.</translation>
    </message>
    <message>
        <source>Transaction creation failed!</source>
        <translation type="unfinished">Creazione della transazione fallita!</translation>
    </message>
    <message>
        <source>A fee higher than %1 is considered an absurdly high fee.</source>
        <translation type="unfinished">Una commissione maggiore di %1 è considerata irragionevolmente elevata.</translation>
    </message>
    <message>
        <source>Payment request expired.</source>
        <translation type="unfinished">Richiesta di pagamento scaduta.</translation>
    </message>
    <message numerus="yes">
        <source>Estimated to begin confirmation within %n block(s).</source>
        <translation type="unfinished">
            <numerusform />
            <numerusform />
        </translation>
    </message>
    <message>
        <source>Warning: Invalid Bitcoin address</source>
        <translation type="unfinished">Attenzione: Indirizzo Bitcoin non valido</translation>
    </message>
    <message>
        <source>Warning: Unknown change address</source>
        <translation type="unfinished">Attenzione: Indirizzo per il resto sconosciuto</translation>
    </message>
    <message>
        <source>Confirm custom change address</source>
        <translation type="unfinished">Conferma il cambio di indirizzo</translation>
    </message>
    <message>
        <source>The address you selected for change is not part of this wallet. Any or all funds in your wallet may be sent to this address. Are you sure?</source>
        <translation type="unfinished">L'indirizzo selezionato per il resto non fa parte di questo portafoglio. Alcuni o tutti i fondi nel tuo portafoglio potrebbero essere inviati a questo indirizzo. Sei sicuro?</translation>
    </message>
    <message>
        <source>(no label)</source>
        <translation type="unfinished">(nessuna etichetta)</translation>
    </message>
</context>
<context>
    <name>SendCoinsEntry</name>
    <message>
        <source>A&amp;mount:</source>
        <translation type="unfinished">&amp;Importo:</translation>
    </message>
    <message>
        <source>Pay &amp;To:</source>
        <translation type="unfinished">Paga &amp;a:</translation>
    </message>
    <message>
        <source>&amp;Label:</source>
        <translation type="unfinished">&amp;Etichetta:</translation>
    </message>
    <message>
        <source>Choose previously used address</source>
        <translation type="unfinished">Scegli un indirizzo usato precedentemente</translation>
    </message>
    <message>
        <source>The Bitcoin address to send the payment to</source>
        <translation type="unfinished">L'indirizzo Bitcoin a cui vuoi inviare il pagamento</translation>
    </message>
    <message>
        <source>Paste address from clipboard</source>
        <translation type="unfinished">Incollare l'indirizzo dagli appunti</translation>
    </message>
    <message>
        <source>Remove this entry</source>
        <translation type="unfinished">Rimuovi questa voce</translation>
    </message>
    <message>
        <source>The amount to send in the selected unit</source>
        <translation type="unfinished">L'ammontare da inviare nell'unità selezionata</translation>
    </message>
    <message>
        <source>The fee will be deducted from the amount being sent. The recipient will receive less bitcoins than you enter in the amount field. If multiple recipients are selected, the fee is split equally.</source>
        <translation type="unfinished">La commissione sarà sottratta dall'importo che si sta inviando. Il beneficiario riceverà un totale di bitcoin inferiore al valore digitato. Nel caso in cui siano stati selezionati più beneficiari la commissione sarà suddivisa in parti uguali.</translation>
    </message>
    <message>
        <source>S&amp;ubtract fee from amount</source>
        <translation type="unfinished">S&amp;ottrae la commissione dall'importo</translation>
    </message>
    <message>
        <source>Use available balance</source>
        <translation type="unfinished">Usa saldo disponibile</translation>
    </message>
    <message>
        <source>Message:</source>
        <translation type="unfinished">Messaggio:</translation>
    </message>
    <message>
        <source>This is an unauthenticated payment request.</source>
        <translation type="unfinished">Questa è una richiesta di pagamento non autenticata.</translation>
    </message>
    <message>
        <source>This is an authenticated payment request.</source>
        <translation type="unfinished">Questa è una richiesta di pagamento autenticata.</translation>
    </message>
    <message>
        <source>Enter a label for this address to add it to the list of used addresses</source>
        <translation type="unfinished">Inserisci un'etichetta per questo indirizzo per aggiungerlo alla lista degli indirizzi utilizzati</translation>
    </message>
    <message>
        <source>A message that was attached to the bitcoin: URI which will be stored with the transaction for your reference. Note: This message will not be sent over the Bitcoin network.</source>
        <translation type="unfinished">Messaggio incluso nel bitcoin URI e che sarà memorizzato con la transazione per tuo riferimento. Nota: Questo messaggio non sarà inviato attraverso la rete Bitcoin.</translation>
    </message>
    <message>
        <source>Pay To:</source>
        <translation type="unfinished">Pagare a:</translation>
    </message>
    </context>
<context>
    <name>SendConfirmationDialog</name>
    <message>
        <source>Send</source>
        <translation type="unfinished">Invia</translation>
    </message>
    <message>
        <source>Create Unsigned</source>
        <translation type="unfinished">Crea non Firmata</translation>
    </message>
</context>
<context>
    <name>SignVerifyMessageDialog</name>
    <message>
        <source>Signatures - Sign / Verify a Message</source>
        <translation type="unfinished">Firme - Firma / Verifica un messaggio</translation>
    </message>
    <message>
        <source>&amp;Sign Message</source>
        <translation type="unfinished">&amp;Firma Messaggio</translation>
    </message>
    <message>
        <source>You can sign messages/agreements with your addresses to prove you can receive bitcoins sent to them. Be careful not to sign anything vague or random, as phishing attacks may try to trick you into signing your identity over to them. Only sign fully-detailed statements you agree to.</source>
        <translation type="unfinished">È possibile firmare messaggi/accordi con i propri indirizzi in modo da dimostrare di poter ricevere bitcoin attraverso di essi. Presta attenzione a non firmare dichiarazioni vaghe o casuali, perché attacchi di phishing potrebbero cercare di indurti ad apporre la firma su di esse. Firma esclusivamente dichiarazioni completamente dettagliate e delle quali condividi in pieno il contenuto.</translation>
    </message>
    <message>
        <source>The Bitcoin address to sign the message with</source>
        <translation type="unfinished">Indirizzo Bitcoin da utilizzare per firmare il messaggio</translation>
    </message>
    <message>
        <source>Choose previously used address</source>
        <translation type="unfinished">Scegli un indirizzo usato precedentemente</translation>
    </message>
    <message>
        <source>Paste address from clipboard</source>
        <translation type="unfinished">Incollare l'indirizzo dagli appunti</translation>
    </message>
    <message>
        <source>Enter the message you want to sign here</source>
        <translation type="unfinished">Inserisci qui il messaggio che vuoi firmare</translation>
    </message>
    <message>
        <source>Signature</source>
        <translation type="unfinished">Firma</translation>
    </message>
    <message>
        <source>Copy the current signature to the system clipboard</source>
        <translation type="unfinished">Copia la firma corrente nella clipboard</translation>
    </message>
    <message>
        <source>Sign the message to prove you own this Bitcoin address</source>
        <translation type="unfinished">Firma un messaggio per dimostrare di possedere questo indirizzo Bitcoin</translation>
    </message>
    <message>
        <source>Sign &amp;Message</source>
        <translation type="unfinished">Firma &amp;Messaggio</translation>
    </message>
    <message>
        <source>Reset all sign message fields</source>
        <translation type="unfinished">Reimposta tutti i campi della firma messaggio</translation>
    </message>
    <message>
        <source>Clear &amp;All</source>
        <translation type="unfinished">Cancella &amp;Tutto</translation>
    </message>
    <message>
        <source>&amp;Verify Message</source>
        <translation type="unfinished">&amp;Verifica Messaggio</translation>
    </message>
    <message>
        <source>Enter the receiver's address, message (ensure you copy line breaks, spaces, tabs, etc. exactly) and signature below to verify the message. Be careful not to read more into the signature than what is in the signed message itself, to avoid being tricked by a man-in-the-middle attack. Note that this only proves the signing party receives with the address, it cannot prove sendership of any transaction!</source>
        <translation type="unfinished">Per verificare il messaggio inserire l'indirizzo del firmatario, il messaggio e la firma nei campi sottostanti, assicurandosi di copiare esattamente anche ritorni a capo, spazi, tabulazioni, etc.. Si raccomanda di non lasciarsi fuorviare dalla firma a leggere più di quanto non sia riportato nel testo del messaggio stesso, in modo da evitare di cadere vittima di attacchi di tipo man-in-the-middle. Si ricorda che la verifica della firma dimostra soltanto che il firmatario può ricevere pagamenti con l'indirizzo corrispondente, non prova l'invio di alcuna transazione.</translation>
    </message>
    <message>
        <source>The Bitcoin address the message was signed with</source>
        <translation type="unfinished">L'indirizzo Bitcoin con cui è stato contrassegnato il messaggio</translation>
    </message>
    <message>
        <source>The signed message to verify</source>
        <translation type="unfinished">Il messaggio firmato da verificare</translation>
    </message>
    <message>
        <source>The signature given when the message was signed</source>
        <translation type="unfinished">La firma data al momento della firma del messaggio</translation>
    </message>
    <message>
        <source>Verify the message to ensure it was signed with the specified Bitcoin address</source>
        <translation type="unfinished">Verifica il messaggio per accertare che sia stato firmato con l'indirizzo specificato</translation>
    </message>
    <message>
        <source>Verify &amp;Message</source>
        <translation type="unfinished">Verifica &amp;Messaggio</translation>
    </message>
    <message>
        <source>Reset all verify message fields</source>
        <translation type="unfinished">Reimposta tutti i campi della verifica messaggio</translation>
    </message>
    <message>
        <source>Click "Sign Message" to generate signature</source>
        <translation type="unfinished">Clicca "Firma Messaggio" per generare una firma</translation>
    </message>
    <message>
        <source>The entered address is invalid.</source>
        <translation type="unfinished">L'indirizzo inserito non è valido.</translation>
    </message>
    <message>
        <source>Please check the address and try again.</source>
        <translation type="unfinished">Per favore controlla l'indirizzo e prova di nuovo.</translation>
    </message>
    <message>
        <source>The entered address does not refer to a key.</source>
        <translation type="unfinished">L'indirizzo bitcoin inserito non è associato a nessuna chiave.</translation>
    </message>
    <message>
        <source>Wallet unlock was cancelled.</source>
        <translation type="unfinished">Sblocco del portafoglio annullato.</translation>
    </message>
    <message>
        <source>No error</source>
        <translation type="unfinished">Nessun errore</translation>
    </message>
    <message>
        <source>Private key for the entered address is not available.</source>
        <translation type="unfinished">La chiave privata per l'indirizzo inserito non è disponibile.</translation>
    </message>
    <message>
        <source>Message signing failed.</source>
        <translation type="unfinished">Firma messaggio fallita.</translation>
    </message>
    <message>
        <source>Message signed.</source>
        <translation type="unfinished">Messaggio firmato.</translation>
    </message>
    <message>
        <source>The signature could not be decoded.</source>
        <translation type="unfinished">Non è stato possibile decodificare la firma.</translation>
    </message>
    <message>
        <source>Please check the signature and try again.</source>
        <translation type="unfinished">Per favore controlla la firma e prova di nuovo.</translation>
    </message>
    <message>
        <source>The signature did not match the message digest.</source>
        <translation type="unfinished">La firma non corrisponde al digest del messaggio.</translation>
    </message>
    <message>
        <source>Message verification failed.</source>
        <translation type="unfinished">Verifica messaggio fallita.</translation>
    </message>
    <message>
        <source>Message verified.</source>
        <translation type="unfinished">Messaggio verificato.</translation>
    </message>
</context>
<context>
    <name>SplashScreen</name>
    <message>
        <source>(press q to shutdown and continue later)</source>
        <translation type="unfinished">(premi q per spegnere e continuare più tardi)</translation>
    </message>
    <message>
        <source>press q to shutdown</source>
        <translation type="unfinished">premi q per chiudere</translation>
    </message>
</context>
<context>
    <name>TransactionDesc</name>
    <message>
        <source>conflicted with a transaction with %1 confirmations</source>
        <translation type="unfinished">in conflitto con una transazione con %1 conferme</translation>
    </message>
    <message>
        <source>0/unconfirmed, %1</source>
        <translation type="unfinished">0/non confermati, %1</translation>
    </message>
    <message>
        <source>in memory pool</source>
        <translation type="unfinished">nella riserva di memoria</translation>
    </message>
    <message>
        <source>not in memory pool</source>
        <translation type="unfinished">non nella riserva di memoria</translation>
    </message>
    <message>
        <source>abandoned</source>
        <translation type="unfinished">abbandonato</translation>
    </message>
    <message>
        <source>%1/unconfirmed</source>
        <translation type="unfinished">%1/non confermato</translation>
    </message>
    <message>
        <source>%1 confirmations</source>
        <translation type="unfinished">%1 conferme</translation>
    </message>
    <message>
        <source>Status</source>
        <translation type="unfinished">Stato</translation>
    </message>
    <message>
        <source>Date</source>
        <translation type="unfinished">Data</translation>
    </message>
    <message>
        <source>Source</source>
        <translation type="unfinished">Sorgente</translation>
    </message>
    <message>
        <source>Generated</source>
        <translation type="unfinished">Generato</translation>
    </message>
    <message>
        <source>From</source>
        <translation type="unfinished">Da</translation>
    </message>
    <message>
        <source>unknown</source>
        <translation type="unfinished">sconosciuto</translation>
    </message>
    <message>
        <source>To</source>
        <translation type="unfinished">A</translation>
    </message>
    <message>
        <source>own address</source>
        <translation type="unfinished">proprio indirizzo</translation>
    </message>
    <message>
        <source>watch-only</source>
        <translation type="unfinished">sola lettura</translation>
    </message>
    <message>
        <source>label</source>
        <translation type="unfinished">etichetta</translation>
    </message>
    <message>
        <source>Credit</source>
        <translation type="unfinished">Credito</translation>
    </message>
<<<<<<< HEAD
    <message>
        <source>SQLiteDatabase: Failed to prepare the statement to fetch the application id: %s</source>
        <translation>SQLiteDatabase: Impossibile preparare l'istruzione per recuperare l'id dell'applicazione: %s </translation>
    </message>
    <message>
        <source>SQLiteDatabase: Unknown sqlite wallet schema version %d. Only version %d is supported</source>
        <translation>SQLiteDatabase: Versione dello schema del portafoglio sqlite sconosciuta %d. Solo la versione %d è supportata</translation>
    </message>
    <message>
        <source>The block database contains a block which appears to be from the future. This may be due to your computer's date and time being set incorrectly. Only rebuild the block database if you are sure that your computer's date and time are correct</source>
        <translation>Il database dei blocchi contiene un blocco che sembra provenire dal futuro. Questo può essere dovuto alla data e ora del tuo computer impostate in modo scorretto. Ricostruisci il database dei blocchi se sei certo che la data e l'ora sul tuo computer siano corrette</translation>
=======
    <message numerus="yes">
        <source>matures in %n more block(s)</source>
        <translation type="unfinished">
            <numerusform />
            <numerusform />
        </translation>
>>>>>>> f6a356d2
    </message>
    <message>
        <source>not accepted</source>
        <translation type="unfinished">non accettate</translation>
    </message>
    <message>
        <source>Debit</source>
        <translation type="unfinished">Debito</translation>
    </message>
    <message>
        <source>Total debit</source>
        <translation type="unfinished">Debito totale</translation>
    </message>
    <message>
        <source>Total credit</source>
        <translation type="unfinished">Credito totale</translation>
    </message>
    <message>
        <source>Transaction fee</source>
        <translation type="unfinished">Commissione transazione</translation>
    </message>
    <message>
        <source>Net amount</source>
        <translation type="unfinished">Importo netto</translation>
    </message>
    <message>
        <source>Message</source>
        <translation type="unfinished">Messaggio</translation>
    </message>
    <message>
        <source>Comment</source>
        <translation type="unfinished">Commento</translation>
    </message>
    <message>
        <source>Transaction ID</source>
        <translation type="unfinished">ID della transazione</translation>
    </message>
    <message>
        <source>Transaction total size</source>
        <translation type="unfinished">Dimensione totale della transazione</translation>
    </message>
    <message>
        <source>Transaction virtual size</source>
        <translation type="unfinished">Dimensione virtuale della transazione</translation>
    </message>
    <message>
        <source>Output index</source>
        <translation type="unfinished">Indice di output</translation>
    </message>
    <message>
        <source> (Certificate was not verified)</source>
        <translation type="unfinished">(Il certificato non è stato verificato)</translation>
    </message>
    <message>
        <source>Merchant</source>
        <translation type="unfinished">Commerciante</translation>
    </message>
    <message>
        <source>Generated coins must mature %1 blocks before they can be spent. When you generated this block, it was broadcast to the network to be added to the block chain. If it fails to get into the chain, its state will change to "not accepted" and it won't be spendable. This may occasionally happen if another node generates a block within a few seconds of yours.</source>
        <translation type="unfinished">I bitcoin generati devono maturare %1 blocchi prima di poter essere spesi. Quando hai generato questo blocco, è stato trasmesso alla rete per essere aggiunto alla block chain. Se l'inserimento nella catena avrà esito negativo, il suo stato cambierà a "non accettato" e non sarà spendibile. Talvolta ciò può accadere anche nel caso in cui un altro nodo generi un blocco entro pochi secondi dal tuo.</translation>
    </message>
    <message>
        <source>Debug information</source>
        <translation type="unfinished">Informazione di debug</translation>
    </message>
    <message>
        <source>Transaction</source>
        <translation type="unfinished">Transazione</translation>
    </message>
    <message>
        <source>Inputs</source>
        <translation type="unfinished">Input</translation>
    </message>
    <message>
        <source>Amount</source>
        <translation type="unfinished">Importo</translation>
    </message>
    <message>
        <source>true</source>
        <translation type="unfinished">vero</translation>
    </message>
    <message>
        <source>false</source>
        <translation type="unfinished">falso</translation>
    </message>
</context>
<context>
    <name>TransactionDescDialog</name>
    <message>
        <source>This pane shows a detailed description of the transaction</source>
        <translation type="unfinished">Questo pannello mostra una descrizione dettagliata della transazione</translation>
    </message>
    <message>
        <source>Details for %1</source>
        <translation type="unfinished">Dettagli per %1</translation>
    </message>
</context>
<context>
    <name>TransactionTableModel</name>
    <message>
        <source>Date</source>
        <translation type="unfinished">Data</translation>
    </message>
    <message>
        <source>Type</source>
        <translation type="unfinished">Tipo</translation>
    </message>
    <message>
        <source>Label</source>
        <translation type="unfinished">Etichetta</translation>
    </message>
    <message>
        <source>Unconfirmed</source>
        <translation type="unfinished">Non confermato</translation>
    </message>
    <message>
        <source>Abandoned</source>
        <translation type="unfinished">Abbandonato</translation>
    </message>
    <message>
        <source>Confirming (%1 of %2 recommended confirmations)</source>
        <translation type="unfinished">In conferma (%1 di %2 conferme raccomandate)</translation>
    </message>
    <message>
        <source>Confirmed (%1 confirmations)</source>
        <translation type="unfinished">Confermato (%1 conferme)</translation>
    </message>
    <message>
        <source>Conflicted</source>
        <translation type="unfinished">In conflitto</translation>
    </message>
    <message>
        <source>Immature (%1 confirmations, will be available after %2)</source>
        <translation type="unfinished">Immaturo (%1 conferme, sarà disponibile fra %2)</translation>
    </message>
    <message>
        <source>Generated but not accepted</source>
        <translation type="unfinished">Generati, ma non accettati</translation>
    </message>
    <message>
        <source>Received with</source>
        <translation type="unfinished">Ricevuto tramite</translation>
    </message>
    <message>
<<<<<<< HEAD
        <source>SQLiteDatabase: Failed to fetch sqlite wallet schema version: %s</source>
        <translation>SQLiteDatabase: Impossibile recuperare la versione dello schema del portafoglio sqlite: %s </translation>
    </message>
    <message>
        <source>SQLiteDatabase: Failed to prepare statement to verify database: %s</source>
        <translation>SQLiteDatabase: Errore nel verificare il database: %s</translation>
=======
        <source>Received from</source>
        <translation type="unfinished">Ricevuto da</translation>
>>>>>>> f6a356d2
    </message>
    <message>
        <source>Sent to</source>
        <translation type="unfinished">Inviato a</translation>
    </message>
    <message>
        <source>Payment to yourself</source>
        <translation type="unfinished">Pagamento a te stesso</translation>
    </message>
    <message>
        <source>Mined</source>
        <translation type="unfinished">Ottenuto dal mining</translation>
    </message>
    <message>
        <source>watch-only</source>
        <translation type="unfinished">sola lettura</translation>
    </message>
    <message>
        <source>(n/a)</source>
        <translation type="unfinished">(n/d)</translation>
    </message>
    <message>
        <source>(no label)</source>
        <translation type="unfinished">(nessuna etichetta)</translation>
    </message>
    <message>
        <source>Transaction status. Hover over this field to show number of confirmations.</source>
        <translation type="unfinished">Stato della transazione. Passare con il mouse su questo campo per visualizzare il numero di conferme.</translation>
    </message>
    <message>
        <source>Date and time that the transaction was received.</source>
        <translation type="unfinished">Data e ora in cui la transazione è stata ricevuta.</translation>
    </message>
    <message>
        <source>Type of transaction.</source>
        <translation type="unfinished">Tipo di transazione.</translation>
    </message>
    <message>
        <source>Whether or not a watch-only address is involved in this transaction.</source>
        <translation type="unfinished">Indica se un indirizzo di sola lettura sia o meno coinvolto in questa transazione.</translation>
    </message>
    <message>
        <source>User-defined intent/purpose of the transaction.</source>
        <translation type="unfinished">Intento/scopo della transazione definito dall'utente.</translation>
    </message>
    <message>
        <source>Amount removed from or added to balance.</source>
        <translation type="unfinished">Importo rimosso o aggiunto al saldo.</translation>
    </message>
</context>
<context>
    <name>TransactionView</name>
    <message>
        <source>All</source>
        <translation type="unfinished">Tutti</translation>
    </message>
    <message>
        <source>Today</source>
        <translation type="unfinished">Oggi</translation>
    </message>
    <message>
        <source>This week</source>
        <translation type="unfinished">Questa settimana</translation>
    </message>
    <message>
        <source>This month</source>
        <translation type="unfinished">Questo mese</translation>
    </message>
    <message>
        <source>Last month</source>
        <translation type="unfinished">Il mese scorso</translation>
    </message>
    <message>
        <source>This year</source>
        <translation type="unfinished">Quest'anno</translation>
    </message>
    <message>
        <source>Received with</source>
        <translation type="unfinished">Ricevuto tramite</translation>
    </message>
    <message>
        <source>Sent to</source>
        <translation type="unfinished">Inviato a</translation>
    </message>
    <message>
        <source>To yourself</source>
        <translation type="unfinished">A te stesso</translation>
    </message>
    <message>
        <source>Mined</source>
        <translation type="unfinished">Ottenuto dal mining</translation>
    </message>
    <message>
        <source>Other</source>
        <translation type="unfinished">Altro</translation>
    </message>
    <message>
        <source>Enter address, transaction id, or label to search</source>
        <translation type="unfinished">Inserisci indirizzo, ID transazione, o etichetta per iniziare la ricerca</translation>
    </message>
    <message>
        <source>Min amount</source>
        <translation type="unfinished">Importo minimo</translation>
    </message>
    <message>
        <source>Range…</source>
        <translation type="unfinished">Intervallo...</translation>
    </message>
    <message>
        <source>&amp;Copy address</source>
        <translation type="unfinished">&amp;Copia indirizzo</translation>
    </message>
    <message>
        <source>Copy &amp;label</source>
        <translation type="unfinished">Copia &amp;etichetta</translation>
    </message>
    <message>
<<<<<<< HEAD
        <source>This is the maximum transaction fee you pay (in addition to the normal fee) to prioritize partial spend avoidance over regular coin selection.</source>
        <translation>Questa è la commissione di transazione massima che puoi pagare (in aggiunta alla normale commissione) per dare la priorità ad una spesa parziale rispetto alla classica selezione delle monete.</translation>
    </message>
    <message>
        <source>Transaction needs a change address, but we can't generate it. Please call keypoolrefill first.</source>
        <translation>La transazione richiede un indirizzo di resto, ma non possiamo generarlo. Si prega di eseguire prima keypoolrefill.</translation>
=======
        <source>Copy &amp;amount</source>
        <translation type="unfinished">Copia &amp;amount</translation>
>>>>>>> f6a356d2
    </message>
    <message>
        <source>Copy transaction &amp;ID</source>
        <translation type="unfinished">Copia la transazione &amp;ID</translation>
    </message>
    <message>
        <source>Copy &amp;raw transaction</source>
        <translation type="unfinished">Copia la transazione &amp;raw</translation>
    </message>
    <message>
        <source>Copy full transaction &amp;details</source>
        <translation type="unfinished">Copia tutti i dettagli &amp;della transazione </translation>
    </message>
    <message>
        <source>&amp;Show transaction details</source>
        <translation type="unfinished">&amp;Mostra i dettagli della transazione</translation>
    </message>
    <message>
        <source>Increase transaction &amp;fee</source>
        <translation type="unfinished">Aumenta la commissione &amp;della transazione</translation>
    </message>
    <message>
        <source>A&amp;bandon transaction</source>
        <translation type="unfinished">A&amp;bbandona transazione</translation>
    </message>
    <message>
        <source>&amp;Edit address label</source>
        <translation type="unfinished">&amp;Modifica l'etichetta dell'indirizzo</translation>
    </message>
    <message>
        <source>Show in %1</source>
        <extracomment>Transactions table context menu action to show the selected transaction in a third-party block explorer. %1 is a stand-in argument for the URL of the explorer.</extracomment>
        <translation type="unfinished">Mostra in %1</translation>
    </message>
    <message>
        <source>Export Transaction History</source>
        <translation type="unfinished">Esporta lo storico delle transazioni</translation>
    </message>
    <message>
        <source>Comma separated file</source>
        <extracomment>Expanded name of the CSV file format. See: https://en.wikipedia.org/wiki/Comma-separated_values.</extracomment>
        <translation type="unfinished">File separato da virgole</translation>
    </message>
    <message>
        <source>Confirmed</source>
        <translation type="unfinished">Confermato</translation>
    </message>
    <message>
        <source>Watch-only</source>
        <translation type="unfinished">Sola lettura</translation>
    </message>
    <message>
        <source>Date</source>
        <translation type="unfinished">Data</translation>
    </message>
    <message>
        <source>Type</source>
        <translation type="unfinished">Tipo</translation>
    </message>
    <message>
        <source>Label</source>
        <translation type="unfinished">Etichetta</translation>
    </message>
    <message>
        <source>Address</source>
        <translation type="unfinished">Indirizzo</translation>
    </message>
    <message>
        <source>Exporting Failed</source>
        <translation type="unfinished">Esportazione Fallita</translation>
    </message>
    <message>
        <source>There was an error trying to save the transaction history to %1.</source>
        <translation type="unfinished">Si è verificato un errore durante il salvataggio dello storico delle transazioni in %1.</translation>
    </message>
    <message>
        <source>Exporting Successful</source>
        <translation type="unfinished">Esportazione Riuscita</translation>
    </message>
    <message>
        <source>The transaction history was successfully saved to %1.</source>
        <translation type="unfinished">Lo storico delle transazioni e' stato salvato con successo in %1.</translation>
    </message>
    <message>
        <source>Range:</source>
        <translation type="unfinished">Intervallo:</translation>
    </message>
    <message>
        <source>to</source>
        <translation type="unfinished">a</translation>
    </message>
</context>
<context>
    <name>WalletFrame</name>
    <message>
        <source>No wallet has been loaded.
Go to File &gt; Open Wallet to load a wallet.
- OR -</source>
        <translation type="unfinished">Nessun portafoglio è stato caricato.
Vai su File &gt; Apri Portafoglio per caricare un portafoglio.
- OR -</translation>
    </message>
    <message>
        <source>Create a new wallet</source>
        <translation type="unfinished">Crea un nuovo portafoglio</translation>
    </message>
    <message>
        <source>Error</source>
        <translation type="unfinished">Errore</translation>
    </message>
    <message>
        <source>Unable to decode PSBT from clipboard (invalid base64)</source>
        <translation type="unfinished">Non in grado di decodificare PSBT dagli appunti (base64 non valida)</translation>
    </message>
    <message>
        <source>Load Transaction Data</source>
        <translation type="unfinished">Carica Dati Transazione</translation>
    </message>
    <message>
        <source>Partially Signed Transaction (*.psbt)</source>
        <translation type="unfinished">Transazione Parzialmente Firmata (*.psbt)</translation>
    </message>
    <message>
        <source>PSBT file must be smaller than 100 MiB</source>
        <translation type="unfinished">Il file PSBT deve essere inferiore a 100 MiB</translation>
    </message>
    <message>
        <source>Unable to decode PSBT</source>
        <translation type="unfinished">Non in grado di decodificare PSBT</translation>
    </message>
</context>
<context>
    <name>WalletModel</name>
    <message>
        <source>Send Coins</source>
        <translation type="unfinished">Invia Bitcoin</translation>
    </message>
    <message>
        <source>Fee bump error</source>
        <translation type="unfinished">Errore di salto di commissione</translation>
    </message>
    <message>
        <source>Increasing transaction fee failed</source>
        <translation type="unfinished">Aumento della commissione di transazione fallito</translation>
    </message>
    <message>
        <source>Do you want to increase the fee?</source>
        <extracomment>Asks a user if they would like to manually increase the fee of a transaction that has already been created.</extracomment>
        <translation type="unfinished">Vuoi aumentare la commissione?</translation>
    </message>
    <message>
        <source>Current fee:</source>
        <translation type="unfinished">Commissione attuale:</translation>
    </message>
    <message>
        <source>Increase:</source>
        <translation type="unfinished">Aumento:</translation>
    </message>
    <message>
<<<<<<< HEAD
        <source>Starting network threads...</source>
        <translation>Inizializzazione dei thread di rete...</translation>
=======
        <source>New fee:</source>
        <translation type="unfinished">Nuova commissione:</translation>
    </message>
    <message>
        <source>Warning: This may pay the additional fee by reducing change outputs or adding inputs, when necessary. It may add a new change output if one does not already exist. These changes may potentially leak privacy.</source>
        <translation type="unfinished">Attenzione: Questo potrebbe pagare una tassa aggiuntiva, riducendo degli output o aggiungend degli input. Se nessun output è presente, potrebbe aggiungerne di nuovi. Questi cambiamenti potrebbero portare a una perdita di privacy.</translation>
>>>>>>> f6a356d2
    </message>
    <message>
        <source>Confirm fee bump</source>
        <translation type="unfinished">Conferma il salto di commissione</translation>
    </message>
    <message>
        <source>Can't draft transaction.</source>
        <translation type="unfinished">Non è possibile compilare la transazione. </translation>
    </message>
    <message>
        <source>PSBT copied</source>
        <translation type="unfinished">PSBT copiata</translation>
    </message>
    <message>
        <source>Can't sign transaction.</source>
        <translation type="unfinished">Non è possibile firmare la transazione.</translation>
    </message>
    <message>
        <source>Could not commit transaction</source>
        <translation type="unfinished">Non è stato possibile completare la transazione</translation>
    </message>
    <message>
        <source>Can't display address</source>
        <translation type="unfinished">Non è possibile mostrare l'indirizzo</translation>
    </message>
    <message>
        <source>default wallet</source>
        <translation type="unfinished">Portafoglio predefinito:</translation>
    </message>
</context>
<context>
    <name>WalletView</name>
    <message>
        <source>&amp;Export</source>
        <translation type="unfinished">&amp;Esporta</translation>
    </message>
    <message>
        <source>Export the data in the current tab to a file</source>
        <translation type="unfinished">Esporta i dati della tabella corrente in un file</translation>
    </message>
    <message>
        <source>Backup Wallet</source>
        <translation type="unfinished">Backup Portafoglio</translation>
    </message>
    <message>
        <source>Wallet Data</source>
        <extracomment>Name of the wallet data file format.</extracomment>
        <translation type="unfinished">Dati del Portafoglio</translation>
    </message>
    <message>
        <source>Backup Failed</source>
        <translation type="unfinished">Backup Fallito</translation>
    </message>
    <message>
        <source>There was an error trying to save the wallet data to %1.</source>
        <translation type="unfinished">Si è verificato un errore durante il salvataggio dei dati del portafoglio in %1.</translation>
    </message>
    <message>
        <source>Backup Successful</source>
        <translation type="unfinished">Backup eseguito con successo</translation>
    </message>
    <message>
        <source>The wallet data was successfully saved to %1.</source>
        <translation type="unfinished">Il portafoglio è stato correttamente salvato in %1.</translation>
    </message>
    <message>
        <source>Cancel</source>
        <translation type="unfinished">Annulla</translation>
    </message>
</context>
</TS><|MERGE_RESOLUTION|>--- conflicted
+++ resolved
@@ -3,11 +3,7 @@
     <name>AddressBookPage</name>
     <message>
         <source>Right-click to edit address or label</source>
-<<<<<<< HEAD
-        <translation>Clicca con il tasto destro del mouse per modificare l'indirizzo oppure l'etichetta</translation>
-=======
         <translation type="unfinished">Fai clic con il tasto destro del mouse per modificare l'indirizzo oppure l'etichetta</translation>
->>>>>>> f6a356d2
     </message>
     <message>
         <source>Create a new address</source>
@@ -27,11 +23,7 @@
     </message>
     <message>
         <source>C&amp;lose</source>
-<<<<<<< HEAD
-        <translation>Chiudi</translation>
-=======
         <translation type="unfinished">Chiudere</translation>
->>>>>>> f6a356d2
     </message>
     <message>
         <source>Delete the currently selected address from the list</source>
@@ -39,19 +31,11 @@
     </message>
     <message>
         <source>Enter address or label to search</source>
-<<<<<<< HEAD
-        <translation>Inserisci indirizzo o nominativo da cercare</translation>
-    </message>
-    <message>
-        <source>Export the data in the current tab to a file</source>
-        <translation>Trasferisci i dati contenuti nella tabella corrente in un file</translation>
-=======
         <translation type="unfinished">Inserisci indirizzo o nominativo da cercare</translation>
     </message>
     <message>
         <source>Export the data in the current tab to a file</source>
         <translation type="unfinished">Esporta su file i dati contenuti nella tabella corrente</translation>
->>>>>>> f6a356d2
     </message>
     <message>
         <source>&amp;Export</source>
@@ -63,17 +47,6 @@
     </message>
     <message>
         <source>Choose the address to send coins to</source>
-<<<<<<< HEAD
-        <translation>Scegli l'indirizzo al quale inviare bitcoin</translation>
-    </message>
-    <message>
-        <source>Choose the address to receive coins with</source>
-        <translation>Scegli l'indirizzo al quale ricevere bitcoin.</translation>
-    </message>
-    <message>
-        <source>C&amp;hoose</source>
-        <translation>Scegli</translation>
-=======
         <translation type="unfinished">Scegli l'indirizzo al quale inviare bitcoin</translation>
     </message>
     <message>
@@ -83,7 +56,6 @@
     <message>
         <source>C&amp;hoose</source>
         <translation type="unfinished">Scegli</translation>
->>>>>>> f6a356d2
     </message>
     <message>
         <source>Sending addresses</source>
@@ -598,21 +570,12 @@
         <translation type="unfinished">I dati di testimonianza per blocchi più alti di %d richiedono verifica. Si prega di riavviare con -reindex.</translation>
     </message>
     <message>
-<<<<<<< HEAD
-        <source>&amp;Mask values</source>
-        <translation>&amp;Mascherare gli importi</translation>
-    </message>
-    <message>
-        <source>Mask the values in the Overview tab</source>
-        <translation>Maschera gli importi nella sezione "Panoramica"</translation>
-=======
         <source>You need to rebuild the database using -reindex to go back to unpruned mode.  This will redownload the entire blockchain</source>
         <translation type="unfinished">Per ritornare alla modalità non epurazione sarà necessario ricostruire il database utilizzando l'opzione -reindex. L'intera catena di blocchi sarà riscaricata.</translation>
     </message>
     <message>
         <source>%s is set very high!</source>
         <translation type="unfinished">%s ha un'impostazione molto alta!</translation>
->>>>>>> f6a356d2
     </message>
     <message>
         <source>-maxmempool must be at least %d MB</source>
@@ -883,17 +846,8 @@
         <translation type="unfinished">La modalità epurazione è incompatibile con l'opzione -coinstatsindex.</translation>
     </message>
     <message>
-<<<<<<< HEAD
-        <source>Wallet</source>
-        <translation>Portafoglio</translation>
-    </message>
-    <message>
-        <source>Wallet Name</source>
-        <translation>Nome Portafoglio</translation>
-=======
         <source>Prune mode is incompatible with -txindex.</source>
         <translation type="unfinished">La modalità epurazione è incompatibile con l'opzione -txindex.</translation>
->>>>>>> f6a356d2
     </message>
     <message>
         <source>Pruning blockstore…</source>
@@ -904,17 +858,8 @@
         <translation type="unfinished">Riduzione -maxconnections da %d a %d a causa di limitazioni di sistema.</translation>
     </message>
     <message>
-<<<<<<< HEAD
-        <source>Advanced Options</source>
-        <translation>Opzioni avanzate</translation>
-    </message>
-    <message>
-        <source>Disable private keys for this wallet. Wallets with private keys disabled will have no private keys and cannot have an HD seed or imported private keys. This is ideal for watch-only wallets.</source>
-        <translation>Disabilita chiavi private per questo portafoglio. Un portafoglio con chiavi private disabilitate non può avere o importare chiavi private e non può avere un HD seed. Questo è ideale per portafogli watch-only.</translation>
-=======
         <source>Replaying blocks…</source>
         <translation type="unfinished">Verificando i blocchi...</translation>
->>>>>>> f6a356d2
     </message>
     <message>
         <source>Rescanning…</source>
@@ -940,16 +885,6 @@
         <source>Section [%s] is not recognized.</source>
         <translation type="unfinished">La sezione [%s] non è riconosciuta</translation>
     </message>
-<<<<<<< HEAD
-    <message>
-        <source>Compiled without sqlite support (required for descriptor wallets)</source>
-        <translation>Compilato senza il supporto a sqlite (richiesto per i wallet descrittori)</translation>
-    </message>
-</context>
-<context>
-    <name>EditAddressDialog</name>
-=======
->>>>>>> f6a356d2
     <message>
         <source>Signing transaction failed</source>
         <translation type="unfinished">Firma transazione fallita</translation>
@@ -1556,13 +1491,8 @@
         <translation type="unfinished">Polvere:</translation>
     </message>
     <message>
-<<<<<<< HEAD
-        <source>Privacy mode activated for the Overview tab. To unmask the values, uncheck Settings-&gt;Mask values.</source>
-        <translation>Modalità privacy attivata per la scheda "Panoramica". Per mostrare gli importi, deseleziona Impostazioni-&gt; Mascherare gli importi.</translation>
-=======
         <source>After Fee:</source>
         <translation type="unfinished">Dopo Commissione:</translation>
->>>>>>> f6a356d2
     </message>
     <message>
         <source>Change:</source>
@@ -4020,26 +3950,12 @@
         <source>Credit</source>
         <translation type="unfinished">Credito</translation>
     </message>
-<<<<<<< HEAD
-    <message>
-        <source>SQLiteDatabase: Failed to prepare the statement to fetch the application id: %s</source>
-        <translation>SQLiteDatabase: Impossibile preparare l'istruzione per recuperare l'id dell'applicazione: %s </translation>
-    </message>
-    <message>
-        <source>SQLiteDatabase: Unknown sqlite wallet schema version %d. Only version %d is supported</source>
-        <translation>SQLiteDatabase: Versione dello schema del portafoglio sqlite sconosciuta %d. Solo la versione %d è supportata</translation>
-    </message>
-    <message>
-        <source>The block database contains a block which appears to be from the future. This may be due to your computer's date and time being set incorrectly. Only rebuild the block database if you are sure that your computer's date and time are correct</source>
-        <translation>Il database dei blocchi contiene un blocco che sembra provenire dal futuro. Questo può essere dovuto alla data e ora del tuo computer impostate in modo scorretto. Ricostruisci il database dei blocchi se sei certo che la data e l'ora sul tuo computer siano corrette</translation>
-=======
     <message numerus="yes">
         <source>matures in %n more block(s)</source>
         <translation type="unfinished">
             <numerusform />
             <numerusform />
         </translation>
->>>>>>> f6a356d2
     </message>
     <message>
         <source>not accepted</source>
@@ -4184,17 +4100,8 @@
         <translation type="unfinished">Ricevuto tramite</translation>
     </message>
     <message>
-<<<<<<< HEAD
-        <source>SQLiteDatabase: Failed to fetch sqlite wallet schema version: %s</source>
-        <translation>SQLiteDatabase: Impossibile recuperare la versione dello schema del portafoglio sqlite: %s </translation>
-    </message>
-    <message>
-        <source>SQLiteDatabase: Failed to prepare statement to verify database: %s</source>
-        <translation>SQLiteDatabase: Errore nel verificare il database: %s</translation>
-=======
         <source>Received from</source>
         <translation type="unfinished">Ricevuto da</translation>
->>>>>>> f6a356d2
     </message>
     <message>
         <source>Sent to</source>
@@ -4312,17 +4219,8 @@
         <translation type="unfinished">Copia &amp;etichetta</translation>
     </message>
     <message>
-<<<<<<< HEAD
-        <source>This is the maximum transaction fee you pay (in addition to the normal fee) to prioritize partial spend avoidance over regular coin selection.</source>
-        <translation>Questa è la commissione di transazione massima che puoi pagare (in aggiunta alla normale commissione) per dare la priorità ad una spesa parziale rispetto alla classica selezione delle monete.</translation>
-    </message>
-    <message>
-        <source>Transaction needs a change address, but we can't generate it. Please call keypoolrefill first.</source>
-        <translation>La transazione richiede un indirizzo di resto, ma non possiamo generarlo. Si prega di eseguire prima keypoolrefill.</translation>
-=======
         <source>Copy &amp;amount</source>
         <translation type="unfinished">Copia &amp;amount</translation>
->>>>>>> f6a356d2
     </message>
     <message>
         <source>Copy transaction &amp;ID</source>
@@ -4482,17 +4380,12 @@
         <translation type="unfinished">Aumento:</translation>
     </message>
     <message>
-<<<<<<< HEAD
-        <source>Starting network threads...</source>
-        <translation>Inizializzazione dei thread di rete...</translation>
-=======
         <source>New fee:</source>
         <translation type="unfinished">Nuova commissione:</translation>
     </message>
     <message>
         <source>Warning: This may pay the additional fee by reducing change outputs or adding inputs, when necessary. It may add a new change output if one does not already exist. These changes may potentially leak privacy.</source>
         <translation type="unfinished">Attenzione: Questo potrebbe pagare una tassa aggiuntiva, riducendo degli output o aggiungend degli input. Se nessun output è presente, potrebbe aggiungerne di nuovi. Questi cambiamenti potrebbero portare a una perdita di privacy.</translation>
->>>>>>> f6a356d2
     </message>
     <message>
         <source>Confirm fee bump</source>
