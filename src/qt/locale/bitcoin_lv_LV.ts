<TS language="lv_LV" version="2.1">
<context>
    <name>AddressBookPage</name>
    <message>
        <source>Create a new address</source>
        <translation>Izveidot jaunu adresi</translation>
    </message>
    <message>
        <source>&amp;New</source>
        <translation>&amp;Jauns</translation>
    </message>
    <message>
        <source>Copy the currently selected address to the system clipboard</source>
        <translation>Kopēt iezīmēto adresi uz starpliktuvi</translation>
    </message>
    <message>
        <source>&amp;Copy</source>
        <translation>&amp;Kopēt</translation>
    </message>
    <message>
        <source>C&amp;lose</source>
        <translation>&amp;Aizvērt</translation>
    </message>
    <message>
        <source>Delete the currently selected address from the list</source>
        <translation>Izdzēst iezīmētās adreses no saraksta</translation>
    </message>
    <message>
        <source>Enter address or label to search</source>
        <translation>Ierakstiet meklējamo nosaukumu vai adresi</translation>
    </message>
    <message>
        <source>Export the data in the current tab to a file</source>
        <translation>Datus no tekošā ieliktņa eksportēt uz failu</translation>
    </message>
    <message>
        <source>&amp;Export</source>
        <translation>&amp;Eksportēt</translation>
    </message>
    <message>
        <source>&amp;Delete</source>
        <translation>&amp;Dzēst</translation>
    </message>
<<<<<<< HEAD
    </context>
<context>
    <name>AddressTableModel</name>
    </context>
=======
    <message>
        <source>Choose the address to send coins to</source>
        <translation>Izvēlies adresi uz kuru sūtīt bitcoins</translation>
    </message>
    <message>
        <source>Choose the address to receive coins with</source>
        <translation>Izvēlies adresi ar kuru saņemt bitcoins</translation>
    </message>
    <message>
        <source>&amp;Copy Address</source>
        <translation>&amp;Kopēt adresi</translation>
    </message>
    <message>
        <source>Copy &amp;Label</source>
        <translation>Kopēt &amp;Marķējumu</translation>
    </message>
    <message>
        <source>&amp;Edit</source>
        <translation>&amp;Rediģēt</translation>
    </message>
    <message>
        <source>Export Address List</source>
        <translation>Eksportēt Adrešu Sarakstu</translation>
    </message>
    <message>
        <source>Exporting Failed</source>
        <translation>Eksportēšana Neizdevās</translation>
    </message>
    </context>
<context>
    <name>AddressTableModel</name>
    <message>
        <source>Label</source>
        <translation>Nosaukums</translation>
    </message>
    <message>
        <source>Address</source>
        <translation>Adrese</translation>
    </message>
    <message>
        <source>(no label)</source>
        <translation>(bez nosaukuma)</translation>
    </message>
</context>
>>>>>>> be92be56
<context>
    <name>AskPassphraseDialog</name>
    <message>
        <source>Passphrase Dialog</source>
        <translation>Paroles dialogs</translation>
    </message>
    <message>
        <source>Enter passphrase</source>
        <translation>Ierakstiet paroli</translation>
    </message>
    <message>
        <source>New passphrase</source>
        <translation>Jauna parole</translation>
    </message>
    <message>
        <source>Repeat new passphrase</source>
        <translation>Jaunā parole vēlreiz</translation>
    </message>
<<<<<<< HEAD
=======
    <message>
        <source>Show password</source>
        <translation>Rādīt paroli</translation>
    </message>
    <message>
        <source>Encrypt wallet</source>
        <translation>Šifrēt maciņu</translation>
    </message>
    <message>
        <source>Unlock wallet</source>
        <translation>Atslēgt maciņu</translation>
    </message>
    <message>
        <source>Decrypt wallet</source>
        <translation>Atšifrēt maciņu</translation>
    </message>
    <message>
        <source>Confirm wallet encryption</source>
        <translation>Apstiprināt maciņa šifrēšanu</translation>
    </message>
    <message>
        <source>Are you sure you wish to encrypt your wallet?</source>
        <translation>Vai tu tiešām vēlies šifrēt savu maciņu?</translation>
    </message>
    <message>
        <source>Wallet encryption failed</source>
        <translation>Maciņa šifrēšana neizdevās</translation>
    </message>
>>>>>>> be92be56
    </context>
<context>
    <name>BanTableModel</name>
    </context>
<context>
    <name>BitcoinGUI</name>
    <message>
        <source>Sign &amp;message...</source>
        <translation>Parakstīt &amp;ziņojumu...</translation>
    </message>
    <message>
        <source>Synchronizing with network...</source>
        <translation>Sinhronizācija ar tīklu...</translation>
    </message>
    <message>
        <source>&amp;Overview</source>
        <translation>&amp;Pārskats</translation>
    </message>
    <message>
        <source>Show general overview of wallet</source>
        <translation>Rādīt vispārēju maciņa pārskatu</translation>
    </message>
    <message>
        <source>&amp;Transactions</source>
        <translation>&amp;Transakcijas</translation>
    </message>
    <message>
        <source>Browse transaction history</source>
        <translation>Skatīt transakciju vēsturi</translation>
    </message>
    <message>
        <source>E&amp;xit</source>
        <translation>&amp;Iziet</translation>
    </message>
    <message>
        <source>Quit application</source>
        <translation>Aizvērt programmu</translation>
    </message>
    <message>
        <source>About &amp;Qt</source>
        <translation>Par &amp;Qt</translation>
    </message>
    <message>
        <source>Show information about Qt</source>
        <translation>Parādīt informāciju par Qt</translation>
    </message>
    <message>
        <source>&amp;Options...</source>
        <translation>&amp;Iespējas...</translation>
    </message>
    <message>
        <source>&amp;Encrypt Wallet...</source>
        <translation>Šifrēt &amp;maciņu...</translation>
    </message>
    <message>
        <source>&amp;Backup Wallet...</source>
        <translation>&amp;Maciņa Rezerves Kopija...</translation>
    </message>
    <message>
        <source>&amp;Change Passphrase...</source>
        <translation>Mainīt &amp;Paroli...</translation>
    </message>
    <message>
        <source>Open &amp;URI...</source>
        <translation>Atvērt &amp;URI...</translation>
    </message>
    <message>
        <source>Reindexing blocks on disk...</source>
        <translation>Bloku reindeksēšana no diska...</translation>
    </message>
    <message>
        <source>Send coins to a Bitcoin address</source>
        <translation>Nosūtīt bitkoinus uz Bitcoin adresi</translation>
    </message>
    <message>
        <source>Backup wallet to another location</source>
        <translation>Izveidot maciņa rezerves kopiju citur</translation>
    </message>
    <message>
        <source>Change the passphrase used for wallet encryption</source>
        <translation>Mainīt maciņa šifrēšanas paroli</translation>
    </message>
    <message>
        <source>&amp;Debug window</source>
        <translation>&amp;Atkļūdošanas logs</translation>
    </message>
    <message>
        <source>Open debugging and diagnostic console</source>
        <translation>Atvērt atkļūdošanas un diagnostikas konsoli</translation>
    </message>
    <message>
        <source>&amp;Verify message...</source>
        <translation>&amp;Pārbaudīt ziņojumu...</translation>
    </message>
    <message>
        <source>Bitcoin</source>
        <translation>Bitcoin</translation>
    </message>
    <message>
        <source>&amp;Send</source>
        <translation>&amp;Sūtīt</translation>
    </message>
    <message>
        <source>&amp;Receive</source>
        <translation>&amp;Saņemt</translation>
    </message>
    <message>
        <source>&amp;Show / Hide</source>
        <translation>&amp;Rādīt / Paslēpt</translation>
    </message>
    <message>
        <source>Show or hide the main Window</source>
        <translation>Parādīt vai paslēpt galveno Logu</translation>
    </message>
    <message>
        <source>Encrypt the private keys that belong to your wallet</source>
        <translation>Šifrēt privātās atslēgas kuras pieder tavam maciņam</translation>
    </message>
    <message>
        <source>Sign messages with your Bitcoin addresses to prove you own them</source>
        <translation>Parakstīt ziņojumus ar savām Bitcoin adresēm lai pierādītu ka tās pieder tev</translation>
    </message>
    <message>
        <source>Verify messages to ensure they were signed with specified Bitcoin addresses</source>
        <translation>Pārbaudīt ziņojumus lai pārliecinātos, ka tie tika parakstīti ar norādītajām Bitcoin adresēm</translation>
    </message>
    <message>
        <source>&amp;File</source>
        <translation>&amp;Fails</translation>
    </message>
    <message>
        <source>&amp;Settings</source>
        <translation>&amp;Uzstādījumi</translation>
    </message>
    <message>
        <source>&amp;Help</source>
        <translation>&amp;Palīdzība</translation>
    </message>
    <message>
        <source>Tabs toolbar</source>
        <translation>Ciļņu rīkjosla</translation>
    </message>
    <message>
        <source>Request payments (generates QR codes and bitcoin: URIs)</source>
        <translation>Pieprasīt maksājumus (izveido QR kodu un bitcoin: URIs)</translation>
    </message>
    <message>
        <source>Open a bitcoin: URI or payment request</source>
        <translation>Atvērt bitcoin URI vai maksājuma pieprasījumu</translation>
    </message>
    <message>
        <source>&amp;Command-line options</source>
        <translation>&amp;Komandrindas iespējas</translation>
    </message>
    <message>
        <source>%1 behind</source>
        <translation>%1 aizmugurē</translation>
    </message>
    <message>
        <source>Transactions after this will not yet be visible.</source>
        <translation>Transakcijas pēc šī vel nebūs redzamas</translation>
    </message>
    <message>
        <source>Error</source>
        <translation>Kļūda</translation>
    </message>
    <message>
        <source>Warning</source>
        <translation>Brīdinājums</translation>
    </message>
    <message>
        <source>Information</source>
        <translation>Informācija</translation>
    </message>
    <message>
        <source>Up to date</source>
        <translation>Sinhronizēts</translation>
    </message>
    <message>
        <source>&amp;Window</source>
        <translation>&amp;Logs</translation>
    </message>
    <message>
        <source>Catching up...</source>
        <translation>Sinhronizējos...</translation>
    </message>
    <message>
        <source>Sent transaction</source>
        <translation>Transakcija nosūtīta</translation>
    </message>
    <message>
        <source>Incoming transaction</source>
        <translation>Ienākoša transakcija</translation>
    </message>
    <message>
        <source>Wallet is &lt;b&gt;encrypted&lt;/b&gt; and currently &lt;b&gt;unlocked&lt;/b&gt;</source>
        <translation>Maciņš ir &lt;b&gt;šifrēts&lt;/b&gt; un pašlaik &lt;b&gt;atslēgts&lt;/b&gt;</translation>
    </message>
    <message>
        <source>Wallet is &lt;b&gt;encrypted&lt;/b&gt; and currently &lt;b&gt;locked&lt;/b&gt;</source>
        <translation>Maciņš ir &lt;b&gt;šifrēts&lt;/b&gt; un pašlaik &lt;b&gt;slēgts&lt;/b&gt;</translation>
    </message>
    </context>
<context>
    <name>CoinControlDialog</name>
    <message>
        <source>Quantity:</source>
        <translation>Daudzums:</translation>
    </message>
    <message>
        <source>Bytes:</source>
        <translation>Baiti:</translation>
    </message>
    <message>
        <source>Amount:</source>
        <translation>Daudzums:</translation>
    </message>
    <message>
        <source>Fee:</source>
        <translation>Maksa:</translation>
    </message>
    <message>
        <source>After Fee:</source>
        <translation>Pēc Maksas:</translation>
    </message>
    <message>
        <source>Change:</source>
        <translation>Atlikums:</translation>
    </message>
    <message>
        <source>(un)select all</source>
        <translation>iezīmēt visus</translation>
    </message>
    <message>
        <source>Tree mode</source>
        <translation>Koka režīms</translation>
    </message>
    <message>
        <source>List mode</source>
        <translation>Saraksta režīms</translation>
    </message>
    <message>
        <source>Amount</source>
        <translation>Daudzums</translation>
    </message>
    <message>
        <source>Date</source>
        <translation>Datums</translation>
    </message>
    <message>
        <source>Confirmations</source>
        <translation>Apstiprinājumi</translation>
    </message>
    <message>
        <source>Confirmed</source>
        <translation>Apstiprināts</translation>
    </message>
    <message>
        <source>(no label)</source>
        <translation>(bez nosaukuma)</translation>
    </message>
    </context>
<context>
    <name>EditAddressDialog</name>
    <message>
        <source>Edit Address</source>
        <translation>Mainīt adrese</translation>
    </message>
    <message>
        <source>&amp;Label</source>
        <translation>&amp;Nosaukums</translation>
    </message>
    <message>
        <source>&amp;Address</source>
        <translation>&amp;Adrese</translation>
    </message>
    </context>
<context>
    <name>FreespaceChecker</name>
    <message>
        <source>A new data directory will be created.</source>
        <translation>Tiks izveidota jauna datu mape.</translation>
    </message>
    <message>
        <source>name</source>
        <translation>vārds</translation>
    </message>
    <message>
        <source>Path already exists, and is not a directory.</source>
        <translation>Šāds ceļš jau pastāv un tā nav mape.</translation>
    </message>
    <message>
        <source>Cannot create data directory here.</source>
        <translation>Šeit nevar izveidot datu mapi.</translation>
    </message>
</context>
<context>
    <name>HelpMessageDialog</name>
    <message>
        <source>version</source>
        <translation>versija</translation>
    </message>
    <message>
        <source>(%1-bit)</source>
        <translation>(%1-biti)</translation>
    </message>
    <message>
        <source>Command-line options</source>
        <translation>Komandrindas iespējas</translation>
    </message>
</context>
<context>
    <name>Intro</name>
    <message>
        <source>Welcome</source>
        <translation>Sveiciens</translation>
    </message>
    <message>
        <source>Use the default data directory</source>
        <translation>Izmantot noklusēto datu mapi</translation>
    </message>
    <message>
        <source>Use a custom data directory:</source>
        <translation>Izmantot pielāgotu datu mapi:</translation>
    </message>
    <message>
        <source>Bitcoin</source>
        <translation>Bitcoin</translation>
    </message>
    <message>
        <source>Error</source>
        <translation>Kļūda</translation>
    </message>
    </context>
<context>
    <name>ModalOverlay</name>
    <message>
        <source>Form</source>
        <translation>Forma</translation>
    </message>
    <message>
        <source>Last block time</source>
        <translation>Pēdējā bloka laiks</translation>
    </message>
    </context>
<context>
    <name>OpenURIDialog</name>
    <message>
        <source>Open URI</source>
        <translation>Atvērt URI</translation>
    </message>
    <message>
        <source>Open payment request from URI or file</source>
        <translation>Atvērt maksājuma pieprasījumu no URI vai datnes</translation>
    </message>
    <message>
        <source>URI:</source>
        <translation>URI:</translation>
    </message>
    <message>
        <source>Select payment request file</source>
        <translation>Izvēlies maksājuma pieprasījuma datni</translation>
    </message>
    </context>
<context>
    <name>OptionsDialog</name>
    <message>
        <source>Options</source>
        <translation>Iespējas</translation>
    </message>
    <message>
        <source>&amp;Main</source>
        <translation>&amp;Galvenais</translation>
    </message>
    <message>
        <source>Size of &amp;database cache</source>
        <translation>&amp;Datubāzes kešatmiņas izmērs</translation>
    </message>
    <message>
        <source>Number of script &amp;verification threads</source>
        <translation>Skriptu &amp;pārbaudes pavedienu skaits</translation>
    </message>
    <message>
        <source>IP address of the proxy (e.g. IPv4: 127.0.0.1 / IPv6: ::1)</source>
        <translation>Starpniekservera IP adrese (piem. IPv4: 127.0.0.1 / IPv6: ::1)</translation>
    </message>
    <message>
        <source>Minimize instead of exit the application when the window is closed. When this option is enabled, the application will be closed only after selecting Exit in the menu.</source>
        <translation>Minimizēt nevis aizvērt aplikāciju, kad logs tiek aizvērts. Kad šī iespēja ir ieslēgta, aplikācija tiks aizvērta, izvēloties Aizvērt izvēlnē.</translation>
    </message>
    <message>
        <source>Reset all client options to default.</source>
        <translation>Atiestatīt visus klienta iestatījumus uz noklusējumu.</translation>
    </message>
    <message>
        <source>&amp;Reset Options</source>
        <translation>&amp;Atiestatīt Iestatījumus.</translation>
    </message>
    <message>
        <source>&amp;Network</source>
        <translation>&amp;Tīkls</translation>
    </message>
    <message>
        <source>W&amp;allet</source>
        <translation>&amp;Maciņš</translation>
    </message>
    <message>
        <source>Expert</source>
        <translation>Eksperts</translation>
    </message>
    <message>
        <source>Enable coin &amp;control features</source>
        <translation>Ieslēgt bitcoin &amp;kontroles funkcijas</translation>
    </message>
    <message>
        <source>&amp;Spend unconfirmed change</source>
        <translation>&amp;Tērēt neapstiprinātu atlikumu</translation>
    </message>
    <message>
        <source>Automatically open the Bitcoin client port on the router. This only works when your router supports UPnP and it is enabled.</source>
        <translation>Uz rūtera automātiski atvērt Bitcoin klienta portu. Tas strādā tikai tad, ja rūteris atbalsta UPnP un tas ir ieslēgts.</translation>
    </message>
    <message>
        <source>Map port using &amp;UPnP</source>
        <translation>Kartēt portu, izmantojot &amp;UPnP</translation>
    </message>
    <message>
        <source>Proxy &amp;IP:</source>
        <translation>Starpniekservera &amp;IP:</translation>
    </message>
    <message>
        <source>&amp;Port:</source>
        <translation>&amp;Ports:</translation>
    </message>
    <message>
        <source>Port of the proxy (e.g. 9050)</source>
        <translation>Starpniekservera ports (piem. 9050)</translation>
    </message>
    <message>
        <source>&amp;Window</source>
        <translation>&amp;Logs</translation>
    </message>
    <message>
        <source>Show only a tray icon after minimizing the window.</source>
        <translation>Pēc loga minimizācijas rādīt tikai ikonu sistēmas teknē.</translation>
    </message>
    <message>
        <source>&amp;Minimize to the tray instead of the taskbar</source>
        <translation>&amp;Minimizēt uz sistēmas tekni, nevis rīkjoslu</translation>
    </message>
    <message>
        <source>M&amp;inimize on close</source>
        <translation>M&amp;inimizēt aizverot</translation>
    </message>
    <message>
        <source>&amp;Display</source>
        <translation>&amp;Izskats</translation>
    </message>
    <message>
        <source>User Interface &amp;language:</source>
        <translation>Lietotāja interfeiss un &amp;valoda:</translation>
    </message>
    <message>
        <source>&amp;Unit to show amounts in:</source>
        <translation>&amp;Vienības, kurās attēlot daudzumus:</translation>
    </message>
    <message>
        <source>Choose the default subdivision unit to show in the interface and when sending coins.</source>
        <translation>Izvēlēties dalījuma vienību pēc noklusēšanas, ko izmantot interfeisā un nosūtot bitkoinus.</translation>
    </message>
    <message>
        <source>Whether to show coin control features or not.</source>
        <translation>Vai rādīt Bitcoin kontroles funkcijas vai nē.</translation>
    </message>
    <message>
        <source>&amp;OK</source>
        <translation>&amp;Labi</translation>
    </message>
    <message>
        <source>&amp;Cancel</source>
        <translation>&amp;Atcelt</translation>
    </message>
    <message>
        <source>default</source>
        <translation>pēc noklusēšanas</translation>
    </message>
    <message>
        <source>none</source>
        <translation>neviena</translation>
    </message>
    <message>
        <source>Confirm options reset</source>
        <translation>Apstiprināt iestatījumu atiestatīšanu</translation>
    </message>
    <message>
        <source>Error</source>
        <translation>Kļūda</translation>
    </message>
    <message>
        <source>The supplied proxy address is invalid.</source>
        <translation>Norādītā starpniekservera adrese nav derīga.</translation>
    </message>
</context>
<context>
    <name>OverviewPage</name>
    <message>
        <source>Form</source>
        <translation>Forma</translation>
    </message>
    <message>
        <source>The displayed information may be out of date. Your wallet automatically synchronizes with the Bitcoin network after a connection is established, but this process has not completed yet.</source>
        <translation>Attēlotā informācija var būt novecojusi. Jūsu maciņš pēc savienojuma izveides automātiski sinhronizējas ar Bitcoin tīklu, taču šis process vēl nav beidzies.</translation>
    </message>
    <message>
        <source>Available:</source>
        <translation>Pieejams:</translation>
    </message>
    <message>
        <source>Your current spendable balance</source>
        <translation>Tava pašreizējā tērējamā bilance</translation>
    </message>
    <message>
        <source>Pending:</source>
        <translation>Neizšķirts:</translation>
    </message>
    <message>
        <source>Total of transactions that have yet to be confirmed, and do not yet count toward the spendable balance</source>
        <translation>Kopējā apstiprināmo transakciju vērtība, vēl nav ieskaitīta tērējamajā bilancē</translation>
    </message>
    <message>
        <source>Immature:</source>
        <translation>Nenobriedušu:</translation>
    </message>
    <message>
        <source>Total:</source>
        <translation>Kopsumma:</translation>
    </message>
    <message>
        <source>Your current total balance</source>
        <translation>Jūsu kopējā tekošā bilance</translation>
    </message>
    </context>
<context>
    <name>PaymentServer</name>
    </context>
<context>
    <name>PeerTableModel</name>
    </context>
<context>
    <name>QObject</name>
    <message>
        <source>Amount</source>
        <translation>Daudzums</translation>
    </message>
    <message>
        <source>%1 h</source>
        <translation>%1 st</translation>
    </message>
    <message>
        <source>%1 m</source>
        <translation>%1 m</translation>
    </message>
    <message>
        <source>N/A</source>
        <translation>N/A</translation>
    </message>
    <message>
        <source>%1 and %2</source>
        <translation>%1 un %2</translation>
    </message>
    <message>
        <source>%1 B</source>
        <translation>%1 B</translation>
    </message>
    <message>
        <source>%1 KB</source>
        <translation>%1 KB</translation>
    </message>
    <message>
        <source>%1 MB</source>
        <translation>%1 MB</translation>
    </message>
    <message>
        <source>%1 GB</source>
        <translation>%1 GB</translation>
    </message>
    <message>
        <source>unknown</source>
        <translation>nav zināms</translation>
    </message>
</context>
<context>
    <name>QObject::QObject</name>
    </context>
<context>
    <name>QRImageWidget</name>
    </context>
<context>
    <name>QRImageWidget</name>
    </context>
<context>
    <name>RPCConsole</name>
    <message>
        <source>N/A</source>
        <translation>N/A</translation>
    </message>
    <message>
        <source>Client version</source>
        <translation>Klienta versija</translation>
    </message>
    <message>
        <source>&amp;Information</source>
        <translation>&amp;Informācija</translation>
    </message>
    <message>
        <source>Debug window</source>
        <translation>Atkļūdošanas logs</translation>
    </message>
    <message>
        <source>General</source>
        <translation>Vispārējs</translation>
    </message>
    <message>
        <source>Startup time</source>
        <translation>Sākuma laiks</translation>
    </message>
    <message>
        <source>Network</source>
        <translation>Tīkls</translation>
    </message>
    <message>
        <source>Name</source>
        <translation>Vārds</translation>
    </message>
    <message>
        <source>Number of connections</source>
        <translation>Savienojumu skaits</translation>
    </message>
    <message>
        <source>Block chain</source>
        <translation>Bloku virkne</translation>
    </message>
    <message>
        <source>Current number of blocks</source>
        <translation>Pašreizējais bloku skaits</translation>
    </message>
    <message>
        <source>Last block time</source>
        <translation>Pēdējā bloka laiks</translation>
    </message>
    <message>
        <source>&amp;Open</source>
        <translation>&amp;Atvērt</translation>
    </message>
    <message>
        <source>&amp;Console</source>
        <translation>&amp;Konsole</translation>
    </message>
    <message>
        <source>&amp;Network Traffic</source>
        <translation>&amp;Tīkla Satiksme</translation>
    </message>
    <message>
        <source>Totals</source>
        <translation>Kopsummas</translation>
    </message>
    <message>
        <source>In:</source>
        <translation>Ie.:</translation>
    </message>
    <message>
        <source>Out:</source>
        <translation>Iz.:</translation>
    </message>
    <message>
        <source>Debug log file</source>
        <translation>Atkļūdošanas žurnāla datne</translation>
    </message>
    <message>
        <source>Clear console</source>
        <translation>Notīrīt konsoli</translation>
    </message>
    </context>
<context>
    <name>ReceiveCoinsDialog</name>
    <message>
        <source>&amp;Amount:</source>
        <translation>&amp;Daudzums:</translation>
    </message>
    <message>
        <source>&amp;Label:</source>
        <translation>&amp;Nosaukums:</translation>
    </message>
    <message>
        <source>&amp;Message:</source>
        <translation>&amp;Ziņojums:</translation>
    </message>
    <message>
        <source>Clear all fields of the form.</source>
        <translation>Notīrīt visus laukus formā.</translation>
    </message>
    <message>
        <source>Clear</source>
        <translation>Notīrīt</translation>
    </message>
    <message>
        <source>Requested payments history</source>
        <translation>Pieprasīto maksājumu vēsture</translation>
    </message>
    <message>
        <source>&amp;Request payment</source>
        <translation>&amp;Pieprasīt maksājumu</translation>
    </message>
    <message>
        <source>Show the selected request (does the same as double clicking an entry)</source>
        <translation>Parādīt atlasītos pieprasījumus (tas pats, kas dubultklikšķis uz ieraksta)</translation>
    </message>
    <message>
        <source>Show</source>
        <translation>Rādīt</translation>
    </message>
    <message>
        <source>Remove the selected entries from the list</source>
        <translation>Noņemt atlasītos ierakstus no saraksta.</translation>
    </message>
    <message>
        <source>Remove</source>
        <translation>Noņemt</translation>
    </message>
    </context>
<context>
    <name>ReceiveRequestDialog</name>
    <message>
        <source>QR Code</source>
        <translation>QR Kods</translation>
    </message>
    <message>
        <source>Copy &amp;URI</source>
        <translation>Kopēt &amp;URI</translation>
    </message>
    <message>
        <source>Copy &amp;Address</source>
        <translation>Kopēt &amp;Adresi</translation>
    </message>
    <message>
        <source>&amp;Save Image...</source>
        <translation>&amp;Saglabāt Attēlu...</translation>
    </message>
<<<<<<< HEAD
    </context>
<context>
    <name>RecentRequestsTableModel</name>
=======
    <message>
        <source>Address</source>
        <translation>Adrese</translation>
    </message>
    <message>
        <source>Label</source>
        <translation>Nosaukums</translation>
    </message>
    <message>
        <source>Wallet</source>
        <translation>Maciņš</translation>
    </message>
    </context>
<context>
    <name>RecentRequestsTableModel</name>
    <message>
        <source>Label</source>
        <translation>Nosaukums</translation>
    </message>
    <message>
        <source>(no label)</source>
        <translation>(bez nosaukuma)</translation>
    </message>
>>>>>>> be92be56
    </context>
<context>
    <name>SendCoinsDialog</name>
    <message>
        <source>Send Coins</source>
        <translation>Sūtīt Bitkoinus</translation>
    </message>
    <message>
        <source>Coin Control Features</source>
        <translation>Bitcoin Kontroles Funkcijas</translation>
    </message>
    <message>
        <source>Inputs...</source>
        <translation>Ieejas...</translation>
    </message>
    <message>
        <source>automatically selected</source>
        <translation>automātiski atlasīts</translation>
    </message>
    <message>
        <source>Insufficient funds!</source>
        <translation>Nepietiekami līdzekļi!</translation>
    </message>
    <message>
        <source>Quantity:</source>
        <translation>Daudzums:</translation>
    </message>
    <message>
        <source>Bytes:</source>
        <translation>Baiti:</translation>
    </message>
    <message>
        <source>Amount:</source>
        <translation>Daudzums:</translation>
    </message>
    <message>
        <source>Fee:</source>
        <translation>Maksa:</translation>
    </message>
    <message>
        <source>After Fee:</source>
        <translation>Pēc Maksas:</translation>
    </message>
    <message>
        <source>Change:</source>
        <translation>Atlikums:</translation>
    </message>
    <message>
        <source>Custom change address</source>
        <translation>Pielāgota atlikuma adrese</translation>
    </message>
    <message>
        <source>Transaction Fee:</source>
        <translation>Transakcijas maksa:</translation>
    </message>
    <message>
        <source>Send to multiple recipients at once</source>
        <translation>Sūtīt vairākiem saņēmējiem uzreiz</translation>
    </message>
    <message>
        <source>Add &amp;Recipient</source>
        <translation>&amp;Pievienot Saņēmēju</translation>
    </message>
    <message>
        <source>Clear all fields of the form.</source>
        <translation>Notīrīt visus laukus formā.</translation>
    </message>
    <message>
        <source>Clear &amp;All</source>
        <translation>&amp;Notīrīt visu</translation>
    </message>
    <message>
        <source>Balance:</source>
        <translation>Bilance:</translation>
    </message>
    <message>
        <source>Confirm the send action</source>
        <translation>Apstiprināt nosūtīšanu</translation>
    </message>
    <message>
        <source>S&amp;end</source>
        <translation>&amp;Sūtīt</translation>
    </message>
<<<<<<< HEAD
    </context>
=======
    <message>
        <source>Transaction fee</source>
        <translation>Transakcijas maksa</translation>
    </message>
    <message>
        <source>(no label)</source>
        <translation>(bez nosaukuma)</translation>
    </message>
</context>
>>>>>>> be92be56
<context>
    <name>SendCoinsEntry</name>
    <message>
        <source>A&amp;mount:</source>
        <translation>Apjo&amp;ms</translation>
    </message>
    <message>
        <source>Pay &amp;To:</source>
        <translation>&amp;Saņēmējs:</translation>
    </message>
    <message>
        <source>&amp;Label:</source>
        <translation>&amp;Nosaukums:</translation>
    </message>
    <message>
        <source>Choose previously used address</source>
        <translation>Izvēlies iepriekš izmantoto adresi</translation>
    </message>
    <message>
        <source>This is a normal payment.</source>
        <translation>Šis ir parasts maksājums.</translation>
    </message>
    <message>
        <source>Alt+A</source>
        <translation>Alt+A</translation>
    </message>
    <message>
        <source>Paste address from clipboard</source>
        <translation>ielīmēt adresi no starpliktuves</translation>
    </message>
    <message>
        <source>Alt+P</source>
        <translation>Alt+P</translation>
    </message>
    <message>
        <source>Remove this entry</source>
        <translation>Noņem šo ierakstu</translation>
    </message>
    <message>
        <source>Message:</source>
        <translation>Ziņojums:</translation>
    </message>
    <message>
        <source>Pay To:</source>
        <translation>Maksāt:</translation>
    </message>
    <message>
        <source>Memo:</source>
        <translation>Memo:</translation>
    </message>
    </context>
<context>
    <name>SendConfirmationDialog</name>
    </context>
<context>
    <name>ShutdownWindow</name>
    <message>
        <source>Do not shut down the computer until this window disappears.</source>
        <translation>Neizslēdziet datoru kamēr šis logs nepazūd.</translation>
    </message>
</context>
<context>
    <name>SignVerifyMessageDialog</name>
    <message>
        <source>Signatures - Sign / Verify a Message</source>
        <translation>Paraksti - Parakstīt / Pabaudīt Ziņojumu</translation>
    </message>
    <message>
        <source>&amp;Sign Message</source>
        <translation>Parakstīt &amp;Ziņojumu</translation>
    </message>
    <message>
        <source>Choose previously used address</source>
        <translation>Izvēlies iepriekš izmantoto adresi</translation>
    </message>
    <message>
        <source>Alt+A</source>
        <translation>Alt+A</translation>
    </message>
    <message>
        <source>Paste address from clipboard</source>
        <translation>ielīmēt adresi no starpliktuves</translation>
    </message>
    <message>
        <source>Alt+P</source>
        <translation>Alt+P</translation>
    </message>
    <message>
        <source>Enter the message you want to sign here</source>
        <translation>Šeit ievadi ziņojumu kuru vēlies parakstīt</translation>
    </message>
    <message>
        <source>Signature</source>
        <translation>Paraksts</translation>
    </message>
    <message>
        <source>Copy the current signature to the system clipboard</source>
        <translation>Kopēt parakstu uz sistēmas starpliktuvi</translation>
    </message>
    <message>
        <source>Sign the message to prove you own this Bitcoin address</source>
        <translation>Parakstīt ziņojumu lai pierādītu, ka esi šīs Bitcoin adreses īpašnieks.</translation>
    </message>
    <message>
        <source>Sign &amp;Message</source>
        <translation>Parakstīt &amp;Ziņojumu</translation>
    </message>
    <message>
        <source>Reset all sign message fields</source>
        <translation>Atiestatīt visus laukus</translation>
    </message>
    <message>
        <source>Clear &amp;All</source>
        <translation>&amp;Notīrīt visu</translation>
    </message>
    <message>
        <source>&amp;Verify Message</source>
        <translation>&amp;Pārbaudīt Ziņojumu</translation>
    </message>
    <message>
        <source>Verify &amp;Message</source>
        <translation>&amp;Pārbaudīt Ziņojumu</translation>
    </message>
    <message>
        <source>Reset all verify message fields</source>
        <translation>Atiestatīt visus laukus</translation>
    </message>
    </context>
<context>
    <name>SplashScreen</name>
    <message>
        <source>[testnet]</source>
        <translation>[testnets]</translation>
    </message>
</context>
<context>
    <name>TrafficGraphWidget</name>
    <message>
        <source>KB/s</source>
        <translation>KB/s</translation>
    </message>
</context>
<context>
    <name>TransactionDesc</name>
    </context>
<context>
    <name>TransactionDescDialog</name>
    <message>
        <source>This pane shows a detailed description of the transaction</source>
        <translation>Šis panelis parāda transakcijas detaļas</translation>
    </message>
<<<<<<< HEAD
    </context>
<context>
    <name>TransactionTableModel</name>
    </context>
<context>
    <name>TransactionView</name>
    </context>
<context>
    <name>UnitDisplayStatusBarControl</name>
    </context>
<context>
    <name>WalletFrame</name>
    </context>
<context>
    <name>WalletModel</name>
    </context>
<context>
    <name>WalletView</name>
    </context>
<context>
    <name>bitcoin-core</name>
    <message>
        <source>Options:</source>
        <translation>Iespējas:</translation>
    </message>
=======
    </context>
<context>
    <name>TransactionTableModel</name>
>>>>>>> be92be56
    <message>
        <source>Label</source>
        <translation>Nosaukums</translation>
    </message>
    <message>
        <source>(no label)</source>
        <translation>(bez nosaukuma)</translation>
    </message>
    </context>
<context>
    <name>TransactionView</name>
    <message>
        <source>Label</source>
        <translation>Nosaukums</translation>
    </message>
    <message>
        <source>Address</source>
        <translation>Adrese</translation>
    </message>
    <message>
        <source>Exporting Failed</source>
        <translation>Eksportēšana Neizdevās</translation>
    </message>
    </context>
<context>
    <name>UnitDisplayStatusBarControl</name>
    </context>
<context>
    <name>WalletController</name>
    </context>
<context>
    <name>WalletFrame</name>
    </context>
<context>
    <name>WalletModel</name>
    </context>
<context>
    <name>WalletView</name>
    </context>
<context>
    <name>bitcoin-core</name>
    <message>
        <source>Bitcoin Core</source>
        <translation>Bitcoin Core</translation>
    </message>
    <message>
        <source>Error loading block database</source>
        <translation>Kļūda ielādējot bloku datubāzi</translation>
    </message>
    <message>
        <source>Error: Disk space is low!</source>
        <translation>Kļūda: Zema diska vieta!</translation>
    </message>
    <message>
        <source>Importing...</source>
        <translation>Importē...</translation>
    </message>
    <message>
        <source>Verifying blocks...</source>
        <translation>Pārbauda blokus...</translation>
    </message>
    <message>
        <source>Information</source>
        <translation>Informācija</translation>
    </message>
    <message>
        <source>Signing transaction failed</source>
        <translation>Transakcijas parakstīšana neizdevās</translation>
    </message>
    <message>
        <source>Transaction amount too small</source>
        <translation>Transakcijas summa ir pārāk maza</translation>
    </message>
    <message>
        <source>Transaction too large</source>
        <translation>Transakcija ir pārāk liela</translation>
    </message>
    <message>
        <source>Warning</source>
        <translation>Brīdinājums</translation>
    </message>
    <message>
        <source>Unknown network specified in -onlynet: '%s'</source>
        <translation>-onlynet komandā norādīts nepazīstams tīkls: '%s'</translation>
    </message>
    <message>
        <source>Insufficient funds</source>
        <translation>Nepietiek bitkoinu</translation>
    </message>
    <message>
        <source>Loading block index...</source>
        <translation>Ielādē bloku indeksu...</translation>
    </message>
    <message>
        <source>Loading wallet...</source>
        <translation>Ielādē maciņu...</translation>
    </message>
    <message>
        <source>Cannot downgrade wallet</source>
        <translation>Nevar maciņa formātu padarīt vecāku</translation>
    </message>
    <message>
        <source>Rescanning...</source>
        <translation>Skanēju no jauna...</translation>
    </message>
    <message>
        <source>Done loading</source>
        <translation>Ielāde pabeigta</translation>
    </message>
    <message>
        <source>Error</source>
        <translation>Kļūda</translation>
    </message>
</context>
</TS><|MERGE_RESOLUTION|>--- conflicted
+++ resolved
@@ -41,12 +41,6 @@
         <source>&amp;Delete</source>
         <translation>&amp;Dzēst</translation>
     </message>
-<<<<<<< HEAD
-    </context>
-<context>
-    <name>AddressTableModel</name>
-    </context>
-=======
     <message>
         <source>Choose the address to send coins to</source>
         <translation>Izvēlies adresi uz kuru sūtīt bitcoins</translation>
@@ -91,7 +85,6 @@
         <translation>(bez nosaukuma)</translation>
     </message>
 </context>
->>>>>>> be92be56
 <context>
     <name>AskPassphraseDialog</name>
     <message>
@@ -110,8 +103,6 @@
         <source>Repeat new passphrase</source>
         <translation>Jaunā parole vēlreiz</translation>
     </message>
-<<<<<<< HEAD
-=======
     <message>
         <source>Show password</source>
         <translation>Rādīt paroli</translation>
@@ -140,7 +131,6 @@
         <source>Wallet encryption failed</source>
         <translation>Maciņa šifrēšana neizdevās</translation>
     </message>
->>>>>>> be92be56
     </context>
 <context>
     <name>BanTableModel</name>
@@ -739,9 +729,6 @@
     <name>QRImageWidget</name>
     </context>
 <context>
-    <name>QRImageWidget</name>
-    </context>
-<context>
     <name>RPCConsole</name>
     <message>
         <source>N/A</source>
@@ -889,11 +876,6 @@
         <source>&amp;Save Image...</source>
         <translation>&amp;Saglabāt Attēlu...</translation>
     </message>
-<<<<<<< HEAD
-    </context>
-<context>
-    <name>RecentRequestsTableModel</name>
-=======
     <message>
         <source>Address</source>
         <translation>Adrese</translation>
@@ -917,7 +899,6 @@
         <source>(no label)</source>
         <translation>(bez nosaukuma)</translation>
     </message>
->>>>>>> be92be56
     </context>
 <context>
     <name>SendCoinsDialog</name>
@@ -1001,9 +982,6 @@
         <source>S&amp;end</source>
         <translation>&amp;Sūtīt</translation>
     </message>
-<<<<<<< HEAD
-    </context>
-=======
     <message>
         <source>Transaction fee</source>
         <translation>Transakcijas maksa</translation>
@@ -1013,7 +991,6 @@
         <translation>(bez nosaukuma)</translation>
     </message>
 </context>
->>>>>>> be92be56
 <context>
     <name>SendCoinsEntry</name>
     <message>
@@ -1165,37 +1142,9 @@
         <source>This pane shows a detailed description of the transaction</source>
         <translation>Šis panelis parāda transakcijas detaļas</translation>
     </message>
-<<<<<<< HEAD
     </context>
 <context>
     <name>TransactionTableModel</name>
-    </context>
-<context>
-    <name>TransactionView</name>
-    </context>
-<context>
-    <name>UnitDisplayStatusBarControl</name>
-    </context>
-<context>
-    <name>WalletFrame</name>
-    </context>
-<context>
-    <name>WalletModel</name>
-    </context>
-<context>
-    <name>WalletView</name>
-    </context>
-<context>
-    <name>bitcoin-core</name>
-    <message>
-        <source>Options:</source>
-        <translation>Iespējas:</translation>
-    </message>
-=======
-    </context>
-<context>
-    <name>TransactionTableModel</name>
->>>>>>> be92be56
     <message>
         <source>Label</source>
         <translation>Nosaukums</translation>
