--- conflicted
+++ resolved
@@ -855,10 +855,6 @@
         <translation>Al ser la primera vez que se ejecuta el programa, puede elegir donde %1 almacenará sus datos.</translation>
     </message>
     <message>
-<<<<<<< HEAD
-        <source>%1 will download and store a copy of the Particl block chain. At least %2GB of data will be stored in this directory, and it will grow over time. The wallet will also be stored in this directory.</source>
-        <translation>%1 va a descargar y almacenar una copia de la cadena de bloques de Particl. Al menos %2GB de datos seran almacenados en este directorio, que ira creciendo con el tiempo. El monedero se guardara tambien en ese directorio. </translation>
-=======
         <source>When you click OK, %1 will begin to download and process the full %4 block chain (%2GB) starting with the earliest transactions in %3 when %4 initially launched.</source>
         <translation>Cuando haga click en OK, %1 se empezará a descargar la %4 cadena de bloques completa (%2GB) empezando por la transacción más antigua en %3 cuando se publicó %4 originalmente.</translation>
     </message>
@@ -869,7 +865,6 @@
     <message>
         <source>If you have chosen to limit block chain storage (pruning), the historical data must still be downloaded and processed, but will be deleted afterward to keep your disk usage low.</source>
         <translation>Si ha elegido limitar el almacenamiento de la cadena de bloques ("prunning"), se descargarán y procesarán los datos históricos igualmente, sin embargo, estos se eliminarán después para mantener un bajo uso del disco.</translation>
->>>>>>> f17942a3
     </message>
     <message>
         <source>Use the default data directory</source>
@@ -1105,21 +1100,16 @@
         <translation>Mapear el puerto mediante &amp;UPnP</translation>
     </message>
     <message>
-<<<<<<< HEAD
+        <source>Accept connections from outside.</source>
+        <translation>Aceptar conexiones externas.</translation>
+    </message>
+    <message>
+        <source>Allow incomin&amp;g connections</source>
+        <translation>Permitir conexiones entrantes</translation>
+    </message>
+    <message>
         <source>Connect to the Particl network through a SOCKS5 proxy.</source>
         <translation>Conectarse a la red Particl a través de un proxy SOCKS5.</translation>
-=======
-        <source>Accept connections from outside.</source>
-        <translation>Aceptar conexiones externas.</translation>
-    </message>
-    <message>
-        <source>Allow incomin&amp;g connections</source>
-        <translation>Permitir conexiones entrantes</translation>
-    </message>
-    <message>
-        <source>Connect to the Bitcoin network through a SOCKS5 proxy.</source>
-        <translation>Conectarse a la red Bitcoin a través de un proxy SOCKS5.</translation>
->>>>>>> f17942a3
     </message>
     <message>
         <source>&amp;Connect through SOCKS5 proxy (default proxy):</source>
@@ -1878,21 +1868,8 @@
         <translation>Mensaje:</translation>
     </message>
     <message>
-<<<<<<< HEAD
-        <source>Reuse one of the previously used receiving addresses. Reusing addresses has security and privacy issues. Do not use this unless re-generating a payment request made before.</source>
-        <translation>Reutilizar una de las direcciones previamente usadas para recibir. Reutilizar direcciones tiene problemas de seguridad y privacidad. No lo uses a menos que antes regeneres una solicitud de pago.</translation>
-    </message>
-    <message>
-        <source>R&amp;euse an existing receiving address (not recommended)</source>
-        <translation>R&amp;eutilizar una dirección existente para recibir (no recomendado)</translation>
-    </message>
-    <message>
         <source>An optional message to attach to the payment request, which will be displayed when the request is opened. Note: The message will not be sent with the payment over the Particl network.</source>
         <translation>Un mensaje opcional para adjuntar a la solicitud de pago, que se muestra cuando se abre la solicitud. Nota: El mensaje no se enviará con el pago por la red Particl.</translation>
-=======
-        <source>An optional message to attach to the payment request, which will be displayed when the request is opened. Note: The message will not be sent with the payment over the Bitcoin network.</source>
-        <translation>Un mensaje opcional para adjuntar a la solicitud de pago, que se muestra cuando se abre la solicitud. Nota: El mensaje no se enviará con el pago por la red Bitcoin.</translation>
->>>>>>> f17942a3
     </message>
     <message>
         <source>An optional label to associate with the new receiving address.</source>
