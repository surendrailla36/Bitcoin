<TS version="2.1" language="es">
<context>
    <name>AddressBookPage</name>
    <message>
        <source>Right-click to edit address or label</source>
<<<<<<< HEAD
        <translation>haz click derecho para editar dirección o etiqueta</translation>
    </message>
    <message>
        <source>Create a new address</source>
        <translation>crear un nueva direccion</translation>
=======
        <translation type="unfinished">Haz clic derecho para editar la dirección o etiqueta </translation>
    </message>
    <message>
        <source>Create a new address</source>
        <translation type="unfinished">Crea una nueva dirección</translation>
>>>>>>> f6a356d2
    </message>
    <message>
        <source>&amp;New</source>
        <translation type="unfinished">&amp;Nuevo</translation>
    </message>
    <message>
        <source>Copy the currently selected address to the system clipboard</source>
        <translation type="unfinished">Copia la dirección actualmente seleccionada al portapapeles del sistema</translation>
    </message>
    <message>
        <source>&amp;Copy</source>
        <translation type="unfinished">&amp;Copiar</translation>
    </message>
    <message>
        <source>C&amp;lose</source>
        <translation type="unfinished">Cerrar</translation>
    </message>
    <message>
        <source>Delete the currently selected address from the list</source>
        <translation type="unfinished">Borrar de la lista la dirección seleccionada</translation>
    </message>
    <message>
        <source>Enter address or label to search</source>
        <translation type="unfinished">Introduce una dirección o etiqueta a buscar</translation>
    </message>
    <message>
        <source>Export the data in the current tab to a file</source>
        <translation type="unfinished">Exportar a un archivo los datos de esta pestaña</translation>
    </message>
    <message>
        <source>&amp;Export</source>
        <translation type="unfinished">&amp;Exportar</translation>
    </message>
    <message>
        <source>&amp;Delete</source>
<<<<<<< HEAD
        <translation>Borrar</translation>
=======
        <translation type="unfinished">&amp;Borrar</translation>
>>>>>>> f6a356d2
    </message>
    <message>
        <source>Choose the address to send coins to</source>
        <translation type="unfinished">Elige la dirección a la que se enviarán las monedas</translation>
    </message>
    <message>
        <source>Choose the address to receive coins with</source>
        <translation type="unfinished">Elige la dirección para recibir las monedas</translation>
    </message>
    <message>
        <source>C&amp;hoose</source>
        <translation type="unfinished">Escoger</translation>
    </message>
    <message>
        <source>Sending addresses</source>
        <translation type="unfinished">Direcciones de envío</translation>
    </message>
    <message>
        <source>Receiving addresses</source>
        <translation type="unfinished">Direcciones de recepción</translation>
    </message>
    <message>
        <source>These are your Bitcoin addresses for sending payments. Always check the amount and the receiving address before sending coins.</source>
        <translation type="unfinished">Estas son tus direcciones Bitcoin para enviar pagos. Comprueba siempre la cantidad y la dirección de recibo antes de transferir monedas.</translation>
    </message>
    <message>
        <source>These are your Bitcoin addresses for receiving payments. Use the 'Create new receiving address' button in the receive tab to create new addresses.
Signing is only possible with addresses of the type 'legacy'.</source>
        <translation type="unfinished">Estas son tus direcciones Bitcoin para la recepción de pagos. Usa el botón 'Crear una nueva dirección para recepción' en la pestaña Recibir para crear nuevas direcciones.
Firmar solo es posible con direcciones del tipo Legacy.</translation>
    </message>
    <message>
        <source>&amp;Copy Address</source>
        <translation type="unfinished">&amp;Copiar dirección</translation>
    </message>
    <message>
        <source>Copy &amp;Label</source>
        <translation type="unfinished">Copiar &amp;Etiqueta</translation>
    </message>
    <message>
        <source>&amp;Edit</source>
        <translation type="unfinished">&amp;Editar</translation>
    </message>
    <message>
        <source>Export Address List</source>
        <translation type="unfinished">Exportar la Lista de Direcciones</translation>
    </message>
    <message>
        <source>Comma separated file</source>
        <extracomment>Expanded name of the CSV file format. See: https://en.wikipedia.org/wiki/Comma-separated_values.</extracomment>
        <translation type="unfinished">Archivos separados por comas</translation>
    </message>
    <message>
        <source>There was an error trying to save the address list to %1. Please try again.</source>
        <extracomment>An error message. %1 is a stand-in argument for the name of the file we attempted to save to.</extracomment>
        <translation type="unfinished">Hubo un error al intentar guardar la lista de direcciones a %1. Por favor, inténtalo de nuevo.</translation>
    </message>
    <message>
        <source>Exporting Failed</source>
        <translation type="unfinished">La exportación falló</translation>
    </message>
</context>
<context>
    <name>AddressTableModel</name>
    <message>
        <source>Label</source>
        <translation type="unfinished">Etiqueta</translation>
    </message>
    <message>
        <source>Address</source>
        <translation type="unfinished">Dirección</translation>
    </message>
    <message>
        <source>(no label)</source>
        <translation type="unfinished">(sin etiqueta)</translation>
    </message>
</context>
<context>
    <name>AskPassphraseDialog</name>
    <message>
        <source>Passphrase Dialog</source>
        <translation type="unfinished">Diálogo de contraseña</translation>
    </message>
    <message>
        <source>Enter passphrase</source>
        <translation type="unfinished">Introduce la contraseña</translation>
    </message>
    <message>
        <source>New passphrase</source>
        <translation type="unfinished">Nueva contraseña</translation>
    </message>
    <message>
        <source>Repeat new passphrase</source>
        <translation type="unfinished">Repite la nueva contraseña</translation>
    </message>
    <message>
        <source>Show passphrase</source>
        <translation type="unfinished">Mostrar contraseña</translation>
    </message>
    <message>
        <source>Encrypt wallet</source>
<<<<<<< HEAD
        <translation>Cifrar billetera</translation>
    </message>
    <message>
        <source>This operation needs your wallet passphrase to unlock the wallet.</source>
        <translation>Esta operación necesita la contraseña para desbloquear la billetera.</translation>
    </message>
    <message>
        <source>Unlock wallet</source>
        <translation>Desbloquear billetera</translation>
    </message>
    <message>
        <source>This operation needs your wallet passphrase to decrypt the wallet.</source>
        <translation>Esta operación necesita la contraseña para desbloquear la billetera.</translation>
    </message>
    <message>
        <source>Decrypt wallet</source>
        <translation>Descifrar billetera</translation>
=======
        <translation type="unfinished">Cifrar monedero</translation>
    </message>
    <message>
        <source>This operation needs your wallet passphrase to unlock the wallet.</source>
        <translation type="unfinished">Esta operación necesita la contraseña para desbloquear el monedero.</translation>
    </message>
    <message>
        <source>Unlock wallet</source>
        <translation type="unfinished">Desbloquear el monedero</translation>
>>>>>>> f6a356d2
    </message>
    <message>
        <source>Change passphrase</source>
        <translation type="unfinished">Cambiar contraseña</translation>
    </message>
    <message>
        <source>Confirm wallet encryption</source>
<<<<<<< HEAD
        <translation>Confirma el cifrado de esta billetera</translation>
=======
        <translation type="unfinished">Confirma el cifrado de este monedero</translation>
>>>>>>> f6a356d2
    </message>
    <message>
        <source>Warning: If you encrypt your wallet and lose your passphrase, you will &lt;b&gt;LOSE ALL OF YOUR BITCOINS&lt;/b&gt;!</source>
        <translation type="unfinished">Atención: Si cifras tu monedero y pierdes la contraseña, perderás ¡&lt;b&gt;TODOS TUS BITCOINS&lt;/b&gt;!</translation>
    </message>
    <message>
        <source>Are you sure you wish to encrypt your wallet?</source>
<<<<<<< HEAD
        <translation>¿Seguro que quieres cifrar tu billetera?</translation>
    </message>
    <message>
        <source>Wallet encrypted</source>
        <translation>Billetera encriptada</translation>
    </message>
    <message>
        <source>Enter the new passphrase for the wallet.&lt;br/&gt;Please use a passphrase of &lt;b&gt;ten or more random characters&lt;/b&gt;, or &lt;b&gt;eight or more words&lt;/b&gt;.</source>
        <translation>Introduce la contraseña nueva para la billetera. &lt;br/&gt;Por favor utiliza una contraseña de &lt;b&gt;diez o más caracteres aleatorios&lt;/b&gt;, u &lt;b&gt;ocho o más palabras&lt;/b&gt;.</translation>
    </message>
    <message>
        <source>Enter the old passphrase and new passphrase for the wallet.</source>
        <translation>Introduce la contraseña antigua y la nueva para la billetera.</translation>
    </message>
    <message>
        <source>Remember that encrypting your wallet cannot fully protect your bitcoins from being stolen by malware infecting your computer.</source>
        <translation>Recuerda que cifrar tu billetera no garantiza la protección de tus bitcoin si tu ordenador es infectado con malware.</translation>
    </message>
    <message>
        <source>Wallet to be encrypted</source>
        <translation>Billetera a cifrar</translation>
    </message>
    <message>
        <source>Your wallet is about to be encrypted. </source>
        <translation>Tu billetera va a ser cifrada</translation>
    </message>
    <message>
        <source>Your wallet is now encrypted. </source>
        <translation>Tu billetera ya está cifrada</translation>
    </message>
    <message>
        <source>IMPORTANT: Any previous backups you have made of your wallet file should be replaced with the newly generated, encrypted wallet file. For security reasons, previous backups of the unencrypted wallet file will become useless as soon as you start using the new, encrypted wallet.</source>
        <translation>IMPORTANTE: Cualquier copia de seguridad que hayas hecho del archivo de tu billetera debe ser reemplazada por el archivo cifrado de la billetera recién generado. Por razones de seguridad, las copias de seguridad anteriores del archivo de la billetera sin cifrar serán inútiles cuando empiece a usar la nueva billetera cifrada.</translation>
    </message>
    <message>
        <source>Wallet encryption failed</source>
        <translation>El cifrado de la billetera ha fallado</translation>
    </message>
    <message>
        <source>Wallet encryption failed due to an internal error. Your wallet was not encrypted.</source>
        <translation>El cifrado de la billetera ha fallado debido a un error interno. Tu billetera no ha sido cifrada.</translation>
=======
        <translation type="unfinished">¿Seguro que quieres cifrar tu monedero?</translation>
    </message>
    <message>
        <source>Wallet encrypted</source>
        <translation type="unfinished">Monedero cifrado</translation>
    </message>
    <message>
        <source>Enter the new passphrase for the wallet.&lt;br/&gt;Please use a passphrase of &lt;b&gt;ten or more random characters&lt;/b&gt;, or &lt;b&gt;eight or more words&lt;/b&gt;.</source>
        <translation type="unfinished">Introduce la contraseña nueva para el monedero. &lt;br/&gt;Por favor utiliza una contraseña de &lt;b&gt;diez o más caracteres aleatorios&lt;/b&gt;, u &lt;b&gt;ocho o más palabras&lt;/b&gt;.</translation>
    </message>
    <message>
        <source>Enter the old passphrase and new passphrase for the wallet.</source>
        <translation type="unfinished">Introduce la contraseña antigua y la nueva para el monedero.</translation>
    </message>
    <message>
        <source>Remember that encrypting your wallet cannot fully protect your bitcoins from being stolen by malware infecting your computer.</source>
        <translation type="unfinished">Recuerda que cifrar tu monedero no garantiza la protección de tus bitcoins si tu ordenador es infectado con malware.</translation>
    </message>
    <message>
        <source>Wallet to be encrypted</source>
        <translation type="unfinished">Monedero a cifrar</translation>
    </message>
    <message>
        <source>Your wallet is about to be encrypted. </source>
        <translation type="unfinished">Tu monedero va a ser cifrado</translation>
    </message>
    <message>
        <source>Your wallet is now encrypted. </source>
        <translation type="unfinished">Tu monedero está ahora cifrado</translation>
    </message>
    <message>
        <source>IMPORTANT: Any previous backups you have made of your wallet file should be replaced with the newly generated, encrypted wallet file. For security reasons, previous backups of the unencrypted wallet file will become useless as soon as you start using the new, encrypted wallet.</source>
        <translation type="unfinished">IMPORTANTE: Cualquier copia de seguridad que hayas hecho del archivo de tu monedero debe ser reemplazada por el archivo cifrado del monedero recién generado. Por razones de seguridad, las copias de seguridad anteriores del archivo de la billetera sin cifrar serán inútiles cuando empieces a usar el nuevo monedero cifrado.</translation>
    </message>
    <message>
        <source>Wallet encryption failed</source>
        <translation type="unfinished">El cifrado del monedero ha fallado</translation>
    </message>
    <message>
        <source>Wallet encryption failed due to an internal error. Your wallet was not encrypted.</source>
        <translation type="unfinished">El cifrado del monedero ha fallado debido a un error interno. Tu monedero no ha sido cifrado.</translation>
>>>>>>> f6a356d2
    </message>
    <message>
        <source>The supplied passphrases do not match.</source>
        <translation type="unfinished">Las contraseñas dadas no coinciden.</translation>
    </message>
    <message>
        <source>Wallet unlock failed</source>
<<<<<<< HEAD
        <translation>El desbloqueo de la billetera ha fallado</translation>
    </message>
    <message>
        <source>The passphrase entered for the wallet decryption was incorrect.</source>
        <translation>La contraseña introducida descifrar la billetera es incorrecta.</translation>
    </message>
    <message>
        <source>Wallet decryption failed</source>
        <translation>El descifrado de la billetera ha fallado</translation>
    </message>
    <message>
        <source>Wallet passphrase was successfully changed.</source>
        <translation>La contraseña de la billetera ha sido cambiada.</translation>
=======
        <translation type="unfinished">El desbloqueo del monedero ha fallado</translation>
    </message>
    <message>
        <source>The passphrase entered for the wallet decryption was incorrect.</source>
        <translation type="unfinished">La contraseña introducida para descifrar el monedero es incorrecta.</translation>
    </message>
    <message>
        <source>Wallet passphrase was successfully changed.</source>
        <translation type="unfinished">La contraseña del monedero ha sido cambiada.</translation>
>>>>>>> f6a356d2
    </message>
    <message>
        <source>Warning: The Caps Lock key is on!</source>
        <translation type="unfinished">Advertencia: ¡La tecla Bloq Mayus está activada!</translation>
    </message>
</context>
<context>
    <name>BanTableModel</name>
    <message>
        <source>IP/Netmask</source>
        <translation type="unfinished">IP/Máscara de red</translation>
    </message>
    <message>
        <source>Banned Until</source>
        <translation type="unfinished">Prohibido hasta</translation>
    </message>
</context>
<context>
    <name>BitcoinApplication</name>
    <message>
        <source>Runaway exception</source>
        <translation type="unfinished">Excepción fuera de control</translation>
    </message>
    <message>
        <source>A fatal error occurred. %1 can no longer continue safely and will quit.</source>
        <translation type="unfinished">Ha ocurrido un error fatal. %1 no puede seguir seguro y se cerrará.</translation>
    </message>
    <message>
        <source>Internal error</source>
        <translation type="unfinished">Error interno</translation>
    </message>
    <message>
<<<<<<< HEAD
        <source>Show general overview of wallet</source>
        <translation>Mostrar vista general de la billetera</translation>
=======
        <source>An internal error occurred. %1 will attempt to continue safely. This is an unexpected bug which can be reported as described below.</source>
        <translation type="unfinished">Un error interno ocurrió. %1 intentará continuar. Este es un error inesperado que puede ser reportado de las formas que se muestran debajo,</translation>
>>>>>>> f6a356d2
    </message>
</context>
<context>
    <name>QObject</name>
    <message>
        <source>Do you want to reset settings to default values, or to abort without making changes?</source>
        <extracomment>Explanatory text shown on startup when the settings file cannot be read. Prompts user to make a choice between resetting or aborting.</extracomment>
        <translation type="unfinished">¿Deseas restablecer los valores a la configuración predeterminada, o abortar sin realizar los cambios?</translation>
    </message>
    <message>
        <source>A fatal error occurred. Check that settings file is writable, or try running with -nosettings.</source>
        <extracomment>Explanatory text shown on startup when the settings file could not be written. Prompts user to check that we have the ability to write to the file. Explains that the user has the option of running without a settings file.</extracomment>
        <translation type="unfinished">Un error fatal ha ocurrido. Comprueba que el archivo de configuración soporta escritura, o intenta correr de nuevo el programa con -nosettings</translation>
    </message>
    <message>
        <source>Error: Specified data directory "%1" does not exist.</source>
        <translation type="unfinished">Error: El directorio de datos especificado "%1" no existe.</translation>
    </message>
    <message>
        <source>Error: Cannot parse configuration file: %1.</source>
        <translation type="unfinished">Error: No se puede analizar/parsear el archivo de configuración: %1.</translation>
    </message>
    <message>
        <source>%1 didn't yet exit safely…</source>
        <translation type="unfinished">%1 todavía no ha terminado de forma segura...</translation>
    </message>
    <message>
        <source>unknown</source>
        <translation type="unfinished">desconocido</translation>
    </message>
    <message>
        <source>Amount</source>
        <translation type="unfinished">Cantidad</translation>
    </message>
    <message>
        <source>Enter a Bitcoin address (e.g. %1)</source>
        <translation type="unfinished">Ingresa una dirección de Bitcoin (Ejemplo: %1)</translation>
    </message>
    <message>
        <source>Unroutable</source>
        <translation type="unfinished">No se puede enrutar</translation>
    </message>
    <message>
        <source>Internal</source>
        <translation type="unfinished">Interno</translation>
    </message>
    <message>
<<<<<<< HEAD
        <source>&amp;Encrypt Wallet...</source>
        <translation>&amp;Cifrar billetera…</translation>
    </message>
    <message>
        <source>&amp;Backup Wallet...</source>
        <translation>&amp;Copia de seguridad de la billetera...</translation>
=======
        <source>Full Relay</source>
        <extracomment>Peer connection type that relays all network information.</extracomment>
        <translation type="unfinished">Transmisión completa</translation>
    </message>
    <message>
        <source>Block Relay</source>
        <extracomment>Peer connection type that relays network information about blocks and not transactions or addresses.</extracomment>
        <translation type="unfinished">Transmisión de Bloque</translation>
>>>>>>> f6a356d2
    </message>
    <message>
        <source>Feeler</source>
        <extracomment>Short-lived peer connection type that tests the aliveness of known addresses.</extracomment>
        <translation type="unfinished">Sensor</translation>
    </message>
    <message>
        <source>Address Fetch</source>
        <extracomment>Short-lived peer connection type that solicits known addresses from a peer.</extracomment>
        <translation type="unfinished">Búsqueda de dirección</translation>
    </message>
    <message>
<<<<<<< HEAD
        <source>Create Wallet...</source>
        <translation>Crear billetera...</translation>
    </message>
    <message>
        <source>Create a new wallet</source>
        <translation>Crear nueva billetera</translation>
    </message>
    <message>
        <source>Wallet:</source>
        <translation>Billetera:</translation>
=======
        <source>None</source>
        <translation type="unfinished">Ninguno</translation>
    </message>
    <message>
        <source>N/A</source>
        <translation type="unfinished">N/D</translation>
    </message>
    <message numerus="yes">
        <source>%n second(s)</source>
        <translation type="unfinished">
            <numerusform>%n segundo(s)</numerusform>
            <numerusform>%n segundo(s)</numerusform>
        </translation>
>>>>>>> f6a356d2
    </message>
    <message numerus="yes">
        <source>%n minute(s)</source>
        <translation type="unfinished">
            <numerusform />
            <numerusform />
        </translation>
    </message>
    <message numerus="yes">
        <source>%n hour(s)</source>
        <translation type="unfinished">
            <numerusform />
            <numerusform />
        </translation>
    </message>
    <message numerus="yes">
        <source>%n day(s)</source>
        <translation type="unfinished">
            <numerusform />
            <numerusform />
        </translation>
    </message>
    <message numerus="yes">
        <source>%n week(s)</source>
        <translation type="unfinished">
            <numerusform />
            <numerusform />
        </translation>
    </message>
    <message numerus="yes">
        <source>%n year(s)</source>
        <translation type="unfinished">
            <numerusform />
            <numerusform />
        </translation>
    </message>
    </context>
<context>
    <name>bitcoin-core</name>
    <message>
        <source>Settings file could not be read</source>
        <translation type="unfinished">El archivo de configuración no puede leerse</translation>
    </message>
    <message>
        <source>Settings file could not be written</source>
        <translation type="unfinished">El archivo de configuración no puede escribirse</translation>
    </message>
    <message>
        <source>%s corrupt. Try using the wallet tool bitcoin-wallet to salvage or restoring a backup.</source>
        <translation type="unfinished">%s corrupto. Intenta utilizar la herramienta del monedero bitcoin-monedero para salvar o restaurar una copia de seguridad.</translation>
    </message>
    <message>
        <source>Cannot downgrade wallet from version %i to version %i. Wallet version unchanged.</source>
        <translation type="unfinished">No se pudo cambiar la versión %i a la versión anterior %i.  Versión del monedero sin cambios.</translation>
    </message>
    <message>
        <source>Cannot upgrade a non HD split wallet from version %i to version %i without upgrading to support pre-split keypool. Please use version %i or no version specified.</source>
        <translation type="unfinished">No se puede actualizar un monedero no dividido en HD de la versión  1%i a la versión 1%i sin actualizar para admitir el grupo de claves pre-dividido. Por favor, use la versión  1%i o ninguna versión especificada.</translation>
    </message>
    <message>
        <source>Error reading %s! Transaction data may be missing or incorrect. Rescanning wallet.</source>
        <translation type="unfinished">¡Error de lectura %s! Los datos de la transacción pueden faltar o ser incorrectos. Reescaneo de la billetera.</translation>
    </message>
    <message>
        <source>Error: Dumpfile format record is incorrect. Got "%s", expected "format".</source>
        <translation type="unfinished">Error: el registro del formato del archivo de volcado es incorrecto. Se obtuvo "%s", del "formato" esperado.</translation>
    </message>
    <message>
        <source>Error: Dumpfile identifier record is incorrect. Got "%s", expected "%s".</source>
        <translation type="unfinished">Error: el registro del identificador del archivo de volcado es incorrecto. Se obtuvo   "%s" se esperaba "%s".</translation>
    </message>
    <message>
        <source>Error: Dumpfile version is not supported. This version of bitcoin-wallet only supports version 1 dumpfiles. Got dumpfile with version %s</source>
        <translation type="unfinished">Error: la versión del archivo volcado no es compatible. Esta versión de bitcoin-wallet solo admite archivos de volcado de la versión 1. Consiguió dumpfile con versión %s</translation>
    </message>
    <message>
<<<<<<< HEAD
        <source>Encrypt the private keys that belong to your wallet</source>
        <translation>Cifrar las claves privadas que pertenecen a tu billetera</translation>
=======
        <source>Error: Legacy wallets only support the "legacy", "p2sh-segwit", and "bech32" address types</source>
        <translation type="unfinished">Error: Los monederos heredados solo admiten los tipos de dirección "legacy", "p2sh-segwit" y "bech32"</translation>
>>>>>>> f6a356d2
    </message>
    <message>
        <source>File %s already exists. If you are sure this is what you want, move it out of the way first.</source>
        <translation type="unfinished">El archivo  %s  ya existe. Si está seguro de que esto es lo que quiere, muévalo de lugar primero.</translation>
    </message>
    <message>
        <source>Invalid or corrupt peers.dat (%s). If you believe this is a bug, please report it to %s. As a workaround, you can move the file (%s) out of the way (rename, move, or delete) to have a new one created on the next start.</source>
        <translation type="unfinished">Peers.dat inválido o corrupto (%s). Si cree que se trata de un error, infórmelo a %s. Como alternativa, puedes mover el archivo (%s) (renombrarlo, moverlo o eliminarlo) para que se cree uno nuevo en el siguiente inicio.</translation>
    </message>
    <message>
        <source>More than one onion bind address is provided. Using %s for the automatically created Tor onion service.</source>
        <translation type="unfinished">Se proporciona más de una dirección de ligar de cebolla. Utilizando %s para el servicio Tor cebolla creado automático.</translation>
    </message>
    <message>
        <source>No dump file provided. To use createfromdump, -dumpfile=&lt;filename&gt; must be provided.</source>
        <translation type="unfinished">No se ha proporcionado ningún archivo de volcado. Para usar createfromdump, se debe proporcionar  -dumpfile=&lt;filename&gt;.</translation>
    </message>
    <message>
        <source>No dump file provided. To use dump, -dumpfile=&lt;filename&gt; must be provided.</source>
        <translation type="unfinished">No se ha proporcionado ningún archivo de volcado. Para usar el volcado, debe proporcionarse -dumpfile=&lt;filename&gt;.</translation>
    </message>
    <message>
        <source>No wallet file format provided. To use createfromdump, -format=&lt;format&gt; must be provided.</source>
        <translation type="unfinished">Ningún archivo de billetera proveído. Para usar createfromdump, -format=&lt;format&gt;debe ser proveído.</translation>
    </message>
    <message>
        <source>SQLiteDatabase: Unknown sqlite wallet schema version %d. Only version %d is supported</source>
        <translation type="unfinished">SQLiteDatabase: versión del esquema de la monedero sqlite desconocido %d. Sólo version %d se admite</translation>
    </message>
    <message>
        <source>The block index db contains a legacy 'txindex'. To clear the occupied disk space, run a full -reindex, otherwise ignore this error. This error message will not be displayed again.</source>
        <translation type="unfinished">El índice de bloque db contiene un 'txindex' heredado. Para borrar el espacio de disco ocupado, ejecute un -reindex completo, de lo contrario ignore este error. Este mensaje de error no se volverá a mostrar.</translation>
    </message>
    <message>
        <source>This error could occur if this wallet was not shutdown cleanly and was last loaded using a build with a newer version of Berkeley DB. If so, please use the software that last loaded this wallet</source>
        <translation type="unfinished">Este error podría ocurrir si la billetera no fuese apagada correctamente y fuese cargada usando una compilación con una versión más nueva de Berkeley DB. Si es así, utilice el software que cargó por última vez en esta billetera.</translation>
    </message>
    <message>
        <source>This is the maximum transaction fee you pay (in addition to the normal fee) to prioritize partial spend avoidance over regular coin selection.</source>
        <translation type="unfinished">Esta es la tarifa máxima que pagas (además de la tarifa normal) para priorizar la evasión del gasto parcial sobre la selección regular de monedas.</translation>
    </message>
    <message>
        <source>Unknown wallet file format "%s" provided. Please provide one of "bdb" or "sqlite".</source>
        <translation type="unfinished">Formato de monedero desconocido "%s" proporcionado. Por favor, proporcione uno de "bdb" o "sqlite".</translation>
    </message>
    <message>
        <source>Warning: Dumpfile wallet format "%s" does not match command line specified format "%s".</source>
        <translation type="unfinished">Aviso: el formato del monedero del archivo de volcado "%s" no coincide con el formato especificado en la línea de comandos "%s".</translation>
    </message>
    <message>
        <source>Witness data for blocks after height %d requires validation. Please restart with -reindex.</source>
        <translation type="unfinished">Hay que validar los datos de los testigos de los bloques después de la altura%d. Por favor, reinicie con -reindex.</translation>
    </message>
    <message>
        <source>A fatal internal error occurred, see debug.log for details</source>
        <translation type="unfinished">Ha ocurrido un error interno grave. Consulta debug.log para más detalles.</translation>
    </message>
    <message>
        <source>Cannot set -forcednsseed to true when setting -dnsseed to false.</source>
        <translation type="unfinished">No se puede establecer -forcednsseed a true cuando se establece -dnsseed a false.</translation>
    </message>
    <message>
        <source>Cannot set -peerblockfilters without -blockfilterindex.</source>
        <translation type="unfinished">No se puede establecer -peerblockfilters sin -blockfilterindex.</translation>
    </message>
    <message>
        <source>Disk space is too low!</source>
        <translation type="unfinished">¡El espacio en el disco es demasiado pequeño!</translation>
    </message>
    <message>
        <source>Dump file %s does not exist.</source>
        <translation type="unfinished">El archivo de volcado %s no existe</translation>
    </message>
    <message>
        <source>Error creating %s</source>
        <translation type="unfinished">Error creando %s</translation>
    </message>
    <message>
        <source>Error reading next record from wallet database</source>
        <translation type="unfinished">Error al leer el seguiente registro de la base de datos de la "wallet"</translation>
    </message>
    <message>
        <source>Error: Couldn't create cursor into database</source>
        <translation type="unfinished">Error: No se pudo crear el cursor en la base de datos</translation>
    </message>
    <message>
        <source>Error: Dumpfile checksum does not match. Computed %s, expected %s</source>
        <translation type="unfinished">Error: La suma de comprobación del archivo de volcado no coincide. Calculada%s, prevista%s</translation>
    </message>
    <message>
        <source>Error: Got key that was not hex: %s</source>
        <translation type="unfinished">Error: Se recibió una llave que no es hex: %s</translation>
    </message>
    <message>
        <source>Error: Got value that was not hex: %s</source>
        <translation type="unfinished">Error: Se recibió un valor que no es hex: %s</translation>
    </message>
    <message>
        <source>Error: Keypool ran out, please call keypoolrefill first</source>
        <translation type="unfinished">Keypool se ha agotado, por favor, llama a keypoolrefill antes</translation>
    </message>
    <message>
        <source>Error: Missing checksum</source>
        <translation type="unfinished">Error: No se ha encontrado 'checksum'</translation>
    </message>
    <message>
        <source>Error: No %s addresses available.</source>
        <translation type="unfinished">Error: No hay %sdirecciones disponibles.
</translation>
    </message>
    <message>
        <source>Error: Unable to parse version %u as a uint32_t</source>
        <translation type="unfinished">Error: No se ha podido analizar la versión %ucomo uint32_t</translation>
    </message>
    <message>
<<<<<<< HEAD
        <source>Open Wallet</source>
        <translation>Abrir billetera</translation>
    </message>
    <message>
        <source>Open a wallet</source>
        <translation>Abrir una billetera</translation>
    </message>
    <message>
        <source>Close Wallet...</source>
        <translation>Cerrar billetera...</translation>
    </message>
    <message>
        <source>Close wallet</source>
        <translation>Cerrar billetera</translation>
    </message>
    <message>
        <source>Close All Wallets...</source>
        <translation>Cerrar todas las billeteras...</translation>
    </message>
    <message>
        <source>Close all wallets</source>
        <translation>Cerrar todas las billeteras</translation>
=======
        <source>Error: Unable to write record to new wallet</source>
        <translation type="unfinished">Error: No se pudo escribir el registro en la nueva billetera</translation>
    </message>
    <message>
        <source>Failed to verify database</source>
        <translation type="unfinished">No se ha podido verificar la base de datos</translation>
    </message>
    <message>
        <source>Fee rate (%s) is lower than the minimum fee rate setting (%s)</source>
        <translation type="unfinished">El ratio de comisión (%s) es menor que el mínimo ratio de comisión (%s)</translation>
    </message>
    <message>
        <source>Ignoring duplicate -wallet %s.</source>
        <translation type="unfinished">No hacer caso de duplicado -wallet %s</translation>
    </message>
    <message>
        <source>Importing…</source>
        <translation type="unfinished">Importando...</translation>
    </message>
    <message>
        <source>Input not found or already spent</source>
        <translation type="unfinished">Entrada no encontrada o ya gastada</translation>
>>>>>>> f6a356d2
    </message>
    <message>
        <source>Insufficient funds</source>
        <translation type="unfinished">Fondos insuficientes</translation>
    </message>
    <message>
        <source>Invalid -i2psam address or hostname: '%s'</source>
        <translation type="unfinished">Dirección de -i2psam o dominio ' %s' inválido</translation>
    </message>
    <message>
        <source>Loading P2P addresses…</source>
        <translation type="unfinished">Cargando direcciones P2P...</translation>
    </message>
    <message>
<<<<<<< HEAD
        <source>default wallet</source>
        <translation>Billetera predeterminada</translation>
    </message>
    <message>
        <source>No wallets available</source>
        <translation>No hay billeteras disponibles</translation>
=======
        <source>Loading banlist…</source>
        <translation type="unfinished">Cargando banlist...</translation>
    </message>
    <message>
        <source>Loading block index…</source>
        <translation type="unfinished">Cargando el índice de bloques...</translation>
>>>>>>> f6a356d2
    </message>
    <message>
        <source>Loading wallet…</source>
        <translation type="unfinished">Cargando monedero...</translation>
    </message>
    <message>
        <source>Missing amount</source>
        <translation type="unfinished">Cantidad faltante</translation>
    </message>
    <message>
        <source>Missing solving data for estimating transaction size</source>
        <translation type="unfinished">Faltan datos de resolución para estimar el tamaño de las transacciones</translation>
    </message>
    <message>
        <source>No addresses available</source>
        <translation type="unfinished">Sin direcciones disponibles</translation>
    </message>
    <message>
        <source>No proxy server specified. Use -proxy=&lt;ip&gt; or -proxy=&lt;ip:port&gt;.</source>
        <translation type="unfinished">No se ha especificado un servidor de proxy. Use -proxy=&lt;ip&gt;o -proxy=&lt;ip:port&gt;.</translation>
    </message>
    <message>
        <source>Prune mode is incompatible with -coinstatsindex.</source>
        <translation type="unfinished">"Prune mode" es incompatible with -txindex.</translation>
    </message>
    <message>
        <source>Pruning blockstore…</source>
        <translation type="unfinished">Podando almacén de bloques…</translation>
    </message>
    <message>
        <source>Replaying blocks…</source>
        <translation type="unfinished">Reproduciendo bloques…</translation>
    </message>
    <message>
        <source>Rescanning…</source>
        <translation type="unfinished">Volviendo a escanear...</translation>
    </message>
    <message>
        <source>SQLiteDatabase: Failed to execute statement to verify database: %s</source>
        <translation type="unfinished">SQLiteDatabase: Fallado para ejecutar declaración para verificar base de datos: %s</translation>
    </message>
    <message>
        <source>SQLiteDatabase: Failed to prepare statement to verify database: %s</source>
        <translation type="unfinished">SQLiteDatabase: Fallado para preparar declaración para verificar base de datos: %s</translation>
    </message>
    <message>
<<<<<<< HEAD
        <source>Wallet: %1
</source>
        <translation>Billetera: %1
</translation>
=======
        <source>SQLiteDatabase: Failed to read database verification error: %s</source>
        <translation type="unfinished">SQLiteDatabase: Error al leer la verificación de la base de datos: %s</translation>
>>>>>>> f6a356d2
    </message>
    <message>
        <source>SQLiteDatabase: Unexpected application id. Expected %u, got %u</source>
        <translation type="unfinished">SQLiteDatabase: id aplicación inesperada. Esperado %u, tiene %u</translation>
    </message>
    <message>
        <source>Starting network threads…</source>
        <translation type="unfinished">Iniciando procesos de red...</translation>
    </message>
    <message>
        <source>The specified config file %s does not exist</source>
        <translation type="unfinished">El archivo de configuración especificado %s no existe </translation>
    </message>
    <message>
        <source>Transaction amounts must not be negative</source>
        <translation type="unfinished">Los montos de la transacción no deben ser negativos</translation>
    </message>
    <message>
        <source>Transaction must have at least one recipient</source>
        <translation type="unfinished">La transacción debe tener al menos un destinatario</translation>
    </message>
    <message>
        <source>Transaction needs a change address, but we can't generate it.</source>
        <translation type="unfinished">La transacción necesita una dirección de cambio, pero no podemos generarla.</translation>
    </message>
    <message>
        <source>Transaction too large</source>
        <translation type="unfinished">Transacción demasiado grande</translation>
    </message>
    <message>
        <source>Unable to open %s for writing</source>
        <translation type="unfinished">No se ha podido abrir %s para escribir</translation>
    </message>
    <message>
        <source>Unable to parse -maxuploadtarget: '%s'</source>
        <translation type="unfinished">No se ha podido analizar -maxuploadtarget: '%s'</translation>
    </message>
    <message>
<<<<<<< HEAD
        <source>Wallet is &lt;b&gt;encrypted&lt;/b&gt; and currently &lt;b&gt;locked&lt;/b&gt;</source>
        <translation>La billetera está &lt;b&gt;cifrada&lt;/b&gt; y &lt;b&gt;bloqueada&lt;/b&gt;</translation>
=======
        <source>Unknown new rules activated (versionbit %i)</source>
        <translation type="unfinished">Nuevas reglas desconocidas activadas (versionbit %i)</translation>
>>>>>>> f6a356d2
    </message>
    <message>
        <source>Verifying blocks…</source>
        <translation type="unfinished">Verificando bloques...</translation>
    </message>
    <message>
        <source>Verifying wallet(s)…</source>
        <translation type="unfinished">Verificando monedero(s)...</translation>
    </message>
    </context>
<context>
    <name>BitcoinGUI</name>
    <message>
        <source>&amp;Overview</source>
        <translation type="unfinished">&amp;Vista general</translation>
    </message>
    <message>
        <source>Show general overview of wallet</source>
        <translation type="unfinished">Mostrar vista general del monedero</translation>
    </message>
    <message>
        <source>&amp;Transactions</source>
        <translation type="unfinished">&amp;Transacciones</translation>
    </message>
    <message>
        <source>Browse transaction history</source>
        <translation type="unfinished">Examinar el historial de transacciones</translation>
    </message>
    <message>
        <source>E&amp;xit</source>
        <translation type="unfinished">&amp;Salir</translation>
    </message>
    <message>
        <source>Quit application</source>
        <translation type="unfinished">Salir de la aplicación</translation>
    </message>
    <message>
        <source>&amp;About %1</source>
        <translation type="unfinished">&amp;Acerca de %1</translation>
    </message>
    <message>
        <source>Show information about %1</source>
        <translation type="unfinished">Mostrar información acerca de %1</translation>
    </message>
    <message>
        <source>About &amp;Qt</source>
        <translation type="unfinished">Acerca de &amp;Qt</translation>
    </message>
    <message>
        <source>Show information about Qt</source>
        <translation type="unfinished">Mostrar información acerca de Qt</translation>
    </message>
    <message>
        <source>Modify configuration options for %1</source>
        <translation type="unfinished">Modificar las opciones de configuración para %1</translation>
    </message>
    <message>
        <source>Create a new wallet</source>
        <translation type="unfinished">Crear monedero nuevo</translation>
    </message>
    <message>
        <source>&amp;Minimize</source>
        <translation type="unfinished">&amp;Minimizar</translation>
    </message>
    <message>
        <source>Wallet:</source>
        <translation type="unfinished">Monedero:</translation>
    </message>
    <message>
        <source>Network activity disabled.</source>
        <extracomment>A substring of the tooltip.</extracomment>
        <translation type="unfinished">Actividad de red deshabilitada.</translation>
    </message>
    <message>
        <source>Proxy is &lt;b&gt;enabled&lt;/b&gt;: %1</source>
        <translation type="unfinished">Proxy está &lt;b&gt;habilitado&lt;/b&gt;: %1</translation>
    </message>
    <message>
        <source>Send coins to a Bitcoin address</source>
        <translation type="unfinished">Enviar monedas a una dirección Bitcoin</translation>
    </message>
    <message>
        <source>Backup wallet to another location</source>
        <translation type="unfinished">Respaldar billetera en otra ubicación</translation>
    </message>
    <message>
        <source>Change the passphrase used for wallet encryption</source>
        <translation type="unfinished">Cambiar la contraseña utilizada para la encriptación de cartera</translation>
    </message>
    <message>
        <source>&amp;Send</source>
        <translation type="unfinished">&amp;Enviar</translation>
    </message>
    <message>
        <source>&amp;Receive</source>
        <translation type="unfinished">&amp;Recibido</translation>
    </message>
    <message>
        <source>&amp;Options…</source>
        <translation type="unfinished">&amp;Opciones...</translation>
    </message>
    <message>
        <source>&amp;Encrypt Wallet…</source>
        <translation type="unfinished">&amp;Cifrar monedero</translation>
    </message>
    <message>
        <source>Encrypt the private keys that belong to your wallet</source>
        <translation type="unfinished">Cifrar las claves privadas que pertenecen a tu billetera</translation>
    </message>
    <message>
        <source>&amp;Backup Wallet…</source>
        <translation type="unfinished">&amp;Copia de seguridad del monedero</translation>
    </message>
    <message>
        <source>&amp;Change Passphrase…</source>
        <translation type="unfinished">&amp;Cambiar contraseña...</translation>
    </message>
    <message>
        <source>Sign &amp;message…</source>
        <translation type="unfinished">Firmar &amp;mensaje...</translation>
    </message>
    <message>
        <source>Sign messages with your Bitcoin addresses to prove you own them</source>
        <translation type="unfinished">Firmar mensajes con sus direcciones Bitcoin para probar la propiedad</translation>
    </message>
    <message>
        <source>&amp;Verify message…</source>
        <translation type="unfinished">&amp;Verificar mensaje...</translation>
    </message>
    <message>
        <source>Verify messages to ensure they were signed with specified Bitcoin addresses</source>
        <translation type="unfinished">Verificar un mensaje para comprobar que fue firmado con la dirección Bitcoin indicada</translation>
    </message>
    <message>
        <source>&amp;Load PSBT from file…</source>
        <translation type="unfinished">&amp;Cargar PSBT desde archivo...</translation>
    </message>
    <message>
        <source>Open &amp;URI…</source>
        <translation type="unfinished">Abrir &amp;URI…</translation>
    </message>
    <message>
        <source>Close Wallet…</source>
        <translation type="unfinished">Cerrar cartera...</translation>
    </message>
    <message>
        <source>Create Wallet…</source>
        <translation type="unfinished">Crear cartera...</translation>
    </message>
    <message>
        <source>Close All Wallets…</source>
        <translation type="unfinished">Cerrar todas las carteras...</translation>
    </message>
    <message>
        <source>&amp;File</source>
        <translation type="unfinished">&amp;Archivo</translation>
    </message>
    <message>
        <source>&amp;Settings</source>
        <translation type="unfinished">&amp;Configuración</translation>
    </message>
    <message>
        <source>&amp;Help</source>
        <translation type="unfinished">&amp;Ayuda</translation>
    </message>
    <message>
<<<<<<< HEAD
        <source>Create wallet failed</source>
        <translation>Error al crear billetera</translation>
=======
        <source>Tabs toolbar</source>
        <translation type="unfinished">Barra de pestañas</translation>
>>>>>>> f6a356d2
    </message>
    <message>
        <source>Syncing Headers (%1%)…</source>
        <translation type="unfinished">Sincronizando cabeceras (1%1%)</translation>
    </message>
    <message>
        <source>Synchronizing with network…</source>
        <translation type="unfinished">Sincronizando con la red...</translation>
    </message>
    <message>
<<<<<<< HEAD
        <source>Wallet</source>
        <translation>Monedero</translation>
    </message>
    <message>
        <source>Wallet Name</source>
        <translation>Nombre de monedero</translation>
=======
        <source>Indexing blocks on disk…</source>
        <translation type="unfinished">Indexando bloques en disco...</translation>
>>>>>>> f6a356d2
    </message>
    <message>
        <source>Processing blocks on disk…</source>
        <translation type="unfinished">Procesando bloques en disco...</translation>
    </message>
    <message>
        <source>Reindexing blocks on disk…</source>
        <translation type="unfinished">Reindexando bloques en disco</translation>
    </message>
    <message>
<<<<<<< HEAD
        <source>Advanced Options</source>
        <translation>Opciones avanzadas</translation>
    </message>
    <message>
        <source>Disable private keys for this wallet. Wallets with private keys disabled will have no private keys and cannot have an HD seed or imported private keys. This is ideal for watch-only wallets.</source>
        <translation>Deshabilita las claves privadas para este monedero. Los monederos con claves privadas deshabilitadas no tendrán claves privadas y no podrán tener ni una semilla HD ni claves privadas importadas. Esto es ideal para monederos de solo lectura.</translation>
=======
        <source>Connecting to peers…</source>
        <translation type="unfinished">Conectando con compañeros...</translation>
>>>>>>> f6a356d2
    </message>
    <message>
        <source>Request payments (generates QR codes and bitcoin: URIs)</source>
        <translation type="unfinished">Solicitar pagos (genera código QR y URL's de Bitcoin)</translation>
    </message>
    <message>
        <source>Show the list of used sending addresses and labels</source>
        <translation type="unfinished">Editar la lista de las direcciones y etiquetas almacenadas</translation>
    </message>
    <message>
        <source>Show the list of used receiving addresses and labels</source>
        <translation type="unfinished">Mostrar la lista de direcciones de envío y etiquetas</translation>
    </message>
    <message>
        <source>&amp;Command-line options</source>
        <translation type="unfinished">&amp;Opciones de línea de comandos</translation>
    </message>
    <message numerus="yes">
        <source>Processed %n block(s) of transaction history.</source>
        <translation type="unfinished">
            <numerusform>Procesado(s) %n bloque(s) del historial de transacciones.</numerusform>
            <numerusform>Procesado(s) %n bloque(s) del historial de transacciones.</numerusform>
        </translation>
    </message>
    <message>
        <source>%1 behind</source>
        <translation type="unfinished">%1 detrás</translation>
    </message>
<<<<<<< HEAD
    <message>
        <source>Compiled without sqlite support (required for descriptor wallets)</source>
        <translation>Compilado sin soporte de sqlite (requerido para billeteras descriptoras)</translation>
    </message>
</context>
<context>
    <name>EditAddressDialog</name>
=======
>>>>>>> f6a356d2
    <message>
        <source>Catching up…</source>
        <translation type="unfinished">Poniéndose al día...</translation>
    </message>
    <message>
        <source>Last received block was generated %1 ago.</source>
        <translation type="unfinished">El último bloque recibido fue generado hace %1 horas.</translation>
    </message>
    <message>
        <source>Transactions after this will not yet be visible.</source>
        <translation type="unfinished">Las transacciones posteriores aún no están visibles.</translation>
    </message>
    <message>
        <source>Warning</source>
        <translation type="unfinished">Advertencia</translation>
    </message>
    <message>
        <source>Information</source>
        <translation type="unfinished">Información</translation>
    </message>
    <message>
        <source>Up to date</source>
        <translation type="unfinished">Actualizado al dia </translation>
    </message>
    <message>
        <source>Load Partially Signed Bitcoin Transaction</source>
        <translation type="unfinished">Cargar una transacción de Bitcoin parcialmente firmada</translation>
    </message>
    <message>
        <source>Load PSBT from &amp;clipboard…</source>
        <translation type="unfinished">Cargar PSBT desde &amp;portapapeles</translation>
    </message>
    <message>
        <source>Load Partially Signed Bitcoin Transaction from clipboard</source>
        <translation type="unfinished">Cargar una transacción de Bitcoin parcialmente firmada desde el Portapapeles</translation>
    </message>
    <message>
        <source>Node window</source>
        <translation type="unfinished">Ventana de nodo</translation>
    </message>
    <message>
        <source>Open node debugging and diagnostic console</source>
        <translation type="unfinished">Abrir consola de depuración y diagnóstico de nodo</translation>
    </message>
    <message>
        <source>&amp;Sending addresses</source>
        <translation type="unfinished">&amp;Direcciones de envío</translation>
    </message>
    <message>
        <source>&amp;Receiving addresses</source>
        <translation type="unfinished">&amp;Direcciones de recepción</translation>
    </message>
    <message>
<<<<<<< HEAD
        <source>A new data directory will be created.</source>
        <translation>Se creará un nuevo directorio de datos.</translation>
    </message>
    <message>
        <source>name</source>
        <translation>nombre</translation>
    </message>
    <message>
        <source>Directory already exists. Add %1 if you intend to create a new directory here.</source>
        <translation>El directorio ya existe. Añada %1 si pretende crear aquí un directorio nuevo.</translation>
    </message>
    <message>
        <source>Path already exists, and is not a directory.</source>
        <translation>La ruta ya existe y no es un directorio.</translation>
    </message>
    <message>
        <source>Cannot create data directory here.</source>
        <translation>No se puede crear un directorio de datos aquí.</translation>
    </message>
</context>
<context>
    <name>HelpMessageDialog</name>
    <message>
        <source>version</source>
        <translation>versión</translation>
    </message>
    <message>
        <source>About %1</source>
        <translation>Alrededor de %1</translation>
    </message>
    <message>
        <source>Command-line options</source>
        <translation>Opciones de la línea de comandos</translation>
    </message>
</context>
<context>
    <name>Intro</name>
    <message>
        <source>Welcome</source>
        <translation>Bienvenido</translation>
    </message>
    <message>
        <source>Welcome to %1.</source>
        <translation>Bienvenido a %1.</translation>
    </message>
    <message>
        <source>As this is the first time the program is launched, you can choose where %1 will store its data.</source>
        <translation>Como esta es la primera vez que se lanza el programa, puede elegir dónde %1 almacenará sus datos.</translation>
    </message>
    <message>
        <source>When you click OK, %1 will begin to download and process the full %4 block chain (%2GB) starting with the earliest transactions in %3 when %4 initially launched.</source>
        <translation>Al hacer clic en OK, %1 se iniciará el proceso de descarga y se procesará la cadena de bloques completa de %4 (%2 GB), iniciando desde la transacción más antigua %3 cuando %4 se ejecutó inicialmente.</translation>
    </message>
    <message>
        <source>Reverting this setting requires re-downloading the entire blockchain. It is faster to download the full chain first and prune it later. Disables some advanced features.</source>
        <translation>Revertir este parámetro requiere volver a descargar todos los bloques. Es más rápido descargar primero todos los bloques y podar después. Deshabilita algunas características avanzadas.</translation>
    </message>
    <message>
        <source>This initial synchronisation is very demanding, and may expose hardware problems with your computer that had previously gone unnoticed. Each time you run %1, it will continue downloading where it left off.</source>
        <translation>Esta sincronización inicial es muy exigente y puede exponer problemas de hardware con su computadora que anteriormente habían pasado desapercibidos. Cada vez que ejecuta %1, continuará la descarga desde donde la dejó.</translation>
    </message>
    <message>
        <source>If you have chosen to limit block chain storage (pruning), the historical data must still be downloaded and processed, but will be deleted afterward to keep your disk usage low.</source>
        <translation>Si ha elegido limitar el almacenamiento de la cadena de bloques (pruning), los datos históricos todavía se deben descargar y procesar, pero se eliminarán posteriormente para mantener el uso del disco bajo.</translation>
    </message>
    <message>
        <source>Use the default data directory</source>
        <translation>Utilizar el directorio de datos predeterminado</translation>
    </message>
    <message>
        <source>Use a custom data directory:</source>
        <translation>Utilice un directorio de datos personalizado:</translation>
    </message>
    <message>
        <source>Bitcoin</source>
        <translation>Bitcoin</translation>
    </message>
    <message>
        <source>Discard blocks after verification, except most recent %1 GB (prune)</source>
        <translation>Descartar los bloques después de la verificación, excepto los %1 GB más recientes (prune)</translation>
    </message>
    <message>
        <source>At least %1 GB of data will be stored in this directory, and it will grow over time.</source>
        <translation>Al menos %1 GB de información será almacenada en este directorio, y seguirá creciendo a través del tiempo.</translation>
    </message>
    <message>
        <source>Approximately %1 GB of data will be stored in this directory.</source>
        <translation>Aproximadamente %1 GB de datos se almacenarán en este directorio.</translation>
    </message>
    <message>
        <source>%1 will download and store a copy of the Bitcoin block chain.</source>
        <translation>%1 descargará y almacenará una copia de la cadena de bloques de Bitcoin.</translation>
    </message>
    <message>
        <source>The wallet will also be stored in this directory.</source>
        <translation>La billetera también se almacenará en este directorio.</translation>
    </message>
    <message>
        <source>Error: Specified data directory "%1" cannot be created.</source>
        <translation>Error: Directorio de datos especificado "%1" no puede ser creado.</translation>
    </message>
    <message>
        <source>Error</source>
        <translation>Error</translation>
    </message>
    <message numerus="yes">
        <source>%n GB of free space available</source>
        <translation><numerusform>%n GB de espacio libre disponible</numerusform><numerusform>%n GB de espacio libre disponible</numerusform></translation>
    </message>
    <message numerus="yes">
        <source>(of %n GB needed)</source>
        <translation><numerusform>(de %n GB requerido)</numerusform><numerusform>(de %n GB requeridos)</numerusform></translation>
    </message>
    <message numerus="yes">
        <source>(%n GB needed for full chain)</source>
        <translation><numerusform>(%n GB necesarios para la cadena completa)</numerusform><numerusform>(%n GB necesarios para la cadena completa)</numerusform></translation>
    </message>
</context>
<context>
    <name>ModalOverlay</name>
    <message>
        <source>Form</source>
        <translation>Formulario</translation>
    </message>
    <message>
        <source>Recent transactions may not yet be visible, and therefore your wallet's balance might be incorrect. This information will be correct once your wallet has finished synchronizing with the bitcoin network, as detailed below.</source>
        <translation>Es posible que las transacciones recientes aún no estén visibles y, por lo tanto, el saldo de su monedero podría ser incorrecto. Esta información será correcta una vez que su monedero haya terminado de sincronizarse con la red bitcoin, como se detalla a continuación.</translation>
    </message>
    <message>
        <source>Attempting to spend bitcoins that are affected by not-yet-displayed transactions will not be accepted by the network.</source>
        <translation>La red no aceptará intentar gastar bitcoins que se vean afectados por transacciones aún no mostradas.</translation>
    </message>
    <message>
        <source>Number of blocks left</source>
        <translation>Cantidad de bloques restantes.</translation>
    </message>
    <message>
        <source>Unknown...</source>
        <translation>Desconocido...</translation>
    </message>
    <message>
        <source>Last block time</source>
        <translation>Hora del último bloque</translation>
    </message>
    <message>
        <source>Progress</source>
        <translation>Progreso</translation>
    </message>
    <message>
        <source>Progress increase per hour</source>
        <translation>Aumento de progreso por hora.</translation>
    </message>
    <message>
        <source>calculating...</source>
        <translation>calculando...</translation>
    </message>
    <message>
        <source>Estimated time left until synced</source>
        <translation>Tiempo estimado restante hasta la sincronización.</translation>
    </message>
    <message>
        <source>Hide</source>
        <translation>Ocultar</translation>
    </message>
    <message>
        <source>Esc</source>
        <translation>Esc</translation>
    </message>
    <message>
        <source>%1 is currently syncing.  It will download headers and blocks from peers and validate them until reaching the tip of the block chain.</source>
        <translation>%1 está actualmente sincronizándose. Descargará cabeceras y bloques de nodos semejantes y los validará hasta alcanzar la cabeza de la cadena de bloques.</translation>
    </message>
    <message>
        <source>Unknown. Syncing Headers (%1, %2%)...</source>
        <translation>Desconocido. Sincronizando cabeceras (%1, %2%)...</translation>
    </message>
</context>
<context>
    <name>OpenURIDialog</name>
    <message>
        <source>Open bitcoin URI</source>
        <translation>Abrir URI de bitcoin</translation>
    </message>
    <message>
        <source>URI:</source>
        <translation>URI:</translation>
    </message>
</context>
<context>
    <name>OpenWalletActivity</name>
    <message>
        <source>Open wallet failed</source>
        <translation>La apertura del monedero falló</translation>
    </message>
    <message>
        <source>Open wallet warning</source>
        <translation>Ver aviso sobre la billetera</translation>
    </message>
    <message>
        <source>default wallet</source>
        <translation>Monedero predeterminado</translation>
    </message>
    <message>
        <source>Opening Wallet &lt;b&gt;%1&lt;/b&gt;...</source>
        <translation>Abriendo monedero &lt;b&gt;%1&lt;/b&gt;...</translation>
    </message>
</context>
<context>
    <name>OptionsDialog</name>
    <message>
        <source>Options</source>
        <translation>Opciones</translation>
    </message>
    <message>
        <source>&amp;Main</source>
        <translation>&amp;Principal</translation>
    </message>
    <message>
        <source>Automatically start %1 after logging in to the system.</source>
        <translation>Iniciar automaticamente %1 al encender el sistema.</translation>
    </message>
    <message>
        <source>&amp;Start %1 on system login</source>
        <translation>&amp; Comience %1 en el inicio de sesión del sistema</translation>
    </message>
    <message>
        <source>Size of &amp;database cache</source>
        <translation>Tamaño de la memoria caché de la base de datos</translation>
    </message>
    <message>
        <source>Number of script &amp;verification threads</source>
        <translation>Cantidad de secuencias de comandos y verificación</translation>
    </message>
    <message>
        <source>IP address of the proxy (e.g. IPv4: 127.0.0.1 / IPv6: ::1)</source>
        <translation>Dirección IP del proxy (ej. IPv4: 127.0.0.1 / IPv6: ::1)</translation>
    </message>
    <message>
        <source>Shows if the supplied default SOCKS5 proxy is used to reach peers via this network type.</source>
        <translation>Muestra si el proxy SOCKS5 suministrado se utiliza para llegar a los pares a través de este tipo de red.</translation>
    </message>
    <message>
        <source>Hide the icon from the system tray.</source>
        <translation>Ocultar el icono de la bandeja del sistema.</translation>
    </message>
    <message>
        <source>&amp;Hide tray icon</source>
        <translation>&amp;Ocultar el icono de la bandeja</translation>
    </message>
    <message>
        <source>Minimize instead of exit the application when the window is closed. When this option is enabled, the application will be closed only after selecting Exit in the menu.</source>
        <translation>Minimizar en lugar de salir de la aplicación cuando la ventana está cerrada. Cuando se activa esta opción, la aplicación sólo se cerrará después de seleccionar Salir en el menú.</translation>
    </message>
    <message>
        <source>Third party URLs (e.g. a block explorer) that appear in the transactions tab as context menu items. %s in the URL is replaced by transaction hash. Multiple URLs are separated by vertical bar |.</source>
        <translation>URL de terceros (por ejemplo, un explorador de bloques) que aparecen en la pestaña de transacciones como elementos del menú contextual. %s en la URL se reemplaza por hash de transacción. Varias URL están separadas por una barra vertical |.</translation>
    </message>
    <message>
        <source>Open the %1 configuration file from the working directory.</source>
        <translation>Abrir el archivo de configuración %1 en el directorio de trabajo.</translation>
    </message>
    <message>
        <source>Open Configuration File</source>
        <translation>Abrir archivo de configuración</translation>
    </message>
    <message>
        <source>Reset all client options to default.</source>
        <translation>Restablecer todas las opciones predeterminadas del cliente.</translation>
    </message>
    <message>
        <source>&amp;Reset Options</source>
        <translation>&amp;Restablecer opciones</translation>
    </message>
    <message>
        <source>&amp;Network</source>
        <translation>&amp;Red</translation>
    </message>
    <message>
        <source>Disables some advanced features but all blocks will still be fully validated. Reverting this setting requires re-downloading the entire blockchain. Actual disk usage may be somewhat higher.</source>
        <translation>Desactiva algunas características avanzadas, pero todos los bloques se validarán por completo. Revertir esta configuración requiere volver a descargar toda la blockchain. El uso real del disco puede ser algo mayor.</translation>
    </message>
    <message>
        <source>Prune &amp;block storage to</source>
        <translation>Podar el almacenamiento de &amp;bloques para</translation>
    </message>
    <message>
        <source>GB</source>
        <translation>GB</translation>
    </message>
    <message>
        <source>Reverting this setting requires re-downloading the entire blockchain.</source>
        <translation>Revertir estas configuraciones requiere descargar de nuevo la blockchain entera.</translation>
    </message>
    <message>
        <source>MiB</source>
        <translation>MiB</translation>
    </message>
    <message>
        <source>(0 = auto, &lt;0 = leave that many cores free)</source>
        <translation>(0 = auto, &lt;0 = deja estos núcleos libres)</translation>
    </message>
    <message>
        <source>W&amp;allet</source>
        <translation>C&amp;artera</translation>
    </message>
    <message>
        <source>Expert</source>
        <translation>Experto</translation>
    </message>
    <message>
        <source>Enable coin &amp;control features</source>
        <translation>Habilitar características de &amp;Control de Moneda.</translation>
    </message>
    <message>
        <source>If you disable the spending of unconfirmed change, the change from a transaction cannot be used until that transaction has at least one confirmation. This also affects how your balance is computed.</source>
        <translation>Si deshabilita el gasto de un cambio no confirmado, el cambio de una transacción no se puede usar hasta que esa transacción tenga al menos una confirmación. Esto también afecta a cómo se calcula su saldo.</translation>
    </message>
    <message>
        <source>&amp;Spend unconfirmed change</source>
        <translation>&amp; Gastar cambio no confirmado</translation>
    </message>
    <message>
        <source>Automatically open the Bitcoin client port on the router. This only works when your router supports UPnP and it is enabled.</source>
        <translation>Abrir automáticamente el puerto del cliente Bitcoin en el router. Esta opción solo funciona cuando el router admite UPnP y está activado.</translation>
    </message>
    <message>
        <source>Map port using &amp;UPnP</source>
        <translation>Mapear el puerto usando &amp;UPnP</translation>
    </message>
    <message>
        <source>Accept connections from outside.</source>
        <translation>Acepta conexiones desde afuera.</translation>
    </message>
    <message>
        <source>Allow incomin&amp;g connections</source>
        <translation>Permitir conexiones entrantes</translation>
    </message>
    <message>
        <source>Connect to the Bitcoin network through a SOCKS5 proxy.</source>
        <translation>Conectar a la red de Bitcoin a través de un proxy SOCKS5.</translation>
    </message>
    <message>
        <source>&amp;Connect through SOCKS5 proxy (default proxy):</source>
        <translation>Conectar a través del proxy SOCKS5 (proxy predeterminado):</translation>
    </message>
    <message>
        <source>Proxy &amp;IP:</source>
        <translation>Dirección &amp;IP del proxy:</translation>
    </message>
    <message>
        <source>&amp;Port:</source>
        <translation>&amp;Puerto:</translation>
    </message>
    <message>
        <source>Port of the proxy (e.g. 9050)</source>
        <translation>Puerto del servidor proxy (ej. 9050)</translation>
    </message>
    <message>
        <source>Used for reaching peers via:</source>
        <translation>Utilizado para llegar a los compañeros a través de:</translation>
    </message>
    <message>
        <source>IPv4</source>
        <translation>IPv4</translation>
    </message>
    <message>
        <source>IPv6</source>
        <translation>IPv6</translation>
    </message>
    <message>
        <source>Tor</source>
        <translation>Tor</translation>
    </message>
    <message>
        <source>&amp;Window</source>
        <translation>&amp;Ventana</translation>
    </message>
    <message>
        <source>Show only a tray icon after minimizing the window.</source>
        <translation>Mostrar solo un icono de sistema después de minimizar la ventana</translation>
    </message>
    <message>
        <source>&amp;Minimize to the tray instead of the taskbar</source>
        <translation>&amp;Minimizar a la bandeja en vez de a la barra de tareas</translation>
    </message>
    <message>
        <source>M&amp;inimize on close</source>
        <translation>M&amp;inimizar al cerrar</translation>
    </message>
    <message>
        <source>&amp;Display</source>
        <translation>&amp;Interfaz</translation>
    </message>
    <message>
        <source>User Interface &amp;language:</source>
        <translation>I&amp;dioma de la interfaz de usuario</translation>
    </message>
    <message>
        <source>The user interface language can be set here. This setting will take effect after restarting %1.</source>
        <translation>El idioma de la interfaz de usuario puede establecerse aquí. Esta configuración tendrá efecto después de reiniciar %1.</translation>
    </message>
    <message>
        <source>&amp;Unit to show amounts in:</source>
        <translation>Mostrar las cantidades en la &amp;unidad:</translation>
    </message>
    <message>
        <source>Choose the default subdivision unit to show in the interface and when sending coins.</source>
        <translation>Elegir la subdivisión predeterminada para mostrar cantidades en la interfaz y cuando se envían monedas.</translation>
    </message>
    <message>
        <source>Whether to show coin control features or not.</source>
        <translation>Mostrar o no características de control de moneda</translation>
    </message>
    <message>
        <source>Connect to the Bitcoin network through a separate SOCKS5 proxy for Tor onion services.</source>
        <translation>Conéctese a la red de Bitcoin a través de un proxy SOCKS5 separado para los servicios Tor ocultos.</translation>
    </message>
    <message>
        <source>Use separate SOCKS&amp;5 proxy to reach peers via Tor onion services:</source>
        <translation>Usar proxy SOCKS&amp;5 para alcanzar nodos via servicios ocultos Tor:</translation>
    </message>
    <message>
        <source>&amp;Third party transaction URLs</source>
        <translation>URLs de transacciones de terceros</translation>
    </message>
    <message>
        <source>Options set in this dialog are overridden by the command line or in the configuration file:</source>
        <translation>Las opciones establecidas en este diálogo serán invalidadas por la línea de comando o en el fichero de configuración:</translation>
    </message>
    <message>
        <source>&amp;OK</source>
        <translation>&amp;OK</translation>
    </message>
    <message>
        <source>&amp;Cancel</source>
        <translation>&amp;Cancelar</translation>
    </message>
    <message>
        <source>default</source>
        <translation>predeterminado</translation>
    </message>
    <message>
        <source>none</source>
        <translation>ninguno</translation>
    </message>
    <message>
        <source>Confirm options reset</source>
        <translation>Confirme el restablecimiento de las opciones</translation>
    </message>
    <message>
        <source>Client restart required to activate changes.</source>
        <translation>Se necesita reiniciar el cliente para activar los cambios.</translation>
    </message>
    <message>
        <source>Client will be shut down. Do you want to proceed?</source>
        <translation>El cliente se cerrará. ¿Quiere proceder?</translation>
    </message>
    <message>
        <source>Configuration options</source>
        <translation>Opciones de configuración</translation>
    </message>
    <message>
        <source>The configuration file is used to specify advanced user options which override GUI settings. Additionally, any command-line options will override this configuration file.</source>
        <translation>El archivo de configuración se utiliza para especificar opciones de usuario avanzadas que anulan la configuración de la GUI. Además, cualquier opción de línea de comandos anulará este archivo de configuración.</translation>
    </message>
    <message>
        <source>Error</source>
        <translation>Error</translation>
    </message>
    <message>
        <source>The configuration file could not be opened.</source>
        <translation>El archivo de configuración no se pudo abrir.</translation>
    </message>
    <message>
        <source>This change would require a client restart.</source>
        <translation>Este cambio requiere reiniciar el cliente.</translation>
    </message>
    <message>
        <source>The supplied proxy address is invalid.</source>
        <translation>La dirección proxy indicada es inválida.</translation>
    </message>
</context>
<context>
    <name>OverviewPage</name>
    <message>
        <source>Form</source>
        <translation>Formulario</translation>
    </message>
    <message>
        <source>The displayed information may be out of date. Your wallet automatically synchronizes with the Bitcoin network after a connection is established, but this process has not completed yet.</source>
        <translation>La información mostrada puede estar desactualizada. Su monedero se sincroniza automáticamente con la red Bitcoin después de que se haya establecido una conexión, pero este proceso aún no se ha completado.</translation>
    </message>
    <message>
        <source>Watch-only:</source>
        <translation>Ver-solo:</translation>
    </message>
    <message>
        <source>Available:</source>
        <translation>Disponible:</translation>
    </message>
    <message>
        <source>Your current spendable balance</source>
        <translation>Su saldo actual gastable</translation>
    </message>
    <message>
        <source>Pending:</source>
        <translation>Pendiente:</translation>
    </message>
    <message>
        <source>Total of transactions that have yet to be confirmed, and do not yet count toward the spendable balance</source>
        <translation>Total de transacciones que deben ser confirmadas y que no cuentan con el saldo disponible necesario.</translation>
    </message>
    <message>
        <source>Immature:</source>
        <translation>No disponible:</translation>
    </message>
    <message>
        <source>Mined balance that has not yet matured</source>
        <translation>Saldo recién minado que aún no está disponible.</translation>
    </message>
    <message>
        <source>Balances</source>
        <translation>Balances</translation>
    </message>
    <message>
        <source>Total:</source>
        <translation>Total:</translation>
    </message>
    <message>
        <source>Your current total balance</source>
        <translation>Su balance actual total</translation>
    </message>
    <message>
        <source>Your current balance in watch-only addresses</source>
        <translation>Su saldo actual en direcciones solo-ver</translation>
    </message>
    <message>
        <source>Spendable:</source>
        <translation>Utilizable:</translation>
    </message>
    <message>
        <source>Recent transactions</source>
        <translation>Transacciones recientes</translation>
    </message>
    <message>
        <source>Unconfirmed transactions to watch-only addresses</source>
        <translation>Transacciones no confirmadas para direcciones ver-solo</translation>
    </message>
    <message>
        <source>Mined balance in watch-only addresses that has not yet matured</source>
        <translation>Balance minado en direcciones ver-solo que aún no ha madurado</translation>
    </message>
    <message>
        <source>Current total balance in watch-only addresses</source>
        <translation>Saldo total actual en direcciones de solo-ver</translation>
    </message>
    <message>
        <source>Privacy mode activated for the Overview tab. To unmask the values, uncheck Settings-&gt;Mask values.</source>
        <translation>Modo de privacidad activado para la pestaña de visión general. Para desenmascarar los valores, desmarcar los valores de Configuración-&gt;Máscara.</translation>
    </message>
</context>
<context>
    <name>PSBTOperationsDialog</name>
    <message>
        <source>Dialog</source>
        <translation>Dialogo</translation>
    </message>
    <message>
        <source>Sign Tx</source>
        <translation>Firmar Tx</translation>
    </message>
    <message>
        <source>Broadcast Tx</source>
        <translation>Emitir Tx</translation>
    </message>
    <message>
        <source>Copy to Clipboard</source>
        <translation>Copiar al portapapeles</translation>
    </message>
    <message>
        <source>Save...</source>
        <translation>Guardar...</translation>
    </message>
    <message>
        <source>Close</source>
        <translation>Cerrar</translation>
    </message>
    <message>
        <source>Failed to load transaction: %1</source>
        <translation>Error en la carga de la transacción: %1</translation>
    </message>
    <message>
        <source>Failed to sign transaction: %1</source>
        <translation>Error en la firma de la transacción: %1</translation>
    </message>
    <message>
        <source>Could not sign any more inputs.</source>
        <translation>No se han podido firmar más entradas.</translation>
    </message>
    <message>
        <source>Signed %1 inputs, but more signatures are still required.</source>
        <translation>Se han firmado %1 entradas, pero aún se requieren más firmas.</translation>
    </message>
    <message>
        <source>Signed transaction successfully. Transaction is ready to broadcast.</source>
        <translation>Se ha firmado correctamente. La transacción está lista para difundirse.</translation>
    </message>
    <message>
        <source>Unknown error processing transaction.</source>
        <translation>Error desconocido al procesar la transacción.</translation>
    </message>
    <message>
        <source>Transaction broadcast successfully! Transaction ID: %1</source>
        <translation>¡La transacción se ha difundido correctamente! Código ID de la transacción: %1</translation>
    </message>
    <message>
        <source>Transaction broadcast failed: %1</source>
        <translation>Ha habido un error en la difusión de la transacción: %1</translation>
    </message>
    <message>
        <source>PSBT copied to clipboard.</source>
        <translation>PSBT copiado al portapapeles</translation>
    </message>
    <message>
        <source>Save Transaction Data</source>
        <translation>Guardar datos de la transacción</translation>
    </message>
    <message>
        <source>Partially Signed Transaction (Binary) (*.psbt)</source>
        <translation>Transacción firmada de manera parcial (Binaria) (*.psbt)</translation>
    </message>
    <message>
        <source>PSBT saved to disk.</source>
        <translation>PSBT guardado en la memoria.</translation>
    </message>
    <message>
        <source> * Sends %1 to %2</source>
        <translation>* Envia %1 a %2</translation>
    </message>
    <message>
        <source>Unable to calculate transaction fee or total transaction amount.</source>
        <translation>No se ha podido calcular la comisión por transacción o la totalidad de la cantidad de la transacción.</translation>
    </message>
    <message>
        <source>Pays transaction fee: </source>
        <translation>Pagar comisión de transacción:</translation>
    </message>
    <message>
        <source>Total Amount</source>
        <translation>Monto total</translation>
    </message>
    <message>
        <source>or</source>
        <translation>o</translation>
    </message>
    <message>
        <source>Transaction has %1 unsigned inputs.</source>
        <translation>La transacción tiene %1 entradas no firmadas.</translation>
    </message>
    <message>
        <source>Transaction is missing some information about inputs.</source>
        <translation>Le falta alguna información sobre entradas a la transacción.</translation>
    </message>
    <message>
        <source>Transaction still needs signature(s).</source>
        <translation>La transacción aún necesita firma(s).</translation>
    </message>
    <message>
        <source>(But this wallet cannot sign transactions.)</source>
        <translation>(Este monedero no puede firmar transacciones.)</translation>
    </message>
    <message>
        <source>(But this wallet does not have the right keys.)</source>
        <translation>(Este monedero no tiene las claves adecuadas.)</translation>
    </message>
    <message>
        <source>Transaction is fully signed and ready for broadcast.</source>
        <translation>La transacción se ha firmado correctamente y está lista para difundirse.</translation>
    </message>
    <message>
        <source>Transaction status is unknown.</source>
        <translation>El estatus de la transacción es desconocido.</translation>
    </message>
</context>
<context>
    <name>PaymentServer</name>
    <message>
        <source>Payment request error</source>
        <translation>Error de solicitud de pago</translation>
    </message>
    <message>
        <source>Cannot start bitcoin: click-to-pay handler</source>
        <translation>No se puede iniciar Bitcoin: controlador de clic para pagar</translation>
    </message>
    <message>
        <source>URI handling</source>
        <translation>Manejo de URI</translation>
    </message>
    <message>
        <source>'bitcoin://' is not a valid URI. Use 'bitcoin:' instead.</source>
        <translation>'bitcoin: //' no es un URI válido. Use 'bitcoin:' en su lugar.</translation>
    </message>
    <message>
        <source>Cannot process payment request because BIP70 is not supported.</source>
        <translation>No se puede procesar la solicitud de pago debido a que no se ha incluido el soporte de BIP70.</translation>
    </message>
    <message>
        <source>Due to widespread security flaws in BIP70 it's strongly recommended that any merchant instructions to switch wallets be ignored.</source>
        <translation>Debido a fallos de seguridad conocidos en BIP70 se recomienda encarecidamente que se ignore cualquier instrucción sobre el intercambio de monederos.</translation>
    </message>
    <message>
        <source>If you are receiving this error you should request the merchant provide a BIP21 compatible URI.</source>
        <translation>Si está recibiendo este error debería solicitar al comerciante que le proporcione una URI compatible con BIP21</translation>
    </message>
    <message>
        <source>Invalid payment address %1</source>
        <translation>Dirección de pago inválida %1</translation>
    </message>
    <message>
        <source>URI cannot be parsed! This can be caused by an invalid Bitcoin address or malformed URI parameters.</source>
        <translation>¡No se puede interpretar la URI! Esto puede deberse a una dirección Bitcoin inválida o a parámetros de URI mal formados.</translation>
    </message>
    <message>
        <source>Payment request file handling</source>
        <translation>Manejo de archivos de solicitud de pago</translation>
    </message>
</context>
<context>
    <name>PeerTableModel</name>
    <message>
        <source>User Agent</source>
        <translation>Agente de usuario</translation>
    </message>
    <message>
        <source>Node/Service</source>
        <translation>Nodo / Servicio</translation>
    </message>
    <message>
        <source>NodeId</source>
        <translation>NodeId</translation>
    </message>
    <message>
        <source>Ping</source>
        <translation>Ping</translation>
    </message>
    <message>
        <source>Sent</source>
        <translation>Enviado</translation>
    </message>
    <message>
        <source>Received</source>
        <translation>Recibido</translation>
    </message>
</context>
<context>
    <name>QObject</name>
    <message>
        <source>Amount</source>
        <translation>Cantidad</translation>
    </message>
    <message>
        <source>Enter a Bitcoin address (e.g. %1)</source>
        <translation>Ingrese una dirección de Bitcoin (por ejemplo, %1)</translation>
    </message>
    <message>
        <source>%1 d</source>
        <translation>%1 d</translation>
    </message>
    <message>
        <source>%1 h</source>
        <translation>%1 h</translation>
    </message>
    <message>
        <source>%1 m</source>
        <translation>%1 m</translation>
    </message>
    <message>
        <source>%1 s</source>
        <translation>%1 s</translation>
    </message>
    <message>
        <source>None</source>
        <translation>Ninguno</translation>
    </message>
    <message>
        <source>N/A</source>
        <translation>N/D</translation>
    </message>
    <message>
        <source>%1 ms</source>
        <translation>%1 ms</translation>
    </message>
    <message numerus="yes">
        <source>%n second(s)</source>
        <translation><numerusform>%n segundos</numerusform><numerusform>%n segundos</numerusform></translation>
    </message>
    <message numerus="yes">
        <source>%n minute(s)</source>
        <translation><numerusform>%n minutos</numerusform><numerusform>%n minutos</numerusform></translation>
    </message>
    <message numerus="yes">
        <source>%n hour(s)</source>
        <translation><numerusform>%n horas</numerusform><numerusform>%n horas</numerusform></translation>
    </message>
    <message numerus="yes">
        <source>%n day(s)</source>
        <translation><numerusform>%n días </numerusform><numerusform>%n días </numerusform></translation>
    </message>
    <message numerus="yes">
        <source>%n week(s)</source>
        <translation><numerusform>%n semanas</numerusform><numerusform>%n semanas</numerusform></translation>
    </message>
    <message>
        <source>%1 and %2</source>
        <translation>%1 y %2</translation>
    </message>
    <message numerus="yes">
        <source>%n year(s)</source>
        <translation><numerusform>%n años</numerusform><numerusform>%n años</numerusform></translation>
    </message>
    <message>
        <source>%1 B</source>
        <translation>%1 B</translation>
    </message>
    <message>
        <source>%1 KB</source>
        <translation>%1 KB</translation>
    </message>
    <message>
        <source>%1 MB</source>
        <translation>%1 MB</translation>
    </message>
    <message>
        <source>%1 GB</source>
        <translation>%1 GB</translation>
    </message>
    <message>
        <source>Error: Specified data directory "%1" does not exist.</source>
        <translation>Error: El directorio de datos especificado "%1" no existe.</translation>
    </message>
    <message>
        <source>Error: Cannot parse configuration file: %1.</source>
        <translation>Error: No se puede analizar/parsear el archivo de configuración: %1.</translation>
    </message>
    <message>
        <source>Error: %1</source>
        <translation>Error: %1</translation>
    </message>
    <message>
        <source>%1 didn't yet exit safely...</source>
        <translation>%1 aún no salió de forma segura ...</translation>
    </message>
    <message>
        <source>unknown</source>
        <translation>desconocido</translation>
    </message>
</context>
<context>
    <name>QRImageWidget</name>
    <message>
        <source>&amp;Save Image...</source>
        <translation>Guardar Imagen...</translation>
    </message>
    <message>
        <source>&amp;Copy Image</source>
        <translation>Copiar imagen</translation>
    </message>
    <message>
        <source>Resulting URI too long, try to reduce the text for label / message.</source>
        <translation>URI resultante demasiado larga. Intente reducir el texto de la etiqueta / mensaje.</translation>
    </message>
    <message>
        <source>Error encoding URI into QR Code.</source>
        <translation>Error al codificar la URI en el código QR.</translation>
    </message>
    <message>
        <source>QR code support not available.</source>
        <translation>Soporte de código QR no disponible.</translation>
    </message>
    <message>
        <source>Save QR Code</source>
        <translation>Guardar código QR</translation>
    </message>
    <message>
        <source>PNG Image (*.png)</source>
        <translation>Imagen PNG (*.png)</translation>
    </message>
</context>
<context>
    <name>RPCConsole</name>
    <message>
        <source>N/A</source>
        <translation>N/D</translation>
    </message>
    <message>
        <source>Client version</source>
        <translation>Versión del cliente</translation>
    </message>
    <message>
        <source>&amp;Information</source>
        <translation>Información</translation>
    </message>
    <message>
        <source>General</source>
        <translation>General</translation>
    </message>
    <message>
        <source>Using BerkeleyDB version</source>
        <translation>Usando la versión BerkeleyDB</translation>
    </message>
    <message>
        <source>Datadir</source>
        <translation>Datadir</translation>
    </message>
    <message>
        <source>To specify a non-default location of the data directory use the '%1' option.</source>
        <translation>Para especificar una ubicación distinta a la ubicación por defecto del directorio de datos, use la opción '%1'.</translation>
    </message>
    <message>
        <source>Blocksdir</source>
        <translation>Blocksdir</translation>
    </message>
    <message>
        <source>To specify a non-default location of the blocks directory use the '%1' option.</source>
        <translation>Para especificar una ubicación distinta a la ubicación por defecto del directorio de bloques, use la opción '%1'.</translation>
    </message>
    <message>
        <source>Startup time</source>
        <translation>Hora de inicio</translation>
    </message>
    <message>
        <source>Network</source>
        <translation>Red</translation>
    </message>
    <message>
        <source>Name</source>
        <translation>Nombre</translation>
    </message>
    <message>
        <source>Number of connections</source>
        <translation>Número de conexiones</translation>
    </message>
    <message>
        <source>Block chain</source>
        <translation>Cadena de bloques</translation>
    </message>
    <message>
        <source>Memory Pool</source>
        <translation>Grupo de memoria</translation>
    </message>
    <message>
        <source>Current number of transactions</source>
        <translation>Número actual de transacciones</translation>
    </message>
    <message>
        <source>Memory usage</source>
        <translation>Uso de memoria</translation>
    </message>
    <message>
        <source>Wallet: </source>
        <translation>Monedero:</translation>
    </message>
    <message>
        <source>(none)</source>
        <translation>(ninguno)</translation>
    </message>
    <message>
        <source>&amp;Reset</source>
        <translation>Reiniciar</translation>
    </message>
    <message>
        <source>Received</source>
        <translation>Recibido</translation>
    </message>
    <message>
        <source>Sent</source>
        <translation>Enviado</translation>
    </message>
    <message>
        <source>&amp;Peers</source>
        <translation>Pares</translation>
    </message>
    <message>
        <source>Banned peers</source>
        <translation>Pares prohibidos</translation>
    </message>
    <message>
        <source>Select a peer to view detailed information.</source>
        <translation>Seleccione un par para ver información detallada.</translation>
    </message>
    <message>
        <source>Direction</source>
        <translation>Dirección</translation>
    </message>
    <message>
        <source>Version</source>
        <translation>Versión</translation>
    </message>
    <message>
        <source>Starting Block</source>
        <translation>Bloque de inicio</translation>
    </message>
    <message>
        <source>Synced Headers</source>
        <translation>Encabezados sincronizados</translation>
    </message>
    <message>
        <source>Synced Blocks</source>
        <translation>Bloques sincronizados</translation>
    </message>
    <message>
        <source>The mapped Autonomous System used for diversifying peer selection.</source>
        <translation>El Sistema Autónomo mapeado utilizado para la selección diversificada de participantes.</translation>
    </message>
    <message>
        <source>Mapped AS</source>
        <translation>SA Mapeado</translation>
    </message>
    <message>
        <source>User Agent</source>
        <translation>Agente de usuario</translation>
    </message>
    <message>
        <source>Node window</source>
        <translation>Ventana de nodo</translation>
    </message>
    <message>
        <source>Current block height</source>
        <translation>Altura del bloque actual</translation>
    </message>
    <message>
        <source>Open the %1 debug log file from the current data directory. This can take a few seconds for large log files.</source>
        <translation>Abrir el archivo de depuración %1 desde el directorio de datos actual. Puede tardar unos segundos para ficheros de gran tamaño.</translation>
    </message>
    <message>
        <source>Decrease font size</source>
        <translation>Disminuir tamaño de letra</translation>
    </message>
    <message>
        <source>Increase font size</source>
        <translation>Aumentar el tamaño de la fuente</translation>
    </message>
    <message>
        <source>Permissions</source>
        <translation>Permisos</translation>
    </message>
    <message>
        <source>Services</source>
        <translation>Servicios</translation>
    </message>
    <message>
        <source>Connection Time</source>
        <translation>Tiempo de conexión</translation>
    </message>
    <message>
        <source>Last Send</source>
        <translation>Último envío</translation>
    </message>
    <message>
        <source>Last Receive</source>
        <translation>Última recepción</translation>
    </message>
    <message>
        <source>Ping Time</source>
        <translation>Tiempo Ping</translation>
=======
        <source>Open a bitcoin: URI</source>
        <translation type="unfinished">Abrir un bitcoin: URI</translation>
>>>>>>> f6a356d2
    </message>
    <message>
        <source>Open Wallet</source>
        <translation type="unfinished">Abrir Monedero</translation>
    </message>
    <message>
        <source>Open a wallet</source>
        <translation type="unfinished">Abrir un monedero</translation>
    </message>
    <message>
        <source>Close wallet</source>
        <translation type="unfinished">Cerrar monedero</translation>
    </message>
    <message>
        <source>Close all wallets</source>
        <translation type="unfinished">Cerrar todos los monederos</translation>
    </message>
    <message>
        <source>Show the %1 help message to get a list with possible Bitcoin command-line options</source>
        <translation type="unfinished">Muestra el mensaje de ayuda %1 para obtener una lista con posibles opciones de línea de comandos de Bitcoin.</translation>
    </message>
    <message>
        <source>&amp;Mask values</source>
        <translation type="unfinished">&amp;Ocultar valores</translation>
    </message>
    <message>
        <source>Mask the values in the Overview tab</source>
        <translation type="unfinished">Esconder los valores de la ventana de previsualización</translation>
    </message>
    <message>
        <source>default wallet</source>
        <translation type="unfinished">Monedero predeterminado</translation>
    </message>
    <message>
        <source>No wallets available</source>
        <translation type="unfinished">No hay monederos disponibles</translation>
    </message>
    <message>
        <source>&amp;Window</source>
        <translation type="unfinished">&amp;Ventana</translation>
    </message>
    <message>
        <source>Zoom</source>
        <translation type="unfinished">Acercar</translation>
    </message>
    <message>
        <source>Main Window</source>
        <translation type="unfinished">Ventana principal</translation>
    </message>
    <message>
        <source>%1 client</source>
        <translation type="unfinished">%1 cliente</translation>
    </message>
    <message>
        <source>&amp;Hide</source>
        <translation type="unfinished">&amp;Ocultar </translation>
    </message>
    <message>
        <source>S&amp;how</source>
        <translation type="unfinished">M&amp;uestra</translation>
    </message>
    <message numerus="yes">
        <source>%n active connection(s) to Bitcoin network.</source>
        <extracomment>A substring of the tooltip.</extracomment>
        <translation type="unfinished">
            <numerusform>%n conexión(es) activas con la red de Bitcoin</numerusform>
            <numerusform>%n conexión(es) activas con la red de Bitcoin</numerusform>
        </translation>
    </message>
    <message>
        <source>Click for more actions.</source>
        <extracomment>A substring of the tooltip. "More actions" are available via the context menu.</extracomment>
        <translation type="unfinished">Haz click para ver más acciones.</translation>
    </message>
    <message>
        <source>Show Peers tab</source>
        <extracomment>A context menu item. The "Peers tab" is an element of the "Node window".</extracomment>
        <translation type="unfinished">Mostrar pestaña Pares</translation>
    </message>
    <message>
        <source>Disable network activity</source>
        <extracomment>A context menu item.</extracomment>
        <translation type="unfinished">Desactivar la actividad de la red</translation>
    </message>
    <message>
        <source>Enable network activity</source>
        <extracomment>A context menu item. The network activity was disabled previously.</extracomment>
        <translation type="unfinished">Habilitar la actividad de la red</translation>
    </message>
    <message>
        <source>Warning: %1</source>
        <translation type="unfinished">Advertencia: %1</translation>
    </message>
    <message>
        <source>Date: %1
</source>
        <translation type="unfinished">Fecha: %1
</translation>
    </message>
    <message>
        <source>Amount: %1
</source>
        <translation type="unfinished">Cantidad: %1
</translation>
    </message>
    <message>
        <source>Wallet: %1
</source>
        <translation type="unfinished">Monedero: %1
</translation>
    </message>
    <message>
        <source>Label: %1
</source>
        <translation type="unfinished">Etiqueta: %1
</translation>
    </message>
    <message>
        <source>Address: %1
</source>
        <translation type="unfinished">Dirección: %1
</translation>
    </message>
    <message>
        <source>Sent transaction</source>
        <translation type="unfinished">Transacción enviada</translation>
    </message>
    <message>
        <source>Incoming transaction</source>
        <translation type="unfinished">Transacción entrante</translation>
    </message>
    <message>
        <source>HD key generation is &lt;b&gt;enabled&lt;/b&gt;</source>
        <translation type="unfinished">La generación de clave HD está &lt;b&gt;deshabilitada&lt;/b&gt;</translation>
    </message>
    <message>
        <source>HD key generation is &lt;b&gt;disabled&lt;/b&gt;</source>
        <translation type="unfinished">La generación de clave HD está &lt;b&gt;habilitada&lt;/b&gt;</translation>
    </message>
    <message>
        <source>Private key &lt;b&gt;disabled&lt;/b&gt;</source>
        <translation type="unfinished">Llave privada &lt;b&gt;deshabilitada&lt;/b&gt;</translation>
    </message>
    <message>
        <source>Wallet is &lt;b&gt;encrypted&lt;/b&gt; and currently &lt;b&gt;unlocked&lt;/b&gt;</source>
        <translation type="unfinished">La billetera está &lt;b&gt;cifrada&lt;/b&gt; y &lt;b&gt;desbloqueada&lt;/b&gt;</translation>
    </message>
    <message>
        <source>Wallet is &lt;b&gt;encrypted&lt;/b&gt; and currently &lt;b&gt;locked&lt;/b&gt;</source>
        <translation type="unfinished">La billetera está &lt;b&gt;cifrada&lt;/b&gt; y &lt;b&gt;bloqueada&lt;/b&gt;</translation>
    </message>
    <message>
        <source>Original message:</source>
        <translation type="unfinished">Mensaje original:</translation>
    </message>
</context>
<context>
    <name>UnitDisplayStatusBarControl</name>
    <message>
        <source>Unit to show amounts in. Click to select another unit.</source>
        <translation type="unfinished">Unidad en la que se muestran las cantidades. Haga clic para seleccionar otra unidad.</translation>
    </message>
</context>
<context>
    <name>CoinControlDialog</name>
    <message>
        <source>Coin Selection</source>
        <translation type="unfinished">Selección de moneda</translation>
    </message>
    <message>
        <source>Quantity:</source>
        <translation type="unfinished">Cantidad:</translation>
    </message>
    <message>
        <source>Amount:</source>
        <translation type="unfinished">Cuantía:</translation>
    </message>
    <message>
        <source>Fee:</source>
        <translation type="unfinished">Comisión:</translation>
    </message>
    <message>
        <source>Dust:</source>
        <translation type="unfinished">Basura:</translation>
    </message>
    <message>
        <source>After Fee:</source>
        <translation type="unfinished">Después de la comisión:</translation>
    </message>
    <message>
        <source>Change:</source>
        <translation type="unfinished">Cambio:</translation>
    </message>
    <message>
        <source>(un)select all</source>
        <translation type="unfinished">(des)selecionar todo</translation>
    </message>
    <message>
        <source>Tree mode</source>
        <translation type="unfinished">Modo Árbol</translation>
    </message>
    <message>
        <source>List mode</source>
        <translation type="unfinished">Modo Lista</translation>
    </message>
    <message>
        <source>Amount</source>
        <translation type="unfinished">Cantidad</translation>
    </message>
    <message>
        <source>Received with label</source>
        <translation type="unfinished">Recibido con dirección</translation>
    </message>
    <message>
        <source>Received with address</source>
        <translation type="unfinished">Recibido con etiqueta</translation>
    </message>
    <message>
        <source>Date</source>
        <translation type="unfinished">Fecha</translation>
    </message>
    <message>
        <source>Confirmations</source>
        <translation type="unfinished">Confirmaciones</translation>
    </message>
    <message>
        <source>Confirmed</source>
        <translation type="unfinished">Confirmado</translation>
    </message>
    <message>
        <source>&amp;Copy address</source>
        <translation type="unfinished">copiar dirección </translation>
    </message>
    <message>
        <source>Copy &amp;label</source>
        <translation type="unfinished">Copiar &amp;label</translation>
    </message>
    <message>
        <source>Copy &amp;amount</source>
        <translation type="unfinished">Copiar &amp;amount</translation>
    </message>
    <message>
        <source>Copy transaction &amp;ID and output index</source>
        <translation type="unfinished">Copiar &amp;ID de transacción e índice de salidas</translation>
    </message>
    <message>
        <source>L&amp;ock unspent</source>
        <translation type="unfinished">Bloquear no gastado</translation>
    </message>
    <message>
        <source>&amp;Unlock unspent</source>
        <translation type="unfinished">&amp;Desbloquear lo no gastado</translation>
    </message>
    <message>
        <source>Copy quantity</source>
        <translation type="unfinished">Copiar prioridad</translation>
    </message>
    <message>
        <source>Copy fee</source>
        <translation type="unfinished">Copiar comisión</translation>
    </message>
    <message>
        <source>Copy after fee</source>
        <translation type="unfinished">Copiar después de la comisión</translation>
    </message>
    <message>
        <source>Copy bytes</source>
        <translation type="unfinished">Copiar bytes</translation>
    </message>
    <message>
        <source>Copy dust</source>
        <translation type="unfinished">Copiar polvo</translation>
    </message>
    <message>
        <source>Copy change</source>
        <translation type="unfinished">Copiar cambio</translation>
    </message>
    <message>
        <source>(%1 locked)</source>
        <translation type="unfinished">(%1 bloqueado)</translation>
    </message>
    <message>
        <source>yes</source>
        <translation type="unfinished">sí</translation>
    </message>
    <message>
        <source>This label turns red if any recipient receives an amount smaller than the current dust threshold.</source>
        <translation type="unfinished">Esta etiqueta se vuelve roja si algún receptor recibe una cantidad inferior al umbral actual establecido para el polvo.</translation>
    </message>
    <message>
        <source>Can vary +/- %1 satoshi(s) per input.</source>
        <translation type="unfinished">Puede variar en +/- %1 satoshi(s) por entrada.</translation>
    </message>
    <message>
        <source>(no label)</source>
        <translation type="unfinished">(sin etiqueta)</translation>
    </message>
    <message>
        <source>change from %1 (%2)</source>
        <translation type="unfinished">cambia desde %1 (%2)</translation>
    </message>
    <message>
        <source>(change)</source>
        <translation type="unfinished">(cambio)</translation>
    </message>
</context>
<context>
    <name>CreateWalletActivity</name>
    <message>
        <source>Create Wallet</source>
        <extracomment>Title of window indicating the progress of creation of a new wallet.</extracomment>
        <translation type="unfinished">Crear Monedero</translation>
    </message>
    <message>
        <source>Creating Wallet &lt;b&gt;%1&lt;/b&gt;…</source>
        <extracomment>Descriptive text of the create wallet progress window which indicates to the user which wallet is currently being created.</extracomment>
        <translation type="unfinished">Creando Monedero &lt;b&gt;%1&lt;/b&gt;…</translation>
    </message>
    <message>
        <source>Create wallet failed</source>
        <translation type="unfinished">Crear monedero ha fallado</translation>
    </message>
    <message>
        <source>Create wallet warning</source>
        <translation type="unfinished">Advertencia sobre crear monedero</translation>
    </message>
    <message>
        <source>Can't list signers</source>
        <translation type="unfinished">No se pueden enumerar los firmantes</translation>
    </message>
</context>
<context>
    <name>LoadWalletsActivity</name>
    <message>
        <source>Load Wallets</source>
        <extracomment>Title of progress window which is displayed when wallets are being loaded.</extracomment>
        <translation type="unfinished">Cargar monederos</translation>
    </message>
    <message>
        <source>Loading wallets…</source>
        <extracomment>Descriptive text of the load wallets progress window which indicates to the user that wallets are currently being loaded.</extracomment>
        <translation type="unfinished">Cargando monederos...</translation>
    </message>
</context>
<context>
    <name>OpenWalletActivity</name>
    <message>
        <source>Open wallet failed</source>
        <translation type="unfinished">Abrir monedero ha fallado</translation>
    </message>
    <message>
        <source>Open wallet warning</source>
        <translation type="unfinished">Advertencia sobre crear monedero</translation>
    </message>
    <message>
        <source>default wallet</source>
        <translation type="unfinished">Monedero predeterminado</translation>
    </message>
    <message>
        <source>Open Wallet</source>
        <extracomment>Title of window indicating the progress of opening of a wallet.</extracomment>
        <translation type="unfinished">Abrir Monedero</translation>
    </message>
    <message>
        <source>Opening Wallet &lt;b&gt;%1&lt;/b&gt;…</source>
        <extracomment>Descriptive text of the open wallet progress window which indicates to the user which wallet is currently being opened.</extracomment>
        <translation type="unfinished">Abriendo Monedero &lt;b&gt;%1&lt;/b&gt;...</translation>
    </message>
</context>
<context>
    <name>WalletController</name>
    <message>
        <source>Close wallet</source>
        <translation type="unfinished">Cerrar monedero</translation>
    </message>
    <message>
        <source>Are you sure you wish to close the wallet &lt;i&gt;%1&lt;/i&gt;?</source>
        <translation type="unfinished">¿Estás seguro de que deseas cerrar el monedero &lt;i&gt;%1&lt;/i&gt;?</translation>
    </message>
    <message>
        <source>Closing the wallet for too long can result in having to resync the entire chain if pruning is enabled.</source>
        <translation type="unfinished">Cerrar el monedero durante demasiado tiempo puede causar la resincronización de toda la cadena si la poda es habilitada.</translation>
    </message>
    <message>
        <source>Close all wallets</source>
        <translation type="unfinished">Cerrar todos los monederos</translation>
    </message>
    <message>
        <source>Are you sure you wish to close all wallets?</source>
        <translation type="unfinished">¿Estás seguro de que deseas cerrar todos los monederos?</translation>
    </message>
</context>
<context>
    <name>CreateWalletDialog</name>
    <message>
        <source>Create Wallet</source>
        <translation type="unfinished">Crear Monedero</translation>
    </message>
    <message>
        <source>Wallet Name</source>
        <translation type="unfinished">Nombre del Monedero</translation>
    </message>
    <message>
        <source>Wallet</source>
        <translation type="unfinished">Monedero</translation>
    </message>
    <message>
        <source>Encrypt the wallet. The wallet will be encrypted with a passphrase of your choice.</source>
        <translation type="unfinished">Cifrar monedero. El monedero será cifrado con la contraseña que elija.</translation>
    </message>
    <message>
        <source>Encrypt Wallet</source>
        <translation type="unfinished">Cifrar Monedero</translation>
    </message>
    <message>
        <source>Advanced Options</source>
        <translation type="unfinished">Opciones Avanzadas</translation>
    </message>
    <message>
        <source>Disable private keys for this wallet. Wallets with private keys disabled will have no private keys and cannot have an HD seed or imported private keys. This is ideal for watch-only wallets.</source>
        <translation type="unfinished">Deshabilita las claves privadas para este monedero. Los monederos con claves privadas deshabilitadas no tendrán claves privadas y no podrán tener ni una semilla HD ni claves privadas importadas. Esto es ideal para monederos de solo lectura.</translation>
    </message>
    <message>
        <source>Disable Private Keys</source>
        <translation type="unfinished">Deshabilita las Llaves Privadas</translation>
    </message>
    <message>
        <source>Make a blank wallet. Blank wallets do not initially have private keys or scripts. Private keys and addresses can be imported, or an HD seed can be set, at a later time.</source>
        <translation type="unfinished">Crear un monedero vacío. Los monederos vacíos no tienen claves privadas ni scripts. Las claves privadas y direcciones pueden importarse después o también establecer una semilla HD.</translation>
    </message>
    <message>
        <source>Make Blank Wallet</source>
        <translation type="unfinished">Crear monedero vacío</translation>
    </message>
    <message>
        <source>Use descriptors for scriptPubKey management</source>
        <translation type="unfinished">Use descriptores para la gestión de scriptPubKey</translation>
    </message>
    <message>
        <source>Descriptor Wallet</source>
        <translation type="unfinished">Descriptor del monedero</translation>
    </message>
    <message>
        <source>Use an external signing device such as a hardware wallet. Configure the external signer script in wallet preferences first.</source>
        <translation type="unfinished">Utiliza un dispositivo de firma externo, como un monedero de hardware. Configura primero el script del firmante externo en las preferencias del monedero.</translation>
    </message>
    <message>
        <source>External signer</source>
        <translation type="unfinished">Firmante externo</translation>
    </message>
    <message>
        <source>Create</source>
        <translation type="unfinished">Crear</translation>
    </message>
    <message>
        <source>Compiled without sqlite support (required for descriptor wallets)</source>
        <translation type="unfinished">Compilado sin soporte de sqlite (requerido para billeteras descriptoras)</translation>
    </message>
    <message>
        <source>Compiled without external signing support (required for external signing)</source>
        <extracomment>"External signing" means using devices such as hardware wallets.</extracomment>
        <translation type="unfinished">Compilado sin soporte de firma externa (necesario para la firma externa)</translation>
    </message>
</context>
<context>
    <name>EditAddressDialog</name>
    <message>
        <source>Edit Address</source>
        <translation type="unfinished">Editar Dirección</translation>
    </message>
    <message>
        <source>&amp;Label</source>
        <translation type="unfinished">&amp;Etiqueta</translation>
    </message>
    <message>
        <source>The label associated with this address list entry</source>
        <translation type="unfinished">La etiqueta asociada con esta entrada en la libreta</translation>
    </message>
    <message>
        <source>The address associated with this address list entry. This can only be modified for sending addresses.</source>
        <translation type="unfinished">La dirección asociada con esta entrada en la guía. Solo puede ser modificada para direcciones de envío.</translation>
    </message>
    <message>
        <source>&amp;Address</source>
        <translation type="unfinished">&amp;Dirección</translation>
    </message>
    <message>
        <source>New sending address</source>
        <translation type="unfinished">Nueva dirección de envío</translation>
    </message>
    <message>
        <source>Edit receiving address</source>
        <translation type="unfinished">Editar dirección de recivimiento</translation>
    </message>
    <message>
        <source>Edit sending address</source>
        <translation type="unfinished">Editar dirección de envio</translation>
    </message>
    <message>
        <source>The entered address "%1" is not a valid Bitcoin address.</source>
        <translation type="unfinished">La dirección introducida "%1" no es una dirección Bitcoin válida.</translation>
    </message>
    <message>
        <source>Address "%1" already exists as a receiving address with label "%2" and so cannot be added as a sending address.</source>
        <translation type="unfinished">La dirección "%1" ya existe como dirección de recepción con la etiqueta "%2" y, por lo tanto, no se puede agregar como dirección de envío.</translation>
    </message>
    <message>
        <source>The entered address "%1" is already in the address book with label "%2".</source>
        <translation type="unfinished">La dirección ingresada "%1" ya está en la libreta de direcciones con la etiqueta "%2".</translation>
    </message>
    <message>
        <source>Could not unlock wallet.</source>
        <translation type="unfinished">No se pudo desbloquear el monedero.</translation>
    </message>
    <message>
        <source>New key generation failed.</source>
        <translation type="unfinished">La generación de la nueva clave fallo</translation>
    </message>
</context>
<context>
    <name>FreespaceChecker</name>
    <message>
        <source>A new data directory will be created.</source>
        <translation type="unfinished">Se creará un nuevo directorio de datos.</translation>
    </message>
    <message>
        <source>name</source>
        <translation type="unfinished">nombre</translation>
    </message>
    <message>
        <source>Directory already exists. Add %1 if you intend to create a new directory here.</source>
        <translation type="unfinished">El directorio ya existe. Agrega %1 si tiene la intención de crear un nuevo directorio aquí.</translation>
    </message>
    <message>
        <source>Path already exists, and is not a directory.</source>
        <translation type="unfinished">La ruta ya existe, y no es un directorio.</translation>
    </message>
    <message>
        <source>Cannot create data directory here.</source>
        <translation type="unfinished">No puede crear directorio de datos aquí.</translation>
    </message>
</context>
<context>
    <name>Intro</name>
    <message>
        <source>%1 GB of space available</source>
        <translation type="unfinished">%1 GB de espacio disponible</translation>
    </message>
    <message>
        <source>(of %1 GB needed)</source>
        <translation type="unfinished">(de %1 GB necesarios)</translation>
    </message>
    <message>
        <source>(%1 GB needed for full chain)</source>
        <translation type="unfinished">(%1 GB necesarios para la cadena completa)</translation>
    </message>
    <message>
        <source>At least %1 GB of data will be stored in this directory, and it will grow over time.</source>
        <translation type="unfinished">Al menos %1 GB de información será almacenada en este directorio, y seguirá creciendo a través del tiempo.</translation>
    </message>
    <message numerus="yes">
        <source>(sufficient to restore backups %n day(s) old)</source>
        <extracomment>Explanatory text on the capability of the current prune target.</extracomment>
        <translation type="unfinished">
            <numerusform>(suficiente para restaurar copias de seguridad de %n día(s) de antigüedad)</numerusform>
            <numerusform>(suficiente para restaurar copias de seguridad de %n día(s) de antigüedad)</numerusform>
        </translation>
    </message>
    <message>
        <source>%1 will download and store a copy of the Bitcoin block chain.</source>
        <translation type="unfinished">%1 descargará y almacenará una copia del blockchain de Bitcoin.</translation>
    </message>
    <message>
        <source>Welcome</source>
        <translation type="unfinished">Bienvenido</translation>
    </message>
    <message>
        <source>Welcome to %1.</source>
        <translation type="unfinished">Bienvenido a %1.</translation>
    </message>
    <message>
        <source>Limit block chain storage to</source>
        <translation type="unfinished">Limitar el almacenamiento de cadena de bloques a</translation>
    </message>
    <message>
        <source> GB</source>
        <translation type="unfinished">GB</translation>
    </message>
    </context>
<context>
    <name>HelpMessageDialog</name>
    <message>
        <source>version</source>
        <translation type="unfinished">versión</translation>
    </message>
    <message>
        <source>About %1</source>
        <translation type="unfinished">Alrededor de %1</translation>
    </message>
    </context>
<context>
    <name>ShutdownWindow</name>
    <message>
        <source>%1 is shutting down…</source>
        <translation type="unfinished">%1 se está cerrando...</translation>
    </message>
    <message>
        <source>Do not shut down the computer until this window disappears.</source>
        <translation type="unfinished">No apague el equipo hasta que desaparezca esta ventana.</translation>
    </message>
</context>
<context>
    <name>ModalOverlay</name>
    <message>
        <source>Recent transactions may not yet be visible, and therefore your wallet's balance might be incorrect. This information will be correct once your wallet has finished synchronizing with the bitcoin network, as detailed below.</source>
        <translation type="unfinished">Es posible que las transacciones recientes aún no estén visibles y, por lo tanto, el saldo de su monedero podría ser incorrecto. Esta información será correcta una vez que su monedero haya terminado de sincronizarse con la red bitcoin, como se detalla a continuación.</translation>
    </message>
    <message>
        <source>Attempting to spend bitcoins that are affected by not-yet-displayed transactions will not be accepted by the network.</source>
        <translation type="unfinished">La red no aceptará intentar gastar bitcoins que se vean afectados por transacciones aún no mostradas.</translation>
    </message>
    <message>
        <source>Unknown…</source>
        <translation type="unfinished">Desconocido...</translation>
    </message>
    <message>
        <source>calculating…</source>
        <translation type="unfinished">calculando...</translation>
    </message>
    <message>
        <source>Progress</source>
        <translation type="unfinished">Progreso</translation>
    </message>
    <message>
        <source>Progress increase per hour</source>
        <translation type="unfinished">Incremento del progreso por hora</translation>
    </message>
    <message>
        <source>Hide</source>
        <translation type="unfinished">Ocultar </translation>
    </message>
    <message>
        <source>Unknown. Syncing Headers (%1, %2%)…</source>
        <translation type="unfinished">Desconocido. Sincronizando Cabeceras (%1, %2%)…</translation>
    </message>
</context>
<context>
    <name>OpenURIDialog</name>
    <message>
        <source>Open bitcoin URI</source>
        <translation type="unfinished">Abrir URI de bitcoin</translation>
    </message>
    </context>
<context>
    <name>OptionsDialog</name>
    <message>
        <source>Options</source>
        <translation type="unfinished">Opciones</translation>
    </message>
    <message>
        <source>&amp;Main</source>
        <translation type="unfinished">&amp;Principal</translation>
    </message>
    <message>
        <source>Enabling pruning significantly reduces the disk space required to store transactions. All blocks are still fully validated. Reverting this setting requires re-downloading the entire blockchain.</source>
        <translation type="unfinished">Activar el pruning reduce significativamente el espacio de disco necesario para guardar las transacciones. Todos los bloques son completamente validados de cualquier manera. Revertir esta opción requiere que descarques de nuevo toda la cadena de bloques.</translation>
    </message>
    <message>
        <source>&amp;Network</source>
        <translation type="unfinished">&amp;Red</translation>
    </message>
    <message>
        <source>Maximum database cache size. A larger cache can contribute to faster sync, after which the benefit is less pronounced for most use cases. Lowering the cache size will reduce memory usage. Unused mempool memory is shared for this cache.</source>
        <extracomment>Tooltip text for Options window setting that sets the size of the database cache. Explains the corresponding effects of increasing/decreasing this value.</extracomment>
        <translation type="unfinished">Tamaño máximo de la caché de la base de datos. Una caché más grande puede contribuir a una sincronización más rápida, después de lo cual el beneficio es menos pronunciado para la mayoría de los casos de uso. Disminuir el tamaño de la caché reducirá el uso de la memoria. La memoria mempool no utilizada se comparte para esta caché.</translation>
    </message>
    <message>
        <source>Set the number of script verification threads. Negative values correspond to the number of cores you want to leave free to the system.</source>
        <extracomment>Tooltip text for Options window setting that sets the number of script verification threads. Explains that negative values mean to leave these many cores free to the system.</extracomment>
        <translation type="unfinished">Establezca el número de hilos de verificación de scripts. Los valores negativos corresponden al número de núcleos que se desea dejar libres al sistema.</translation>
    </message>
    <message>
        <source>This allows you or a third party tool to communicate with the node through command-line and JSON-RPC commands.</source>
        <extracomment>Tooltip text for Options window setting that enables the RPC server.</extracomment>
        <translation type="unfinished">Esto te permite a ti o a una herramienta de terceros comunicarse con el nodo a través de la línea de comandos y comandos JSON-RPC.</translation>
    </message>
    <message>
        <source>Enable R&amp;PC server</source>
        <extracomment>An Options window setting to enable the RPC server.</extracomment>
        <translation type="unfinished">Activar servidor R&amp;PC</translation>
    </message>
    <message>
        <source>Whether to set subtract fee from amount as default or not.</source>
        <extracomment>Tooltip text for Options window setting that sets subtracting the fee from a sending amount as default.</extracomment>
        <translation type="unfinished">Establecer si se resta la tasa del importe por defecto o no.</translation>
    </message>
    <message>
        <source>Subtract &amp;fee from amount by default</source>
        <extracomment>An Options window setting to set subtracting the fee from a sending amount as default.</extracomment>
        <translation type="unfinished">Restar &amp;comisión del importe por defecto</translation>
    </message>
    <message>
        <source>Expert</source>
        <translation type="unfinished">Experto</translation>
    </message>
    <message>
        <source>Enable coin &amp;control features</source>
        <translation type="unfinished">Habilitar características de &amp;Control de Moneda.</translation>
    </message>
    <message>
        <source>If you disable the spending of unconfirmed change, the change from a transaction cannot be used until that transaction has at least one confirmation. This also affects how your balance is computed.</source>
        <translation type="unfinished">Si deshabilitas el gasto de un cambio no confirmado, el cambio de una transacción no se puede usar hasta que esa transacción tenga al menos una confirmación. Esto también afecta a cómo se calcula tu saldo.</translation>
    </message>
    <message>
        <source>Enable &amp;PSBT controls</source>
        <extracomment>An options window setting to enable PSBT controls.</extracomment>
        <translation type="unfinished">Activar controles &amp;PSBT</translation>
    </message>
    <message>
        <source>Whether to show PSBT controls.</source>
        <extracomment>Tooltip text for options window setting that enables PSBT controls.</extracomment>
        <translation type="unfinished">Establecer si se muestran los controles PSBT</translation>
    </message>
    <message>
        <source>External Signer (e.g. hardware wallet)</source>
        <translation type="unfinished">Dispositivo Externo de Firma (ej. billetera de hardware)</translation>
    </message>
    <message>
        <source>&amp;External signer script path</source>
        <translation type="unfinished">&amp;Ruta de script de firma externo</translation>
    </message>
    <message>
        <source>Full path to a Bitcoin Core compatible script (e.g. C:\Downloads\hwi.exe or /Users/you/Downloads/hwi.py). Beware: malware can steal your coins!</source>
        <translation type="unfinished">Ruta completa al script compatible con Bitcoin Core (ej. C:\Descargas\hwi.exe o /Usuarios/SuUsuario/Descargas/hwi.py). Cuidado: código malicioso podría robarle sus monedas!</translation>
    </message>
    <message>
        <source>Automatically open the Bitcoin client port on the router. This only works when your router supports UPnP and it is enabled.</source>
        <translation type="unfinished">Abrir automáticamente el puerto del cliente Bitcoin en el router. Esta opción solo funciona cuando el router admite UPnP y está activado.</translation>
    </message>
    <message>
        <source>Map port using &amp;UPnP</source>
        <translation type="unfinished">Mapear el puerto usando &amp;UPnp</translation>
    </message>
    <message>
        <source>Automatically open the Bitcoin client port on the router. This only works when your router supports NAT-PMP and it is enabled. The external port could be random.</source>
        <translation type="unfinished">Abre el puerto del cliente de Bitcoin en el router automáticamente. Esto solo funciona cuando el router soporta NAT-PMP y está activo. El puerto externo podría ser elegido al azar.</translation>
    </message>
    <message>
        <source>Map port using NA&amp;T-PMP</source>
        <translation type="unfinished">Mapear el puerto usando NA&amp;T-PMP</translation>
    </message>
    <message>
        <source>Accept connections from outside.</source>
        <translation type="unfinished">Aceptar conexiones externas.</translation>
    </message>
    <message>
        <source>Allow incomin&amp;g connections</source>
        <translation type="unfinished">Permitir conexiones entrantes</translation>
    </message>
    <message>
        <source>Connect to the Bitcoin network through a SOCKS5 proxy.</source>
        <translation type="unfinished">Conectar a la red de Bitcoin a través de un proxy SOCKS5.</translation>
    </message>
    <message>
        <source>&amp;Window</source>
        <translation type="unfinished">&amp;Ventana</translation>
    </message>
    <message>
        <source>Show the icon in the system tray.</source>
        <translation type="unfinished">Mostrar el ícono en la bandeja del sistema.</translation>
    </message>
    <message>
        <source>&amp;Show tray icon</source>
        <translation type="unfinished">Mostrar la bandeja del sistema.</translation>
    </message>
    <message>
        <source>Show only a tray icon after minimizing the window.</source>
        <translation type="unfinished">Mostrar solo un icono de bandeja después de minimizar la ventana.</translation>
    </message>
    <message>
        <source>&amp;Display</source>
        <translation type="unfinished">&amp;Mostrar</translation>
    </message>
    <message>
        <source>Third-party URLs (e.g. a block explorer) that appear in the transactions tab as context menu items. %s in the URL is replaced by transaction hash. Multiple URLs are separated by vertical bar |.</source>
        <translation type="unfinished">URLs de terceros (por ejemplo, un explorador de bloques) que aparecen en la pestaña de transacciones como elementos del menú contextual. %s en la URL se sustituye por el hash de la transacción. Las URL múltiples se separan con una barra vertical |.</translation>
    </message>
    <message>
        <source>&amp;Third-party transaction URLs</source>
        <translation type="unfinished">URLs de transacciones de &amp;Terceros</translation>
    </message>
    <message>
        <source>Connect to the Bitcoin network through a separate SOCKS5 proxy for Tor onion services.</source>
        <translation type="unfinished">Conectar a la red de Bitcoin a través de un proxy SOCKS5 diferente para los servicios anónimos de Tor.</translation>
    </message>
    <message>
        <source>Use separate SOCKS&amp;5 proxy to reach peers via Tor onion services:</source>
        <translation type="unfinished">Usar proxy SOCKS&amp;5 para alcanzar nodos via servicios ocultos Tor:</translation>
    </message>
    <message>
        <source>Monospaced font in the Overview tab:</source>
        <translation type="unfinished">letra Monospace en la pestaña Resumen: </translation>
    </message>
    <message>
        <source>embedded "%1"</source>
        <translation type="unfinished">incrustado "%1"</translation>
    </message>
    <message>
        <source>closest matching "%1"</source>
        <translation type="unfinished">coincidencia más aproximada "%1"</translation>
    </message>
    <message>
        <source>Compiled without external signing support (required for external signing)</source>
        <extracomment>"External signing" means using devices such as hardware wallets.</extracomment>
        <translation type="unfinished">Compilado sin soporte de firma externa (necesario para la firma externa)</translation>
    </message>
    <message>
        <source>default</source>
        <translation type="unfinished">predeterminado</translation>
    </message>
    <message>
        <source>none</source>
        <translation type="unfinished">ninguno</translation>
    </message>
    <message>
        <source>Confirm options reset</source>
        <translation type="unfinished">Confirmar restablecimiento de opciones</translation>
    </message>
    <message>
        <source>Client restart required to activate changes.</source>
        <translation type="unfinished">Es necesario reiniciar el cliente para activar los cambios.</translation>
    </message>
    <message>
        <source>Client will be shut down. Do you want to proceed?</source>
        <translation type="unfinished">El cliente se cerrará. ¿Deseas continuar?</translation>
    </message>
    <message>
        <source>Configuration options</source>
        <extracomment>Window title text of pop-up box that allows opening up of configuration file.</extracomment>
        <translation type="unfinished">Opciones de configuración</translation>
    </message>
    <message>
        <source>Continue</source>
        <translation type="unfinished">Continuar</translation>
    </message>
    <message>
        <source>Cancel</source>
        <translation type="unfinished">Cancelar</translation>
    </message>
    <message>
        <source>The configuration file could not be opened.</source>
        <translation type="unfinished">El archivo de configuración no se pudo abrir.</translation>
    </message>
    <message>
        <source>This change would require a client restart.</source>
        <translation type="unfinished">Estos cambios requieren el reinicio del cliente.</translation>
    </message>
    <message>
        <source>The supplied proxy address is invalid.</source>
        <translation type="unfinished">La dirección proxy suministrada no es válida.</translation>
    </message>
</context>
<context>
    <name>OverviewPage</name>
    <message>
        <source>Form</source>
        <translation type="unfinished">Formulario</translation>
    </message>
    <message>
        <source>The displayed information may be out of date. Your wallet automatically synchronizes with the Bitcoin network after a connection is established, but this process has not completed yet.</source>
        <translation type="unfinished">La información mostrada puede estar desactualizada. Su billetera se sincroniza automáticamente con la red de Bitcoin después de establecer una conexión, pero este proceso aún no se ha completado.</translation>
    </message>
    <message>
        <source>Watch-only:</source>
        <translation type="unfinished">Solo lectura:</translation>
    </message>
    <message>
        <source>Available:</source>
        <translation type="unfinished">Disponible:</translation>
    </message>
    <message>
        <source>Your current spendable balance</source>
        <translation type="unfinished">Su saldo disponible actual</translation>
    </message>
    <message>
        <source>Pending:</source>
        <translation type="unfinished">Pendiente:</translation>
    </message>
    <message>
        <source>Total of transactions that have yet to be confirmed, and do not yet count toward the spendable balance</source>
        <translation type="unfinished">Total de transacciones que aún no se han sido confirmadas, y que no son contabilizadas dentro del saldo disponible para gastar</translation>
    </message>
    <message>
        <source>Your current total balance</source>
        <translation type="unfinished">Saldo total actual</translation>
    </message>
    <message>
        <source>Your current balance in watch-only addresses</source>
        <translation type="unfinished">Su saldo actual en direcciones solo-lectura</translation>
    </message>
    <message>
        <source>Spendable:</source>
        <translation type="unfinished">Gastable:</translation>
    </message>
    <message>
        <source>Recent transactions</source>
        <translation type="unfinished">Transaciones recientes</translation>
    </message>
    <message>
        <source>Privacy mode activated for the Overview tab. To unmask the values, uncheck Settings-&gt;Mask values.</source>
        <translation type="unfinished">Modo de privacidad activado para la pestaña de visión general. Para desenmascarar los valores, desmarcar los valores de Configuración-&gt;Máscara.</translation>
    </message>
</context>
<context>
    <name>PSBTOperationsDialog</name>
    <message>
        <source>Dialog</source>
        <translation type="unfinished">Diálogo</translation>
    </message>
    <message>
        <source>Sign Tx</source>
        <translation type="unfinished">Firmar Tx</translation>
    </message>
    <message>
        <source>Broadcast Tx</source>
        <translation type="unfinished">Emitir Tx</translation>
    </message>
    <message>
        <source>Copy to Clipboard</source>
        <translation type="unfinished">Copiar al portapapeles</translation>
    </message>
    <message>
        <source>Save…</source>
        <translation type="unfinished">Guardar...</translation>
    </message>
    <message>
        <source>Close</source>
        <translation type="unfinished">Cerrar</translation>
    </message>
    <message>
        <source>Failed to load transaction: %1</source>
        <translation type="unfinished">Error en la carga de la transacción: %1</translation>
    </message>
    <message>
        <source>Failed to sign transaction: %1</source>
        <translation type="unfinished">Error en la firma de la transacción: %1</translation>
    </message>
    <message>
        <source>Cannot sign inputs while wallet is locked.</source>
        <translation type="unfinished">No se pueden firmar las entradas mientras la billetera está bloqueada.</translation>
    </message>
    <message>
        <source>Could not sign any more inputs.</source>
        <translation type="unfinished">No se han podido firmar más entradas.</translation>
    </message>
    <message>
        <source>Signed %1 inputs, but more signatures are still required.</source>
        <translation type="unfinished">Se han firmado %1 entradas, pero aún se requieren más firmas.</translation>
    </message>
    <message>
        <source>Signed transaction successfully. Transaction is ready to broadcast.</source>
        <translation type="unfinished">Se ha firmado correctamente. La transacción está lista para difundirse.</translation>
    </message>
    <message>
        <source>Unknown error processing transaction.</source>
        <translation type="unfinished">Error desconocido al procesar la transacción.</translation>
    </message>
    <message>
        <source>Transaction broadcast successfully! Transaction ID: %1</source>
        <translation type="unfinished">¡La transacción se ha difundido correctamente! Código ID de la transacción: %1</translation>
    </message>
    <message>
        <source>Transaction broadcast failed: %1</source>
        <translation type="unfinished">Ha habido un error en la difusión de la transacción: %1</translation>
    </message>
    <message>
        <source>PSBT copied to clipboard.</source>
        <translation type="unfinished">PSBT copiado al portapapeles</translation>
    </message>
    <message>
        <source>Save Transaction Data</source>
        <translation type="unfinished">Guardar datos de la transacción</translation>
    </message>
    <message>
        <source>Partially Signed Transaction (Binary)</source>
        <extracomment>Expanded name of the binary PSBT file format. See: BIP 174.</extracomment>
        <translation type="unfinished">Transacción parcialmente firmada (binario) </translation>
    </message>
    <message>
        <source>PSBT saved to disk.</source>
        <translation type="unfinished">PSBT guardado en la memoria.</translation>
    </message>
    <message>
        <source> * Sends %1 to %2</source>
        <translation type="unfinished">* Envia %1 a %2</translation>
    </message>
    <message>
        <source>Unable to calculate transaction fee or total transaction amount.</source>
        <translation type="unfinished">No se ha podido calcular la comisión por transacción o la totalidad de la cantidad de la transacción.</translation>
    </message>
    <message>
        <source>Pays transaction fee: </source>
        <translation type="unfinished">Pagar comisión de transacción:</translation>
    </message>
    <message>
        <source>Total Amount</source>
        <translation type="unfinished">Cantidad Total</translation>
    </message>
    <message>
        <source>or</source>
        <translation type="unfinished">o</translation>
    </message>
    <message>
        <source>Transaction has %1 unsigned inputs.</source>
        <translation type="unfinished">La transacción tiene %1 entradas no firmadas.</translation>
    </message>
    <message>
        <source>Transaction is missing some information about inputs.</source>
        <translation type="unfinished">Falta alguna información sobre las entradas de la transacción.</translation>
    </message>
    <message>
        <source>Transaction still needs signature(s).</source>
        <translation type="unfinished">La transacción aún necesita firma(s).</translation>
    </message>
    <message>
        <source>(But no wallet is loaded.)</source>
        <translation type="unfinished">(No existe ningún monedero cargado.)</translation>
    </message>
    <message>
        <source>(But this wallet cannot sign transactions.)</source>
        <translation type="unfinished">(Este monedero no puede firmar transacciones.)</translation>
    </message>
    <message>
        <source>(But this wallet does not have the right keys.)</source>
        <translation type="unfinished">(Este monedero no tiene las claves adecuadas.)</translation>
    </message>
    <message>
        <source>Transaction is fully signed and ready for broadcast.</source>
        <translation type="unfinished">La transacción se ha firmado correctamente y está lista para difundirse.</translation>
    </message>
    <message>
        <source>Transaction status is unknown.</source>
        <translation type="unfinished">El estatus de la transacción es desconocido.</translation>
    </message>
</context>
<context>
    <name>PaymentServer</name>
    <message>
        <source>Cannot start bitcoin: click-to-pay handler</source>
        <translation type="unfinished">No se puede iniciar bitcoin: encargado click-para-pagar</translation>
    </message>
    <message>
        <source>'bitcoin://' is not a valid URI. Use 'bitcoin:' instead.</source>
        <translation type="unfinished">'bitcoin: //' no es un URI válido. Use 'bitcoin:' en su lugar.</translation>
    </message>
    <message>
        <source>Cannot process payment request because BIP70 is not supported.
Due to widespread security flaws in BIP70 it's strongly recommended that any merchant instructions to switch wallets be ignored.
If you are receiving this error you should request the merchant provide a BIP21 compatible URI.</source>
        <translation type="unfinished">No se puede procesar la solicitud de pago debido a que no se soporta BIP70.
Debido a los fallos de seguridad generalizados en el BIP70, se recomienda encarecidamente ignorar las instrucciones del comerciante para cambiar de monedero.
Si recibe este error, debe solicitar al comerciante que le proporcione un URI compatible con BIP21.</translation>
    </message>
    <message>
        <source>URI cannot be parsed! This can be caused by an invalid Bitcoin address or malformed URI parameters.</source>
        <translation type="unfinished">¡No se puede interpretar la URI! Esto puede deberse a una dirección Bitcoin inválida o a parámetros de URI mal formados.</translation>
    </message>
    </context>
<context>
    <name>PeerTableModel</name>
    <message>
        <source>Peer</source>
        <extracomment>Title of Peers Table column which contains a unique number used to identify a connection.</extracomment>
        <translation type="unfinished">Pares</translation>
    </message>
    <message>
        <source>Sent</source>
        <extracomment>Title of Peers Table column which indicates the total amount of network information we have sent to the peer.</extracomment>
        <translation type="unfinished">Enviado</translation>
    </message>
    <message>
        <source>Received</source>
        <extracomment>Title of Peers Table column which indicates the total amount of network information we have received from the peer.</extracomment>
        <translation type="unfinished">Recibido</translation>
    </message>
    <message>
        <source>Address</source>
        <extracomment>Title of Peers Table column which contains the IP/Onion/I2P address of the connected peer.</extracomment>
        <translation type="unfinished">Dirección</translation>
    </message>
    <message>
        <source>Network</source>
        <extracomment>Title of Peers Table column which states the network the peer connected through.</extracomment>
        <translation type="unfinished">Red</translation>
    </message>
    </context>
<context>
    <name>QRImageWidget</name>
    <message>
        <source>&amp;Save Image…</source>
        <translation type="unfinished">&amp;Guardar imagen...</translation>
    </message>
    <message>
        <source>&amp;Copy Image</source>
        <translation type="unfinished">&amp;Copiar Imagen</translation>
    </message>
    <message>
        <source>Error encoding URI into QR Code.</source>
        <translation type="unfinished">Fallo al codificar URI en código QR.</translation>
    </message>
    <message>
        <source>QR code support not available.</source>
        <translation type="unfinished">Soporte de código QR no disponible.</translation>
    </message>
    <message>
        <source>Save QR Code</source>
        <translation type="unfinished">Guardar Código QR</translation>
    </message>
    <message>
        <source>PNG Image</source>
        <extracomment>Expanded name of the PNG file format. See: https://en.wikipedia.org/wiki/Portable_Network_Graphics.</extracomment>
        <translation type="unfinished">Imagen PNG</translation>
    </message>
</context>
<context>
    <name>RPCConsole</name>
    <message>
        <source>N/A</source>
        <translation type="unfinished">N/D</translation>
    </message>
    <message>
        <source>Client version</source>
        <translation type="unfinished">Versión del Cliente</translation>
    </message>
    <message>
        <source>&amp;Information</source>
        <translation type="unfinished">&amp;Información</translation>
    </message>
    <message>
        <source>Network</source>
        <translation type="unfinished">Red</translation>
    </message>
    <message>
        <source>Name</source>
        <translation type="unfinished">Nombre</translation>
    </message>
    <message>
        <source>Number of connections</source>
        <translation type="unfinished">Número de conexiones</translation>
    </message>
    <message>
        <source>Block chain</source>
        <translation type="unfinished">Cadena de bloques</translation>
    </message>
    <message>
        <source>Current number of transactions</source>
        <translation type="unfinished">Número actual de transacciones</translation>
    </message>
    <message>
        <source>Memory usage</source>
        <translation type="unfinished">Memoria utilizada</translation>
    </message>
    <message>
        <source>Wallet: </source>
        <translation type="unfinished">Monedero</translation>
    </message>
    <message>
        <source>(none)</source>
        <translation type="unfinished">(ninguno)</translation>
    </message>
    <message>
        <source>&amp;Reset</source>
        <translation type="unfinished">&amp;Reiniciar</translation>
    </message>
    <message>
        <source>Received</source>
        <translation type="unfinished">Recibido</translation>
    </message>
    <message>
        <source>Sent</source>
        <translation type="unfinished">Enviado</translation>
    </message>
    <message>
        <source>&amp;Peers</source>
        <translation type="unfinished">Pares</translation>
    </message>
    <message>
        <source>Version</source>
        <translation type="unfinished">Versión</translation>
    </message>
    <message>
        <source>Last Transaction</source>
        <translation type="unfinished">Última transacción</translation>
    </message>
    <message>
        <source>Whether we relay addresses to this peer.</source>
        <extracomment>Tooltip text for the Address Relay field in the peer details area.</extracomment>
        <translation type="unfinished">Si retransmitimos las direcciones a este peer.</translation>
    </message>
    <message>
        <source>Address Relay</source>
        <translation type="unfinished">Transimisión de la dirección</translation>
    </message>
    <message>
        <source>Total number of addresses processed, excluding those dropped due to rate-limiting.</source>
        <extracomment>Tooltip text for the Addresses Processed field in the peer details area.</extracomment>
        <translation type="unfinished">Número total de direcciones procesadas, excluyendo las descartadas por limitación de tasa</translation>
    </message>
    <message>
        <source>Addresses Processed</source>
        <translation type="unfinished">Direcciones procesadas</translation>
    </message>
    <message>
        <source>Total number of addresses dropped due to rate-limiting.</source>
        <extracomment>Tooltip text for the Addresses Rate-Limited field in the peer details area.</extracomment>
        <translation type="unfinished">Número total de direcciones descartadas por límite de tasa</translation>
    </message>
    <message>
        <source>Addresses Rate-Limited</source>
        <translation type="unfinished">Direcciones con límite de tasa</translation>
    </message>
    <message>
        <source>Current block height</source>
        <translation type="unfinished">Altura del bloque actual</translation>
    </message>
    <message>
        <source>Decrease font size</source>
        <translation type="unfinished">Reducir el tamaño de la fuente</translation>
    </message>
    <message>
        <source>Increase font size</source>
        <translation type="unfinished">Aumentar el tamaño de la fuente</translation>
    </message>
    <message>
        <source>Permissions</source>
        <translation type="unfinished">Permisos</translation>
    </message>
    <message>
        <source>The direction and type of peer connection: %1</source>
        <translation type="unfinished">La dirección y tipo de conexión del par: %1</translation>
    </message>
    <message>
        <source>Direction/Type</source>
        <translation type="unfinished">Dirección/Tipo</translation>
    </message>
    <message>
        <source>The network protocol this peer is connected through: IPv4, IPv6, Onion, I2P, or CJDNS.</source>
        <translation type="unfinished">El protocolo de red de este par está conectado a través de:
 IPv4, IPv6, Onion, I2P, o CJDNS.</translation>
    </message>
    <message>
        <source>Services</source>
        <translation type="unfinished">Servicios</translation>
    </message>
    <message>
        <source>Whether the peer requested us to relay transactions.</source>
        <translation type="unfinished">Si el peer nos solicitó que transmitiéramos las transacciones.</translation>
    </message>
    <message>
        <source>Wants Tx Relay</source>
        <translation type="unfinished">Desea una transmisión de transacción</translation>
    </message>
    <message>
        <source>High bandwidth BIP152 compact block relay: %1</source>
        <translation type="unfinished">Transmisión de bloque compacto BIP152 banda ancha: %1</translation>
    </message>
    <message>
        <source>High Bandwidth</source>
        <translation type="unfinished">banda ancha</translation>
    </message>
    <message>
        <source>Connection Time</source>
        <translation type="unfinished">Tiempo de conexión</translation>
    </message>
    <message>
        <source>Elapsed time since a novel block passing initial validity checks was received from this peer.</source>
        <translation type="unfinished">Tiempo transcurrido desde que se recibió de este par un nuevo bloque que superó las comprobaciones de validez iniciales.</translation>
    </message>
    <message>
        <source>Last Block</source>
        <translation type="unfinished">Último Bloque</translation>
    </message>
    <message>
        <source>Elapsed time since a novel transaction accepted into our mempool was received from this peer.</source>
        <extracomment>Tooltip text for the Last Transaction field in the peer details area.</extracomment>
        <translation type="unfinished">Tiempo transcurrido desde que se recibió de este par una nueva transacción aceptada en nuestro mempool.</translation>
    </message>
    <message>
        <source>Inbound: initiated by peer</source>
        <extracomment>Explanatory text for an inbound peer connection.</extracomment>
        <translation type="unfinished">Entrante: iniciado por el par</translation>
    </message>
    <message>
        <source>Outbound Full Relay: default</source>
        <extracomment>Explanatory text for an outbound peer connection that relays all network information. This is the default behavior for outbound connections.</extracomment>
        <translation type="unfinished">Retransmisión completa saliente: predeterminado</translation>
    </message>
    <message>
        <source>Outbound Block Relay: does not relay transactions or addresses</source>
        <extracomment>Explanatory text for an outbound peer connection that relays network information about blocks and not transactions or addresses.</extracomment>
        <translation type="unfinished">Retransmisión de bloques de salida: no transmite transacciones o direcciones</translation>
    </message>
    <message>
        <source>Outbound Manual: added using RPC %1 or %2/%3 configuration options</source>
        <extracomment>Explanatory text for an outbound peer connection that was established manually through one of several methods. The numbered arguments are stand-ins for the methods available to establish manual connections.</extracomment>
        <translation type="unfinished">Manual de salida: añadido usando las opciones de configuración RPC %1 o %2/%3</translation>
    </message>
    <message>
<<<<<<< HEAD
        <source>Close all wallets</source>
        <translation>Cerrar todas las billeteras</translation>
=======
        <source>Outbound Feeler: short-lived, for testing addresses</source>
        <extracomment>Explanatory text for a short-lived outbound peer connection that is used to test the aliveness of known addresses.</extracomment>
        <translation type="unfinished">Tanteador de salida: de corta duración, para probar las direcciones</translation>
>>>>>>> f6a356d2
    </message>
    <message>
        <source>Outbound Address Fetch: short-lived, for soliciting addresses</source>
        <extracomment>Explanatory text for a short-lived outbound peer connection that is used to request addresses from a peer.</extracomment>
        <translation type="unfinished">Búsqueda de direcciones de salida: de corta duración, para solicitar direcciones</translation>
    </message>
    <message>
        <source>we selected the peer for high bandwidth relay</source>
        <translation type="unfinished">hemos seleccionado el par para la retransmisión de banda ancha</translation>
    </message>
    <message>
        <source>the peer selected us for high bandwidth relay</source>
        <translation type="unfinished">El par nos ha seleccionado para transmisión de banda ancha</translation>
    </message>
    <message>
        <source>no high bandwidth relay selected</source>
        <translation type="unfinished">Ninguna transmisión de banda ancha seleccionada</translation>
    </message>
    <message>
        <source>&amp;Copy address</source>
        <extracomment>Context menu action to copy the address of a peer.</extracomment>
        <translation type="unfinished">&amp;Copiar dirección</translation>
    </message>
    <message>
        <source>&amp;Disconnect</source>
        <translation type="unfinished">&amp;Desconectar</translation>
    </message>
    <message>
        <source>1 d&amp;ay</source>
        <translation type="unfinished">1 día</translation>
    </message>
    <message>
        <source>1 &amp;week</source>
        <translation type="unfinished">1 &amp;semana</translation>
    </message>
    <message>
        <source>1 &amp;year</source>
        <translation type="unfinished">1 &amp;año</translation>
    </message>
    <message>
        <source>&amp;Copy IP/Netmask</source>
        <extracomment>Context menu action to copy the IP/Netmask of a banned peer. IP/Netmask is the combination of a peer's IP address and its Netmask. For IP address, see: https://en.wikipedia.org/wiki/IP_address.</extracomment>
        <translation type="unfinished">&amp;Copiar IP/Mascara de red</translation>
    </message>
    <message>
        <source>Network activity disabled</source>
        <translation type="unfinished">Actividad de red desactivada</translation>
    </message>
    <message>
        <source>Welcome to the %1 RPC console.
Use up and down arrows to navigate history, and %2 to clear screen.
Use %3 and %4 to increase or decrease the font size.
Type %5 for an overview of available commands.
For more information on using this console, type %6.

%7WARNING: Scammers have been active, telling users to type commands here, stealing their wallet contents. Do not use this console without fully understanding the ramifications of a command.%8</source>
        <extracomment>RPC console welcome message. Placeholders %7 and %8 are style tags for the warning content, and they are not space separated from the rest of the text intentionally.</extracomment>
        <translation type="unfinished">Bienvenido a la consola RPC
%1. Utiliza las flechas arriba y abajo para navegar por el historial, y %2 para borrar la pantalla. 
Utiliza %3 y %4 para aumentar o disminuir el tamaño de la fuente. 
Escribe %5 para ver un resumen de los comandos disponibles. Para más información sobre cómo usar esta consola, escribe %6.

%7AVISO: Los estafadores han estado activos diciendo a los usuarios que escriban comandos aquí, robando el contenido de sus carteras. No uses esta consola sin entender completamente las ramificaciones de un comando.%8</translation>
    </message>
    <message>
        <source>Executing…</source>
        <extracomment>A console message indicating an entered command is currently being executed.</extracomment>
        <translation type="unfinished">Ejecutando...</translation>
    </message>
    <message>
        <source>(peer: %1)</source>
        <translation type="unfinished">(par: %1)</translation>
    </message>
    <message>
        <source>via %1</source>
        <translation type="unfinished">a través de %1</translation>
    </message>
    <message>
        <source>Yes</source>
        <translation type="unfinished">Sí</translation>
    </message>
    <message>
        <source>To</source>
        <translation type="unfinished">Para</translation>
    </message>
    <message>
        <source>From</source>
        <translation type="unfinished">De</translation>
    </message>
    <message>
        <source>Never</source>
        <translation type="unfinished">Nunca</translation>
    </message>
    <message>
        <source>Unknown</source>
        <translation type="unfinished">Desconocido</translation>
    </message>
</context>
<context>
    <name>ReceiveCoinsDialog</name>
    <message>
<<<<<<< HEAD
        <source>Unable to decode PSBT from clipboard (invalid base64)</source>
        <translation>No se puede decodificar PSBT desde el portapapeles (inválido base64)</translation>
    </message>
    <message>
        <source>Load Transaction Data</source>
        <translation>Cargar datos de la transacción</translation>
=======
        <source>&amp;Amount:</source>
        <translation type="unfinished">&amp;Cantidad</translation>
>>>>>>> f6a356d2
    </message>
    <message>
        <source>&amp;Label:</source>
        <translation type="unfinished">&amp;Etiqueta:</translation>
    </message>
    <message>
        <source>&amp;Message:</source>
        <translation type="unfinished">&amp;Mensaje</translation>
    </message>
    <message>
        <source>An optional message to attach to the payment request, which will be displayed when the request is opened. Note: The message will not be sent with the payment over the Bitcoin network.</source>
        <translation type="unfinished">Mensaje opcional para agregar a la solicitud de pago, el cual será mostrado cuando la solicitud esté abierta. Nota: El mensaje no se enviará con el pago a través de la red de Bitcoin.</translation>
    </message>
    <message>
        <source>Clear</source>
        <translation type="unfinished">Limpiar</translation>
    </message>
    <message>
        <source>Show</source>
        <translation type="unfinished">Mostrar</translation>
    </message>
    <message>
        <source>Remove the selected entries from the list</source>
        <translation type="unfinished">Eliminar las entradas seleccionadas de la lista</translation>
    </message>
    <message>
        <source>Remove</source>
        <translation type="unfinished">Eliminar</translation>
    </message>
    <message>
        <source>Copy &amp;URI</source>
        <translation type="unfinished">Copiar &amp;URI</translation>
    </message>
    <message>
        <source>&amp;Copy address</source>
        <translation type="unfinished">&amp;Copiar dirección</translation>
    </message>
    <message>
        <source>Copy &amp;label</source>
        <translation type="unfinished">Copiar &amp;etiqueta</translation>
    </message>
    <message>
        <source>Copy &amp;message</source>
        <translation type="unfinished">Copiar &amp;mensaje</translation>
    </message>
    <message>
        <source>Copy &amp;amount</source>
        <translation type="unfinished">Copiar &amp;cantidad</translation>
    </message>
    <message>
        <source>Could not generate new %1 address</source>
        <translation type="unfinished">No se ha podido generar una nueva dirección %1</translation>
    </message>
</context>
<context>
    <name>ReceiveRequestDialog</name>
    <message>
        <source>Request payment to …</source>
        <translation type="unfinished">Solicitar pago a...</translation>
    </message>
    <message>
        <source>Address:</source>
        <translation type="unfinished">Dirección:</translation>
    </message>
    <message>
        <source>Amount:</source>
        <translation type="unfinished">Cantidad:</translation>
    </message>
    <message>
        <source>Label:</source>
        <translation type="unfinished">Etiqueta:</translation>
    </message>
    <message>
        <source>Message:</source>
        <translation type="unfinished">Mensaje:</translation>
    </message>
    <message>
        <source>Wallet:</source>
        <translation type="unfinished">Monedero:</translation>
    </message>
    <message>
<<<<<<< HEAD
        <source>More than one onion bind address is provided. Using %s for the automatically created Tor onion service.</source>
        <translation>Se proporciona más de una dirección de ligar de cebolla. Utilizando %s para el servicio Tor cebolla creado automático.</translation>
    </message>
    <message>
        <source>Please check that your computer's date and time are correct! If your clock is wrong, %s will not work properly.</source>
        <translation>¡Por favor, compruebe si la fecha y hora en su computadora son correctas! Si su reloj está mal, %s no trabajará correctamente.</translation>
=======
        <source>Copy &amp;Address</source>
        <translation type="unfinished">Copiar &amp;Dirección</translation>
>>>>>>> f6a356d2
    </message>
    <message>
        <source>&amp;Verify</source>
        <translation type="unfinished">&amp;Verificar</translation>
    </message>
    <message>
<<<<<<< HEAD
        <source>SQLiteDatabase: Failed to prepare the statement to fetch sqlite wallet schema version: %s</source>
        <translation>SQLiteDatabase: Fallado para preparar la declaración para traer versión del esquema de la monedero sqlite: %s</translation>
    </message>
    <message>
        <source>SQLiteDatabase: Failed to prepare the statement to fetch the application id: %s</source>
        <translation>SQLiteDatabase: Fallado para preparar la declaración para traer la aplicación id: %s</translation>
    </message>
    <message>
        <source>SQLiteDatabase: Unknown sqlite wallet schema version %d. Only version %d is supported</source>
        <translation>SQLiteDatabase: versión del esquema de la monedero sqlite desconocido %d. Sólo version %d se admite</translation>
    </message>
    <message>
        <source>The block database contains a block which appears to be from the future. This may be due to your computer's date and time being set incorrectly. Only rebuild the block database if you are sure that your computer's date and time are correct</source>
        <translation>La base de datos de bloques contiene un bloque que parece ser del futuro. Esto puede ser porque la fecha y hora de su ordenador están mal ajustados. Reconstruya la base de datos de bloques solo si está seguro de que la fecha y hora de su ordenador están ajustadas correctamente.</translation>
=======
        <source>Verify this address on e.g. a hardware wallet screen</source>
        <translation type="unfinished">Verifica esta dirección en la pantalla de tu billetera fría u otro dispositivo</translation>
>>>>>>> f6a356d2
    </message>
    <message>
        <source>&amp;Save Image…</source>
        <translation type="unfinished">&amp;Guardar imagen...</translation>
    </message>
    <message>
        <source>Payment information</source>
        <translation type="unfinished">Información del pago</translation>
    </message>
    </context>
<context>
    <name>RecentRequestsTableModel</name>
    <message>
        <source>Label</source>
        <translation type="unfinished">Etiqueta</translation>
    </message>
    <message>
        <source>Message</source>
        <translation type="unfinished">Mensaje</translation>
    </message>
    <message>
        <source>(no label)</source>
        <translation type="unfinished">(sin etiqueta)</translation>
    </message>
    </context>
<context>
    <name>SendCoinsDialog</name>
    <message>
        <source>Send Coins</source>
        <translation type="unfinished">Enviar monedas</translation>
    </message>
    <message>
        <source>Coin Control Features</source>
        <translation type="unfinished">Características de control de la moneda</translation>
    </message>
    <message>
        <source>automatically selected</source>
        <translation type="unfinished">Seleccionado automaticamente</translation>
    </message>
    <message>
        <source>Insufficient funds!</source>
        <translation type="unfinished">¡Fondos insuficientes!</translation>
    </message>
    <message>
        <source>Quantity:</source>
        <translation type="unfinished">Cantidad:</translation>
    </message>
    <message>
        <source>Amount:</source>
        <translation type="unfinished">Cuantía:</translation>
    </message>
    <message>
        <source>Fee:</source>
        <translation type="unfinished">Comisión:</translation>
    </message>
    <message>
        <source>After Fee:</source>
        <translation type="unfinished">Después de la comisión:</translation>
    </message>
    <message>
        <source>Change:</source>
        <translation type="unfinished">Cambio:</translation>
    </message>
    <message>
        <source>Using the fallbackfee can result in sending a transaction that will take several hours or days (or never) to confirm. Consider choosing your fee manually or wait until you have validated the complete chain.</source>
        <translation type="unfinished">Si utilizas la comisión por defecto, la transacción puede tardar varias horas o incluso días (o nunca) en confirmarse. Considera elegir la comisión de forma manual o espera hasta que se haya validado completamente la cadena.</translation>
    </message>
    <message>
        <source>per kilobyte</source>
        <translation type="unfinished">por kilobyte</translation>
    </message>
    <message>
        <source>Inputs…</source>
        <translation type="unfinished">Entradas...</translation>
    </message>
    <message>
        <source>Choose…</source>
        <translation type="unfinished">Elegir...</translation>
    </message>
    <message>
        <source>Hide transaction fee settings</source>
        <translation type="unfinished">Ocultar ajustes de tarifas de transacción</translation>
    </message>
    <message>
        <source>Specify a custom fee per kB (1,000 bytes) of the transaction's virtual size.

Note:  Since the fee is calculated on a per-byte basis, a fee rate of "100 satoshis per kvB" for a transaction size of 500 virtual bytes (half of 1 kvB) would ultimately yield a fee of only 50 satoshis.</source>
        <translation type="unfinished">Especifica una tarifa personalizada por kB (1.000 bytes) del tamaño virtual de la transacción.

Nota: Dado que la tasa se calcula por cada byte, una tasa de "100 satoshis por kvB" para una transacción de 500 bytes virtuales (la mitad de 1 kvB), supondría finalmente una tasa de sólo 50 satoshis.</translation>
    </message>
    <message>
        <source>When there is less transaction volume than space in the blocks, miners as well as relaying nodes may enforce a minimum fee. Paying only this minimum fee is just fine, but be aware that this can result in a never confirming transaction once there is more demand for bitcoin transactions than the network can process.</source>
        <translation type="unfinished">Cuando hay menos volumen de transacciones que espacio en los bloques, los mineros y los nodos de retransmisión pueden imponer una comisión mínima. Pagar solo esta comisión mínima está bien, pero tenga en cuenta que esto puede resultar en una transacción nunca confirmada una vez que haya más demanda de transacciones de Bitcoin de la que la red puede procesar.</translation>
    </message>
    <message>
        <source>A too low fee might result in a never confirming transaction (read the tooltip)</source>
        <translation type="unfinished">Una comisión demasiado pequeña puede resultar en una transacción que nunca será confirmada (leer herramientas de información).</translation>
    </message>
    <message>
        <source>(Smart fee not initialized yet. This usually takes a few blocks…)</source>
        <translation type="unfinished">(Comisión inteligente no inicializada todavía. Esto normalmente tarda unos pocos bloques…)</translation>
    </message>
    <message>
        <source>Sign on device</source>
        <extracomment>"device" usually means a hardware wallet.</extracomment>
        <translation type="unfinished">Iniciar sesión en el dispositivo</translation>
    </message>
    <message>
        <source>Connect your hardware wallet first.</source>
        <translation type="unfinished">Conecta tu monedero externo primero.</translation>
    </message>
    <message>
        <source>Set external signer script path in Options -&gt; Wallet</source>
        <extracomment>"External signer" means using devices such as hardware wallets.</extracomment>
        <translation type="unfinished">Configura una ruta externa al script en Opciones -&gt; Monedero</translation>
    </message>
    <message>
<<<<<<< HEAD
        <source>Ignoring duplicate -wallet %s.</source>
        <translation>No hacer caso de duplicado -wallet %s</translation>
    </message>
    <message>
        <source>Importing...</source>
        <translation>Importando...</translation>
=======
        <source>Creates a Partially Signed Bitcoin Transaction (PSBT) for use with e.g. an offline %1 wallet, or a PSBT-compatible hardware wallet.</source>
        <translation type="unfinished">Crea una Transacción de Bitcoin Parcialmente Firmada (TBPF) para uso con p.ej. un monedero fuera de linea %1, o un monedero de hardware compatible con TBPF</translation>
>>>>>>> f6a356d2
    </message>
    <message>
        <source>To review recipient list click "Show Details…"</source>
        <translation type="unfinished">Para ver la lista de receptores haga clic en "Mostrar detalles"</translation>
    </message>
    <message>
        <source>Sign failed</source>
        <translation type="unfinished">La firma falló</translation>
    </message>
    <message>
        <source>External signer not found</source>
        <extracomment>"External signer" means using devices such as hardware wallets.</extracomment>
        <translation type="unfinished">Dispositivo externo de firma no encontrado</translation>
    </message>
    <message>
        <source>External signer failure</source>
        <extracomment>"External signer" means using devices such as hardware wallets.</extracomment>
        <translation type="unfinished">Dispositivo externo de firma no encontrado</translation>
    </message>
    <message>
        <source>Save Transaction Data</source>
        <translation type="unfinished">Guardar datos de la transacción</translation>
    </message>
    <message>
        <source>Partially Signed Transaction (Binary)</source>
        <extracomment>Expanded name of the binary PSBT file format. See: BIP 174.</extracomment>
        <translation type="unfinished">Transacción parcialmente firmada (binario) </translation>
    </message>
    <message>
<<<<<<< HEAD
        <source>SQLiteDatabase: Failed to execute statement to verify database: %s</source>
        <translation>SQLiteDatabase: Fallado para ejecutar declaración para verificar base de datos: %s</translation>
    </message>
    <message>
        <source>SQLiteDatabase: Failed to fetch sqlite wallet schema version: %s</source>
        <translation>SQLiteDatabase: Fallado para traer versión del esquema de la monedero sqlite: %s</translation>
    </message>
    <message>
        <source>SQLiteDatabase: Failed to fetch the application id: %s</source>
        <translation>SQLiteDatabase: Error al obtener el ID de aplicación: %s</translation>
    </message>
    <message>
        <source>SQLiteDatabase: Failed to prepare statement to verify database: %s</source>
        <translation>SQLiteDatabase: Fallado para preparar declaración para verificar base de datos: %s</translation>
    </message>
    <message>
        <source>SQLiteDatabase: Failed to read database verification error: %s</source>
        <translation>SQLiteDatabase: Error al leer la verificación de la base de datos: %s</translation>
    </message>
    <message>
        <source>SQLiteDatabase: Unexpected application id. Expected %u, got %u</source>
        <translation>SQLiteDatabase: id aplicación inesperada. Esperado %u, tiene %u</translation>
    </message>
    <message>
        <source>Specified blocks directory "%s" does not exist.</source>
        <translation>El directorio de bloques «%s» especificado no existe.</translation>
=======
        <source>PSBT saved</source>
        <translation type="unfinished">PSBT guardado </translation>
>>>>>>> f6a356d2
    </message>
    <message>
        <source>External balance:</source>
        <translation type="unfinished">Saldo externo:</translation>
    </message>
    <message>
        <source>or</source>
        <translation type="unfinished">o</translation>
    </message>
    <message>
        <source>Please, review your transaction proposal. This will produce a Partially Signed Bitcoin Transaction (PSBT) which you can save or copy and then sign with e.g. an offline %1 wallet, or a PSBT-compatible hardware wallet.</source>
        <extracomment>Text to inform a user attempting to create a transaction of their current options. At this stage, a user can only create a PSBT. This string is displayed when private keys are disabled and an external signer is not available.</extracomment>
        <translation type="unfinished">Por favor, revisa tu propuesta de transacción. Esto producirá una Transacción de Bitcoin Parcialmente Firmada (TBPF) que puedes guardar o copiar y después firmar p.ej. un monedero fuera de línea %1, o un monedero de hardware compatible con TBPF.</translation>
    </message>
    <message>
        <source>Do you want to create this transaction?</source>
        <extracomment>Message displayed when attempting to create a transaction. Cautionary text to prompt the user to verify that the displayed transaction details represent the transaction the user intends to create.</extracomment>
        <translation type="unfinished">Deseas crear esta transacción?</translation>
    </message>
    <message>
        <source>Please, review your transaction. You can create and send this transaction or create a Partially Signed Bitcoin Transaction (PSBT), which you can save or copy and then sign with, e.g., an offline %1 wallet, or a PSBT-compatible hardware wallet.</source>
        <extracomment>Text to inform a user attempting to create a transaction of their current options. At this stage, a user can send their transaction or create a PSBT. This string is displayed when both private keys and PSBT controls are enabled.</extracomment>
        <translation type="unfinished">Por favor, revisa tu transacción. Puedes crear y enviar esta transacción o crear una Transacción Bitcoin Parcialmente Firmada (PSBT), que puedes guardar o copiar y luego firmar con, por ejemplo, un monedero %1 offline o un monedero hardware compatible con PSBT.</translation>
    </message>
    <message>
        <source>Please, review your transaction.</source>
        <extracomment>Text to prompt a user to review the details of the transaction they are attempting to send.</extracomment>
        <translation type="unfinished">Por favor, revisa tu transacción</translation>
    </message>
    <message>
        <source>Transaction fee</source>
        <translation type="unfinished">Comisión por transacción.</translation>
    </message>
    <message>
        <source>Total Amount</source>
        <translation type="unfinished">Cantidad total</translation>
    </message>
    <message numerus="yes">
        <source>Estimated to begin confirmation within %n block(s).</source>
        <translation type="unfinished">
            <numerusform />
            <numerusform />
        </translation>
    </message>
    <message>
        <source>Warning: Invalid Bitcoin address</source>
        <translation type="unfinished">Alerta: Dirección de Bitcoin inválida</translation>
    </message>
    <message>
        <source>(no label)</source>
        <translation type="unfinished">(sin etiqueta)</translation>
    </message>
</context>
<context>
    <name>SendCoinsEntry</name>
    <message>
        <source>Choose previously used address</source>
        <translation type="unfinished">Escoger una dirección previamente usada</translation>
    </message>
    <message>
        <source>The Bitcoin address to send the payment to</source>
        <translation type="unfinished">Dirección Bitcoin a la que se enviará el pago</translation>
    </message>
    <message>
        <source>Remove this entry</source>
        <translation type="unfinished">Quitar esta entrada</translation>
    </message>
    <message>
<<<<<<< HEAD
        <source>Unsupported logging category %s=%s.</source>
        <translation>Categoría de registro no soportada %s=%s. </translation>
=======
        <source>The amount to send in the selected unit</source>
        <translation type="unfinished">El monto a enviar en la unidad seleccionada</translation>
>>>>>>> f6a356d2
    </message>
    <message>
        <source>The fee will be deducted from the amount being sent. The recipient will receive less bitcoins than you enter in the amount field. If multiple recipients are selected, the fee is split equally.</source>
        <translation type="unfinished">La comisión será deducida de la cantidad enviada. El destinatario recibirá menos bitcoins que la cantidad introducida en el campo Cantidad. Si hay varios destinatarios seleccionados, la comisión será distribuida a partes iguales.</translation>
    </message>
    <message>
        <source>Use available balance</source>
        <translation type="unfinished">Usar el saldo disponible</translation>
    </message>
    <message>
        <source>Message:</source>
        <translation type="unfinished">Mensaje:</translation>
    </message>
    <message>
        <source>This is an unauthenticated payment request.</source>
        <translation type="unfinished">Esta es una solicitud de pago no autentificada.</translation>
    </message>
    <message>
        <source>This is an authenticated payment request.</source>
        <translation type="unfinished">Esta es una solicitud de pago autentificada.</translation>
    </message>
    <message>
<<<<<<< HEAD
        <source>%s corrupt. Try using the wallet tool bitcoin-wallet to salvage or restoring a backup.</source>
        <translation>%s corrupto. Intente utilizar la monedero herramienta de bitcoin-monedero para salvar o restaurar una copia de seguridad.</translation>
    </message>
    <message>
        <source>Cannot upgrade a non HD split wallet without upgrading to support pre split keypool. Please use version 169900 or no version specified.</source>
        <translation>No es posible actualizar un monedero HD dividido sin actualizar el soporte para admitir el keypool pre dividido. Porfavor usa -upgradewallet=169900 o -upgradewallet sin especificar una versión.</translation>
    </message>
    <message>
        <source>Invalid amount for -maxtxfee=&lt;amount&gt;: '%s' (must be at least the minrelay fee of %s to prevent stuck transactions)</source>
        <translation>Cantidad no válida para -maxtxfee=&lt;amount&gt;: '%s' (debe ser al menos la comisión mínima de %s para prevenir transacciones atascadas)</translation>
=======
        <source>Enter a label for this address to add it to the list of used addresses</source>
        <translation type="unfinished">Introduce una etiqueta para esta dirección para añadirla a la lista de direcciones utilizadas</translation>
>>>>>>> f6a356d2
    </message>
    <message>
        <source>A message that was attached to the bitcoin: URI which will be stored with the transaction for your reference. Note: This message will not be sent over the Bitcoin network.</source>
        <translation type="unfinished">Mensaje que se agrgará al URI de Bitcoin, el cuál será almacenado con la transacción para su referencia. Nota: Este mensaje no será mandado a través de la red de Bitcoin.</translation>
    </message>
    <message>
<<<<<<< HEAD
        <source>This error could occur if this wallet was not shutdown cleanly and was last loaded using a build with a newer version of Berkeley DB. If so, please use the software that last loaded this wallet</source>
        <translation>Este error podría ocurrir si la billetera no fuese apagada correctamente y fuese cargada usando una compilación con una versión más nueva de Berkeley DB. Si es así, utilice el software que cargó por última vez en esta billetera.</translation>
    </message>
    <message>
        <source>This is the maximum transaction fee you pay (in addition to the normal fee) to prioritize partial spend avoidance over regular coin selection.</source>
        <translation>Esta es la máxima tarifa de transacción que pagas (en adicional a la tarifa normal de transacción) para primordialmente evitar gastar un sobrecosto.</translation>
    </message>
    <message>
        <source>Transaction needs a change address, but we can't generate it. Please call keypoolrefill first.</source>
        <translation>La transacción necesita un cambio de dirección, pero no podemos generar una. Porfavor, realice una petición a keypoolrefill antes.</translation>
    </message>
    <message>
        <source>You need to rebuild the database using -reindex to go back to unpruned mode.  This will redownload the entire blockchain</source>
        <translation>Necesita reconstruir la base de datos utilizando -reindex para volver al modo sin recorte. Esto volverá a descargar toda la cadena de bloques</translation>
=======
        <source>Pay To:</source>
        <translation type="unfinished">Pagar a:</translation>
>>>>>>> f6a356d2
    </message>
    </context>
<context>
    <name>SendConfirmationDialog</name>
    <message>
        <source>Send</source>
        <translation type="unfinished">Enviar</translation>
    </message>
    <message>
<<<<<<< HEAD
        <source>Cannot set -peerblockfilters without -blockfilterindex.</source>
        <translation>No se puede establecer -peerblockfilters sin -blockfilterindex.</translation>
    </message>
    <message>
        <source>Disk space is too low!</source>
        <translation>¡El espacio en el disco es demasiado bajo!</translation>
=======
        <source>Create Unsigned</source>
        <translation type="unfinished">Crear sin firmar</translation>
>>>>>>> f6a356d2
    </message>
</context>
<context>
    <name>SignVerifyMessageDialog</name>
    <message>
        <source>&amp;Sign Message</source>
        <translation type="unfinished">&amp;Firmar Mensaje</translation>
    </message>
    <message>
        <source>You can sign messages/agreements with your addresses to prove you can receive bitcoins sent to them. Be careful not to sign anything vague or random, as phishing attacks may try to trick you into signing your identity over to them. Only sign fully-detailed statements you agree to.</source>
        <translation type="unfinished">Puedes firmar los mensajes con tus direcciones para demostrar que las posees. Ten cuidado de no firmar cualquier cosa vaga, ya que los ataques de phishing pueden tratar de engañarte firmando tu identidad a través de ellos. Firma solo declaraciones totalmente detalladas con las que estés de acuerdo.</translation>
    </message>
    <message>
        <source>The Bitcoin address to sign the message with</source>
        <translation type="unfinished">La dirección Bitcoin con la que se firmó el mensaje</translation>
    </message>
    <message>
<<<<<<< HEAD
        <source>Error: Keypool ran out, please call keypoolrefill first</source>
        <translation>Keypool se ha agotado, llame a keypoolrefill primero</translation>
    </message>
    <message>
        <source>Fee rate (%s) is lower than the minimum fee rate setting (%s)</source>
        <translation>El ratio de comisión (%s) es menor que el mínimo ratio de comisión (%s)</translation>
    </message>
    <message>
        <source>Invalid -onion address or hostname: '%s'</source>
        <translation>Dirección de -onion o dominio '%s' inválido</translation>
=======
        <source>Choose previously used address</source>
        <translation type="unfinished">Escoger dirección previamente usada</translation>
>>>>>>> f6a356d2
    </message>
    <message>
        <source>Paste address from clipboard</source>
        <translation type="unfinished">Pega dirección desde portapapeles</translation>
    </message>
    <message>
        <source>Signature</source>
        <translation type="unfinished">Firma</translation>
    </message>
    <message>
        <source>Sign the message to prove you own this Bitcoin address</source>
        <translation type="unfinished">Firmar un mensaje para demostrar que se posee una dirección Bitcoin</translation>
    </message>
    <message>
        <source>The Bitcoin address the message was signed with</source>
        <translation type="unfinished">Dirección Bitcoin con la que firmar el mensaje</translation>
    </message>
    <message>
        <source>Verify the message to ensure it was signed with the specified Bitcoin address</source>
        <translation type="unfinished">Verifique el mensaje para comprobar que fue firmado con la dirección Bitcoin indicada</translation>
    </message>
    <message>
        <source>Message signed.</source>
        <translation type="unfinished">Mensaje firmado.</translation>
    </message>
    </context>
<context>
    <name>SplashScreen</name>
    <message>
        <source>(press q to shutdown and continue later)</source>
        <translation type="unfinished">(presione la tecla q para apagar y continuar después)</translation>
    </message>
    <message>
        <source>press q to shutdown</source>
        <translation type="unfinished">pulse q para apagar</translation>
    </message>
</context>
<context>
    <name>TransactionDesc</name>
    <message>
        <source>Date</source>
        <translation type="unfinished">Fecha</translation>
    </message>
    <message>
        <source>Source</source>
        <translation type="unfinished">Fuente</translation>
    </message>
    <message>
        <source>Generated</source>
        <translation type="unfinished">Generado</translation>
    </message>
    <message>
        <source>watch-only</source>
        <translation type="unfinished">Solo observación</translation>
    </message>
    <message numerus="yes">
        <source>matures in %n more block(s)</source>
        <translation type="unfinished">
            <numerusform />
            <numerusform />
        </translation>
    </message>
    <message>
        <source>Transaction fee</source>
        <translation type="unfinished">Comisión por transacción.</translation>
    </message>
    </context>
<context>
    <name>TransactionTableModel</name>
    <message>
        <source>Label</source>
        <translation type="unfinished">Etiqueta</translation>
    </message>
    <message>
        <source>watch-only</source>
        <translation type="unfinished">Solo observación</translation>
    </message>
    <message>
        <source>(no label)</source>
        <translation type="unfinished">(sin etiqueta)</translation>
    </message>
    </context>
<context>
    <name>TransactionView</name>
    <message>
        <source>Range…</source>
        <translation type="unfinished">Rango...</translation>
    </message>
    <message>
        <source>&amp;Copy address</source>
        <translation type="unfinished">copiar dirección </translation>
    </message>
    <message>
        <source>Copy &amp;label</source>
        <translation type="unfinished">copiar y etiquetar </translation>
    </message>
    <message>
        <source>Copy &amp;amount</source>
        <translation type="unfinished">Copiar cantidad</translation>
    </message>
    <message>
        <source>Copy transaction &amp;ID</source>
        <translation type="unfinished">Copiar &amp;ID de la transacción</translation>
    </message>
    <message>
        <source>Copy &amp;raw transaction</source>
        <translation type="unfinished">Copiar traducción en crudo</translation>
    </message>
    <message>
        <source>Copy full transaction &amp;details</source>
        <translation type="unfinished">Copiar la transacción entera &amp; detalles</translation>
    </message>
    <message>
        <source>&amp;Show transaction details</source>
        <translation type="unfinished">Mostrar detalles de la transacción</translation>
    </message>
    <message>
        <source>Increase transaction &amp;fee</source>
        <translation type="unfinished">Incrementar la comisión de transacción</translation>
    </message>
    <message>
        <source>A&amp;bandon transaction</source>
        <translation type="unfinished">Abandonar transacción</translation>
    </message>
    <message>
        <source>&amp;Edit address label</source>
        <translation type="unfinished">Editar etiqueta de dirección</translation>
    </message>
    <message>
<<<<<<< HEAD
        <source>Starting network threads...</source>
        <translation>Iniciando procesos de red...</translation>
=======
        <source>Show in %1</source>
        <extracomment>Transactions table context menu action to show the selected transaction in a third-party block explorer. %1 is a stand-in argument for the URL of the explorer.</extracomment>
        <translation type="unfinished">Mostrar en %1</translation>
    </message>
    <message>
        <source>Confirmed</source>
        <translation type="unfinished">Confirmado</translation>
>>>>>>> f6a356d2
    </message>
    <message>
        <source>Label</source>
        <translation type="unfinished">Etiqueta</translation>
    </message>
    <message>
        <source>Address</source>
        <translation type="unfinished">Dirección</translation>
    </message>
    <message>
        <source>Exporting Failed</source>
        <translation type="unfinished">La exportación falló</translation>
    </message>
    </context>
<context>
    <name>WalletFrame</name>
    <message>
        <source>No wallet has been loaded.
Go to File &gt; Open Wallet to load a wallet.
- OR -</source>
        <translation type="unfinished">No se ha cargado ningún monedero.
Vaya a Archivo&gt; Abrir monedero para cargar un monedero.
- O -</translation>
    </message>
    <message>
        <source>Create a new wallet</source>
        <translation type="unfinished">Crear monedero nuevo</translation>
    </message>
    <message>
        <source>Unable to decode PSBT from clipboard (invalid base64)</source>
        <translation type="unfinished">No se puede decodificar PSBT desde el portapapeles (inválido base64)</translation>
    </message>
    <message>
        <source>Load Transaction Data</source>
        <translation type="unfinished">Cargar datos de la transacción</translation>
    </message>
    <message>
        <source>Partially Signed Transaction (*.psbt)</source>
        <translation type="unfinished">Transacción firmada de manera parcial (*.psbt)</translation>
    </message>
    <message>
        <source>PSBT file must be smaller than 100 MiB</source>
        <translation type="unfinished">El archivo PSBT debe ser más pequeño de 100 MiB</translation>
    </message>
    <message>
        <source>Unable to decode PSBT</source>
        <translation type="unfinished">Imposible descodificar PSBT</translation>
    </message>
</context>
<context>
    <name>WalletModel</name>
    <message>
        <source>Warning: This may pay the additional fee by reducing change outputs or adding inputs, when necessary. It may add a new change output if one does not already exist. These changes may potentially leak privacy.</source>
        <translation type="unfinished">Advertencia: Esto puede pagar la tasa adicional al reducir el cambio de salidas o agregar entradas, cuando sea necesario. Puede agregar una nueva salida de cambio si aún no existe. Estos cambios pueden potencialmente filtrar la privacidad.</translation>
    </message>
    <message>
        <source>Can't display address</source>
        <translation type="unfinished">No se puede mostrar la dirección
</translation>
    </message>
    <message>
        <source>default wallet</source>
        <translation type="unfinished">Monedero predeterminado</translation>
    </message>
</context>
<context>
    <name>WalletView</name>
    <message>
        <source>&amp;Export</source>
        <translation type="unfinished">&amp;Exportar</translation>
    </message>
    <message>
        <source>Export the data in the current tab to a file</source>
        <translation type="unfinished">Exportar a un archivo los datos de esta pestaña</translation>
    </message>
    <message>
        <source>Wallet Data</source>
        <extracomment>Name of the wallet data file format.</extracomment>
        <translation type="unfinished">Datos de la billetera </translation>
    </message>
    </context>
</TS><|MERGE_RESOLUTION|>--- conflicted
+++ resolved
@@ -3,19 +3,11 @@
     <name>AddressBookPage</name>
     <message>
         <source>Right-click to edit address or label</source>
-<<<<<<< HEAD
-        <translation>haz click derecho para editar dirección o etiqueta</translation>
-    </message>
-    <message>
-        <source>Create a new address</source>
-        <translation>crear un nueva direccion</translation>
-=======
         <translation type="unfinished">Haz clic derecho para editar la dirección o etiqueta </translation>
     </message>
     <message>
         <source>Create a new address</source>
         <translation type="unfinished">Crea una nueva dirección</translation>
->>>>>>> f6a356d2
     </message>
     <message>
         <source>&amp;New</source>
@@ -51,11 +43,7 @@
     </message>
     <message>
         <source>&amp;Delete</source>
-<<<<<<< HEAD
-        <translation>Borrar</translation>
-=======
         <translation type="unfinished">&amp;Borrar</translation>
->>>>>>> f6a356d2
     </message>
     <message>
         <source>Choose the address to send coins to</source>
@@ -157,25 +145,6 @@
     </message>
     <message>
         <source>Encrypt wallet</source>
-<<<<<<< HEAD
-        <translation>Cifrar billetera</translation>
-    </message>
-    <message>
-        <source>This operation needs your wallet passphrase to unlock the wallet.</source>
-        <translation>Esta operación necesita la contraseña para desbloquear la billetera.</translation>
-    </message>
-    <message>
-        <source>Unlock wallet</source>
-        <translation>Desbloquear billetera</translation>
-    </message>
-    <message>
-        <source>This operation needs your wallet passphrase to decrypt the wallet.</source>
-        <translation>Esta operación necesita la contraseña para desbloquear la billetera.</translation>
-    </message>
-    <message>
-        <source>Decrypt wallet</source>
-        <translation>Descifrar billetera</translation>
-=======
         <translation type="unfinished">Cifrar monedero</translation>
     </message>
     <message>
@@ -185,7 +154,6 @@
     <message>
         <source>Unlock wallet</source>
         <translation type="unfinished">Desbloquear el monedero</translation>
->>>>>>> f6a356d2
     </message>
     <message>
         <source>Change passphrase</source>
@@ -193,11 +161,7 @@
     </message>
     <message>
         <source>Confirm wallet encryption</source>
-<<<<<<< HEAD
-        <translation>Confirma el cifrado de esta billetera</translation>
-=======
         <translation type="unfinished">Confirma el cifrado de este monedero</translation>
->>>>>>> f6a356d2
     </message>
     <message>
         <source>Warning: If you encrypt your wallet and lose your passphrase, you will &lt;b&gt;LOSE ALL OF YOUR BITCOINS&lt;/b&gt;!</source>
@@ -205,49 +169,6 @@
     </message>
     <message>
         <source>Are you sure you wish to encrypt your wallet?</source>
-<<<<<<< HEAD
-        <translation>¿Seguro que quieres cifrar tu billetera?</translation>
-    </message>
-    <message>
-        <source>Wallet encrypted</source>
-        <translation>Billetera encriptada</translation>
-    </message>
-    <message>
-        <source>Enter the new passphrase for the wallet.&lt;br/&gt;Please use a passphrase of &lt;b&gt;ten or more random characters&lt;/b&gt;, or &lt;b&gt;eight or more words&lt;/b&gt;.</source>
-        <translation>Introduce la contraseña nueva para la billetera. &lt;br/&gt;Por favor utiliza una contraseña de &lt;b&gt;diez o más caracteres aleatorios&lt;/b&gt;, u &lt;b&gt;ocho o más palabras&lt;/b&gt;.</translation>
-    </message>
-    <message>
-        <source>Enter the old passphrase and new passphrase for the wallet.</source>
-        <translation>Introduce la contraseña antigua y la nueva para la billetera.</translation>
-    </message>
-    <message>
-        <source>Remember that encrypting your wallet cannot fully protect your bitcoins from being stolen by malware infecting your computer.</source>
-        <translation>Recuerda que cifrar tu billetera no garantiza la protección de tus bitcoin si tu ordenador es infectado con malware.</translation>
-    </message>
-    <message>
-        <source>Wallet to be encrypted</source>
-        <translation>Billetera a cifrar</translation>
-    </message>
-    <message>
-        <source>Your wallet is about to be encrypted. </source>
-        <translation>Tu billetera va a ser cifrada</translation>
-    </message>
-    <message>
-        <source>Your wallet is now encrypted. </source>
-        <translation>Tu billetera ya está cifrada</translation>
-    </message>
-    <message>
-        <source>IMPORTANT: Any previous backups you have made of your wallet file should be replaced with the newly generated, encrypted wallet file. For security reasons, previous backups of the unencrypted wallet file will become useless as soon as you start using the new, encrypted wallet.</source>
-        <translation>IMPORTANTE: Cualquier copia de seguridad que hayas hecho del archivo de tu billetera debe ser reemplazada por el archivo cifrado de la billetera recién generado. Por razones de seguridad, las copias de seguridad anteriores del archivo de la billetera sin cifrar serán inútiles cuando empiece a usar la nueva billetera cifrada.</translation>
-    </message>
-    <message>
-        <source>Wallet encryption failed</source>
-        <translation>El cifrado de la billetera ha fallado</translation>
-    </message>
-    <message>
-        <source>Wallet encryption failed due to an internal error. Your wallet was not encrypted.</source>
-        <translation>El cifrado de la billetera ha fallado debido a un error interno. Tu billetera no ha sido cifrada.</translation>
-=======
         <translation type="unfinished">¿Seguro que quieres cifrar tu monedero?</translation>
     </message>
     <message>
@@ -289,7 +210,6 @@
     <message>
         <source>Wallet encryption failed due to an internal error. Your wallet was not encrypted.</source>
         <translation type="unfinished">El cifrado del monedero ha fallado debido a un error interno. Tu monedero no ha sido cifrado.</translation>
->>>>>>> f6a356d2
     </message>
     <message>
         <source>The supplied passphrases do not match.</source>
@@ -297,21 +217,6 @@
     </message>
     <message>
         <source>Wallet unlock failed</source>
-<<<<<<< HEAD
-        <translation>El desbloqueo de la billetera ha fallado</translation>
-    </message>
-    <message>
-        <source>The passphrase entered for the wallet decryption was incorrect.</source>
-        <translation>La contraseña introducida descifrar la billetera es incorrecta.</translation>
-    </message>
-    <message>
-        <source>Wallet decryption failed</source>
-        <translation>El descifrado de la billetera ha fallado</translation>
-    </message>
-    <message>
-        <source>Wallet passphrase was successfully changed.</source>
-        <translation>La contraseña de la billetera ha sido cambiada.</translation>
-=======
         <translation type="unfinished">El desbloqueo del monedero ha fallado</translation>
     </message>
     <message>
@@ -321,7 +226,6 @@
     <message>
         <source>Wallet passphrase was successfully changed.</source>
         <translation type="unfinished">La contraseña del monedero ha sido cambiada.</translation>
->>>>>>> f6a356d2
     </message>
     <message>
         <source>Warning: The Caps Lock key is on!</source>
@@ -354,13 +258,8 @@
         <translation type="unfinished">Error interno</translation>
     </message>
     <message>
-<<<<<<< HEAD
-        <source>Show general overview of wallet</source>
-        <translation>Mostrar vista general de la billetera</translation>
-=======
         <source>An internal error occurred. %1 will attempt to continue safely. This is an unexpected bug which can be reported as described below.</source>
         <translation type="unfinished">Un error interno ocurrió. %1 intentará continuar. Este es un error inesperado que puede ser reportado de las formas que se muestran debajo,</translation>
->>>>>>> f6a356d2
     </message>
 </context>
 <context>
@@ -408,14 +307,6 @@
         <translation type="unfinished">Interno</translation>
     </message>
     <message>
-<<<<<<< HEAD
-        <source>&amp;Encrypt Wallet...</source>
-        <translation>&amp;Cifrar billetera…</translation>
-    </message>
-    <message>
-        <source>&amp;Backup Wallet...</source>
-        <translation>&amp;Copia de seguridad de la billetera...</translation>
-=======
         <source>Full Relay</source>
         <extracomment>Peer connection type that relays all network information.</extracomment>
         <translation type="unfinished">Transmisión completa</translation>
@@ -424,7 +315,6 @@
         <source>Block Relay</source>
         <extracomment>Peer connection type that relays network information about blocks and not transactions or addresses.</extracomment>
         <translation type="unfinished">Transmisión de Bloque</translation>
->>>>>>> f6a356d2
     </message>
     <message>
         <source>Feeler</source>
@@ -437,18 +327,6 @@
         <translation type="unfinished">Búsqueda de dirección</translation>
     </message>
     <message>
-<<<<<<< HEAD
-        <source>Create Wallet...</source>
-        <translation>Crear billetera...</translation>
-    </message>
-    <message>
-        <source>Create a new wallet</source>
-        <translation>Crear nueva billetera</translation>
-    </message>
-    <message>
-        <source>Wallet:</source>
-        <translation>Billetera:</translation>
-=======
         <source>None</source>
         <translation type="unfinished">Ninguno</translation>
     </message>
@@ -462,7 +340,6 @@
             <numerusform>%n segundo(s)</numerusform>
             <numerusform>%n segundo(s)</numerusform>
         </translation>
->>>>>>> f6a356d2
     </message>
     <message numerus="yes">
         <source>%n minute(s)</source>
@@ -539,13 +416,8 @@
         <translation type="unfinished">Error: la versión del archivo volcado no es compatible. Esta versión de bitcoin-wallet solo admite archivos de volcado de la versión 1. Consiguió dumpfile con versión %s</translation>
     </message>
     <message>
-<<<<<<< HEAD
-        <source>Encrypt the private keys that belong to your wallet</source>
-        <translation>Cifrar las claves privadas que pertenecen a tu billetera</translation>
-=======
         <source>Error: Legacy wallets only support the "legacy", "p2sh-segwit", and "bech32" address types</source>
         <translation type="unfinished">Error: Los monederos heredados solo admiten los tipos de dirección "legacy", "p2sh-segwit" y "bech32"</translation>
->>>>>>> f6a356d2
     </message>
     <message>
         <source>File %s already exists. If you are sure this is what you want, move it out of the way first.</source>
@@ -661,30 +533,6 @@
         <translation type="unfinished">Error: No se ha podido analizar la versión %ucomo uint32_t</translation>
     </message>
     <message>
-<<<<<<< HEAD
-        <source>Open Wallet</source>
-        <translation>Abrir billetera</translation>
-    </message>
-    <message>
-        <source>Open a wallet</source>
-        <translation>Abrir una billetera</translation>
-    </message>
-    <message>
-        <source>Close Wallet...</source>
-        <translation>Cerrar billetera...</translation>
-    </message>
-    <message>
-        <source>Close wallet</source>
-        <translation>Cerrar billetera</translation>
-    </message>
-    <message>
-        <source>Close All Wallets...</source>
-        <translation>Cerrar todas las billeteras...</translation>
-    </message>
-    <message>
-        <source>Close all wallets</source>
-        <translation>Cerrar todas las billeteras</translation>
-=======
         <source>Error: Unable to write record to new wallet</source>
         <translation type="unfinished">Error: No se pudo escribir el registro en la nueva billetera</translation>
     </message>
@@ -707,7 +555,6 @@
     <message>
         <source>Input not found or already spent</source>
         <translation type="unfinished">Entrada no encontrada o ya gastada</translation>
->>>>>>> f6a356d2
     </message>
     <message>
         <source>Insufficient funds</source>
@@ -722,21 +569,12 @@
         <translation type="unfinished">Cargando direcciones P2P...</translation>
     </message>
     <message>
-<<<<<<< HEAD
-        <source>default wallet</source>
-        <translation>Billetera predeterminada</translation>
-    </message>
-    <message>
-        <source>No wallets available</source>
-        <translation>No hay billeteras disponibles</translation>
-=======
         <source>Loading banlist…</source>
         <translation type="unfinished">Cargando banlist...</translation>
     </message>
     <message>
         <source>Loading block index…</source>
         <translation type="unfinished">Cargando el índice de bloques...</translation>
->>>>>>> f6a356d2
     </message>
     <message>
         <source>Loading wallet…</source>
@@ -783,15 +621,8 @@
         <translation type="unfinished">SQLiteDatabase: Fallado para preparar declaración para verificar base de datos: %s</translation>
     </message>
     <message>
-<<<<<<< HEAD
-        <source>Wallet: %1
-</source>
-        <translation>Billetera: %1
-</translation>
-=======
         <source>SQLiteDatabase: Failed to read database verification error: %s</source>
         <translation type="unfinished">SQLiteDatabase: Error al leer la verificación de la base de datos: %s</translation>
->>>>>>> f6a356d2
     </message>
     <message>
         <source>SQLiteDatabase: Unexpected application id. Expected %u, got %u</source>
@@ -830,13 +661,8 @@
         <translation type="unfinished">No se ha podido analizar -maxuploadtarget: '%s'</translation>
     </message>
     <message>
-<<<<<<< HEAD
-        <source>Wallet is &lt;b&gt;encrypted&lt;/b&gt; and currently &lt;b&gt;locked&lt;/b&gt;</source>
-        <translation>La billetera está &lt;b&gt;cifrada&lt;/b&gt; y &lt;b&gt;bloqueada&lt;/b&gt;</translation>
-=======
         <source>Unknown new rules activated (versionbit %i)</source>
         <translation type="unfinished">Nuevas reglas desconocidas activadas (versionbit %i)</translation>
->>>>>>> f6a356d2
     </message>
     <message>
         <source>Verifying blocks…</source>
@@ -1003,13 +829,8 @@
         <translation type="unfinished">&amp;Ayuda</translation>
     </message>
     <message>
-<<<<<<< HEAD
-        <source>Create wallet failed</source>
-        <translation>Error al crear billetera</translation>
-=======
         <source>Tabs toolbar</source>
         <translation type="unfinished">Barra de pestañas</translation>
->>>>>>> f6a356d2
     </message>
     <message>
         <source>Syncing Headers (%1%)…</source>
@@ -1020,17 +841,8 @@
         <translation type="unfinished">Sincronizando con la red...</translation>
     </message>
     <message>
-<<<<<<< HEAD
-        <source>Wallet</source>
-        <translation>Monedero</translation>
-    </message>
-    <message>
-        <source>Wallet Name</source>
-        <translation>Nombre de monedero</translation>
-=======
         <source>Indexing blocks on disk…</source>
         <translation type="unfinished">Indexando bloques en disco...</translation>
->>>>>>> f6a356d2
     </message>
     <message>
         <source>Processing blocks on disk…</source>
@@ -1041,17 +853,8 @@
         <translation type="unfinished">Reindexando bloques en disco</translation>
     </message>
     <message>
-<<<<<<< HEAD
-        <source>Advanced Options</source>
-        <translation>Opciones avanzadas</translation>
-    </message>
-    <message>
-        <source>Disable private keys for this wallet. Wallets with private keys disabled will have no private keys and cannot have an HD seed or imported private keys. This is ideal for watch-only wallets.</source>
-        <translation>Deshabilita las claves privadas para este monedero. Los monederos con claves privadas deshabilitadas no tendrán claves privadas y no podrán tener ni una semilla HD ni claves privadas importadas. Esto es ideal para monederos de solo lectura.</translation>
-=======
         <source>Connecting to peers…</source>
         <translation type="unfinished">Conectando con compañeros...</translation>
->>>>>>> f6a356d2
     </message>
     <message>
         <source>Request payments (generates QR codes and bitcoin: URIs)</source>
@@ -1080,16 +883,6 @@
         <source>%1 behind</source>
         <translation type="unfinished">%1 detrás</translation>
     </message>
-<<<<<<< HEAD
-    <message>
-        <source>Compiled without sqlite support (required for descriptor wallets)</source>
-        <translation>Compilado sin soporte de sqlite (requerido para billeteras descriptoras)</translation>
-    </message>
-</context>
-<context>
-    <name>EditAddressDialog</name>
-=======
->>>>>>> f6a356d2
     <message>
         <source>Catching up…</source>
         <translation type="unfinished">Poniéndose al día...</translation>
@@ -1143,1076 +936,8 @@
         <translation type="unfinished">&amp;Direcciones de recepción</translation>
     </message>
     <message>
-<<<<<<< HEAD
-        <source>A new data directory will be created.</source>
-        <translation>Se creará un nuevo directorio de datos.</translation>
-    </message>
-    <message>
-        <source>name</source>
-        <translation>nombre</translation>
-    </message>
-    <message>
-        <source>Directory already exists. Add %1 if you intend to create a new directory here.</source>
-        <translation>El directorio ya existe. Añada %1 si pretende crear aquí un directorio nuevo.</translation>
-    </message>
-    <message>
-        <source>Path already exists, and is not a directory.</source>
-        <translation>La ruta ya existe y no es un directorio.</translation>
-    </message>
-    <message>
-        <source>Cannot create data directory here.</source>
-        <translation>No se puede crear un directorio de datos aquí.</translation>
-    </message>
-</context>
-<context>
-    <name>HelpMessageDialog</name>
-    <message>
-        <source>version</source>
-        <translation>versión</translation>
-    </message>
-    <message>
-        <source>About %1</source>
-        <translation>Alrededor de %1</translation>
-    </message>
-    <message>
-        <source>Command-line options</source>
-        <translation>Opciones de la línea de comandos</translation>
-    </message>
-</context>
-<context>
-    <name>Intro</name>
-    <message>
-        <source>Welcome</source>
-        <translation>Bienvenido</translation>
-    </message>
-    <message>
-        <source>Welcome to %1.</source>
-        <translation>Bienvenido a %1.</translation>
-    </message>
-    <message>
-        <source>As this is the first time the program is launched, you can choose where %1 will store its data.</source>
-        <translation>Como esta es la primera vez que se lanza el programa, puede elegir dónde %1 almacenará sus datos.</translation>
-    </message>
-    <message>
-        <source>When you click OK, %1 will begin to download and process the full %4 block chain (%2GB) starting with the earliest transactions in %3 when %4 initially launched.</source>
-        <translation>Al hacer clic en OK, %1 se iniciará el proceso de descarga y se procesará la cadena de bloques completa de %4 (%2 GB), iniciando desde la transacción más antigua %3 cuando %4 se ejecutó inicialmente.</translation>
-    </message>
-    <message>
-        <source>Reverting this setting requires re-downloading the entire blockchain. It is faster to download the full chain first and prune it later. Disables some advanced features.</source>
-        <translation>Revertir este parámetro requiere volver a descargar todos los bloques. Es más rápido descargar primero todos los bloques y podar después. Deshabilita algunas características avanzadas.</translation>
-    </message>
-    <message>
-        <source>This initial synchronisation is very demanding, and may expose hardware problems with your computer that had previously gone unnoticed. Each time you run %1, it will continue downloading where it left off.</source>
-        <translation>Esta sincronización inicial es muy exigente y puede exponer problemas de hardware con su computadora que anteriormente habían pasado desapercibidos. Cada vez que ejecuta %1, continuará la descarga desde donde la dejó.</translation>
-    </message>
-    <message>
-        <source>If you have chosen to limit block chain storage (pruning), the historical data must still be downloaded and processed, but will be deleted afterward to keep your disk usage low.</source>
-        <translation>Si ha elegido limitar el almacenamiento de la cadena de bloques (pruning), los datos históricos todavía se deben descargar y procesar, pero se eliminarán posteriormente para mantener el uso del disco bajo.</translation>
-    </message>
-    <message>
-        <source>Use the default data directory</source>
-        <translation>Utilizar el directorio de datos predeterminado</translation>
-    </message>
-    <message>
-        <source>Use a custom data directory:</source>
-        <translation>Utilice un directorio de datos personalizado:</translation>
-    </message>
-    <message>
-        <source>Bitcoin</source>
-        <translation>Bitcoin</translation>
-    </message>
-    <message>
-        <source>Discard blocks after verification, except most recent %1 GB (prune)</source>
-        <translation>Descartar los bloques después de la verificación, excepto los %1 GB más recientes (prune)</translation>
-    </message>
-    <message>
-        <source>At least %1 GB of data will be stored in this directory, and it will grow over time.</source>
-        <translation>Al menos %1 GB de información será almacenada en este directorio, y seguirá creciendo a través del tiempo.</translation>
-    </message>
-    <message>
-        <source>Approximately %1 GB of data will be stored in this directory.</source>
-        <translation>Aproximadamente %1 GB de datos se almacenarán en este directorio.</translation>
-    </message>
-    <message>
-        <source>%1 will download and store a copy of the Bitcoin block chain.</source>
-        <translation>%1 descargará y almacenará una copia de la cadena de bloques de Bitcoin.</translation>
-    </message>
-    <message>
-        <source>The wallet will also be stored in this directory.</source>
-        <translation>La billetera también se almacenará en este directorio.</translation>
-    </message>
-    <message>
-        <source>Error: Specified data directory "%1" cannot be created.</source>
-        <translation>Error: Directorio de datos especificado "%1" no puede ser creado.</translation>
-    </message>
-    <message>
-        <source>Error</source>
-        <translation>Error</translation>
-    </message>
-    <message numerus="yes">
-        <source>%n GB of free space available</source>
-        <translation><numerusform>%n GB de espacio libre disponible</numerusform><numerusform>%n GB de espacio libre disponible</numerusform></translation>
-    </message>
-    <message numerus="yes">
-        <source>(of %n GB needed)</source>
-        <translation><numerusform>(de %n GB requerido)</numerusform><numerusform>(de %n GB requeridos)</numerusform></translation>
-    </message>
-    <message numerus="yes">
-        <source>(%n GB needed for full chain)</source>
-        <translation><numerusform>(%n GB necesarios para la cadena completa)</numerusform><numerusform>(%n GB necesarios para la cadena completa)</numerusform></translation>
-    </message>
-</context>
-<context>
-    <name>ModalOverlay</name>
-    <message>
-        <source>Form</source>
-        <translation>Formulario</translation>
-    </message>
-    <message>
-        <source>Recent transactions may not yet be visible, and therefore your wallet's balance might be incorrect. This information will be correct once your wallet has finished synchronizing with the bitcoin network, as detailed below.</source>
-        <translation>Es posible que las transacciones recientes aún no estén visibles y, por lo tanto, el saldo de su monedero podría ser incorrecto. Esta información será correcta una vez que su monedero haya terminado de sincronizarse con la red bitcoin, como se detalla a continuación.</translation>
-    </message>
-    <message>
-        <source>Attempting to spend bitcoins that are affected by not-yet-displayed transactions will not be accepted by the network.</source>
-        <translation>La red no aceptará intentar gastar bitcoins que se vean afectados por transacciones aún no mostradas.</translation>
-    </message>
-    <message>
-        <source>Number of blocks left</source>
-        <translation>Cantidad de bloques restantes.</translation>
-    </message>
-    <message>
-        <source>Unknown...</source>
-        <translation>Desconocido...</translation>
-    </message>
-    <message>
-        <source>Last block time</source>
-        <translation>Hora del último bloque</translation>
-    </message>
-    <message>
-        <source>Progress</source>
-        <translation>Progreso</translation>
-    </message>
-    <message>
-        <source>Progress increase per hour</source>
-        <translation>Aumento de progreso por hora.</translation>
-    </message>
-    <message>
-        <source>calculating...</source>
-        <translation>calculando...</translation>
-    </message>
-    <message>
-        <source>Estimated time left until synced</source>
-        <translation>Tiempo estimado restante hasta la sincronización.</translation>
-    </message>
-    <message>
-        <source>Hide</source>
-        <translation>Ocultar</translation>
-    </message>
-    <message>
-        <source>Esc</source>
-        <translation>Esc</translation>
-    </message>
-    <message>
-        <source>%1 is currently syncing.  It will download headers and blocks from peers and validate them until reaching the tip of the block chain.</source>
-        <translation>%1 está actualmente sincronizándose. Descargará cabeceras y bloques de nodos semejantes y los validará hasta alcanzar la cabeza de la cadena de bloques.</translation>
-    </message>
-    <message>
-        <source>Unknown. Syncing Headers (%1, %2%)...</source>
-        <translation>Desconocido. Sincronizando cabeceras (%1, %2%)...</translation>
-    </message>
-</context>
-<context>
-    <name>OpenURIDialog</name>
-    <message>
-        <source>Open bitcoin URI</source>
-        <translation>Abrir URI de bitcoin</translation>
-    </message>
-    <message>
-        <source>URI:</source>
-        <translation>URI:</translation>
-    </message>
-</context>
-<context>
-    <name>OpenWalletActivity</name>
-    <message>
-        <source>Open wallet failed</source>
-        <translation>La apertura del monedero falló</translation>
-    </message>
-    <message>
-        <source>Open wallet warning</source>
-        <translation>Ver aviso sobre la billetera</translation>
-    </message>
-    <message>
-        <source>default wallet</source>
-        <translation>Monedero predeterminado</translation>
-    </message>
-    <message>
-        <source>Opening Wallet &lt;b&gt;%1&lt;/b&gt;...</source>
-        <translation>Abriendo monedero &lt;b&gt;%1&lt;/b&gt;...</translation>
-    </message>
-</context>
-<context>
-    <name>OptionsDialog</name>
-    <message>
-        <source>Options</source>
-        <translation>Opciones</translation>
-    </message>
-    <message>
-        <source>&amp;Main</source>
-        <translation>&amp;Principal</translation>
-    </message>
-    <message>
-        <source>Automatically start %1 after logging in to the system.</source>
-        <translation>Iniciar automaticamente %1 al encender el sistema.</translation>
-    </message>
-    <message>
-        <source>&amp;Start %1 on system login</source>
-        <translation>&amp; Comience %1 en el inicio de sesión del sistema</translation>
-    </message>
-    <message>
-        <source>Size of &amp;database cache</source>
-        <translation>Tamaño de la memoria caché de la base de datos</translation>
-    </message>
-    <message>
-        <source>Number of script &amp;verification threads</source>
-        <translation>Cantidad de secuencias de comandos y verificación</translation>
-    </message>
-    <message>
-        <source>IP address of the proxy (e.g. IPv4: 127.0.0.1 / IPv6: ::1)</source>
-        <translation>Dirección IP del proxy (ej. IPv4: 127.0.0.1 / IPv6: ::1)</translation>
-    </message>
-    <message>
-        <source>Shows if the supplied default SOCKS5 proxy is used to reach peers via this network type.</source>
-        <translation>Muestra si el proxy SOCKS5 suministrado se utiliza para llegar a los pares a través de este tipo de red.</translation>
-    </message>
-    <message>
-        <source>Hide the icon from the system tray.</source>
-        <translation>Ocultar el icono de la bandeja del sistema.</translation>
-    </message>
-    <message>
-        <source>&amp;Hide tray icon</source>
-        <translation>&amp;Ocultar el icono de la bandeja</translation>
-    </message>
-    <message>
-        <source>Minimize instead of exit the application when the window is closed. When this option is enabled, the application will be closed only after selecting Exit in the menu.</source>
-        <translation>Minimizar en lugar de salir de la aplicación cuando la ventana está cerrada. Cuando se activa esta opción, la aplicación sólo se cerrará después de seleccionar Salir en el menú.</translation>
-    </message>
-    <message>
-        <source>Third party URLs (e.g. a block explorer) that appear in the transactions tab as context menu items. %s in the URL is replaced by transaction hash. Multiple URLs are separated by vertical bar |.</source>
-        <translation>URL de terceros (por ejemplo, un explorador de bloques) que aparecen en la pestaña de transacciones como elementos del menú contextual. %s en la URL se reemplaza por hash de transacción. Varias URL están separadas por una barra vertical |.</translation>
-    </message>
-    <message>
-        <source>Open the %1 configuration file from the working directory.</source>
-        <translation>Abrir el archivo de configuración %1 en el directorio de trabajo.</translation>
-    </message>
-    <message>
-        <source>Open Configuration File</source>
-        <translation>Abrir archivo de configuración</translation>
-    </message>
-    <message>
-        <source>Reset all client options to default.</source>
-        <translation>Restablecer todas las opciones predeterminadas del cliente.</translation>
-    </message>
-    <message>
-        <source>&amp;Reset Options</source>
-        <translation>&amp;Restablecer opciones</translation>
-    </message>
-    <message>
-        <source>&amp;Network</source>
-        <translation>&amp;Red</translation>
-    </message>
-    <message>
-        <source>Disables some advanced features but all blocks will still be fully validated. Reverting this setting requires re-downloading the entire blockchain. Actual disk usage may be somewhat higher.</source>
-        <translation>Desactiva algunas características avanzadas, pero todos los bloques se validarán por completo. Revertir esta configuración requiere volver a descargar toda la blockchain. El uso real del disco puede ser algo mayor.</translation>
-    </message>
-    <message>
-        <source>Prune &amp;block storage to</source>
-        <translation>Podar el almacenamiento de &amp;bloques para</translation>
-    </message>
-    <message>
-        <source>GB</source>
-        <translation>GB</translation>
-    </message>
-    <message>
-        <source>Reverting this setting requires re-downloading the entire blockchain.</source>
-        <translation>Revertir estas configuraciones requiere descargar de nuevo la blockchain entera.</translation>
-    </message>
-    <message>
-        <source>MiB</source>
-        <translation>MiB</translation>
-    </message>
-    <message>
-        <source>(0 = auto, &lt;0 = leave that many cores free)</source>
-        <translation>(0 = auto, &lt;0 = deja estos núcleos libres)</translation>
-    </message>
-    <message>
-        <source>W&amp;allet</source>
-        <translation>C&amp;artera</translation>
-    </message>
-    <message>
-        <source>Expert</source>
-        <translation>Experto</translation>
-    </message>
-    <message>
-        <source>Enable coin &amp;control features</source>
-        <translation>Habilitar características de &amp;Control de Moneda.</translation>
-    </message>
-    <message>
-        <source>If you disable the spending of unconfirmed change, the change from a transaction cannot be used until that transaction has at least one confirmation. This also affects how your balance is computed.</source>
-        <translation>Si deshabilita el gasto de un cambio no confirmado, el cambio de una transacción no se puede usar hasta que esa transacción tenga al menos una confirmación. Esto también afecta a cómo se calcula su saldo.</translation>
-    </message>
-    <message>
-        <source>&amp;Spend unconfirmed change</source>
-        <translation>&amp; Gastar cambio no confirmado</translation>
-    </message>
-    <message>
-        <source>Automatically open the Bitcoin client port on the router. This only works when your router supports UPnP and it is enabled.</source>
-        <translation>Abrir automáticamente el puerto del cliente Bitcoin en el router. Esta opción solo funciona cuando el router admite UPnP y está activado.</translation>
-    </message>
-    <message>
-        <source>Map port using &amp;UPnP</source>
-        <translation>Mapear el puerto usando &amp;UPnP</translation>
-    </message>
-    <message>
-        <source>Accept connections from outside.</source>
-        <translation>Acepta conexiones desde afuera.</translation>
-    </message>
-    <message>
-        <source>Allow incomin&amp;g connections</source>
-        <translation>Permitir conexiones entrantes</translation>
-    </message>
-    <message>
-        <source>Connect to the Bitcoin network through a SOCKS5 proxy.</source>
-        <translation>Conectar a la red de Bitcoin a través de un proxy SOCKS5.</translation>
-    </message>
-    <message>
-        <source>&amp;Connect through SOCKS5 proxy (default proxy):</source>
-        <translation>Conectar a través del proxy SOCKS5 (proxy predeterminado):</translation>
-    </message>
-    <message>
-        <source>Proxy &amp;IP:</source>
-        <translation>Dirección &amp;IP del proxy:</translation>
-    </message>
-    <message>
-        <source>&amp;Port:</source>
-        <translation>&amp;Puerto:</translation>
-    </message>
-    <message>
-        <source>Port of the proxy (e.g. 9050)</source>
-        <translation>Puerto del servidor proxy (ej. 9050)</translation>
-    </message>
-    <message>
-        <source>Used for reaching peers via:</source>
-        <translation>Utilizado para llegar a los compañeros a través de:</translation>
-    </message>
-    <message>
-        <source>IPv4</source>
-        <translation>IPv4</translation>
-    </message>
-    <message>
-        <source>IPv6</source>
-        <translation>IPv6</translation>
-    </message>
-    <message>
-        <source>Tor</source>
-        <translation>Tor</translation>
-    </message>
-    <message>
-        <source>&amp;Window</source>
-        <translation>&amp;Ventana</translation>
-    </message>
-    <message>
-        <source>Show only a tray icon after minimizing the window.</source>
-        <translation>Mostrar solo un icono de sistema después de minimizar la ventana</translation>
-    </message>
-    <message>
-        <source>&amp;Minimize to the tray instead of the taskbar</source>
-        <translation>&amp;Minimizar a la bandeja en vez de a la barra de tareas</translation>
-    </message>
-    <message>
-        <source>M&amp;inimize on close</source>
-        <translation>M&amp;inimizar al cerrar</translation>
-    </message>
-    <message>
-        <source>&amp;Display</source>
-        <translation>&amp;Interfaz</translation>
-    </message>
-    <message>
-        <source>User Interface &amp;language:</source>
-        <translation>I&amp;dioma de la interfaz de usuario</translation>
-    </message>
-    <message>
-        <source>The user interface language can be set here. This setting will take effect after restarting %1.</source>
-        <translation>El idioma de la interfaz de usuario puede establecerse aquí. Esta configuración tendrá efecto después de reiniciar %1.</translation>
-    </message>
-    <message>
-        <source>&amp;Unit to show amounts in:</source>
-        <translation>Mostrar las cantidades en la &amp;unidad:</translation>
-    </message>
-    <message>
-        <source>Choose the default subdivision unit to show in the interface and when sending coins.</source>
-        <translation>Elegir la subdivisión predeterminada para mostrar cantidades en la interfaz y cuando se envían monedas.</translation>
-    </message>
-    <message>
-        <source>Whether to show coin control features or not.</source>
-        <translation>Mostrar o no características de control de moneda</translation>
-    </message>
-    <message>
-        <source>Connect to the Bitcoin network through a separate SOCKS5 proxy for Tor onion services.</source>
-        <translation>Conéctese a la red de Bitcoin a través de un proxy SOCKS5 separado para los servicios Tor ocultos.</translation>
-    </message>
-    <message>
-        <source>Use separate SOCKS&amp;5 proxy to reach peers via Tor onion services:</source>
-        <translation>Usar proxy SOCKS&amp;5 para alcanzar nodos via servicios ocultos Tor:</translation>
-    </message>
-    <message>
-        <source>&amp;Third party transaction URLs</source>
-        <translation>URLs de transacciones de terceros</translation>
-    </message>
-    <message>
-        <source>Options set in this dialog are overridden by the command line or in the configuration file:</source>
-        <translation>Las opciones establecidas en este diálogo serán invalidadas por la línea de comando o en el fichero de configuración:</translation>
-    </message>
-    <message>
-        <source>&amp;OK</source>
-        <translation>&amp;OK</translation>
-    </message>
-    <message>
-        <source>&amp;Cancel</source>
-        <translation>&amp;Cancelar</translation>
-    </message>
-    <message>
-        <source>default</source>
-        <translation>predeterminado</translation>
-    </message>
-    <message>
-        <source>none</source>
-        <translation>ninguno</translation>
-    </message>
-    <message>
-        <source>Confirm options reset</source>
-        <translation>Confirme el restablecimiento de las opciones</translation>
-    </message>
-    <message>
-        <source>Client restart required to activate changes.</source>
-        <translation>Se necesita reiniciar el cliente para activar los cambios.</translation>
-    </message>
-    <message>
-        <source>Client will be shut down. Do you want to proceed?</source>
-        <translation>El cliente se cerrará. ¿Quiere proceder?</translation>
-    </message>
-    <message>
-        <source>Configuration options</source>
-        <translation>Opciones de configuración</translation>
-    </message>
-    <message>
-        <source>The configuration file is used to specify advanced user options which override GUI settings. Additionally, any command-line options will override this configuration file.</source>
-        <translation>El archivo de configuración se utiliza para especificar opciones de usuario avanzadas que anulan la configuración de la GUI. Además, cualquier opción de línea de comandos anulará este archivo de configuración.</translation>
-    </message>
-    <message>
-        <source>Error</source>
-        <translation>Error</translation>
-    </message>
-    <message>
-        <source>The configuration file could not be opened.</source>
-        <translation>El archivo de configuración no se pudo abrir.</translation>
-    </message>
-    <message>
-        <source>This change would require a client restart.</source>
-        <translation>Este cambio requiere reiniciar el cliente.</translation>
-    </message>
-    <message>
-        <source>The supplied proxy address is invalid.</source>
-        <translation>La dirección proxy indicada es inválida.</translation>
-    </message>
-</context>
-<context>
-    <name>OverviewPage</name>
-    <message>
-        <source>Form</source>
-        <translation>Formulario</translation>
-    </message>
-    <message>
-        <source>The displayed information may be out of date. Your wallet automatically synchronizes with the Bitcoin network after a connection is established, but this process has not completed yet.</source>
-        <translation>La información mostrada puede estar desactualizada. Su monedero se sincroniza automáticamente con la red Bitcoin después de que se haya establecido una conexión, pero este proceso aún no se ha completado.</translation>
-    </message>
-    <message>
-        <source>Watch-only:</source>
-        <translation>Ver-solo:</translation>
-    </message>
-    <message>
-        <source>Available:</source>
-        <translation>Disponible:</translation>
-    </message>
-    <message>
-        <source>Your current spendable balance</source>
-        <translation>Su saldo actual gastable</translation>
-    </message>
-    <message>
-        <source>Pending:</source>
-        <translation>Pendiente:</translation>
-    </message>
-    <message>
-        <source>Total of transactions that have yet to be confirmed, and do not yet count toward the spendable balance</source>
-        <translation>Total de transacciones que deben ser confirmadas y que no cuentan con el saldo disponible necesario.</translation>
-    </message>
-    <message>
-        <source>Immature:</source>
-        <translation>No disponible:</translation>
-    </message>
-    <message>
-        <source>Mined balance that has not yet matured</source>
-        <translation>Saldo recién minado que aún no está disponible.</translation>
-    </message>
-    <message>
-        <source>Balances</source>
-        <translation>Balances</translation>
-    </message>
-    <message>
-        <source>Total:</source>
-        <translation>Total:</translation>
-    </message>
-    <message>
-        <source>Your current total balance</source>
-        <translation>Su balance actual total</translation>
-    </message>
-    <message>
-        <source>Your current balance in watch-only addresses</source>
-        <translation>Su saldo actual en direcciones solo-ver</translation>
-    </message>
-    <message>
-        <source>Spendable:</source>
-        <translation>Utilizable:</translation>
-    </message>
-    <message>
-        <source>Recent transactions</source>
-        <translation>Transacciones recientes</translation>
-    </message>
-    <message>
-        <source>Unconfirmed transactions to watch-only addresses</source>
-        <translation>Transacciones no confirmadas para direcciones ver-solo</translation>
-    </message>
-    <message>
-        <source>Mined balance in watch-only addresses that has not yet matured</source>
-        <translation>Balance minado en direcciones ver-solo que aún no ha madurado</translation>
-    </message>
-    <message>
-        <source>Current total balance in watch-only addresses</source>
-        <translation>Saldo total actual en direcciones de solo-ver</translation>
-    </message>
-    <message>
-        <source>Privacy mode activated for the Overview tab. To unmask the values, uncheck Settings-&gt;Mask values.</source>
-        <translation>Modo de privacidad activado para la pestaña de visión general. Para desenmascarar los valores, desmarcar los valores de Configuración-&gt;Máscara.</translation>
-    </message>
-</context>
-<context>
-    <name>PSBTOperationsDialog</name>
-    <message>
-        <source>Dialog</source>
-        <translation>Dialogo</translation>
-    </message>
-    <message>
-        <source>Sign Tx</source>
-        <translation>Firmar Tx</translation>
-    </message>
-    <message>
-        <source>Broadcast Tx</source>
-        <translation>Emitir Tx</translation>
-    </message>
-    <message>
-        <source>Copy to Clipboard</source>
-        <translation>Copiar al portapapeles</translation>
-    </message>
-    <message>
-        <source>Save...</source>
-        <translation>Guardar...</translation>
-    </message>
-    <message>
-        <source>Close</source>
-        <translation>Cerrar</translation>
-    </message>
-    <message>
-        <source>Failed to load transaction: %1</source>
-        <translation>Error en la carga de la transacción: %1</translation>
-    </message>
-    <message>
-        <source>Failed to sign transaction: %1</source>
-        <translation>Error en la firma de la transacción: %1</translation>
-    </message>
-    <message>
-        <source>Could not sign any more inputs.</source>
-        <translation>No se han podido firmar más entradas.</translation>
-    </message>
-    <message>
-        <source>Signed %1 inputs, but more signatures are still required.</source>
-        <translation>Se han firmado %1 entradas, pero aún se requieren más firmas.</translation>
-    </message>
-    <message>
-        <source>Signed transaction successfully. Transaction is ready to broadcast.</source>
-        <translation>Se ha firmado correctamente. La transacción está lista para difundirse.</translation>
-    </message>
-    <message>
-        <source>Unknown error processing transaction.</source>
-        <translation>Error desconocido al procesar la transacción.</translation>
-    </message>
-    <message>
-        <source>Transaction broadcast successfully! Transaction ID: %1</source>
-        <translation>¡La transacción se ha difundido correctamente! Código ID de la transacción: %1</translation>
-    </message>
-    <message>
-        <source>Transaction broadcast failed: %1</source>
-        <translation>Ha habido un error en la difusión de la transacción: %1</translation>
-    </message>
-    <message>
-        <source>PSBT copied to clipboard.</source>
-        <translation>PSBT copiado al portapapeles</translation>
-    </message>
-    <message>
-        <source>Save Transaction Data</source>
-        <translation>Guardar datos de la transacción</translation>
-    </message>
-    <message>
-        <source>Partially Signed Transaction (Binary) (*.psbt)</source>
-        <translation>Transacción firmada de manera parcial (Binaria) (*.psbt)</translation>
-    </message>
-    <message>
-        <source>PSBT saved to disk.</source>
-        <translation>PSBT guardado en la memoria.</translation>
-    </message>
-    <message>
-        <source> * Sends %1 to %2</source>
-        <translation>* Envia %1 a %2</translation>
-    </message>
-    <message>
-        <source>Unable to calculate transaction fee or total transaction amount.</source>
-        <translation>No se ha podido calcular la comisión por transacción o la totalidad de la cantidad de la transacción.</translation>
-    </message>
-    <message>
-        <source>Pays transaction fee: </source>
-        <translation>Pagar comisión de transacción:</translation>
-    </message>
-    <message>
-        <source>Total Amount</source>
-        <translation>Monto total</translation>
-    </message>
-    <message>
-        <source>or</source>
-        <translation>o</translation>
-    </message>
-    <message>
-        <source>Transaction has %1 unsigned inputs.</source>
-        <translation>La transacción tiene %1 entradas no firmadas.</translation>
-    </message>
-    <message>
-        <source>Transaction is missing some information about inputs.</source>
-        <translation>Le falta alguna información sobre entradas a la transacción.</translation>
-    </message>
-    <message>
-        <source>Transaction still needs signature(s).</source>
-        <translation>La transacción aún necesita firma(s).</translation>
-    </message>
-    <message>
-        <source>(But this wallet cannot sign transactions.)</source>
-        <translation>(Este monedero no puede firmar transacciones.)</translation>
-    </message>
-    <message>
-        <source>(But this wallet does not have the right keys.)</source>
-        <translation>(Este monedero no tiene las claves adecuadas.)</translation>
-    </message>
-    <message>
-        <source>Transaction is fully signed and ready for broadcast.</source>
-        <translation>La transacción se ha firmado correctamente y está lista para difundirse.</translation>
-    </message>
-    <message>
-        <source>Transaction status is unknown.</source>
-        <translation>El estatus de la transacción es desconocido.</translation>
-    </message>
-</context>
-<context>
-    <name>PaymentServer</name>
-    <message>
-        <source>Payment request error</source>
-        <translation>Error de solicitud de pago</translation>
-    </message>
-    <message>
-        <source>Cannot start bitcoin: click-to-pay handler</source>
-        <translation>No se puede iniciar Bitcoin: controlador de clic para pagar</translation>
-    </message>
-    <message>
-        <source>URI handling</source>
-        <translation>Manejo de URI</translation>
-    </message>
-    <message>
-        <source>'bitcoin://' is not a valid URI. Use 'bitcoin:' instead.</source>
-        <translation>'bitcoin: //' no es un URI válido. Use 'bitcoin:' en su lugar.</translation>
-    </message>
-    <message>
-        <source>Cannot process payment request because BIP70 is not supported.</source>
-        <translation>No se puede procesar la solicitud de pago debido a que no se ha incluido el soporte de BIP70.</translation>
-    </message>
-    <message>
-        <source>Due to widespread security flaws in BIP70 it's strongly recommended that any merchant instructions to switch wallets be ignored.</source>
-        <translation>Debido a fallos de seguridad conocidos en BIP70 se recomienda encarecidamente que se ignore cualquier instrucción sobre el intercambio de monederos.</translation>
-    </message>
-    <message>
-        <source>If you are receiving this error you should request the merchant provide a BIP21 compatible URI.</source>
-        <translation>Si está recibiendo este error debería solicitar al comerciante que le proporcione una URI compatible con BIP21</translation>
-    </message>
-    <message>
-        <source>Invalid payment address %1</source>
-        <translation>Dirección de pago inválida %1</translation>
-    </message>
-    <message>
-        <source>URI cannot be parsed! This can be caused by an invalid Bitcoin address or malformed URI parameters.</source>
-        <translation>¡No se puede interpretar la URI! Esto puede deberse a una dirección Bitcoin inválida o a parámetros de URI mal formados.</translation>
-    </message>
-    <message>
-        <source>Payment request file handling</source>
-        <translation>Manejo de archivos de solicitud de pago</translation>
-    </message>
-</context>
-<context>
-    <name>PeerTableModel</name>
-    <message>
-        <source>User Agent</source>
-        <translation>Agente de usuario</translation>
-    </message>
-    <message>
-        <source>Node/Service</source>
-        <translation>Nodo / Servicio</translation>
-    </message>
-    <message>
-        <source>NodeId</source>
-        <translation>NodeId</translation>
-    </message>
-    <message>
-        <source>Ping</source>
-        <translation>Ping</translation>
-    </message>
-    <message>
-        <source>Sent</source>
-        <translation>Enviado</translation>
-    </message>
-    <message>
-        <source>Received</source>
-        <translation>Recibido</translation>
-    </message>
-</context>
-<context>
-    <name>QObject</name>
-    <message>
-        <source>Amount</source>
-        <translation>Cantidad</translation>
-    </message>
-    <message>
-        <source>Enter a Bitcoin address (e.g. %1)</source>
-        <translation>Ingrese una dirección de Bitcoin (por ejemplo, %1)</translation>
-    </message>
-    <message>
-        <source>%1 d</source>
-        <translation>%1 d</translation>
-    </message>
-    <message>
-        <source>%1 h</source>
-        <translation>%1 h</translation>
-    </message>
-    <message>
-        <source>%1 m</source>
-        <translation>%1 m</translation>
-    </message>
-    <message>
-        <source>%1 s</source>
-        <translation>%1 s</translation>
-    </message>
-    <message>
-        <source>None</source>
-        <translation>Ninguno</translation>
-    </message>
-    <message>
-        <source>N/A</source>
-        <translation>N/D</translation>
-    </message>
-    <message>
-        <source>%1 ms</source>
-        <translation>%1 ms</translation>
-    </message>
-    <message numerus="yes">
-        <source>%n second(s)</source>
-        <translation><numerusform>%n segundos</numerusform><numerusform>%n segundos</numerusform></translation>
-    </message>
-    <message numerus="yes">
-        <source>%n minute(s)</source>
-        <translation><numerusform>%n minutos</numerusform><numerusform>%n minutos</numerusform></translation>
-    </message>
-    <message numerus="yes">
-        <source>%n hour(s)</source>
-        <translation><numerusform>%n horas</numerusform><numerusform>%n horas</numerusform></translation>
-    </message>
-    <message numerus="yes">
-        <source>%n day(s)</source>
-        <translation><numerusform>%n días </numerusform><numerusform>%n días </numerusform></translation>
-    </message>
-    <message numerus="yes">
-        <source>%n week(s)</source>
-        <translation><numerusform>%n semanas</numerusform><numerusform>%n semanas</numerusform></translation>
-    </message>
-    <message>
-        <source>%1 and %2</source>
-        <translation>%1 y %2</translation>
-    </message>
-    <message numerus="yes">
-        <source>%n year(s)</source>
-        <translation><numerusform>%n años</numerusform><numerusform>%n años</numerusform></translation>
-    </message>
-    <message>
-        <source>%1 B</source>
-        <translation>%1 B</translation>
-    </message>
-    <message>
-        <source>%1 KB</source>
-        <translation>%1 KB</translation>
-    </message>
-    <message>
-        <source>%1 MB</source>
-        <translation>%1 MB</translation>
-    </message>
-    <message>
-        <source>%1 GB</source>
-        <translation>%1 GB</translation>
-    </message>
-    <message>
-        <source>Error: Specified data directory "%1" does not exist.</source>
-        <translation>Error: El directorio de datos especificado "%1" no existe.</translation>
-    </message>
-    <message>
-        <source>Error: Cannot parse configuration file: %1.</source>
-        <translation>Error: No se puede analizar/parsear el archivo de configuración: %1.</translation>
-    </message>
-    <message>
-        <source>Error: %1</source>
-        <translation>Error: %1</translation>
-    </message>
-    <message>
-        <source>%1 didn't yet exit safely...</source>
-        <translation>%1 aún no salió de forma segura ...</translation>
-    </message>
-    <message>
-        <source>unknown</source>
-        <translation>desconocido</translation>
-    </message>
-</context>
-<context>
-    <name>QRImageWidget</name>
-    <message>
-        <source>&amp;Save Image...</source>
-        <translation>Guardar Imagen...</translation>
-    </message>
-    <message>
-        <source>&amp;Copy Image</source>
-        <translation>Copiar imagen</translation>
-    </message>
-    <message>
-        <source>Resulting URI too long, try to reduce the text for label / message.</source>
-        <translation>URI resultante demasiado larga. Intente reducir el texto de la etiqueta / mensaje.</translation>
-    </message>
-    <message>
-        <source>Error encoding URI into QR Code.</source>
-        <translation>Error al codificar la URI en el código QR.</translation>
-    </message>
-    <message>
-        <source>QR code support not available.</source>
-        <translation>Soporte de código QR no disponible.</translation>
-    </message>
-    <message>
-        <source>Save QR Code</source>
-        <translation>Guardar código QR</translation>
-    </message>
-    <message>
-        <source>PNG Image (*.png)</source>
-        <translation>Imagen PNG (*.png)</translation>
-    </message>
-</context>
-<context>
-    <name>RPCConsole</name>
-    <message>
-        <source>N/A</source>
-        <translation>N/D</translation>
-    </message>
-    <message>
-        <source>Client version</source>
-        <translation>Versión del cliente</translation>
-    </message>
-    <message>
-        <source>&amp;Information</source>
-        <translation>Información</translation>
-    </message>
-    <message>
-        <source>General</source>
-        <translation>General</translation>
-    </message>
-    <message>
-        <source>Using BerkeleyDB version</source>
-        <translation>Usando la versión BerkeleyDB</translation>
-    </message>
-    <message>
-        <source>Datadir</source>
-        <translation>Datadir</translation>
-    </message>
-    <message>
-        <source>To specify a non-default location of the data directory use the '%1' option.</source>
-        <translation>Para especificar una ubicación distinta a la ubicación por defecto del directorio de datos, use la opción '%1'.</translation>
-    </message>
-    <message>
-        <source>Blocksdir</source>
-        <translation>Blocksdir</translation>
-    </message>
-    <message>
-        <source>To specify a non-default location of the blocks directory use the '%1' option.</source>
-        <translation>Para especificar una ubicación distinta a la ubicación por defecto del directorio de bloques, use la opción '%1'.</translation>
-    </message>
-    <message>
-        <source>Startup time</source>
-        <translation>Hora de inicio</translation>
-    </message>
-    <message>
-        <source>Network</source>
-        <translation>Red</translation>
-    </message>
-    <message>
-        <source>Name</source>
-        <translation>Nombre</translation>
-    </message>
-    <message>
-        <source>Number of connections</source>
-        <translation>Número de conexiones</translation>
-    </message>
-    <message>
-        <source>Block chain</source>
-        <translation>Cadena de bloques</translation>
-    </message>
-    <message>
-        <source>Memory Pool</source>
-        <translation>Grupo de memoria</translation>
-    </message>
-    <message>
-        <source>Current number of transactions</source>
-        <translation>Número actual de transacciones</translation>
-    </message>
-    <message>
-        <source>Memory usage</source>
-        <translation>Uso de memoria</translation>
-    </message>
-    <message>
-        <source>Wallet: </source>
-        <translation>Monedero:</translation>
-    </message>
-    <message>
-        <source>(none)</source>
-        <translation>(ninguno)</translation>
-    </message>
-    <message>
-        <source>&amp;Reset</source>
-        <translation>Reiniciar</translation>
-    </message>
-    <message>
-        <source>Received</source>
-        <translation>Recibido</translation>
-    </message>
-    <message>
-        <source>Sent</source>
-        <translation>Enviado</translation>
-    </message>
-    <message>
-        <source>&amp;Peers</source>
-        <translation>Pares</translation>
-    </message>
-    <message>
-        <source>Banned peers</source>
-        <translation>Pares prohibidos</translation>
-    </message>
-    <message>
-        <source>Select a peer to view detailed information.</source>
-        <translation>Seleccione un par para ver información detallada.</translation>
-    </message>
-    <message>
-        <source>Direction</source>
-        <translation>Dirección</translation>
-    </message>
-    <message>
-        <source>Version</source>
-        <translation>Versión</translation>
-    </message>
-    <message>
-        <source>Starting Block</source>
-        <translation>Bloque de inicio</translation>
-    </message>
-    <message>
-        <source>Synced Headers</source>
-        <translation>Encabezados sincronizados</translation>
-    </message>
-    <message>
-        <source>Synced Blocks</source>
-        <translation>Bloques sincronizados</translation>
-    </message>
-    <message>
-        <source>The mapped Autonomous System used for diversifying peer selection.</source>
-        <translation>El Sistema Autónomo mapeado utilizado para la selección diversificada de participantes.</translation>
-    </message>
-    <message>
-        <source>Mapped AS</source>
-        <translation>SA Mapeado</translation>
-    </message>
-    <message>
-        <source>User Agent</source>
-        <translation>Agente de usuario</translation>
-    </message>
-    <message>
-        <source>Node window</source>
-        <translation>Ventana de nodo</translation>
-    </message>
-    <message>
-        <source>Current block height</source>
-        <translation>Altura del bloque actual</translation>
-    </message>
-    <message>
-        <source>Open the %1 debug log file from the current data directory. This can take a few seconds for large log files.</source>
-        <translation>Abrir el archivo de depuración %1 desde el directorio de datos actual. Puede tardar unos segundos para ficheros de gran tamaño.</translation>
-    </message>
-    <message>
-        <source>Decrease font size</source>
-        <translation>Disminuir tamaño de letra</translation>
-    </message>
-    <message>
-        <source>Increase font size</source>
-        <translation>Aumentar el tamaño de la fuente</translation>
-    </message>
-    <message>
-        <source>Permissions</source>
-        <translation>Permisos</translation>
-    </message>
-    <message>
-        <source>Services</source>
-        <translation>Servicios</translation>
-    </message>
-    <message>
-        <source>Connection Time</source>
-        <translation>Tiempo de conexión</translation>
-    </message>
-    <message>
-        <source>Last Send</source>
-        <translation>Último envío</translation>
-    </message>
-    <message>
-        <source>Last Receive</source>
-        <translation>Última recepción</translation>
-    </message>
-    <message>
-        <source>Ping Time</source>
-        <translation>Tiempo Ping</translation>
-=======
         <source>Open a bitcoin: URI</source>
         <translation type="unfinished">Abrir un bitcoin: URI</translation>
->>>>>>> f6a356d2
     </message>
     <message>
         <source>Open Wallet</source>
@@ -3521,14 +2246,9 @@
         <translation type="unfinished">Manual de salida: añadido usando las opciones de configuración RPC %1 o %2/%3</translation>
     </message>
     <message>
-<<<<<<< HEAD
-        <source>Close all wallets</source>
-        <translation>Cerrar todas las billeteras</translation>
-=======
         <source>Outbound Feeler: short-lived, for testing addresses</source>
         <extracomment>Explanatory text for a short-lived outbound peer connection that is used to test the aliveness of known addresses.</extracomment>
         <translation type="unfinished">Tanteador de salida: de corta duración, para probar las direcciones</translation>
->>>>>>> f6a356d2
     </message>
     <message>
         <source>Outbound Address Fetch: short-lived, for soliciting addresses</source>
@@ -3630,17 +2350,8 @@
 <context>
     <name>ReceiveCoinsDialog</name>
     <message>
-<<<<<<< HEAD
-        <source>Unable to decode PSBT from clipboard (invalid base64)</source>
-        <translation>No se puede decodificar PSBT desde el portapapeles (inválido base64)</translation>
-    </message>
-    <message>
-        <source>Load Transaction Data</source>
-        <translation>Cargar datos de la transacción</translation>
-=======
         <source>&amp;Amount:</source>
         <translation type="unfinished">&amp;Cantidad</translation>
->>>>>>> f6a356d2
     </message>
     <message>
         <source>&amp;Label:</source>
@@ -3722,42 +2433,16 @@
         <translation type="unfinished">Monedero:</translation>
     </message>
     <message>
-<<<<<<< HEAD
-        <source>More than one onion bind address is provided. Using %s for the automatically created Tor onion service.</source>
-        <translation>Se proporciona más de una dirección de ligar de cebolla. Utilizando %s para el servicio Tor cebolla creado automático.</translation>
-    </message>
-    <message>
-        <source>Please check that your computer's date and time are correct! If your clock is wrong, %s will not work properly.</source>
-        <translation>¡Por favor, compruebe si la fecha y hora en su computadora son correctas! Si su reloj está mal, %s no trabajará correctamente.</translation>
-=======
         <source>Copy &amp;Address</source>
         <translation type="unfinished">Copiar &amp;Dirección</translation>
->>>>>>> f6a356d2
     </message>
     <message>
         <source>&amp;Verify</source>
         <translation type="unfinished">&amp;Verificar</translation>
     </message>
     <message>
-<<<<<<< HEAD
-        <source>SQLiteDatabase: Failed to prepare the statement to fetch sqlite wallet schema version: %s</source>
-        <translation>SQLiteDatabase: Fallado para preparar la declaración para traer versión del esquema de la monedero sqlite: %s</translation>
-    </message>
-    <message>
-        <source>SQLiteDatabase: Failed to prepare the statement to fetch the application id: %s</source>
-        <translation>SQLiteDatabase: Fallado para preparar la declaración para traer la aplicación id: %s</translation>
-    </message>
-    <message>
-        <source>SQLiteDatabase: Unknown sqlite wallet schema version %d. Only version %d is supported</source>
-        <translation>SQLiteDatabase: versión del esquema de la monedero sqlite desconocido %d. Sólo version %d se admite</translation>
-    </message>
-    <message>
-        <source>The block database contains a block which appears to be from the future. This may be due to your computer's date and time being set incorrectly. Only rebuild the block database if you are sure that your computer's date and time are correct</source>
-        <translation>La base de datos de bloques contiene un bloque que parece ser del futuro. Esto puede ser porque la fecha y hora de su ordenador están mal ajustados. Reconstruya la base de datos de bloques solo si está seguro de que la fecha y hora de su ordenador están ajustadas correctamente.</translation>
-=======
         <source>Verify this address on e.g. a hardware wallet screen</source>
         <translation type="unfinished">Verifica esta dirección en la pantalla de tu billetera fría u otro dispositivo</translation>
->>>>>>> f6a356d2
     </message>
     <message>
         <source>&amp;Save Image…</source>
@@ -3876,17 +2561,8 @@
         <translation type="unfinished">Configura una ruta externa al script en Opciones -&gt; Monedero</translation>
     </message>
     <message>
-<<<<<<< HEAD
-        <source>Ignoring duplicate -wallet %s.</source>
-        <translation>No hacer caso de duplicado -wallet %s</translation>
-    </message>
-    <message>
-        <source>Importing...</source>
-        <translation>Importando...</translation>
-=======
         <source>Creates a Partially Signed Bitcoin Transaction (PSBT) for use with e.g. an offline %1 wallet, or a PSBT-compatible hardware wallet.</source>
         <translation type="unfinished">Crea una Transacción de Bitcoin Parcialmente Firmada (TBPF) para uso con p.ej. un monedero fuera de linea %1, o un monedero de hardware compatible con TBPF</translation>
->>>>>>> f6a356d2
     </message>
     <message>
         <source>To review recipient list click "Show Details…"</source>
@@ -3916,37 +2592,8 @@
         <translation type="unfinished">Transacción parcialmente firmada (binario) </translation>
     </message>
     <message>
-<<<<<<< HEAD
-        <source>SQLiteDatabase: Failed to execute statement to verify database: %s</source>
-        <translation>SQLiteDatabase: Fallado para ejecutar declaración para verificar base de datos: %s</translation>
-    </message>
-    <message>
-        <source>SQLiteDatabase: Failed to fetch sqlite wallet schema version: %s</source>
-        <translation>SQLiteDatabase: Fallado para traer versión del esquema de la monedero sqlite: %s</translation>
-    </message>
-    <message>
-        <source>SQLiteDatabase: Failed to fetch the application id: %s</source>
-        <translation>SQLiteDatabase: Error al obtener el ID de aplicación: %s</translation>
-    </message>
-    <message>
-        <source>SQLiteDatabase: Failed to prepare statement to verify database: %s</source>
-        <translation>SQLiteDatabase: Fallado para preparar declaración para verificar base de datos: %s</translation>
-    </message>
-    <message>
-        <source>SQLiteDatabase: Failed to read database verification error: %s</source>
-        <translation>SQLiteDatabase: Error al leer la verificación de la base de datos: %s</translation>
-    </message>
-    <message>
-        <source>SQLiteDatabase: Unexpected application id. Expected %u, got %u</source>
-        <translation>SQLiteDatabase: id aplicación inesperada. Esperado %u, tiene %u</translation>
-    </message>
-    <message>
-        <source>Specified blocks directory "%s" does not exist.</source>
-        <translation>El directorio de bloques «%s» especificado no existe.</translation>
-=======
         <source>PSBT saved</source>
         <translation type="unfinished">PSBT guardado </translation>
->>>>>>> f6a356d2
     </message>
     <message>
         <source>External balance:</source>
@@ -4015,13 +2662,8 @@
         <translation type="unfinished">Quitar esta entrada</translation>
     </message>
     <message>
-<<<<<<< HEAD
-        <source>Unsupported logging category %s=%s.</source>
-        <translation>Categoría de registro no soportada %s=%s. </translation>
-=======
         <source>The amount to send in the selected unit</source>
         <translation type="unfinished">El monto a enviar en la unidad seleccionada</translation>
->>>>>>> f6a356d2
     </message>
     <message>
         <source>The fee will be deducted from the amount being sent. The recipient will receive less bitcoins than you enter in the amount field. If multiple recipients are selected, the fee is split equally.</source>
@@ -4044,46 +2686,16 @@
         <translation type="unfinished">Esta es una solicitud de pago autentificada.</translation>
     </message>
     <message>
-<<<<<<< HEAD
-        <source>%s corrupt. Try using the wallet tool bitcoin-wallet to salvage or restoring a backup.</source>
-        <translation>%s corrupto. Intente utilizar la monedero herramienta de bitcoin-monedero para salvar o restaurar una copia de seguridad.</translation>
-    </message>
-    <message>
-        <source>Cannot upgrade a non HD split wallet without upgrading to support pre split keypool. Please use version 169900 or no version specified.</source>
-        <translation>No es posible actualizar un monedero HD dividido sin actualizar el soporte para admitir el keypool pre dividido. Porfavor usa -upgradewallet=169900 o -upgradewallet sin especificar una versión.</translation>
-    </message>
-    <message>
-        <source>Invalid amount for -maxtxfee=&lt;amount&gt;: '%s' (must be at least the minrelay fee of %s to prevent stuck transactions)</source>
-        <translation>Cantidad no válida para -maxtxfee=&lt;amount&gt;: '%s' (debe ser al menos la comisión mínima de %s para prevenir transacciones atascadas)</translation>
-=======
         <source>Enter a label for this address to add it to the list of used addresses</source>
         <translation type="unfinished">Introduce una etiqueta para esta dirección para añadirla a la lista de direcciones utilizadas</translation>
->>>>>>> f6a356d2
     </message>
     <message>
         <source>A message that was attached to the bitcoin: URI which will be stored with the transaction for your reference. Note: This message will not be sent over the Bitcoin network.</source>
         <translation type="unfinished">Mensaje que se agrgará al URI de Bitcoin, el cuál será almacenado con la transacción para su referencia. Nota: Este mensaje no será mandado a través de la red de Bitcoin.</translation>
     </message>
     <message>
-<<<<<<< HEAD
-        <source>This error could occur if this wallet was not shutdown cleanly and was last loaded using a build with a newer version of Berkeley DB. If so, please use the software that last loaded this wallet</source>
-        <translation>Este error podría ocurrir si la billetera no fuese apagada correctamente y fuese cargada usando una compilación con una versión más nueva de Berkeley DB. Si es así, utilice el software que cargó por última vez en esta billetera.</translation>
-    </message>
-    <message>
-        <source>This is the maximum transaction fee you pay (in addition to the normal fee) to prioritize partial spend avoidance over regular coin selection.</source>
-        <translation>Esta es la máxima tarifa de transacción que pagas (en adicional a la tarifa normal de transacción) para primordialmente evitar gastar un sobrecosto.</translation>
-    </message>
-    <message>
-        <source>Transaction needs a change address, but we can't generate it. Please call keypoolrefill first.</source>
-        <translation>La transacción necesita un cambio de dirección, pero no podemos generar una. Porfavor, realice una petición a keypoolrefill antes.</translation>
-    </message>
-    <message>
-        <source>You need to rebuild the database using -reindex to go back to unpruned mode.  This will redownload the entire blockchain</source>
-        <translation>Necesita reconstruir la base de datos utilizando -reindex para volver al modo sin recorte. Esto volverá a descargar toda la cadena de bloques</translation>
-=======
         <source>Pay To:</source>
         <translation type="unfinished">Pagar a:</translation>
->>>>>>> f6a356d2
     </message>
     </context>
 <context>
@@ -4093,17 +2705,8 @@
         <translation type="unfinished">Enviar</translation>
     </message>
     <message>
-<<<<<<< HEAD
-        <source>Cannot set -peerblockfilters without -blockfilterindex.</source>
-        <translation>No se puede establecer -peerblockfilters sin -blockfilterindex.</translation>
-    </message>
-    <message>
-        <source>Disk space is too low!</source>
-        <translation>¡El espacio en el disco es demasiado bajo!</translation>
-=======
         <source>Create Unsigned</source>
         <translation type="unfinished">Crear sin firmar</translation>
->>>>>>> f6a356d2
     </message>
 </context>
 <context>
@@ -4121,21 +2724,8 @@
         <translation type="unfinished">La dirección Bitcoin con la que se firmó el mensaje</translation>
     </message>
     <message>
-<<<<<<< HEAD
-        <source>Error: Keypool ran out, please call keypoolrefill first</source>
-        <translation>Keypool se ha agotado, llame a keypoolrefill primero</translation>
-    </message>
-    <message>
-        <source>Fee rate (%s) is lower than the minimum fee rate setting (%s)</source>
-        <translation>El ratio de comisión (%s) es menor que el mínimo ratio de comisión (%s)</translation>
-    </message>
-    <message>
-        <source>Invalid -onion address or hostname: '%s'</source>
-        <translation>Dirección de -onion o dominio '%s' inválido</translation>
-=======
         <source>Choose previously used address</source>
         <translation type="unfinished">Escoger dirección previamente usada</translation>
->>>>>>> f6a356d2
     </message>
     <message>
         <source>Paste address from clipboard</source>
@@ -4265,10 +2855,6 @@
         <translation type="unfinished">Editar etiqueta de dirección</translation>
     </message>
     <message>
-<<<<<<< HEAD
-        <source>Starting network threads...</source>
-        <translation>Iniciando procesos de red...</translation>
-=======
         <source>Show in %1</source>
         <extracomment>Transactions table context menu action to show the selected transaction in a third-party block explorer. %1 is a stand-in argument for the URL of the explorer.</extracomment>
         <translation type="unfinished">Mostrar en %1</translation>
@@ -4276,7 +2862,6 @@
     <message>
         <source>Confirmed</source>
         <translation type="unfinished">Confirmado</translation>
->>>>>>> f6a356d2
     </message>
     <message>
         <source>Label</source>
