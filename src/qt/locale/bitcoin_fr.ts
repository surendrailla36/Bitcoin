<TS language="fr" version="2.1">
<context>
    <name>AddressBookPage</name>
    <message>
        <source>Right-click to edit address or label</source>
        <translation>Cliquer à droite pour modifier l'adresse ou l'étiquette</translation>
    </message>
    <message>
        <source>Create a new address</source>
        <translation>Créer une nouvelle adresse</translation>
    </message>
    <message>
        <source>&amp;New</source>
        <translation>&amp;Nouveau</translation>
    </message>
    <message>
        <source>Copy the currently selected address to the system clipboard</source>
        <translation>Copier l'adresse sélectionnée actuellement dans le presse-papiers</translation>
    </message>
    <message>
        <source>&amp;Copy</source>
        <translation>&amp;Copier</translation>
    </message>
    <message>
        <source>C&amp;lose</source>
        <translation>&amp;Fermer</translation>
    </message>
    <message>
        <source>Delete the currently selected address from the list</source>
        <translation>Supprimer de la liste l'adresse sélectionnée actuellement</translation>
    </message>
    <message>
        <source>Export the data in the current tab to a file</source>
        <translation>Exporter les données de l'onglet actuel vers un fichier</translation>
    </message>
    <message>
        <source>&amp;Export</source>
        <translation>&amp;Exporter</translation>
    </message>
    <message>
        <source>&amp;Delete</source>
        <translation>&amp;Supprimer</translation>
    </message>
    <message>
        <source>Choose the address to send coins to</source>
        <translation>Choisir l'adresse à laquelle envoyer des pièces</translation>
    </message>
    <message>
        <source>Choose the address to receive coins with</source>
        <translation>Choisir l'adresse avec laquelle recevoir des pîèces</translation>
    </message>
    <message>
        <source>C&amp;hoose</source>
        <translation>C&amp;hoisir</translation>
    </message>
    <message>
        <source>Sending addresses</source>
        <translation>Adresses d'envoi</translation>
    </message>
    <message>
        <source>Receiving addresses</source>
        <translation>Adresses de réception</translation>
    </message>
    <message>
        <source>These are your Bitcoin addresses for sending payments. Always check the amount and the receiving address before sending coins.</source>
        <translation>Voici vos adresses Bitcoin pour envoyer des paiements. Vérifiez toujours le montant et l'adresse du destinataire avant d'envoyer des pièces.</translation>
    </message>
    <message>
        <source>These are your Bitcoin addresses for receiving payments. It is recommended to use a new receiving address for each transaction.</source>
        <translation>Voici vos adresses Bitcoin pour recevoir des paiements. Il est recommandé d'utiliser une nouvelle adresse de réception pour chaque transaction.</translation>
    </message>
    <message>
        <source>&amp;Copy Address</source>
        <translation>&amp;Copier l'adresse</translation>
    </message>
    <message>
        <source>Copy &amp;Label</source>
        <translation>Copier l'é&amp;tiquette</translation>
    </message>
    <message>
        <source>&amp;Edit</source>
        <translation>&amp;Modifier</translation>
    </message>
    <message>
        <source>Export Address List</source>
        <translation>Exporter la liste d'adresses</translation>
    </message>
    <message>
        <source>Comma separated file (*.csv)</source>
        <translation>Valeurs séparées par des virgules (*.csv)</translation>
    </message>
    <message>
        <source>Exporting Failed</source>
        <translation>L'exportation a échoué</translation>
    </message>
    <message>
        <source>There was an error trying to save the address list to %1. Please try again.</source>
        <translation>Une erreur est survenue lors de l'enregistrement de la liste d'adresses vers %1. Veuillez ressayer plus tard.</translation>
    </message>
</context>
<context>
    <name>AddressTableModel</name>
    <message>
        <source>Label</source>
        <translation>Étiquette</translation>
    </message>
    <message>
        <source>Address</source>
        <translation>Adresse</translation>
    </message>
    <message>
        <source>(no label)</source>
        <translation>(aucune étiquette)</translation>
    </message>
</context>
<context>
    <name>AskPassphraseDialog</name>
    <message>
        <source>Passphrase Dialog</source>
        <translation>Fenêtre de dialogue de la phrase de passe</translation>
    </message>
    <message>
        <source>Enter passphrase</source>
        <translation>Saisir la phrase de passe</translation>
    </message>
    <message>
        <source>New passphrase</source>
        <translation>Nouvelle phrase de passe</translation>
    </message>
    <message>
        <source>Repeat new passphrase</source>
        <translation>Répéter la phrase de passe</translation>
    </message>
    <message>
        <source>Enter the new passphrase to the wallet.&lt;br/&gt;Please use a passphrase of &lt;b&gt;ten or more random characters&lt;/b&gt;, or &lt;b&gt;eight or more words&lt;/b&gt;.</source>
        <translation>Saisissez une nouvelle phrase de passe pour le portefeuille.&lt;br/&gt;Veuillez utiliser une phrase composée de &lt;b&gt;dix caractères aléatoires ou plus&lt;/b&gt;, ou bien de &lt;b&gt;huit mots ou plus&lt;/b&gt;.</translation>
    </message>
    <message>
        <source>Encrypt wallet</source>
        <translation>Chiffrer le porte-monnaie</translation>
    </message>
    <message>
        <source>This operation needs your wallet passphrase to unlock the wallet.</source>
        <translation>Cette opération nécessite votre phrase de passe pour déverrouiller le porte-monnaie.</translation>
    </message>
    <message>
        <source>Unlock wallet</source>
        <translation>Déverrouiller le porte-monnaie</translation>
    </message>
    <message>
        <source>This operation needs your wallet passphrase to decrypt the wallet.</source>
        <translation>Cette opération nécessite votre phrase de passe pour déchiffrer le porte-monnaie.</translation>
    </message>
    <message>
        <source>Decrypt wallet</source>
        <translation>Déchiffrer le porte-monnaie</translation>
    </message>
    <message>
        <source>Change passphrase</source>
        <translation>Changer la phrase de passe</translation>
    </message>
    </context>
<context>
    <name>BanTableModel</name>
    <message>
        <source>IP/Netmask</source>
        <translation>IP/masque réseau</translation>
    </message>
    <message>
        <source>Banned Until</source>
        <translation>Banni jusqu'au</translation>
    </message>
</context>
<context>
    <name>BitcoinGUI</name>
    <message>
        <source>Sign &amp;message...</source>
        <translation>&amp;Signer le message...</translation>
    </message>
    <message>
        <source>Synchronizing with network...</source>
        <translation>Synchronisation avec le réseau…</translation>
    </message>
    <message>
        <source>&amp;Overview</source>
        <translation>&amp;Vue d'ensemble</translation>
    </message>
    <message>
        <source>Node</source>
        <translation>Nœud</translation>
    </message>
    <message>
        <source>Show general overview of wallet</source>
        <translation>Afficher une vue d’ensemble du porte-monnaie</translation>
    </message>
    <message>
        <source>&amp;Transactions</source>
        <translation>&amp;Transactions</translation>
    </message>
    <message>
        <source>Browse transaction history</source>
        <translation>Parcourir l'historique des transactions</translation>
    </message>
    <message>
        <source>E&amp;xit</source>
        <translation>Q&amp;uitter</translation>
    </message>
    <message>
        <source>Quit application</source>
        <translation>Quitter l’application</translation>
    </message>
    <message>
        <source>&amp;About %1</source>
        <translation>À &amp;propos de %1</translation>
    </message>
    <message>
        <source>Show information about %1</source>
        <translation>Afficher des informations à propos de %1</translation>
    </message>
    <message>
        <source>About &amp;Qt</source>
        <translation>À propos de &amp;Qt</translation>
    </message>
    <message>
        <source>Show information about Qt</source>
        <translation>Afficher des informations sur Qt</translation>
    </message>
    <message>
        <source>&amp;Options...</source>
        <translation>&amp;Options…</translation>
    </message>
    <message>
        <source>Modify configuration options for %1</source>
        <translation>Modifier les options de configuration de %1</translation>
    </message>
    <message>
        <source>&amp;Encrypt Wallet...</source>
        <translation>&amp;Chiffrer le porte-monnaie...</translation>
    </message>
    <message>
        <source>&amp;Backup Wallet...</source>
        <translation>Sauvegarder le &amp;porte-monnaie...</translation>
    </message>
    <message>
        <source>&amp;Change Passphrase...</source>
        <translation>&amp;Changer la phrase de passe...</translation>
    </message>
    <message>
        <source>&amp;Sending addresses...</source>
        <translation>Adresses d'&amp;envoi...</translation>
    </message>
    <message>
        <source>&amp;Receiving addresses...</source>
        <translation>Adresses de &amp;réception...</translation>
    </message>
    <message>
        <source>Open &amp;URI...</source>
<<<<<<< HEAD
        <translation>Ouvrir un &amp;URI...</translation>
    </message>
    <message>
        <source>Bitcoin Core client</source>
        <translation>Client Bitcoin Core</translation>
    </message>
    <message>
        <source>Importing blocks from disk...</source>
        <translation>Importation des blocs à partir du disque...</translation>
=======
        <translation>Ouvrir une &amp;URI...</translation>
>>>>>>> 9460771a
    </message>
    <message>
        <source>Reindexing blocks on disk...</source>
        <translation>Réindexation des blocs sur le disque...</translation>
    </message>
    <message>
        <source>Send coins to a Bitcoin address</source>
        <translation>Envoyer des pièces à une adresse Bitcoin</translation>
    </message>
    <message>
        <source>Backup wallet to another location</source>
        <translation>Sauvegarder le porte-monnaie vers un autre emplacement</translation>
    </message>
    <message>
        <source>Change the passphrase used for wallet encryption</source>
        <translation>Modifier la phrase de passe utilisée pour le chiffrement du porte-monnaie</translation>
    </message>
    <message>
        <source>&amp;Debug window</source>
        <translation>Fenêtre de &amp;débogage</translation>
    </message>
    <message>
        <source>Open debugging and diagnostic console</source>
        <translation>Ouvrir une console de débogage et de diagnostic</translation>
    </message>
    <message>
        <source>&amp;Verify message...</source>
        <translation>&amp;Vérifier un message...</translation>
    </message>
    <message>
        <source>Bitcoin</source>
        <translation>Bitcoin</translation>
    </message>
    <message>
        <source>Wallet</source>
        <translation>Porte-monnaie</translation>
    </message>
    <message>
        <source>&amp;Send</source>
        <translation>&amp;Envoyer</translation>
    </message>
    <message>
        <source>&amp;Receive</source>
        <translation>&amp;Recevoir</translation>
    </message>
    <message>
        <source>&amp;Show / Hide</source>
        <translation>&amp;Afficher / Masquer</translation>
    </message>
    <message>
        <source>Show or hide the main Window</source>
        <translation>Afficher ou masquer la fenêtre principale</translation>
    </message>
    <message>
        <source>Encrypt the private keys that belong to your wallet</source>
        <translation>Chiffrer les clefs privées de votre porte-monnaie</translation>
    </message>
    <message>
        <source>Sign messages with your Bitcoin addresses to prove you own them</source>
        <translation>Signer les messages avec vos adresses Bitcoin pour prouver que vous les détenez</translation>
    </message>
    <message>
        <source>Verify messages to ensure they were signed with specified Bitcoin addresses</source>
        <translation>Vérifier les messages pour s'assurer qu'ils ont été signés avec les adresses Bitcoin spécifiées</translation>
    </message>
    <message>
        <source>&amp;File</source>
        <translation>&amp;Fichier</translation>
    </message>
    <message>
        <source>&amp;Settings</source>
        <translation>&amp;Paramètres</translation>
    </message>
    <message>
        <source>&amp;Help</source>
        <translation>&amp;Aide</translation>
    </message>
    <message>
        <source>Tabs toolbar</source>
        <translation>Barre d'outils des onglets</translation>
    </message>
    <message>
        <source>Request payments (generates QR codes and bitcoin: URIs)</source>
        <translation>Demander des paiements (génère des codes QR et des URI bitcoin:)</translation>
    </message>
    <message>
        <source>Show the list of used sending addresses and labels</source>
        <translation>Afficher la liste d'adresses d'envoi et d'étiquettes utilisées</translation>
    </message>
    <message>
        <source>Show the list of used receiving addresses and labels</source>
        <translation>Afficher la liste d'adresses de réception et d'étiquettes utilisées</translation>
    </message>
    <message>
        <source>Open a bitcoin: URI or payment request</source>
        <translation>Ouvrir un URI bitcoin: ou une demande de paiement</translation>
    </message>
    <message>
        <source>&amp;Command-line options</source>
        <translation>Options de ligne de &amp;commande</translation>
    </message>
    <message numerus="yes">
        <source>%n active connection(s) to Bitcoin network</source>
        <translation><numerusform>%n connexion active avec le réseau Bitcoin</numerusform><numerusform>%n connexions actives avec le réseau Bitcoin</numerusform></translation>
    </message>
    <message>
        <source>Indexing blocks on disk...</source>
        <translation>Indexation des blocs sur le disque...</translation>
    </message>
    <message>
        <source>Processing blocks on disk...</source>
        <translation>Traitement des blocs sur le disque...</translation>
    </message>
    <message>
        <source>No block source available...</source>
        <translation>Aucune source de blocs disponible...</translation>
    </message>
    <message numerus="yes">
        <source>Processed %n block(s) of transaction history.</source>
        <translation><numerusform>%n bloc d'historique transactionnel a été traité</numerusform><numerusform>%n blocs d'historique transactionnel ont été traités</numerusform></translation>
    </message>
    <message numerus="yes">
        <source>%n hour(s)</source>
        <translation><numerusform>%n heure</numerusform><numerusform>%n heures</numerusform></translation>
    </message>
    <message numerus="yes">
        <source>%n day(s)</source>
        <translation><numerusform>%n jour</numerusform><numerusform>%n jours</numerusform></translation>
    </message>
    <message numerus="yes">
        <source>%n week(s)</source>
        <translation><numerusform>%n semaine</numerusform><numerusform>%n semaines</numerusform></translation>
    </message>
    <message>
        <source>%1 and %2</source>
        <translation>%1 et %2</translation>
    </message>
    <message numerus="yes">
        <source>%n year(s)</source>
        <translation><numerusform>%n an</numerusform><numerusform>%n ans</numerusform></translation>
    </message>
    <message>
        <source>%1 behind</source>
        <translation>en retard d'%1</translation>
    </message>
    <message>
        <source>Last received block was generated %1 ago.</source>
        <translation>Le dernier bloc reçu avait été généré il y a %1.</translation>
    </message>
    <message>
        <source>Transactions after this will not yet be visible.</source>
        <translation>Les transactions suivantes ne seront pas déjà visibles.</translation>
    </message>
    <message>
        <source>Error</source>
        <translation>Erreur</translation>
    </message>
    <message>
        <source>Warning</source>
        <translation>Avertissement</translation>
    </message>
    <message>
        <source>Information</source>
        <translation>Information</translation>
    </message>
    <message>
        <source>Up to date</source>
        <translation>À jour</translation>
    </message>
    <message>
        <source>Show the %1 help message to get a list with possible Bitcoin command-line options</source>
        <translation>Afficher le message d'aide de %1 pour obtenir la liste des options de ligne de commande Bitcoin possibles.</translation>
    </message>
    <message>
        <source>%1 client</source>
        <translation>Client %1</translation>
    </message>
    <message>
        <source>Catching up...</source>
        <translation>Rattrapage…</translation>
    </message>
    <message>
        <source>Date: %1
</source>
        <translation>Date : %1
</translation>
    </message>
    <message>
        <source>Amount: %1
</source>
        <translation>Montant : %1
</translation>
    </message>
    <message>
        <source>Type: %1
</source>
        <translation>Type : %1
</translation>
    </message>
    <message>
        <source>Label: %1
</source>
        <translation>Étiquette : %1
</translation>
    </message>
    <message>
        <source>Address: %1
</source>
        <translation>Adresse : %1
</translation>
    </message>
    <message>
        <source>Sent transaction</source>
        <translation>Transaction envoyée</translation>
    </message>
    <message>
        <source>Incoming transaction</source>
        <translation>Transaction entrante</translation>
    </message>
    <message>
        <source>Wallet is &lt;b&gt;encrypted&lt;/b&gt; and currently &lt;b&gt;unlocked&lt;/b&gt;</source>
        <translation>Le porte-monnaie est &lt;b&gt;chiffré&lt;/b&gt; et est actuellement &lt;b&gt;déverrouillé&lt;/b&gt;</translation>
    </message>
    <message>
        <source>Wallet is &lt;b&gt;encrypted&lt;/b&gt; and currently &lt;b&gt;locked&lt;/b&gt;</source>
        <translation>Le porte-monnaie est &lt;b&gt;chiffré&lt;/b&gt; et actuellement &lt;b&gt;verrouillé&lt;/b&gt;</translation>
    </message>
</context>
<context>
    <name>CoinControlDialog</name>
    <message>
        <source>Coin Selection</source>
        <translation>Sélection des pièces</translation>
    </message>
    <message>
        <source>Quantity:</source>
        <translation>Quantité :</translation>
    </message>
    <message>
        <source>Bytes:</source>
        <translation>Octets :</translation>
    </message>
    <message>
        <source>Amount:</source>
        <translation>Montant :</translation>
    </message>
    <message>
        <source>Priority:</source>
        <translation>Priorité :</translation>
    </message>
    <message>
        <source>Fee:</source>
        <translation>Frais :</translation>
    </message>
    <message>
        <source>Dust:</source>
        <translation>Poussière :</translation>
    </message>
    <message>
        <source>After Fee:</source>
        <translation>Après les frais :</translation>
    </message>
    <message>
        <source>Change:</source>
        <translation>Monnaie :</translation>
    </message>
    <message>
        <source>(un)select all</source>
        <translation>Tout (des)sélectionner</translation>
    </message>
    <message>
        <source>Tree mode</source>
        <translation>Mode arborescence</translation>
    </message>
    <message>
        <source>List mode</source>
        <translation>Mode liste</translation>
    </message>
    <message>
        <source>Amount</source>
        <translation>Montant</translation>
    </message>
    <message>
        <source>Received with label</source>
        <translation>Reçu avec une étiquette</translation>
    </message>
    <message>
        <source>Received with address</source>
        <translation>Reçu avec une adresse</translation>
    </message>
    <message>
        <source>Date</source>
        <translation>Date</translation>
    </message>
    <message>
        <source>Confirmations</source>
        <translation>Confirmations</translation>
    </message>
    <message>
        <source>Confirmed</source>
        <translation>Confirmée</translation>
    </message>
    <message>
        <source>Priority</source>
        <translation>Priorité</translation>
    </message>
    <message>
<<<<<<< HEAD
        <source>Copy address</source>
        <translation>Copier l’adresse</translation>
    </message>
    <message>
        <source>Copy label</source>
        <translation>Copier l’étiquette</translation>
    </message>
    <message>
        <source>Copy amount</source>
        <translation>Copier le montant</translation>
    </message>
    <message>
        <source>Copy transaction ID</source>
        <translation>Copier l'ID de la transaction</translation>
    </message>
    <message>
        <source>Lock unspent</source>
        <translation>Verrouiller ce qui n'est pas dépensé</translation>
    </message>
    <message>
        <source>Unlock unspent</source>
        <translation>Déverrouiller ce qui n'est pas dépensé</translation>
    </message>
    <message>
        <source>Copy quantity</source>
        <translation>Copier la quantité</translation>
    </message>
    <message>
        <source>Copy fee</source>
        <translation>Copier les frais</translation>
    </message>
    <message>
        <source>Copy after fee</source>
        <translation>Copier le montant après les frais</translation>
    </message>
    <message>
        <source>Copy bytes</source>
        <translation>Copier les octets</translation>
    </message>
    <message>
        <source>Copy priority</source>
        <translation>Copier la priorité</translation>
    </message>
    <message>
        <source>Copy dust</source>
        <translation>Copier la poussière</translation>
    </message>
    <message>
        <source>Copy change</source>
        <translation>Copier la monnaie</translation>
    </message>
    <message>
        <source>highest</source>
        <translation>la plus élevée</translation>
    </message>
    <message>
        <source>higher</source>
        <translation>plus élevée</translation>
    </message>
    <message>
        <source>high</source>
        <translation>élevée</translation>
    </message>
    <message>
        <source>medium-high</source>
        <translation>moyennement-élevée</translation>
    </message>
    <message>
        <source>medium</source>
        <translation>moyenne</translation>
    </message>
    <message>
        <source>low-medium</source>
        <translation>moyennement-basse</translation>
    </message>
    <message>
        <source>low</source>
        <translation>basse</translation>
    </message>
    <message>
        <source>lower</source>
        <translation>plus basse</translation>
    </message>
    <message>
        <source>lowest</source>
        <translation>la plus basse</translation>
    </message>
    <message>
        <source>(%1 locked)</source>
        <translation>(%1 verrouillé)</translation>
    </message>
    <message>
        <source>none</source>
        <translation>aucun</translation>
    </message>
    <message>
        <source>Can vary +/- %1 satoshi(s) per input.</source>
        <translation>Peut varier +/- %1 satoshi(s) par entrée.</translation>
    </message>
    <message>
        <source>yes</source>
        <translation>oui</translation>
    </message>
    <message>
        <source>no</source>
        <translation>non</translation>
    </message>
    <message>
        <source>This label turns red, if the transaction size is greater than 1000 bytes.</source>
        <translation>Cette étiquette devient rouge si la taille de la transaction est plus grande que 1 000 octets.</translation>
    </message>
    <message>
        <source>This means a fee of at least %1 per kB is required.</source>
        <translation>Ceci signifie que des frais d'au moins %1 par ko sont exigés.</translation>
    </message>
    <message>
        <source>Can vary +/- 1 byte per input.</source>
        <translation>Peut varier +/- 1 octet par entrée.</translation>
    </message>
    <message>
        <source>Transactions with higher priority are more likely to get included into a block.</source>
        <translation>Les transactions à priorité plus haute sont plus à même d'être incluses dans un bloc.</translation>
    </message>
    <message>
        <source>This label turns red, if the priority is smaller than "medium".</source>
        <translation>Cette étiquette devient rouge si la priorité est plus basse que « moyenne »</translation>
    </message>
    <message>
        <source>This label turns red, if any recipient receives an amount smaller than %1.</source>
        <translation>Cette étiquette devient rouge si un destinataire reçoit un montant inférieur à %1.</translation>
    </message>
    <message>
=======
>>>>>>> 9460771a
        <source>(no label)</source>
        <translation>(aucune étiquette)</translation>
    </message>
    </context>
<context>
    <name>EditAddressDialog</name>
    <message>
        <source>Edit Address</source>
        <translation>Modifier l'adresse</translation>
    </message>
    <message>
        <source>&amp;Label</source>
        <translation>É&amp;tiquette</translation>
    </message>
    <message>
        <source>The label associated with this address list entry</source>
        <translation>L'étiquette associée à cette entrée de la liste d'adresses</translation>
    </message>
    <message>
        <source>The address associated with this address list entry. This can only be modified for sending addresses.</source>
        <translation>L'adresse associée à cette entrée de la liste d'adresses. Cela ne peut être modifié que pour les adresses d'envoi.</translation>
    </message>
    <message>
        <source>&amp;Address</source>
        <translation>&amp;Adresse</translation>
    </message>
    </context>
<context>
    <name>FreespaceChecker</name>
    <message>
        <source>A new data directory will be created.</source>
        <translation>Un nouveau répertoire de données sera créé.</translation>
    </message>
    <message>
        <source>name</source>
        <translation>nom</translation>
    </message>
    <message>
        <source>Directory already exists. Add %1 if you intend to create a new directory here.</source>
        <translation>Le répertoire existe déjà. Ajouter %1 si vous comptez créer un nouveau répertoire ici.</translation>
    </message>
    <message>
        <source>Path already exists, and is not a directory.</source>
        <translation>Le chemin existe déjà et n'est pas un répertoire.</translation>
    </message>
    <message>
        <source>Cannot create data directory here.</source>
        <translation>Impossible de créer un répertoire de données ici.</translation>
    </message>
</context>
<context>
    <name>HelpMessageDialog</name>
    <message>
        <source>version</source>
        <translation>version</translation>
    </message>
    <message>
        <source>(%1-bit)</source>
        <translation>(%1-bit)</translation>
    </message>
    <message>
        <source>About %1</source>
        <translation>À propos de %1</translation>
    </message>
    <message>
        <source>Command-line options</source>
        <translation>Options de ligne de commande</translation>
    </message>
    <message>
        <source>Usage:</source>
        <translation>Utilisation :</translation>
    </message>
    <message>
        <source>command-line options</source>
        <translation>options de ligne de commande</translation>
    </message>
    <message>
        <source>UI Options:</source>
        <translation>Options de l'IU :</translation>
    </message>
    <message>
        <source>Choose data directory on startup (default: %u)</source>
        <translation>Choisir un répertoire de données au démarrage (par défaut : %u)</translation>
    </message>
    <message>
        <source>Set language, for example "de_DE" (default: system locale)</source>
        <translation>Définir la langue, par exemple « fr_CA » (par défaut : la langue du système)</translation>
    </message>
    <message>
        <source>Start minimized</source>
        <translation>Démarrer minimisé</translation>
    </message>
    <message>
        <source>Set SSL root certificates for payment request (default: -system-)</source>
        <translation>Définir les certificats SSL racine pour les requêtes de paiement (par défaut : -system-)</translation>
    </message>
    <message>
        <source>Show splash screen on startup (default: %u)</source>
        <translation>Afficher l'écran d'accueil au démarrage (par défaut : %u)</translation>
    </message>
    <message>
        <source>Reset all settings changed in the GUI</source>
        <translation>Réinitialiser tous les paramètres changés dans l'IUG</translation>
    </message>
</context>
<context>
    <name>Intro</name>
    <message>
        <source>Welcome</source>
        <translation>Bienvenue</translation>
    </message>
    <message>
        <source>Welcome to %1.</source>
        <translation>Bienvenue à %1.</translation>
    </message>
    <message>
        <source>As this is the first time the program is launched, you can choose where %1 will store its data.</source>
        <translation>Puisque c'est la première fois que le logiciel est lancé, vous pouvez choisir où %1 stockera ses données.</translation>
    </message>
    <message>
        <source>%1 will download and store a copy of the Bitcoin block chain. At least %2GB of data will be stored in this directory, and it will grow over time. The wallet will also be stored in this directory.</source>
        <translation>%1 téléchargera et stockera une copie de la chaîne de blocs de Bitcoin. Au moins %2 Go de données seront stockés dans ce répertoire et sa taille augmentera avec le temps. Le porte-monnaie sera également stocké dans ce répertoire.</translation>
    </message>
    <message>
        <source>Use the default data directory</source>
        <translation>Utiliser le répertoire de données par défaut</translation>
    </message>
    <message>
        <source>Use a custom data directory:</source>
        <translation>Utiliser un répertoire de données personnalisé :</translation>
    </message>
    <message>
        <source>Error: Specified data directory "%1" cannot be created.</source>
        <translation>Erreur : le répertoire de données spécifié « %1 » ne peut pas être créé.</translation>
    </message>
    <message>
        <source>Error</source>
        <translation>Erreur</translation>
    </message>
    <message numerus="yes">
        <source>%n GB of free space available</source>
        <translation><numerusform>%n Go d'espace libre disponible</numerusform><numerusform>%n Go d'espace libre disponibles</numerusform></translation>
    </message>
    <message numerus="yes">
        <source>(of %n GB needed)</source>
        <translation><numerusform>(sur %n Go requis)</numerusform><numerusform>(sur %n Go requis)</numerusform></translation>
    </message>
</context>
<context>
    <name>OpenURIDialog</name>
    <message>
        <source>Open URI</source>
        <translation>Ouvrir une URI</translation>
    </message>
    <message>
        <source>Open payment request from URI or file</source>
        <translation>Ouvrir une demande de paiement à partir d'une URI ou d'un fichier</translation>
    </message>
    <message>
        <source>URI:</source>
        <translation>URI :</translation>
    </message>
    <message>
        <source>Select payment request file</source>
        <translation>Choisir le fichier de demande de paiement</translation>
    </message>
    </context>
<context>
    <name>OptionsDialog</name>
    <message>
        <source>Options</source>
        <translation>Options</translation>
    </message>
    <message>
        <source>&amp;Main</source>
        <translation>&amp;Principaux</translation>
    </message>
    <message>
<<<<<<< HEAD
        <source>Automatically start Bitcoin after logging in to the system.</source>
        <translation>Démarrer Bitcoin automatiquement après avoir ouvert une session sur le système.</translation>
=======
        <source>Automatically start %1 after logging in to the system.</source>
        <translation>Démarrer %1 automatiquement après avoir ouvert une session sur l'ordinateur.</translation>
>>>>>>> 9460771a
    </message>
    <message>
        <source>&amp;Start %1 on system login</source>
        <translation>&amp;Démarrer %1 lors de l'ouverture d'une session</translation>
    </message>
    <message>
        <source>Size of &amp;database cache</source>
        <translation>Taille du cache de la base de &amp;données</translation>
    </message>
    <message>
        <source>MB</source>
        <translation>Mo</translation>
    </message>
    <message>
        <source>Number of script &amp;verification threads</source>
        <translation>Nombre de fils de &amp;vérification de script</translation>
    </message>
    <message>
        <source>Accept connections from outside</source>
        <translation>Accepter les connexions provenant de l'extérieur</translation>
    </message>
    <message>
        <source>Allow incoming connections</source>
        <translation>Permettre les transactions entrantes</translation>
    </message>
    <message>
        <source>IP address of the proxy (e.g. IPv4: 127.0.0.1 / IPv6: ::1)</source>
        <translation>Adresse IP du mandataire (p. ex. IPv4 : 127.0.0.1 / IPv6 : ::1)</translation>
    </message>
    <message>
        <source>Minimize instead of exit the application when the window is closed. When this option is enabled, the application will be closed only after selecting Exit in the menu.</source>
        <translation>Minimiser au lieu de quitter l'application lorsque la fenêtre est fermée. Si cette option est activée, l'application ne sera fermée qu'en sélectionnant Quitter dans le menu.</translation>
    </message>
    <message>
        <source>Third party URLs (e.g. a block explorer) that appear in the transactions tab as context menu items. %s in the URL is replaced by transaction hash. Multiple URLs are separated by vertical bar |.</source>
        <translation>URL de tiers (p. ex. un explorateur de blocs) apparaissant dans l'onglet des transactions comme éléments du menu contextuel. %s dans l'URL est remplacé par le hachage de la transaction. Les URL multiples sont séparées par une barre verticale |.</translation>
    </message>
    <message>
        <source>Third party transaction URLs</source>
        <translation>URL de transaction d'un tiers</translation>
    </message>
    <message>
        <source>Active command-line options that override above options:</source>
        <translation>Options actives de ligne de commande qui annulent les options ci-dessus :</translation>
    </message>
    <message>
        <source>Reset all client options to default.</source>
        <translation>Réinitialiser toutes les options du client aux valeurs par défaut.</translation>
    </message>
    <message>
        <source>&amp;Reset Options</source>
        <translation>&amp;Réinitialiser les options</translation>
    </message>
    <message>
        <source>&amp;Network</source>
        <translation>&amp;Réseau</translation>
    </message>
    <message>
        <source>(0 = auto, &lt;0 = leave that many cores free)</source>
        <translation>(0 = auto, &lt; 0 = laisser ce nombre de cœurs inutilisés)</translation>
    </message>
    <message>
        <source>W&amp;allet</source>
        <translation>&amp;Porte-monnaie</translation>
    </message>
    <message>
        <source>Expert</source>
        <translation>Expert</translation>
    </message>
    <message>
        <source>Enable coin &amp;control features</source>
        <translation>Activer les fonctions de &amp;contrôle des pièces</translation>
    </message>
    <message>
        <source>If you disable the spending of unconfirmed change, the change from a transaction cannot be used until that transaction has at least one confirmation. This also affects how your balance is computed.</source>
        <translation>Si vous désactivé la dépense de la monnaie non confirmée, la monnaie d'une transaction ne peut pas être utilisée tant que cette transaction n'a pas reçu au moins une confirmation. Celai affecte aussi le calcul de votre solde.</translation>
    </message>
    <message>
        <source>&amp;Spend unconfirmed change</source>
        <translation>&amp;Dépenser la monnaie non confirmée</translation>
    </message>
    <message>
        <source>Automatically open the Bitcoin client port on the router. This only works when your router supports UPnP and it is enabled.</source>
        <translation>Ouvrir automatiquement le port du client Bitcoin sur le routeur. Cela ne fonctionne que si votre routeur prend en charge l'UPnP et si la fonction est activée.</translation>
    </message>
    <message>
        <source>Map port using &amp;UPnP</source>
        <translation>Mapper le port avec l'&amp;UPnP</translation>
    </message>
    <message>
        <source>Connect to the Bitcoin network through a SOCKS5 proxy.</source>
        <translation>Se connecter au réseau Bitcoin par un mandataire SOCKS5.</translation>
    </message>
    <message>
        <source>&amp;Connect through SOCKS5 proxy (default proxy):</source>
        <translation>Se &amp;connecter par un mandataire SOCKS5 (mandataire par défaut) :</translation>
    </message>
    <message>
        <source>Proxy &amp;IP:</source>
        <translation>&amp;IP du mandataire :</translation>
    </message>
    <message>
        <source>&amp;Port:</source>
        <translation>&amp;Port :</translation>
    </message>
    <message>
        <source>Port of the proxy (e.g. 9050)</source>
        <translation>Port du mandataire (p. ex. 9050)</translation>
    </message>
    <message>
        <source>Used for reaching peers via:</source>
        <translation>Utilisé pour rejoindre les pairs par :</translation>
    </message>
    <message>
        <source>Shows, if the supplied default SOCKS5 proxy is used to reach peers via this network type.</source>
        <translation>S'affiche, si le mandataire SOCKS5 par défaut fourni est utilisé pour atteindre les pairs par ce type de réseau.</translation>
    </message>
    <message>
        <source>IPv4</source>
        <translation>IPv4</translation>
    </message>
    <message>
        <source>IPv6</source>
        <translation>IPv6</translation>
    </message>
    <message>
        <source>Tor</source>
        <translation>Tor</translation>
    </message>
    <message>
        <source>Connect to the Bitcoin network through a separate SOCKS5 proxy for Tor hidden services.</source>
        <translation>Se connecter au réseau Bitcoin au travers d'un mandataire SOCKS5 séparé pour les services cachés de Tor.</translation>
    </message>
    <message>
        <source>Use separate SOCKS5 proxy to reach peers via Tor hidden services:</source>
        <translation>Utiliser un mandataire SOCKS5 séparé pour atteindre les pairs grâce aux services cachés de Tor :</translation>
    </message>
    <message>
        <source>&amp;Window</source>
        <translation>&amp;Fenêtre</translation>
    </message>
    <message>
        <source>&amp;Hide the icon from the system tray.</source>
        <translation>&amp;Cacher l'icône dans la zone de notification.</translation>
    </message>
    <message>
        <source>Hide tray icon</source>
        <translation>Cacher l'icône de la zone de notification</translation>
    </message>
    <message>
        <source>Show only a tray icon after minimizing the window.</source>
        <translation>N'afficher qu'une icône dans la zone de notification après minimisation.</translation>
    </message>
    <message>
        <source>&amp;Minimize to the tray instead of the taskbar</source>
        <translation>&amp;Minimiser dans la zone de notification au lieu de la barre des tâches</translation>
    </message>
    <message>
        <source>M&amp;inimize on close</source>
        <translation>M&amp;inimiser lors de la fermeture</translation>
    </message>
    <message>
        <source>&amp;Display</source>
        <translation>&amp;Affichage</translation>
    </message>
    <message>
        <source>User Interface &amp;language:</source>
        <translation>&amp;Langue de l'interface utilisateur :</translation>
    </message>
    <message>
        <source>The user interface language can be set here. This setting will take effect after restarting %1.</source>
        <translation>La langue de l'interface utilisateur peut être définie ici. Ce réglage sera pris en compte après redémarrage de %1.</translation>
    </message>
    <message>
        <source>&amp;Unit to show amounts in:</source>
        <translation>&amp;Unité d'affichage des montants :</translation>
    </message>
    <message>
        <source>Choose the default subdivision unit to show in the interface and when sending coins.</source>
        <translation>Choisir la sous-unité par défaut d'affichage dans l'interface et lors d'envoi de pièces.</translation>
    </message>
    <message>
        <source>Whether to show coin control features or not.</source>
        <translation>Afficher ou non les fonctions de contrôle des pièces.</translation>
    </message>
    <message>
        <source>&amp;OK</source>
        <translation>&amp;OK</translation>
    </message>
    <message>
        <source>&amp;Cancel</source>
        <translation>A&amp;nnuler</translation>
    </message>
    <message>
        <source>default</source>
        <translation>par défaut</translation>
    </message>
    <message>
        <source>none</source>
        <translation>aucune</translation>
    </message>
    <message>
        <source>Confirm options reset</source>
        <translation>Confirmer la réinitialisation des options</translation>
    </message>
    <message>
        <source>Client restart required to activate changes.</source>
        <translation>Le redémarrage du client est exigé pour activer les changements.</translation>
    </message>
    <message>
<<<<<<< HEAD
        <source>Client will be shutdown, do you want to proceed?</source>
        <translation>Le client sera arrêté, voulez-vous continuer ?</translation>
=======
        <source>Client will be shut down. Do you want to proceed?</source>
        <translation>Le client sera arrêté. Voulez-vous continuer ?</translation>
>>>>>>> 9460771a
    </message>
    <message>
        <source>This change would require a client restart.</source>
        <translation>Ce changement demanderait un redémarrage du client.</translation>
    </message>
    <message>
        <source>The supplied proxy address is invalid.</source>
        <translation>L'adresse de serveur mandataire fournie est invalide.</translation>
    </message>
</context>
<context>
    <name>OverviewPage</name>
    <message>
        <source>Form</source>
        <translation>Formulaire</translation>
    </message>
    <message>
        <source>The displayed information may be out of date. Your wallet automatically synchronizes with the Bitcoin network after a connection is established, but this process has not completed yet.</source>
        <translation>Les informations affichées peuvent être obsolètes. Votre porte-monnaie est automatiquement synchronisé avec le réseau Bitcoin lorsque la connexion s'établit, or ce processus n'est pas encore terminé.</translation>
    </message>
    <message>
        <source>Watch-only:</source>
        <translation>Juste-regarder :</translation>
    </message>
    <message>
        <source>Available:</source>
        <translation>Disponible :</translation>
    </message>
    <message>
        <source>Your current spendable balance</source>
        <translation>Votre solde actuel disponible</translation>
    </message>
    <message>
        <source>Pending:</source>
        <translation>En attente :</translation>
    </message>
    <message>
        <source>Total of transactions that have yet to be confirmed, and do not yet count toward the spendable balance</source>
        <translation>Total des transactions qui doivent encore être confirmées et qui ne sont pas prises en compte dans le solde disponible</translation>
    </message>
    <message>
        <source>Immature:</source>
        <translation>Immature :</translation>
    </message>
    <message>
        <source>Mined balance that has not yet matured</source>
        <translation>Le solde miné n'est pas encore mûr</translation>
    </message>
    <message>
        <source>Balances</source>
        <translation>Soldes</translation>
    </message>
    <message>
        <source>Total:</source>
        <translation>Total :</translation>
    </message>
    <message>
        <source>Your current total balance</source>
        <translation>Votre solde total actuel</translation>
    </message>
    <message>
        <source>Your current balance in watch-only addresses</source>
        <translation>Votre balance actuelle en adresses juste-regarder</translation>
    </message>
    <message>
        <source>Spendable:</source>
        <translation>Disponible :</translation>
    </message>
    <message>
        <source>Recent transactions</source>
        <translation>Transactions récentes</translation>
    </message>
    <message>
        <source>Unconfirmed transactions to watch-only addresses</source>
        <translation>Transactions non confirmées vers des adresses juste-regarder</translation>
    </message>
    <message>
        <source>Mined balance in watch-only addresses that has not yet matured</source>
        <translation>Le solde miné dans des adresses juste-regarder, qui n'est pas encore mûr</translation>
    </message>
    <message>
        <source>Current total balance in watch-only addresses</source>
        <translation>Solde total actuel dans des adresses juste-regarder</translation>
    </message>
</context>
<context>
    <name>PaymentServer</name>
    </context>
<context>
    <name>PeerTableModel</name>
    <message>
        <source>User Agent</source>
        <translation>Agent utilisateur</translation>
    </message>
    <message>
        <source>Node/Service</source>
        <translation>Nœud/service</translation>
    </message>
    <message>
        <source>Ping Time</source>
        <translation>Temps de ping</translation>
    </message>
</context>
<context>
    <name>QObject</name>
    <message>
        <source>Amount</source>
        <translation>Montant</translation>
    </message>
    <message>
        <source>Enter a Bitcoin address (e.g. %1)</source>
        <translation>Saisir une adresse Bitcoin (p. ex. %1)</translation>
    </message>
    <message>
        <source>%1 d</source>
        <translation>%1 j</translation>
    </message>
    <message>
        <source>%1 h</source>
        <translation>%1 h</translation>
    </message>
    <message>
<<<<<<< HEAD
        <source>Payment request error</source>
        <translation>Erreur de demande de paiement</translation>
    </message>
    <message>
        <source>Cannot start bitcoin: click-to-pay handler</source>
        <translation>Impossible de démarrer le gestionnaire de cliquer-pour-payer bitcoin :</translation>
    </message>
    <message>
        <source>Payment request fetch URL is invalid: %1</source>
        <translation>L'URL de récupération de la demande de paiement est invalide : %1</translation>
    </message>
    <message>
        <source>URI cannot be parsed! This can be caused by an invalid Bitcoin address or malformed URI parameters.</source>
        <translation>L'URI ne peut pas être analysé ! Ceci peut être causé par une adresse Bitcoin invalide ou par des paramètres d'URI mal formés.</translation>
    </message>
    <message>
        <source>Payment request file handling</source>
        <translation>Gestion des fichiers de demande de paiement</translation>
    </message>
    <message>
        <source>Payment request file cannot be read! This can be caused by an invalid payment request file.</source>
        <translation>Le fichier de demande de paiement ne peut pas être lu ! Ceci peut être causé par un fichier de demande de paiement invalide.</translation>
    </message>
    <message>
        <source>Unverified payment requests to custom payment scripts are unsupported.</source>
        <translation>Les demandes de paiements non vérifiées à des scripts de paiement personnalisés ne sont pas prises en charge.</translation>
    </message>
    <message>
        <source>Refund from %1</source>
        <translation>Remboursement de %1</translation>
    </message>
    <message>
        <source>Payment request %1 is too large (%2 bytes, allowed %3 bytes).</source>
        <translation>La demande de paiement %1 est trop grande (%2 octets, %3 octets permis).</translation>
    </message>
    <message>
        <source>Payment request DoS protection</source>
        <translation>Protection DdS des demandes de paiement</translation>
    </message>
    <message>
        <source>Error communicating with %1: %2</source>
        <translation>Erreur de communication avec %1 : %2</translation>
    </message>
    <message>
        <source>Payment request cannot be parsed!</source>
        <translation>La demande de paiement ne peut pas être analysée !</translation>
    </message>
    <message>
        <source>Bad response from server %1</source>
        <translation>Mauvaise réponse du serveur %1</translation>
    </message>
    <message>
        <source>Payment acknowledged</source>
        <translation>Le paiement a été confirmé</translation>
    </message>
    <message>
        <source>Network request error</source>
        <translation>Erreur de demande réseau</translation>
    </message>
</context>
<context>
    <name>PeerTableModel</name>
    <message>
        <source>User Agent</source>
        <translation>Agent utilisateur</translation>
    </message>
    <message>
        <source>Address/Hostname</source>
        <translation>Adresse/nom d'hôte</translation>
    </message>
    <message>
        <source>Ping Time</source>
        <translation>Temps de ping</translation>
    </message>
</context>
<context>
    <name>QObject</name>
    <message>
        <source>Amount</source>
        <translation>Montant</translation>
    </message>
    <message>
        <source>Enter a Bitcoin address (e.g. %1)</source>
        <translation>Saisir une adresse Bitcoin (p. ex. %1)</translation>
    </message>
    <message>
        <source>%1 d</source>
        <translation>%1 d</translation>
    </message>
    <message>
        <source>%1 h</source>
        <translation>%1 h</translation>
    </message>
    <message>
=======
>>>>>>> 9460771a
        <source>%1 m</source>
        <translation>%1 min</translation>
    </message>
    <message>
        <source>%1 s</source>
        <translation>%1 s</translation>
    </message>
    <message>
        <source>None</source>
        <translation>Aucun</translation>
    </message>
    <message>
        <source>N/A</source>
        <translation>N.D.</translation>
    </message>
    <message>
        <source>%1 ms</source>
        <translation>%1 ms</translation>
    </message>
</context>
<context>
    <name>QRImageWidget</name>
    </context>
<context>
    <name>RPCConsole</name>
    <message>
        <source>N/A</source>
        <translation>N.D.</translation>
    </message>
    <message>
        <source>Client version</source>
        <translation>Version du client</translation>
    </message>
    <message>
        <source>&amp;Information</source>
        <translation>&amp;Informations</translation>
    </message>
    <message>
        <source>Debug window</source>
        <translation>Fenêtre de débogage</translation>
    </message>
    <message>
        <source>General</source>
        <translation>Général</translation>
    </message>
    <message>
        <source>Using BerkeleyDB version</source>
        <translation>Version BerkeleyDB utilisée</translation>
    </message>
    <message>
        <source>Datadir</source>
        <translation>Datadir</translation>
    </message>
    <message>
        <source>Startup time</source>
        <translation>Heure de démarrage</translation>
    </message>
    <message>
        <source>Network</source>
        <translation>Réseau</translation>
    </message>
    <message>
        <source>Name</source>
        <translation>Nom</translation>
    </message>
    <message>
        <source>Number of connections</source>
        <translation>Nombre de connexions</translation>
    </message>
    <message>
        <source>Block chain</source>
        <translation>Chaîne de blocs</translation>
    </message>
    <message>
        <source>Current number of blocks</source>
        <translation>Nombre actuel de blocs</translation>
    </message>
    <message>
        <source>Memory Pool</source>
        <translation>Réserve de mémoire</translation>
    </message>
    <message>
        <source>Current number of transactions</source>
        <translation>Nombre actuel de transactions</translation>
    </message>
    <message>
        <source>Memory usage</source>
        <translation>Utilisation de la mémoire</translation>
    </message>
    <message>
        <source>Received</source>
        <translation>Reçu</translation>
    </message>
    <message>
        <source>Sent</source>
        <translation>Envoyé</translation>
    </message>
    <message>
        <source>&amp;Peers</source>
        <translation>&amp;Pairs</translation>
    </message>
    <message>
        <source>Banned peers</source>
        <translation>Pairs bannis</translation>
    </message>
    <message>
        <source>Select a peer to view detailed information.</source>
        <translation>Choisir un pair pour voir l'information détaillée.</translation>
    </message>
    <message>
        <source>Whitelisted</source>
        <translation>Dans la liste blanche</translation>
    </message>
    <message>
        <source>Direction</source>
        <translation>Direction</translation>
    </message>
    <message>
        <source>Version</source>
        <translation>Version</translation>
    </message>
    <message>
        <source>Starting Block</source>
        <translation>Bloc de départ</translation>
    </message>
    <message>
        <source>Synced Headers</source>
        <translation>En-têtes synchronisés</translation>
    </message>
    <message>
        <source>Synced Blocks</source>
        <translation>Blocs synchronisés</translation>
    </message>
    <message>
        <source>User Agent</source>
        <translation>Agent utilisateur</translation>
    </message>
    <message>
        <source>Open the %1 debug log file from the current data directory. This can take a few seconds for large log files.</source>
        <translation>Ouvrir le journal de débogage de %1 depuis le répertoire de données actuel. Ceci peut prendre quelques secondes pour les journaux de grande taille.</translation>
    </message>
    <message>
        <source>Decrease font size</source>
        <translation>Diminuer la taille de police</translation>
    </message>
    <message>
        <source>Increase font size</source>
        <translation>Augmenter la taille de police</translation>
    </message>
    <message>
        <source>Services</source>
        <translation>Services</translation>
    </message>
    <message>
        <source>Ban Score</source>
        <translation>Pointage des bannissements</translation>
    </message>
    <message>
        <source>Connection Time</source>
        <translation>Temps de connexion</translation>
    </message>
    <message>
        <source>Last Send</source>
        <translation>Dernier envoi</translation>
    </message>
    <message>
        <source>Last Receive</source>
        <translation>Dernière réception</translation>
    </message>
    <message>
        <source>Ping Time</source>
        <translation>Temps de ping</translation>
    </message>
    <message>
        <source>The duration of a currently outstanding ping.</source>
        <translation>La durée d'un ping en cours.</translation>
    </message>
    <message>
        <source>Ping Wait</source>
        <translation>Attente du ping</translation>
    </message>
    <message>
        <source>Time Offset</source>
        <translation>Décalage temporel</translation>
    </message>
    <message>
        <source>Last block time</source>
        <translation>Horodatage du dernier bloc</translation>
    </message>
    <message>
        <source>&amp;Open</source>
        <translation>&amp;Ouvrir</translation>
    </message>
    <message>
        <source>&amp;Console</source>
        <translation>&amp;Console</translation>
    </message>
    <message>
        <source>&amp;Network Traffic</source>
        <translation>Trafic &amp;réseau</translation>
    </message>
    <message>
        <source>&amp;Clear</source>
        <translation>&amp;Effacer</translation>
    </message>
    <message>
        <source>Totals</source>
        <translation>Totaux</translation>
    </message>
    <message>
        <source>In:</source>
        <translation>Entrant :</translation>
    </message>
    <message>
        <source>Out:</source>
        <translation>Sortant :</translation>
    </message>
    <message>
        <source>Debug log file</source>
        <translation>Fichier journal de débogage</translation>
    </message>
    <message>
        <source>Clear console</source>
        <translation>Effacer la console</translation>
    </message>
    <message>
        <source>&amp;Disconnect Node</source>
        <translation>&amp;Déconnecter le nœud</translation>
    </message>
    <message>
        <source>Ban Node for</source>
        <translation>Bannir le nœud pendant</translation>
    </message>
    <message>
        <source>1 &amp;hour</source>
        <translation>1 &amp;heure</translation>
    </message>
    <message>
        <source>1 &amp;day</source>
        <translation>1 &amp;jour</translation>
    </message>
    <message>
        <source>1 &amp;week</source>
        <translation>1 &amp;semaine</translation>
    </message>
    <message>
        <source>1 &amp;year</source>
        <translation>1 &amp;an</translation>
    </message>
    <message>
        <source>&amp;Unban Node</source>
        <translation>&amp;Réhabiliter le nœud</translation>
    </message>
    <message>
        <source>Welcome to the %1 RPC console.</source>
        <translation>Bienvenue sur la console RPC de %1.</translation>
    </message>
    <message>
        <source>Use up and down arrows to navigate history, and &lt;b&gt;Ctrl-L&lt;/b&gt; to clear screen.</source>
        <translation>Utiliser les touches de déplacement pour naviguer dans l'historique et &lt;b&gt;Ctrl-L&lt;/b&gt; pour effacer l'écran.</translation>
    </message>
    <message>
        <source>Type &lt;b&gt;help&lt;/b&gt; for an overview of available commands.</source>
        <translation>Taper &lt;b&gt;help&lt;/b&gt; pour afficher une vue générale des commandes proposées.</translation>
    </message>
    <message>
        <source>%1 B</source>
        <translation>%1 o</translation>
    </message>
    <message>
        <source>%1 KB</source>
        <translation>%1 Ko</translation>
    </message>
    <message>
        <source>%1 MB</source>
        <translation>%1 Mo</translation>
    </message>
    <message>
        <source>%1 GB</source>
        <translation>%1 Go</translation>
    </message>
    <message>
        <source>(node id: %1)</source>
        <translation>(ID de nœud : %1)</translation>
    </message>
    <message>
        <source>via %1</source>
        <translation>par %1</translation>
    </message>
    <message>
        <source>never</source>
        <translation>jamais</translation>
    </message>
    <message>
        <source>Inbound</source>
        <translation>Entrant</translation>
    </message>
    <message>
        <source>Outbound</source>
        <translation>Sortant</translation>
    </message>
    <message>
        <source>Yes</source>
        <translation>Oui</translation>
    </message>
    <message>
        <source>No</source>
        <translation>Non</translation>
    </message>
    <message>
        <source>Unknown</source>
        <translation>Inconnu</translation>
    </message>
</context>
<context>
    <name>ReceiveCoinsDialog</name>
    <message>
        <source>&amp;Amount:</source>
        <translation>&amp;Montant :</translation>
    </message>
    <message>
        <source>&amp;Label:</source>
        <translation>&amp;Étiquette :</translation>
    </message>
    <message>
        <source>&amp;Message:</source>
        <translation>M&amp;essage :</translation>
    </message>
    <message>
        <source>Reuse one of the previously used receiving addresses. Reusing addresses has security and privacy issues. Do not use this unless re-generating a payment request made before.</source>
        <translation>Réutiliser une adresse de réception utilisée précédemment. Réutiliser une adresse comporte des problèmes de sécurité et de confidentialité. À ne pas utiliser, sauf pour générer une demande de paiement faite au préalable.</translation>
    </message>
    <message>
        <source>R&amp;euse an existing receiving address (not recommended)</source>
        <translation>Ré&amp;utiliser une adresse de réception existante (non recommandé)</translation>
    </message>
    <message>
        <source>An optional message to attach to the payment request, which will be displayed when the request is opened. Note: The message will not be sent with the payment over the Bitcoin network.</source>
        <translation>Un message facultatif à joindre à la demande de paiement et qui sera affiché à l'ouverture de celle-ci. Note : le message ne sera pas envoyé avec le paiement par le réseau Bitcoin.</translation>
    </message>
    <message>
        <source>An optional label to associate with the new receiving address.</source>
        <translation>Un étiquette facultative à associer à la nouvelle adresse de réception.</translation>
    </message>
    <message>
        <source>Use this form to request payments. All fields are &lt;b&gt;optional&lt;/b&gt;.</source>
        <translation>Utiliser ce formulaire pour demander des paiements. Tous les champs sont  &lt;b&gt;facultatifs&lt;/b&gt;.</translation>
    </message>
    <message>
        <source>An optional amount to request. Leave this empty or zero to not request a specific amount.</source>
        <translation>Un montant facultatif à demander. Ne rien saisir ou un zéro pour ne pas demander de montant spécifique.</translation>
    </message>
    <message>
        <source>Clear all fields of the form.</source>
        <translation>Effacer tous les champs du formulaire.</translation>
    </message>
    <message>
        <source>Clear</source>
        <translation>Effacer</translation>
    </message>
    <message>
        <source>Requested payments history</source>
        <translation>Historique des paiements demandés</translation>
    </message>
    <message>
        <source>&amp;Request payment</source>
        <translation>&amp;Demander un paiement</translation>
    </message>
    <message>
        <source>Show the selected request (does the same as double clicking an entry)</source>
        <translation>Afficher la demande choisie (comme double-cliquer sur une entrée)</translation>
    </message>
    <message>
        <source>Show</source>
        <translation>Afficher</translation>
    </message>
    <message>
        <source>Remove the selected entries from the list</source>
        <translation>Retirer les entrées sélectionnées de la liste</translation>
    </message>
    <message>
        <source>Remove</source>
        <translation>Retirer</translation>
    </message>
    </context>
<context>
    <name>ReceiveRequestDialog</name>
    <message>
        <source>QR Code</source>
        <translation>Code QR</translation>
    </message>
    <message>
        <source>Copy &amp;URI</source>
        <translation>Copier l'&amp;URI</translation>
    </message>
    <message>
        <source>Copy &amp;Address</source>
        <translation>Copier l'&amp;adresse</translation>
    </message>
    <message>
        <source>&amp;Save Image...</source>
        <translation>&amp;Enregistrer l'image...</translation>
    </message>
    <message>
        <source>Address</source>
        <translation>Adresse</translation>
    </message>
    <message>
        <source>Label</source>
        <translation>Étiquette</translation>
    </message>
    </context>
<context>
    <name>RecentRequestsTableModel</name>
    <message>
        <source>Label</source>
        <translation>Étiquette</translation>
    </message>
    <message>
        <source>(no label)</source>
        <translation>(aucune étiquette)</translation>
    </message>
    </context>
<context>
    <name>SendCoinsDialog</name>
    <message>
        <source>Send Coins</source>
        <translation>Envoyer des pièces</translation>
    </message>
    <message>
        <source>Coin Control Features</source>
        <translation>Fonctions de contrôle des pièces</translation>
    </message>
    <message>
        <source>Inputs...</source>
        <translation>Entrants...</translation>
    </message>
    <message>
        <source>automatically selected</source>
        <translation>choisi automatiquement</translation>
    </message>
    <message>
        <source>Insufficient funds!</source>
        <translation>Fonds insuffisants !</translation>
    </message>
    <message>
        <source>Quantity:</source>
        <translation>Quantité :</translation>
    </message>
    <message>
        <source>Bytes:</source>
        <translation>Octets :</translation>
    </message>
    <message>
        <source>Amount:</source>
        <translation>Montant :</translation>
    </message>
    <message>
        <source>Priority:</source>
        <translation>Priorité :</translation>
    </message>
    <message>
        <source>Fee:</source>
        <translation>Frais :</translation>
    </message>
    <message>
        <source>After Fee:</source>
        <translation>Après les frais :</translation>
    </message>
    <message>
        <source>Change:</source>
        <translation>Monnaie :</translation>
    </message>
    <message>
        <source>If this is activated, but the change address is empty or invalid, change will be sent to a newly generated address.</source>
        <translation>Si cette option est activée, et l'adresse de monnaie rendue est vide ou invalide, la monnaie sera envoyée vers une adresse nouvellement générée.</translation>
    </message>
    <message>
        <source>Custom change address</source>
        <translation>Adresse personnalisée de monnaie rendue</translation>
    </message>
    <message>
        <source>Transaction Fee:</source>
        <translation>Frais de transaction :</translation>
    </message>
    <message>
        <source>Choose...</source>
        <translation>Choisir...</translation>
    </message>
    <message>
        <source>collapse fee-settings</source>
        <translation>réduire les paramètres des frais</translation>
    </message>
    <message>
        <source>per kilobyte</source>
        <translation>par kilo-octet</translation>
    </message>
    <message>
        <source>If the custom fee is set to 1000 satoshis and the transaction is only 250 bytes, then "per kilobyte" only pays 250 satoshis in fee, while "total at least" pays 1000 satoshis. For transactions bigger than a kilobyte both pay by kilobyte.</source>
        <translation>Si les frais personnalisés sont définis à 1 000 satoshis et que la transaction est seulement de 250 octets, donc le « par kilo-octet » ne paiera que 250 satoshis de frais, alors que le « total au moins » paiera 1 000 satoshis. Pour des transactions supérieures à un kilo-octet, les deux paieront par kilo-octets.</translation>
    </message>
    <message>
        <source>Hide</source>
        <translation>Cacher</translation>
    </message>
    <message>
        <source>total at least</source>
        <translation>total au moins</translation>
    </message>
    <message>
        <source>Paying only the minimum fee is just fine as long as there is less transaction volume than space in the blocks. But be aware that this can end up in a never confirming transaction once there is more demand for bitcoin transactions than the network can process.</source>
        <translation>Il est correct de payer les frais minimum tant que le volume transactionnel est inférieur à l'espace dans les blocs. Mais soyez conscient que cela pourrait résulter en une transaction n'étant jamais confirmée une fois qu'il y aura plus de transactions que le réseau ne pourra en traiter.</translation>
    </message>
    <message>
        <source>(read the tooltip)</source>
        <translation>(lire l'infobulle)</translation>
    </message>
    <message>
        <source>Recommended:</source>
        <translation>Recommandés :</translation>
    </message>
    <message>
        <source>Custom:</source>
        <translation>Personnalisés : </translation>
    </message>
    <message>
        <source>(Smart fee not initialized yet. This usually takes a few blocks...)</source>
        <translation>(Les frais intelligents ne sont pas encore initialisés. Cela prend habituellement quelques blocs...)</translation>
    </message>
    <message>
        <source>Confirmation time:</source>
        <translation>Temps de confirmation :</translation>
    </message>
    <message>
        <source>normal</source>
        <translation>normal</translation>
    </message>
    <message>
        <source>fast</source>
        <translation>rapide</translation>
    </message>
    <message>
        <source>Send to multiple recipients at once</source>
        <translation>Envoyer à plusieurs destinataires à la fois</translation>
    </message>
    <message>
        <source>Add &amp;Recipient</source>
        <translation>Ajouter un &amp;destinataire</translation>
    </message>
    <message>
        <source>Clear all fields of the form.</source>
        <translation>Effacer tous les champs du formulaire.</translation>
    </message>
    <message>
        <source>Dust:</source>
        <translation>Poussière :</translation>
    </message>
    <message>
        <source>Clear &amp;All</source>
        <translation>&amp;Tout effacer</translation>
    </message>
    <message>
        <source>Balance:</source>
        <translation>Solde :</translation>
    </message>
    <message>
        <source>Confirm the send action</source>
        <translation>Confirmer l’action d'envoi</translation>
    </message>
    <message>
        <source>S&amp;end</source>
        <translation>E&amp;nvoyer</translation>
    </message>
    <message>
<<<<<<< HEAD
        <source>Confirm send coins</source>
        <translation>Confirmer l’envoi des pièces</translation>
    </message>
    <message>
        <source>%1 to %2</source>
        <translation>%1 à %2</translation>
    </message>
    <message>
        <source>Copy quantity</source>
        <translation>Copier la quantité</translation>
    </message>
    <message>
        <source>Copy amount</source>
        <translation>Copier le montant</translation>
    </message>
    <message>
        <source>Copy fee</source>
        <translation>Copier les frais</translation>
    </message>
    <message>
        <source>Copy after fee</source>
        <translation>Copier le montant après les frais</translation>
    </message>
    <message>
        <source>Copy bytes</source>
        <translation>Copier les octets</translation>
    </message>
    <message>
        <source>Copy priority</source>
        <translation>Copier la priorité</translation>
    </message>
    <message>
        <source>Copy change</source>
        <translation>Copier la monnaie</translation>
    </message>
    <message>
        <source>Total Amount %1&lt;span style='font-size:10pt;font-weight:normal;'&gt;&lt;br /&gt;(=%2)&lt;/span&gt;</source>
        <translation>Montant total %1&lt;span style='font-size:10pt;font-weight:normal;'&gt;&lt;br /&gt;(=%2)&lt;/span&gt;</translation>
    </message>
    <message>
        <source>or</source>
        <translation>ou</translation>
    </message>
    <message>
        <source>The recipient address is not valid, please recheck.</source>
        <translation>L'adresse du destinataire n’est pas valide, veuillez la vérifier.</translation>
    </message>
    <message>
        <source>The amount to pay must be larger than 0.</source>
        <translation>Le montant à payer doit être supérieur à 0.</translation>
    </message>
    <message>
        <source>The amount exceeds your balance.</source>
        <translation>Le montant dépasse votre solde.</translation>
    </message>
    <message>
        <source>The total exceeds your balance when the %1 transaction fee is included.</source>
        <translation>Le montant dépasse votre solde lorsque les frais de transaction de %1 sont inclus.</translation>
    </message>
    <message>
        <source>Duplicate address found, can only send to each address once per send operation.</source>
        <translation>Adresse identique trouvée. Il n'est possible d'envoyer qu'une fois à chaque adresse,  par opération d'envoi.</translation>
    </message>
    <message>
        <source>Transaction creation failed!</source>
        <translation>La création de la transaction a échoué !</translation>
    </message>
    <message>
        <source>The transaction was rejected! This might happen if some of the coins in your wallet were already spent, such as if you used a copy of wallet.dat and coins were spent in the copy but not marked as spent here.</source>
        <translation>La transaction a été rejetée ! Ceci peut arriver si certaines pièces de votre portefeuille étaient déjà dépensées, par exemple si vous avez utilisé une copie de wallet.dat et que des pièces ont été dépensées dans la copie sans être marquées comme telles ici.</translation>
    </message>
    <message>
        <source>A fee higher than %1 is considered an insanely high fee.</source>
        <translation>Des frais supérieurs à %1 sont considérés comme follement élevés.</translation>
    </message>
    <message>
        <source>Pay only the minimum fee of %1</source>
        <translation>Payer seulement les frais minimum de %1</translation>
    </message>
    <message>
        <source>Estimated to begin confirmation within %1 block(s).</source>
        <translation>Début de confirmation estimé à %1 bloc(s).</translation>
    </message>
    <message>
        <source>Warning: Invalid Bitcoin address</source>
        <translation>Avertissement : adresse Bitcoin invalide</translation>
    </message>
    <message>
=======
>>>>>>> 9460771a
        <source>(no label)</source>
        <translation>(aucune étiquette)</translation>
    </message>
</context>
<context>
    <name>SendCoinsEntry</name>
    <message>
        <source>A&amp;mount:</source>
        <translation>&amp;Montant :</translation>
    </message>
    <message>
        <source>Pay &amp;To:</source>
        <translation>&amp;Payer à :</translation>
    </message>
    <message>
        <source>&amp;Label:</source>
        <translation>É&amp;tiquette :</translation>
    </message>
    <message>
        <source>Choose previously used address</source>
        <translation>Choisir une adresse déjà utilisée</translation>
    </message>
    <message>
        <source>This is a normal payment.</source>
        <translation>Ceci est un paiement normal.</translation>
    </message>
    <message>
        <source>The Bitcoin address to send the payment to</source>
        <translation>L'adresse Bitcoin à laquelle envoyer le paiement</translation>
    </message>
    <message>
        <source>Alt+A</source>
        <translation>Alt+A</translation>
    </message>
    <message>
        <source>Paste address from clipboard</source>
        <translation>Coller l'adresse du presse-papiers</translation>
    </message>
    <message>
        <source>Alt+P</source>
        <translation>Alt+P</translation>
    </message>
    <message>
        <source>Remove this entry</source>
        <translation>Retirer cette entrée</translation>
    </message>
    <message>
        <source>The fee will be deducted from the amount being sent. The recipient will receive less bitcoins than you enter in the amount field. If multiple recipients are selected, the fee is split equally.</source>
        <translation>Les frais seront déduits du montant envoyé. Le destinataire recevra moins de bitcoins que le montant saisi dans le champ de montant. Si plusieurs destinataires sont sélectionnés, les frais seront partagés également..</translation>
    </message>
    <message>
        <source>S&amp;ubtract fee from amount</source>
        <translation>S&amp;oustraire les frais du montant</translation>
    </message>
    <message>
        <source>Message:</source>
        <translation>Message :</translation>
    </message>
    <message>
        <source>This is an unauthenticated payment request.</source>
        <translation>Cette demande de paiement n'est pas authentifiée.</translation>
    </message>
    <message>
        <source>This is an authenticated payment request.</source>
        <translation>Cette demande de paiement est authentifiée.</translation>
    </message>
    <message>
        <source>Enter a label for this address to add it to the list of used addresses</source>
        <translation>Saisir une étiquette pour cette adresse afin de l'ajouter à la liste d'adresses utilisées</translation>
    </message>
    <message>
        <source>A message that was attached to the bitcoin: URI which will be stored with the transaction for your reference. Note: This message will not be sent over the Bitcoin network.</source>
        <translation>Un message qui était joint à l'URI bitcoin: et qui sera stocké avec la transaction pour référence. Note : ce message ne sera pas envoyé par le réseau Bitcoin.</translation>
    </message>
    <message>
        <source>Pay To:</source>
        <translation>Payer à :</translation>
    </message>
    <message>
        <source>Memo:</source>
        <translation>Mémo :</translation>
    </message>
    </context>
<context>
    <name>SendConfirmationDialog</name>
    </context>
<context>
    <name>ShutdownWindow</name>
    <message>
        <source>%1 is shutting down...</source>
        <translation>Arrêt de %1...</translation>
    </message>
    <message>
        <source>Do not shut down the computer until this window disappears.</source>
        <translation>Ne pas fermer l'ordinateur jusqu'à la disparition de cette fenêtre.</translation>
    </message>
</context>
<context>
    <name>SignVerifyMessageDialog</name>
    <message>
        <source>Signatures - Sign / Verify a Message</source>
        <translation>Signatures - Signer / vérifier un message</translation>
    </message>
    <message>
        <source>&amp;Sign Message</source>
        <translation>&amp;Signer un message</translation>
    </message>
    <message>
<<<<<<< HEAD
        <source>You can sign messages with your addresses to prove you own them. Be careful not to sign anything vague, as phishing attacks may try to trick you into signing your identity over to them. Only sign fully-detailed statements you agree to.</source>
        <translation>Vous pouvez signer des messages avec vos adresses pour prouver que vous les détenez. Faites attention de ne rien signer de vague, car des attaques d'hameçonnage pourraient essayer de vous faire signer avec votre identité afin de l'usurper. Ne signez que des déclarations entièrement détaillées et avec lesquelles vous êtes d'accord.</translation>
=======
        <source>You can sign messages/agreements with your addresses to prove you can receive bitcoins sent to them. Be careful not to sign anything vague or random, as phishing attacks may try to trick you into signing your identity over to them. Only sign fully-detailed statements you agree to.</source>
        <translation>Vous pouvez signer des messages/accords avec vos adresses pour prouver que vous pouvez recevoir des bitcoins à ces dernières. Faites attention de ne rien signer de vague ou au hasard, car des attaques d'hameçonnage pourraient essayer de vous faire signer avec votre identité afin de l'usurper. Ne signez que des déclarations entièrement détaillées et avec lesquelles vous êtes d'accord.</translation>
>>>>>>> 9460771a
    </message>
    <message>
        <source>The Bitcoin address to sign the message with</source>
        <translation>L'adresse Bitcoin avec laquelle signer le message</translation>
    </message>
    <message>
        <source>Choose previously used address</source>
        <translation>Choisir une adresse déjà utilisée</translation>
    </message>
    <message>
        <source>Alt+A</source>
        <translation>Alt+A</translation>
    </message>
    <message>
        <source>Paste address from clipboard</source>
        <translation>Coller une adresse du presse-papiers</translation>
    </message>
    <message>
        <source>Alt+P</source>
        <translation>Alt+P</translation>
    </message>
    <message>
        <source>Enter the message you want to sign here</source>
        <translation>Saisir ici le message que vous désirez signer</translation>
    </message>
    <message>
        <source>Signature</source>
        <translation>Signature</translation>
    </message>
    <message>
        <source>Copy the current signature to the system clipboard</source>
        <translation>Copier la signature actuelle dans le presse-papiers</translation>
    </message>
    <message>
        <source>Sign the message to prove you own this Bitcoin address</source>
        <translation>Signer le message afin de prouver que vous détenez cette adresse Bitcoin</translation>
    </message>
    <message>
        <source>Sign &amp;Message</source>
        <translation>Signer le &amp;message</translation>
    </message>
    <message>
        <source>Reset all sign message fields</source>
        <translation>Réinitialiser tous les champs de signature de message</translation>
    </message>
    <message>
        <source>Clear &amp;All</source>
        <translation>&amp;Tout effacer</translation>
    </message>
    <message>
        <source>&amp;Verify Message</source>
        <translation>&amp;Vérifier un message</translation>
    </message>
    <message>
<<<<<<< HEAD
        <source>Enter the signing address, message (ensure you copy line breaks, spaces, tabs, etc. exactly) and signature below to verify the message. Be careful not to read more into the signature than what is in the signed message itself, to avoid being tricked by a man-in-the-middle attack.</source>
        <translation>Saisir ci-dessous l'adresse de signature, le message (assurez-vous d'avoir copié exactement les retours à la ligne, les espaces, tabulations etc.) et la signature pour vérifier le message. Faire attention à ne pas déduire davantage de la signature que ce qui est contenu dans le message signé même, pour éviter d'être trompé par une attaque d'homme du milieu.</translation>
=======
        <source>Enter the receiver's address, message (ensure you copy line breaks, spaces, tabs, etc. exactly) and signature below to verify the message. Be careful not to read more into the signature than what is in the signed message itself, to avoid being tricked by a man-in-the-middle attack. Note that this only proves the signing party receives with the address, it cannot prove sendership of any transaction!</source>
        <translation>Saisir ci-dessous l'adresse du destinataire, le message (s'assurer de copier fidèlement les retours à la ligne, les espaces, les tabulations, etc.) et la signature pour vérifier le message. Faire attention à ne pas déduire davantage de la signature que ce qui est contenu dans le message signé même, pour éviter d'être trompé par une attaque d'homme du milieu. Prendre en compte que cela ne fait que prouver que le signataire reçoit l'adresse et ne peut pas prouver la provenance d'une transaction !</translation>
>>>>>>> 9460771a
    </message>
    <message>
        <source>The Bitcoin address the message was signed with</source>
        <translation>L'adresse Bitcoin avec laquelle le message a été signé</translation>
    </message>
    <message>
        <source>Verify the message to ensure it was signed with the specified Bitcoin address</source>
        <translation>Vérifier le message pour s'assurer qu'il a été signé avec l'adresse Bitcoin spécifiée</translation>
    </message>
    <message>
        <source>Verify &amp;Message</source>
        <translation>Vérifier le &amp;message</translation>
    </message>
    <message>
        <source>Reset all verify message fields</source>
        <translation>Réinitialiser tous les champs de vérification de message</translation>
    </message>
    </context>
<context>
    <name>SplashScreen</name>
    <message>
<<<<<<< HEAD
        <source>Click "Sign Message" to generate signature</source>
        <translation>Cliquez sur « Signer le message » pour générer la signature</translation>
    </message>
    <message>
        <source>The entered address is invalid.</source>
        <translation>L'adresse saisie est invalide.</translation>
    </message>
    <message>
        <source>Please check the address and try again.</source>
        <translation>Veuillez vérifier l'adresse et réessayer.</translation>
    </message>
    <message>
        <source>The entered address does not refer to a key.</source>
        <translation>L'adresse saisie ne fait pas référence à une clef.</translation>
    </message>
    <message>
        <source>Wallet unlock was cancelled.</source>
        <translation>Le déverrouillage du portefeuille a été annulé.</translation>
    </message>
    <message>
        <source>Private key for the entered address is not available.</source>
        <translation>La clef privée n'est pas disponible pour l'adresse indiquée.</translation>
    </message>
    <message>
        <source>Message signing failed.</source>
        <translation>La signature du message a échoué.</translation>
    </message>
    <message>
        <source>Message signed.</source>
        <translation>Le message a été signé.</translation>
    </message>
    <message>
        <source>The signature could not be decoded.</source>
        <translation>La signature n'a pu être décodée.</translation>
    </message>
    <message>
        <source>Please check the signature and try again.</source>
        <translation>Veuillez vérifier la signature et réessayer.</translation>
    </message>
    <message>
        <source>The signature did not match the message digest.</source>
        <translation>La signature ne correspond pas à l'empreinte du message.</translation>
    </message>
    <message>
        <source>Message verification failed.</source>
        <translation>Échec de la vérification du message.</translation>
    </message>
    <message>
        <source>Message verified.</source>
        <translation>Message vérifié.</translation>
    </message>
</context>
<context>
    <name>SplashScreen</name>
    <message>
        <source>Bitcoin Core</source>
        <translation>Bitcoin Core</translation>
    </message>
    <message>
        <source>The Bitcoin Core developers</source>
        <translation>Les développeurs Bitcoin Core</translation>
    </message>
    <message>
=======
>>>>>>> 9460771a
        <source>[testnet]</source>
        <translation>[testnet]</translation>
    </message>
</context>
<context>
    <name>TrafficGraphWidget</name>
    <message>
        <source>KB/s</source>
        <translation>Ko/s</translation>
    </message>
</context>
<context>
    <name>TransactionDesc</name>
    </context>
<context>
    <name>TransactionDescDialog</name>
    <message>
        <source>This pane shows a detailed description of the transaction</source>
        <translation>Ce panneau affiche une description détaillée de la transaction</translation>
    </message>
    </context>
<context>
    <name>TransactionTableModel</name>
    <message>
        <source>Label</source>
        <translation>Étiquette</translation>
    </message>
    <message>
        <source>(no label)</source>
        <translation>(aucune étiquette)</translation>
    </message>
    </context>
<context>
    <name>TransactionView</name>
    <message>
        <source>Comma separated file (*.csv)</source>
        <translation>Valeurs séparées par des virgules (*.csv)</translation>
    </message>
    <message>
        <source>Label</source>
        <translation>Étiquette</translation>
    </message>
    <message>
        <source>Address</source>
        <translation>Adresse</translation>
    </message>
    <message>
        <source>Exporting Failed</source>
        <translation>L'exportation a échoué</translation>
    </message>
    </context>
<context>
    <name>UnitDisplayStatusBarControl</name>
    <message>
        <source>Unit to show amounts in. Click to select another unit.</source>
        <translation>Unité d'affichage des montants. Cliquer pour choisir une autre unité.</translation>
    </message>
</context>
<context>
    <name>WalletFrame</name>
    </context>
<context>
    <name>WalletModel</name>
    </context>
<context>
    <name>WalletView</name>
    </context>
<context>
    <name>bitcoin-core</name>
    <message>
        <source>Options:</source>
        <translation>Options :</translation>
    </message>
    <message>
        <source>Specify data directory</source>
        <translation>Spécifier le répertoire de données</translation>
    </message>
    <message>
        <source>Connect to a node to retrieve peer addresses, and disconnect</source>
        <translation>Se connecter à un nœud pour obtenir des adresses de pairs puis se déconnecter</translation>
    </message>
    <message>
        <source>Specify your own public address</source>
        <translation>Spécifier votre propre adresse publique</translation>
    </message>
    <message>
        <source>Accept command line and JSON-RPC commands</source>
        <translation>Accepter les commandes JSON-RPC et en ligne de commande</translation>
    </message>
    <message>
        <source>If &lt;category&gt; is not supplied or if &lt;category&gt; = 1, output all debugging information.</source>
        <translation>Si &lt;category&gt; n'est pas indiqué ou si &lt;category&gt; = 1, extraire toutes les données de débogage.</translation>
    </message>
    <message>
        <source>Prune configured below the minimum of %d MiB.  Please use a higher number.</source>
        <translation>L'élagage est configuré au-dessous du minimum de %d Mio. Veuillez utiliser un nombre plus élevé.</translation>
    </message>
    <message>
        <source>Prune: last wallet synchronisation goes beyond pruned data. You need to -reindex (download the whole blockchain again in case of pruned node)</source>
        <translation>Élagage : la dernière synchronisation de porte-monnaie va par-delà les données élaguées.  Vous devez -reindex (réindexer, télécharger de nouveau toute la chaîne de blocs en cas de nœud élagué)</translation>
    </message>
    <message>
        <source>Reduce storage requirements by pruning (deleting) old blocks. This mode is incompatible with -txindex and -rescan. Warning: Reverting this setting requires re-downloading the entire blockchain. (default: 0 = disable pruning blocks, &gt;%u = target size in MiB to use for block files)</source>
        <translation>Réduire les exigences de stockage en élaguant (supprimant) les anciens blocs. Ce mode est incompatible avec -txindex et -rescan. Avertissement : ramener ce paramètre à sa valeur antérieure exige un nouveau téléchargement de la chaîne de blocs en entier (par défaut : 0 = désactiver l'élagage des blocs, &gt;%u = taille cible en Mio à utiliser pour les fichiers de blocs).</translation>
    </message>
    <message>
        <source>Rescans are not possible in pruned mode. You will need to use -reindex which will download the whole blockchain again.</source>
        <translation>Les rebalayages sont impossibles en mode élagage. Vous devrez utiliser -reindex, ce qui téléchargera de nouveau la chaîne de blocs en entier.</translation>
    </message>
    <message>
        <source>Error: A fatal internal error occurred, see debug.log for details</source>
        <translation>Erreur : une erreur interne fatale s'est produite. Voir debug.log pour plus de détails</translation>
    </message>
    <message>
        <source>Fee (in %s/kB) to add to transactions you send (default: %s)</source>
        <translation>Les frais (en %s/ko) à ajouter aux transactions que vous envoyez (par défaut : %s)</translation>
    </message>
    <message>
        <source>Pruning blockstore...</source>
        <translation>Élagage du magasin de blocs...</translation>
    </message>
    <message>
        <source>Run in the background as a daemon and accept commands</source>
        <translation>Fonctionner en arrière-plan en tant que démon et accepter les commandes</translation>
    </message>
    <message>
        <source>Unable to start HTTP server. See debug log for details.</source>
        <translation>Impossible de démarrer le serveur HTTP. Voir le journal de débogage pour plus de détails.</translation>
    </message>
    <message>
        <source>Accept connections from outside (default: 1 if no -proxy or -connect)</source>
        <translation>Accepter les connexions entrantes (par défaut : 1 si aucun -proxy ou -connect )</translation>
    </message>
    <message>
        <source>Bitcoin Core</source>
        <translation>Bitcoin Core</translation>
    </message>
    <message>
        <source>-fallbackfee is set very high! This is the transaction fee you may pay when fee estimates are not available.</source>
        <translation>La valeur -fallbackfee est très élevée ! Elle représente les frais de transaction que vous pourriez acquitter si aucune estimation de frais n'est proposée.</translation>
    </message>
    <message>
        <source>A fee rate (in %s/kB) that will be used when fee estimation has insufficient data (default: %s)</source>
        <translation>Un taux de frais (en %s/Ko) qui sera utilisé si l'estimation de frais ne possède pas suffisamment de données (par défaut : %s)</translation>
    </message>
    <message>
        <source>Accept relayed transactions received from whitelisted peers even when not relaying transactions (default: %d)</source>
        <translation>Accepter les transactions relayées reçues de pairs de la liste blanche même si le nœud ne relaie pas les transactions (par défaut : %d)</translation>
    </message>
    <message>
        <source>Bind to given address and always listen on it. Use [host]:port notation for IPv6</source>
        <translation>Se lier à l'adresse donnée et toujours l'écouter. Utiliser la notation [host]:port pour l'IPv6</translation>
    </message>
    <message>
        <source>Delete all wallet transactions and only recover those parts of the blockchain through -rescan on startup</source>
        <translation>Supprimer toutes les transactions du porte-monnaie et ne récupérer que ces parties de la chaîne de blocs avec -rescan au démarrage</translation>
    </message>
    <message>
        <source>Distributed under the MIT software license, see the accompanying file COPYING or &lt;http://www.opensource.org/licenses/mit-license.php&gt;.</source>
        <translation>Distribué sous la licence MIT d'utilisation d'un logiciel. Consultez le fichier joint COPYING ou &lt;http://www.opensource.org/licenses/mit-license.php&gt;.</translation>
    </message>
    <message>
        <source>Equivalent bytes per sigop in transactions for relay and mining (default: %u)</source>
        <translation>Octets équivalents par sigop dans les transactions pour relayer et miner (par défaut : %u)</translation>
    </message>
    <message>
        <source>Error loading %s: You can't enable HD on a already existing non-HD wallet</source>
        <translation>Erreur de chargement de %s : vous ne pouvez pas activer HD sur un porte-monnaie non HD existant</translation>
    </message>
    <message>
        <source>Execute command when a wallet transaction changes (%s in cmd is replaced by TxID)</source>
        <translation>Exécuter la commande lorsqu'une transaction de porte-monnaie change (%s dans la commande est remplacée par TxID)</translation>
    </message>
    <message>
        <source>Maximum allowed median peer time offset adjustment. Local perspective of time may be influenced by peers forward or backward by this amount. (default: %u seconds)</source>
        <translation>Réglage moyen maximal autorisé de décalage de l'heure d'un pair. La perspective locale du temps peut être influencée par les pairs, en avance ou en retard, de cette valeur. (Par défaut : %u secondes)</translation>
    </message>
    <message>
        <source>Maximum total fees (in %s) to use in a single wallet transaction or raw transaction; setting this too low may abort large transactions (default: %s)</source>
        <translation>Frais totaux maximaux (en %s) à utiliser en une seule transaction de porte-monnaie ou transaction brute ; les définir trop bas pourrait interrompre les grosses transactions (par défaut : %s)</translation>
    </message>
    <message>
        <source>Please contribute if you find %s useful. Visit %s for further information about the software.</source>
        <translation>Si vous trouvez %s utile, vous pouvez y contribuer. Vous trouverez davantage d'informations à propos du logiciel sur %s.</translation>
    </message>
    <message>
        <source>Set the number of script verification threads (%u to %d, 0 = auto, &lt;0 = leave that many cores free, default: %d)</source>
        <translation>Définir le nombre de fils de vérification des scripts (%u à %d, 0 = auto, &lt; 0 = laisser ce nombre de cœurs inutilisés, par défaut : %d)</translation>
    </message>
    <message>
        <source>The block database contains a block which appears to be from the future. This may be due to your computer's date and time being set incorrectly. Only rebuild the block database if you are sure that your computer's date and time are correct</source>
        <translation>La base de données de blocs contient un bloc qui semble provenir du futur. Cela pourrait être causé par la date et l'heure erronées de votre ordinateur. Ne reconstruisez la base de données de blocs que si vous êtes certain que la date et l'heure de votre ordinateur sont justes.</translation>
    </message>
    <message>
        <source>This is a pre-release test build - use at your own risk - do not use for mining or merchant applications</source>
        <translation>Ceci est une préversion de test - l'utiliser à vos risques - ne pas l'utiliser pour miner ou pour des applications marchandes</translation>
    </message>
    <message>
        <source>Unable to rewind the database to a pre-fork state. You will need to redownload the blockchain</source>
        <translation>Impossible de rebobiner la base de données à un état préfourche. Vous devrez retélécharger la chaîne de blocs</translation>
    </message>
    <message>
        <source>Use UPnP to map the listening port (default: 1 when listening and no -proxy)</source>
        <translation>Utiliser l'UPnP pour mapper le port d'écoute (par défaut : 1 en écoute et sans -proxy)</translation>
    </message>
    <message>
        <source>Warning: The network does not appear to fully agree! Some miners appear to be experiencing issues.</source>
        <translation>Avertissement : le réseau ne semble pas totalement d'accord ! Quelques mineurs semblent éprouver des difficultés.</translation>
    </message>
    <message>
        <source>Warning: We do not appear to fully agree with our peers! You may need to upgrade, or other nodes may need to upgrade.</source>
        <translation>Avertissement : nous ne semblons pas être en accord complet avec nos pairs ! Vous pourriez avoir besoin d'effectuer une mise à niveau, ou d'autres nœuds du réseau pourraient avoir besoin d'effectuer une mise à niveau.</translation>
    </message>
    <message>
        <source>Whitelist peers connecting from the given netmask or IP address. Can be specified multiple times.</source>
        <translation>Pairs de la liste blanche se connectant à partir du masque réseau ou de l'IP donné. Peut être spécifié plusieurs fois.</translation>
    </message>
    <message>
        <source>You need to rebuild the database using -reindex-chainstate to change -txindex</source>
        <translation>Vous devez reconstruire la base de données avec -reindex-chainstate pour changer -txindex</translation>
    </message>
    <message>
        <source>%s corrupt, salvage failed</source>
        <translation>%s corrompu, la récupération a échoué</translation>
    </message>
    <message>
        <source>-maxmempool must be at least %d MB</source>
        <translation>-maxmempool doit être d'au moins %d Mo</translation>
    </message>
    <message>
        <source>&lt;category&gt; can be:</source>
        <translation>&lt;category&gt; peut être :</translation>
    </message>
    <message>
        <source>Append comment to the user agent string</source>
        <translation>Ajouter un commentaire à la chaîne d'agent utilisateur</translation>
    </message>
    <message>
        <source>Attempt to recover private keys from a corrupt wallet on startup</source>
        <translation>Tenter de récupérer les clefs privées d'un porte-monnaie corrompu lors du démarrage</translation>
    </message>
    <message>
        <source>Block creation options:</source>
        <translation>Options de création de blocs :</translation>
    </message>
    <message>
        <source>Cannot resolve -%s address: '%s'</source>
        <translation>Impossible de résoudre l'adresse -%s : « %s »</translation>
    </message>
    <message>
<<<<<<< HEAD
        <source>Bind to given address and always listen on it. Use [host]:port notation for IPv6</source>
        <translation>Se lier à l'adresse donnée et toujours l'écouter. Utilisez la notation [host]:port pour l'IPv6</translation>
=======
        <source>Change index out of range</source>
        <translation>L'index de changement est hors échelle</translation>
    </message>
    <message>
        <source>Connect only to the specified node(s)</source>
        <translation>Ne se connecter qu'au(x) nœud(s) spécifié(s)</translation>
>>>>>>> 9460771a
    </message>
    <message>
        <source>Connection options:</source>
        <translation>Options de connexion :</translation>
    </message>
    <message>
        <source>Copyright (C) %i-%i</source>
        <translation>Tous droits réservés (C) %i-%i</translation>
    </message>
    <message>
        <source>Corrupted block database detected</source>
        <translation>Une base de données de blocs corrompue a été détectée</translation>
    </message>
    <message>
<<<<<<< HEAD
        <source>Execute command when a wallet transaction changes (%s in cmd is replaced by TxID)</source>
        <translation>Exécuter la commande lorsqu'une transaction de portefeuille change (%s dans la commande est remplacée par TxID)</translation>
=======
        <source>Debugging/Testing options:</source>
        <translation>Options de débogage/de test :</translation>
    </message>
    <message>
        <source>Do not load the wallet and disable wallet RPC calls</source>
        <translation>Ne pas charger le porte-monnaie et désactiver les appels RPC</translation>
    </message>
    <message>
        <source>Do you want to rebuild the block database now?</source>
        <translation>Voulez-vous reconstruire la base de données de blocs maintenant ?</translation>
>>>>>>> 9460771a
    </message>
    <message>
        <source>Enable publish hash block in &lt;address&gt;</source>
        <translation>Activer la publication du bloc de hachage dans &lt;address&gt;</translation>
    </message>
    <message>
        <source>Enable publish hash transaction in &lt;address&gt;</source>
        <translation>Activer la publication de la transaction de hachage dans &lt;address&gt;</translation>
    </message>
    <message>
        <source>Enable publish raw block in &lt;address&gt;</source>
        <translation>Activer la publication du bloc brut dans &lt;address&gt;</translation>
    </message>
    <message>
        <source>Enable publish raw transaction in &lt;address&gt;</source>
        <translation>Activer la publication de la transaction brute dans &lt;address&gt;</translation>
    </message>
    <message>
        <source>Error initializing block database</source>
        <translation>Erreur d'initialisation de la base de données de blocs</translation>
    </message>
    <message>
        <source>Error initializing wallet database environment %s!</source>
        <translation>Erreur d'initialisation de l'environnement de la base de données du porte-monnaie %s !</translation>
    </message>
    <message>
        <source>Error loading %s</source>
        <translation>Erreur de chargement de %s</translation>
    </message>
    <message>
        <source>Error loading %s: Wallet corrupted</source>
        <translation>Erreur de chargement de %s : porte-monnaie corrompu</translation>
    </message>
    <message>
        <source>Error loading %s: Wallet requires newer version of %s</source>
        <translation>Erreur de chargement de %s : le porte-monnaie exige une version plus récente de %s</translation>
    </message>
    <message>
        <source>Error loading %s: You can't disable HD on a already existing HD wallet</source>
        <translation>Erreur de chargement de %s : vous ne pouvez pas désactiver HD sur un porte-monnaie HD existant</translation>
    </message>
    <message>
        <source>Error loading block database</source>
        <translation>Erreur de chargement de la base de données de blocs</translation>
    </message>
    <message>
        <source>Error opening block database</source>
        <translation>Erreur d'ouverture de la base de données de blocs</translation>
    </message>
    <message>
        <source>Error: Disk space is low!</source>
        <translation>Erreur : l'espace disque est faible !</translation>
    </message>
    <message>
        <source>Failed to listen on any port. Use -listen=0 if you want this.</source>
        <translation>Échec d'écoute sur un port quelconque. Utiliser -listen=0 si vous le voulez.</translation>
    </message>
    <message>
        <source>Importing...</source>
        <translation>Importation...</translation>
    </message>
    <message>
        <source>Incorrect or no genesis block found. Wrong datadir for network?</source>
        <translation>Bloc de genèse incorrect ou introuvable. Mauvais datadir pour le réseau ?</translation>
    </message>
    <message>
        <source>Invalid -onion address: '%s'</source>
        <translation>Adresse -onion invalide : « %s »</translation>
    </message>
    <message>
        <source>Invalid amount for -%s=&lt;amount&gt;: '%s'</source>
        <translation>Montant invalide pour -%s=&lt;amount&gt; : « %s »</translation>
    </message>
    <message>
        <source>Invalid amount for -fallbackfee=&lt;amount&gt;: '%s'</source>
        <translation>Montant invalide pour -fallbackfee=&lt;amount&gt; : « %s »</translation>
    </message>
    <message>
        <source>Keep the transaction memory pool below &lt;n&gt; megabytes (default: %u)</source>
        <translation>Garder la réserve de mémoire transactionnelle sous &lt;n&gt; mégaoctets (par défaut : %u)</translation>
    </message>
    <message>
        <source>Loading banlist...</source>
        <translation>Chargement de la liste d'interdiction...</translation>
    </message>
    <message>
        <source>Location of the auth cookie (default: data dir)</source>
        <translation>Emplacement du fichier témoin auth (par défaut : data dir)</translation>
    </message>
    <message>
        <source>Not enough file descriptors available.</source>
        <translation>Pas assez de descripteurs de fichiers proposés.</translation>
    </message>
    <message>
        <source>Only connect to nodes in network &lt;net&gt; (ipv4, ipv6 or onion)</source>
        <translation>Seulement se connecter aux nœuds du réseau &lt;net&gt; (IPv4, IPv6 ou oignon)</translation>
    </message>
    <message>
        <source>Print this help message and exit</source>
        <translation>Imprimer ce message d'aide et quitter</translation>
    </message>
    <message>
<<<<<<< HEAD
        <source>Error: Disk space is low!</source>
        <translation>Erreur : l'espace disque est faible !</translation>
    </message>
    <message>
        <source>Failed to listen on any port. Use -listen=0 if you want this.</source>
        <translation>Échec de l'écoute sur un port quelconque. Utilisez -listen=0 si vous voulez ceci.</translation>
=======
        <source>Print version and exit</source>
        <translation>Imprimer la version et quitter</translation>
    </message>
    <message>
        <source>Prune cannot be configured with a negative value.</source>
        <translation>L'élagage ne peut pas être configuré avec une valeur négative.</translation>
    </message>
    <message>
        <source>Prune mode is incompatible with -txindex.</source>
        <translation>Le mode élagage n'est pas compatible avec -txindex.</translation>
    </message>
    <message>
        <source>Rebuild chain state and block index from the blk*.dat files on disk</source>
        <translation>Reconstruire l'état de la chaîne et l'index des blocs à partir des fichiers blk*.dat sur le disque</translation>
>>>>>>> 9460771a
    </message>
    <message>
        <source>Rebuild chain state from the currently indexed blocks</source>
        <translation>Reconstruire l'état de la chaîne à partir des blocs indexés actuellement</translation>
    </message>
    <message>
        <source>Rewinding blocks...</source>
        <translation>Rebobinage des blocs...</translation>
    </message>
    <message>
        <source>Set database cache size in megabytes (%d to %d, default: %d)</source>
        <translation>Définir la taille du cache de la base de données en mégaoctets (%d à %d, default: %d)</translation>
    </message>
    <message>
<<<<<<< HEAD
        <source>Not enough file descriptors available.</source>
        <translation>Pas assez de descripteurs de fichiers proposés.</translation>
=======
        <source>Set maximum BIP141 block weight (default: %d)</source>
        <translation>Définir le poids maximal de bloc BIP141 (par défaut : %d)</translation>
>>>>>>> 9460771a
    </message>
    <message>
        <source>Set maximum block size in bytes (default: %d)</source>
        <translation>Définir la taille minimale de bloc en octets (par défaut : %d)</translation>
    </message>
    <message>
        <source>Specify wallet file (within data directory)</source>
        <translation>Spécifiez le fichier de porte-monnaie (dans le répertoire de données)</translation>
    </message>
    <message>
        <source>The source code is available from %s.</source>
        <translation>Le code source est disponible sur %s.</translation>
    </message>
    <message>
        <source>Unsupported argument -benchmark ignored, use -debug=bench.</source>
        <translation>Argument non pris en charge -benchmark ignoré, utiliser -debug=bench.</translation>
    </message>
    <message>
        <source>Unsupported argument -debugnet ignored, use -debug=net.</source>
        <translation>Argument non pris en charge -debugnet ignoré, utiliser -debug=net.</translation>
    </message>
    <message>
        <source>Unsupported argument -tor found, use -onion.</source>
        <translation>Argument non pris en charge -tor trouvé, utiliser -onion</translation>
    </message>
    <message>
        <source>Use UPnP to map the listening port (default: %u)</source>
        <translation>Utiliser l'UPnP pour mapper le port d'écoute (par défaut : %u)</translation>
    </message>
    <message>
        <source>User Agent comment (%s) contains unsafe characters.</source>
        <translation>Le commentaire d'agent utilisateur (%s) contient des caractères dangereux.</translation>
    </message>
    <message>
        <source>Verifying blocks...</source>
        <translation>Vérification des blocs...</translation>
    </message>
    <message>
        <source>Verifying wallet...</source>
        <translation>Vérification du porte-monnaie...</translation>
    </message>
    <message>
        <source>Wallet %s resides outside data directory %s</source>
        <translation>Le porte-monnaie %s réside en dehors du répertoire de données %s</translation>
    </message>
    <message>
        <source>Wallet debugging/testing options:</source>
        <translation>Options de débogage/de test du porte-monnaie :</translation>
    </message>
    <message>
        <source>Wallet options:</source>
        <translation>Options du porte-monnaie :</translation>
    </message>
    <message>
        <source>Allow JSON-RPC connections from specified source. Valid for &lt;ip&gt; are a single IP (e.g. 1.2.3.4), a network/netmask (e.g. 1.2.3.4/255.255.255.0) or a network/CIDR (e.g. 1.2.3.4/24). This option can be specified multiple times</source>
        <translation>Permettre les connexions JSON-RPC de sources spécifiques. Valide pour &lt;ip&gt; qui sont une IP simple (p. ex. 1.2.3.4), un réseau/masque réseau (p. ex. 1.2.3.4/255.255.255.0) ou un réseau/CIDR (p. ex. 1.2.3.4/24). Cette option peut être être spécifiée plusieurs fois</translation>
    </message>
    <message>
        <source>Bind to given address and whitelist peers connecting to it. Use [host]:port notation for IPv6</source>
        <translation>Se lier à l'adresse donnée et aux pairs s'y connectant. Utiliser la notation [host]:port pour l'IPv6</translation>
    </message>
    <message>
        <source>Bind to given address to listen for JSON-RPC connections. Use [host]:port notation for IPv6. This option can be specified multiple times (default: bind to all interfaces)</source>
        <translation>Se lier à l'adresse donnée pour écouter des connexions JSON-RPC. Utiliser la notation [host]:port pour l'IPv6. Cette option peut être spécifiée plusieurs fois (par défaut : se lier à toutes les interfaces)</translation>
    </message>
    <message>
        <source>Create new files with system default permissions, instead of umask 077 (only effective with disabled wallet functionality)</source>
        <translation>Créer de nouveaux fichiers avec les permissions système par défaut, au lieu de umask 077 (effectif seulement avec la fonction du porte-monnaie désactivée)</translation>
    </message>
    <message>
        <source>Discover own IP addresses (default: 1 when listening and no -externalip or -proxy)</source>
        <translation>Découvrir ses propres adresses (par défaut : 1 en écoute et sans externalip ou -proxy)</translation>
    </message>
    <message>
        <source>Error: Listening for incoming connections failed (listen returned error %s)</source>
        <translation>Erreur : l'écoute des connexions entrantes a échoué (l'écoute a retourné l'erreur %s)</translation>
    </message>
    <message>
        <source>Execute command when a relevant alert is received or we see a really long fork (%s in cmd is replaced by message)</source>
        <translation>Exécuter une commande lorsqu'une alerte pertinente est reçue, ou si nous voyons une bifurcation vraiment étendue (%s dans la commande est remplacé par le message)</translation>
    </message>
    <message>
        <source>Fees (in %s/kB) smaller than this are considered zero fee for relaying, mining and transaction creation (default: %s)</source>
        <translation>Les frais (en %s/Ko) inférieurs à ce seuil sont considérés comme étant nuls pour le relais, le minage et la création de transactions (par défaut : %s)</translation>
    </message>
    <message>
        <source>If paytxfee is not set, include enough fee so transactions begin confirmation on average within n blocks (default: %u)</source>
        <translation>Si paytxfee n'est pas défini, inclure suffisamment de frais afin que les transactions commencent la confirmation en moyenne avant n blocs (par défaut : %u)</translation>
    </message>
    <message>
        <source>Invalid amount for -maxtxfee=&lt;amount&gt;: '%s' (must be at least the minrelay fee of %s to prevent stuck transactions)</source>
        <translation>Montant invalide pour -maxtxfee=&lt;amount&gt; : « %s » (doit être au moins les frais minrelay de %s pour prévenir le blocage des transactions)</translation>
    </message>
    <message>
        <source>If paytxfee is not set, include enough fee so transactions begin confirmation on average within n blocks (default: %u)</source>
        <translation>Si paytxfee n'est pas défini, inclure suffisamment de frais afin que les transactions commencent la confirmation en moyenne avant n blocs (par défaut : %u)</translation>
    </message>
    <message>
        <source>Invalid amount for -maxtxfee=&lt;amount&gt;: '%s' (must be at least the minrelay fee of %s to prevent stuck transactions)</source>
        <translation>Montant invalide pour -maxtxfee=&lt;amount&gt; : « %s » (doit être au moins les frais minrelay de %s pour prévenir le blocage des transactions)</translation>
    </message>
    <message>
        <source>Maximum size of data in data carrier transactions we relay and mine (default: %u)</source>
        <translation>Quantité maximale de données dans les transactions du porteur de données que nous relayons et minons (par défaut : %u)</translation>
    </message>
    <message>
        <source>Maximum total fees to use in a single wallet transaction, setting too low may abort large transactions (default: %s)</source>
        <translation>Total maximal des frais à utiliser en une seule transaction de portefeuille. Le définir trop bas pourrait interrompre les grosses transactions (par défaut : %s)</translation>
    </message>
    <message>
        <source>Query for peer addresses via DNS lookup, if low on addresses (default: 1 unless -connect)</source>
        <translation>Demander les adresses des pairs par recherche DNS si l'on manque d'adresses (par défaut : 1 sauf si -connect)</translation>
    </message>
    <message>
        <source>Randomize credentials for every proxy connection. This enables Tor stream isolation (default: %u)</source>
        <translation>Aléer les authentifiants pour chaque connexion mandataire. Cela active l'isolement de flux de Tor (par défaut : %u) </translation>
    </message>
    <message>
        <source>Set maximum size of high-priority/low-fee transactions in bytes (default: %d)</source>
        <translation>Définir la taille maximale en octets des transactions prioritaires/à frais modiques (par défaut : %d)</translation>
    </message>
    <message>
        <source>The transaction amount is too small to send after the fee has been deducted</source>
        <translation>Le montant de la transaction est trop bas pour être envoyé une fois que les frais ont été déduits</translation>
    </message>
    <message>
        <source>This product includes software developed by the OpenSSL Project for use in the OpenSSL Toolkit &lt;https://www.openssl.org/&gt; and cryptographic software written by Eric Young and UPnP software written by Thomas Bernard.</source>
        <translation>Ce produit comprend des logiciels développés par le projet OpenSSL pour être utilisés dans la boîte à outils OpenSSL &lt;https://www.openssl.org/&gt; et un logiciel cryptographique écrit par Eric Young, ainsi qu'un logiciel UPnP écrit par Thomas Bernard.</translation>
    </message>
    <message>
<<<<<<< HEAD
        <source>To use bitcoind, or the -server option to bitcoin-qt, you must set an rpcpassword in the configuration file:
%s
It is recommended you use the following random password:
rpcuser=bitcoinrpc
rpcpassword=%s
(you do not need to remember this password)
The username and password MUST NOT be the same.
If the file does not exist, create it with owner-readable-only file permissions.
It is also recommended to set alertnotify so you are notified of problems;
for example: alertnotify=echo %%s | mail -s "Bitcoin Alert" admin@foo.com
</source>
        <translation>Pour utiliser bitcoind, ou l'option -server de bitcoin-qt, vous devez définir un mot de passe rpc dans le fichier de configuration :
%s
Il est recommandé d'utiliser le mot de passe aléatoire suivant :
rpcuser=bitcoinrpc
rpcpassword=%s
(vous n'avez pas à mémoriser ce mot de passe)
Le nom d'utilisateur et le mot de passe NE DOIVENT PAS être identiques.
Si le fichier n'existe pas, créez-le avec la permission lecture-seule-par-le-propriétaire.
Il est aussi recommandé de définir alertnotify afin que les problèmes vous soient signalés ;
par exemple : alertnotify=echo %%s | mail -s "Alerte Bitcoin" admin@foo.com
</translation>
    </message>
    <message>
        <source>Warning: -maxtxfee is set very high! Fees this large could be paid on a single transaction.</source>
        <translation>Avertissement :-maxtxfee est défini très haut ! Des frais aussi élevés pourraient être payés sur une seule transaction.</translation>
    </message>
    <message>
        <source>Warning: Please check that your computer's date and time are correct! If your clock is wrong Bitcoin Core will not work properly.</source>
        <translation>Avertissement : veuillez vérifier que l'heure et la date de votre ordinateur sont correctes ! Si votre horloge n'est pas à l'heure, Bitcoin Core ne fonctionnera pas correctement.</translation>
=======
        <source>Use hierarchical deterministic key generation (HD) after BIP32. Only has effect during wallet creation/first start</source>
        <translation>Utiliser une génération de clef hiérarchique déterministe (HD) après BIP32. N'a d'effet que lors de la création/premier lancement du porte-monnaie</translation>
>>>>>>> 9460771a
    </message>
    <message>
        <source>Whitelisted peers cannot be DoS banned and their transactions are always relayed, even if they are already in the mempool, useful e.g. for a gateway</source>
        <translation>Les pairs de la liste blanche ne peuvent pas être bannis DoS et leurs transactions sont toujours relayées, même si elles sont déjà dans le mempool, utile p. ex. pour une passerelle</translation>
    </message>
    <message>
<<<<<<< HEAD
        <source>Accept public REST requests (default: %u)</source>
        <translation>Accepter les demandes REST publiques (par défaut : %u)</translation>
    </message>
    <message>
        <source>Cannot resolve -whitebind address: '%s'</source>
        <translation>Impossible de résoudre l'adresse -whitebind : « %s »</translation>
=======
        <source>You need to rebuild the database using -reindex to go back to unpruned mode.  This will redownload the entire blockchain</source>
        <translation>Vous devez reconstruire la base de données en utilisant -reindex afin de revenir au mode sans élagage. Cela retéléchargera complètement la chaîne de blocs.</translation>
>>>>>>> 9460771a
    </message>
    <message>
        <source>(default: %u)</source>
        <translation>(par défaut : %u)</translation>
    </message>
    <message>
        <source>Accept public REST requests (default: %u)</source>
        <translation>Accepter les demandes REST publiques (par défaut : %u)</translation>
    </message>
    <message>
        <source>Automatically create Tor hidden service (default: %d)</source>
        <translation>Créer automatiquement un service caché Tor (par défaut : %d)</translation>
    </message>
    <message>
        <source>Connect through SOCKS5 proxy</source>
        <translation>Se connecter par un mandataire SOCKS5</translation>
    </message>
    <message>
        <source>Error reading from database, shutting down.</source>
        <translation>Erreur de lecture de la base de données, fermeture en cours.</translation>
<<<<<<< HEAD
    </message>
    <message>
        <source>Error: A fatal internal error occurred, see debug.log for details</source>
        <translation>Erreur : une erreur interne fatale s'est produite. Voir debug.log pour plus de détails</translation>
    </message>
    <message>
        <source>Error: Unsupported argument -tor found, use -onion.</source>
        <translation>Erreur : argument non pris en charge -tor trouvé, utiliser -onion.</translation>
=======
>>>>>>> 9460771a
    </message>
    <message>
        <source>Imports blocks from external blk000??.dat file on startup</source>
        <translation>Importe des blocs depuis un fichier blk000??.dat externe lors du démarrage</translation>
    </message>
    <message>
        <source>Information</source>
        <translation>Informations</translation>
    </message>
    <message>
<<<<<<< HEAD
        <source>Initialization sanity check failed. Bitcoin Core is shutting down.</source>
        <translation>L'initialisation du test de cohérence a échoué. Bitcoin est en cours de fermeture. </translation>
    </message>
    <message>
        <source>Invalid amount for -maxtxfee=&lt;amount&gt;: '%s'</source>
        <translation>Montant invalide pour -maxtxfee=&lt;amount&gt; : « %s »</translation>
    </message>
    <message>
        <source>Invalid amount for -minrelaytxfee=&lt;amount&gt;: '%s'</source>
        <translation>Montant invalide pour -minrelayfee=&lt;montant&gt; : « %s »</translation>
    </message>
    <message>
        <source>Invalid amount for -mintxfee=&lt;amount&gt;: '%s'</source>
        <translation>Montant invalide pour -mintxfee=&lt;montant&gt; : « %s »</translation>
    </message>
    <message>
=======
>>>>>>> 9460771a
        <source>Invalid amount for -paytxfee=&lt;amount&gt;: '%s' (must be at least %s)</source>
        <translation>Montant invalide pour -paytxfee=&lt;montant&gt; : « %s » (doit être au moins %s)</translation>
    </message>
    <message>
        <source>Invalid netmask specified in -whitelist: '%s'</source>
        <translation>Masque réseau invalide spécifié dans -whitelist : « %s »</translation>
    </message>
    <message>
        <source>Keep at most &lt;n&gt; unconnectable transactions in memory (default: %u)</source>
        <translation>Garder au plus &lt;n&gt; transactions non connectables en mémoire (par défaut : %u)</translation>
    </message>
    <message>
        <source>Need to specify a port with -whitebind: '%s'</source>
        <translation>Un port doit être spécifié avec -whitebind : « %s »</translation>
    </message>
    <message>
        <source>Node relay options:</source>
        <translation>Options de relais du nœud :</translation>
    </message>
    <message>
<<<<<<< HEAD
        <source>RPC SSL options: (see the Bitcoin Wiki for SSL setup instructions)</source>
        <translation>Options RPC SSL : (voir le wiki Bitcoin pour les instructions de configuration de SSL)</translation>
    </message>
    <message>
=======
>>>>>>> 9460771a
        <source>RPC server options:</source>
        <translation>Options du serveur RPC :</translation>
    </message>
    <message>
<<<<<<< HEAD
        <source>RPC support for HTTP persistent connections (default: %d)</source>
        <translation>Prise en charge de RPC pour les connexions persistantes HTTP (par défaut : %d)</translation>
    </message>
    <message>
        <source>Randomly drop 1 of every &lt;n&gt; network messages</source>
        <translation>Abandonner aléatoirement 1 message du réseau sur &lt;n&gt;</translation>
=======
        <source>Reducing -maxconnections from %d to %d, because of system limitations.</source>
        <translation>Réduction de -maxconnections de %d à %d, due aux restrictions du système</translation>
>>>>>>> 9460771a
    </message>
    <message>
        <source>Rescan the block chain for missing wallet transactions on startup</source>
        <translation>Réanalyser la chaîne de blocs au démarrage, à la recherche de transactions de porte-monnaie manquantes</translation>
    </message>
    <message>
        <source>Receive and display P2P network alerts (default: %u)</source>
        <translation>Recevoir et afficher les alertes du réseau poste à poste (%u par défaut)</translation>
    </message>
    <message>
        <source>Send trace/debug info to console instead of debug.log file</source>
        <translation>Envoyer les infos de débogage/trace à la console au lieu du fichier debug.log</translation>
    </message>
    <message>
        <source>Send transactions as zero-fee transactions if possible (default: %u)</source>
        <translation>Envoyer si possible les transactions comme étant sans frais (par défaut : %u)</translation>
    </message>
    <message>
        <source>Show all debugging options (usage: --help -help-debug)</source>
        <translation>Montrer toutes les options de débogage (utilisation : --help --help-debug)</translation>
    </message>
    <message>
        <source>Shrink debug.log file on client startup (default: 1 when no -debug)</source>
        <translation>Réduire le fichier debug.log lors du démarrage du client (par défaut : 1 sans -debug)</translation>
    </message>
    <message>
        <source>Signing transaction failed</source>
        <translation>Échec de signature de la transaction</translation>
    </message>
    <message>
        <source>The transaction amount is too small to pay the fee</source>
        <translation>Le montant de la transaction est trop bas pour que les frais soient payés</translation>
    </message>
    <message>
        <source>This is experimental software.</source>
        <translation>Ceci est un logiciel expérimental.</translation>
    </message>
    <message>
        <source>Tor control port password (default: empty)</source>
        <translation>Mot de passe du port de contrôle Tor (par défaut : vide)</translation>
    </message>
    <message>
        <source>Tor control port to use if onion listening enabled (default: %s)</source>
        <translation>Port de contrôle Tor à utiliser si l'écoute onion est activée (par défaut :%s)</translation>
    </message>
    <message>
        <source>Transaction amount too small</source>
        <translation>Le montant de la transaction est trop bas</translation>
    </message>
    <message>
        <source>Transaction amounts must be positive</source>
        <translation>Les montants de transaction doivent être positifs</translation>
    </message>
    <message>
        <source>Transaction too large for fee policy</source>
        <translation>La transaction est trop grosse pour la politique de frais</translation>
    </message>
    <message>
        <source>Transaction too large</source>
        <translation>La transaction est trop grosse</translation>
    </message>
    <message>
        <source>Unable to bind to %s on this computer (bind returned error %s)</source>
        <translation>Impossible de se lier à %s sur cet ordinateur (bind a retourné l'erreur %s)</translation>
    </message>
    <message>
        <source>Upgrade wallet to latest format on startup</source>
        <translation>Mettre à niveau le porte-monnaie au démarrage vers le format le plus récent</translation>
    </message>
    <message>
        <source>Username for JSON-RPC connections</source>
        <translation>Nom d'utilisateur pour les connexions JSON-RPC</translation>
    </message>
    <message>
        <source>Warning</source>
        <translation>Avertissement</translation>
    </message>
    <message>
        <source>Warning: unknown new rules activated (versionbit %i)</source>
        <translation>Avertissement : nouvelles règles inconnues activées (bit de version %i)</translation>
    </message>
    <message>
        <source>Whether to operate in a blocks only mode (default: %u)</source>
        <translation>Faut-il fonctionner en mode blocs seulement (par défaut : %u)</translation>
    </message>
    <message>
        <source>Zapping all transactions from wallet...</source>
        <translation>Supprimer toutes les transactions du porte-monnaie...</translation>
    </message>
    <message>
        <source>ZeroMQ notification options:</source>
        <translation>Options de notification ZeroMQ</translation>
    </message>
    <message>
        <source>Password for JSON-RPC connections</source>
        <translation>Mot de passe pour les connexions JSON-RPC</translation>
    </message>
    <message>
        <source>Execute command when the best block changes (%s in cmd is replaced by block hash)</source>
        <translation>Exécuter la commande lorsque le meilleur bloc change (%s dans cmd est remplacé par le hachage du bloc)</translation>
    </message>
    <message>
        <source>Allow DNS lookups for -addnode, -seednode and -connect</source>
        <translation>Autoriser les recherches DNS pour -addnode, -seednode et -connect</translation>
    </message>
    <message>
        <source>Loading addresses...</source>
        <translation>Chargement des adresses…</translation>
    </message>
    <message>
        <source>(1 = keep tx meta data e.g. account owner and payment request information, 2 = drop tx meta data)</source>
        <translation>(1 = conserver les métadonnées de transmission, p. ex. les informations du propriétaire du compte et de demande de paiement, 2 = abandonner les métadonnées de transmission)</translation>
    </message>
    <message>
        <source>-maxtxfee is set very high! Fees this large could be paid on a single transaction.</source>
        <translation>-maxtxfee est défini très haut ! Des frais aussi élevés pourraient être payés en une seule transaction.</translation>
    </message>
    <message>
        <source>-paytxfee is set very high! This is the transaction fee you will pay if you send a transaction.</source>
        <translation>-paytxfee est réglé sur un montant très élevé ! Il s'agit des frais de transaction que vous payerez si vous envoyez une transaction.</translation>
    </message>
    <message>
        <source>Do not keep transactions in the mempool longer than &lt;n&gt; hours (default: %u)</source>
        <translation>Ne pas conserver de transactions dans la réserve de mémoire plus de &lt;n&gt; heures (par défaut : %u)</translation>
    </message>
    <message>
<<<<<<< HEAD
        <source>Log transaction priority and fee per kB when mining blocks (default: %u)</source>
        <translation>Lors du minage, journaliser la priorité des transactions et les frais par ko (par défaut : %u) </translation>
=======
        <source>Fees (in %s/kB) smaller than this are considered zero fee for transaction creation (default: %s)</source>
        <translation>Les frais (en %s/Ko) inférieurs à ce seuil sont considérés comme étant nuls pour la création de transactions (par défaut : %s)</translation>
    </message>
    <message>
        <source>How thorough the block verification of -checkblocks is (0-4, default: %u)</source>
        <translation>Degré de profondeur de la vérification des blocs -checkblocks (0-4, par défaut : %u)</translation>
>>>>>>> 9460771a
    </message>
    <message>
        <source>Maintain a full transaction index, used by the getrawtransaction rpc call (default: %u)</source>
        <translation>Maintenir un index complet des transactions, utilisé par l'appel RPC getrawtransaction (obtenir la transaction brute) (par défaut : %u)</translation>
    </message>
    <message>
        <source>Number of seconds to keep misbehaving peers from reconnecting (default: %u)</source>
        <translation>Délai en secondes de refus de reconnexion pour les pairs présentant un mauvais comportement (par défaut : %u)</translation>
    </message>
    <message>
        <source>Output debugging information (default: %u, supplying &lt;category&gt; is optional)</source>
        <translation>Extraire les informations de débogage (par défaut : %u, fournir &lt;category&gt; est facultatif)</translation>
    </message>
    <message>
        <source>Support filtering of blocks and transaction with bloom filters (default: %u)</source>
        <translation>Prendre en charge le filtrage des blocs et des transactions avec les filtres bloom (par défaut : %u)</translation>
    </message>
    <message>
        <source>Total length of network version string (%i) exceeds maximum length (%i). Reduce the number or size of uacomments.</source>
        <translation>La taille totale de la chaîne de version de réseau (%i) dépasse la longueur maximale (%i). Réduire le nombre ou la taille des commentaires uacomments.</translation>
    </message>
    <message>
        <source>Tries to keep outbound traffic under the given target (in MiB per 24h), 0 = no limit (default: %d)</source>
        <translation>Tente de garder le trafic sortant sous la cible donnée (en Mio par 24 h), 0 = sans limite (par défaut : %d)</translation>
    </message>
    <message>
        <source>Unsupported argument -socks found. Setting SOCKS version isn't possible anymore, only SOCKS5 proxies are supported.</source>
        <translation>L'argument non pris en charge -socks a été trouvé. Il n'est plus possible de définir la version de SOCKS, seuls les mandataires SOCKS5 sont pris en charge.</translation>
    </message>
    <message>
        <source>Unsupported argument -whitelistalwaysrelay ignored, use -whitelistrelay and/or -whitelistforcerelay.</source>
        <translation>Argument non pris charge -whitelistalwaysrelay ignoré, utiliser -whitelistrelay et/ou -whitelistforcerelay.</translation>
    </message>
    <message>
        <source>Use separate SOCKS5 proxy to reach peers via Tor hidden services (default: %s)</source>
        <translation>Utiliser un serveur mandataire SOCKS5 séparé pour atteindre les pairs par les services cachés de Tor (par défaut : %s)</translation>
    </message>
    <message>
        <source>Username and hashed password for JSON-RPC connections. The field &lt;userpw&gt; comes in the format: &lt;USERNAME&gt;:&lt;SALT&gt;$&lt;HASH&gt;. A canonical python script is included in share/rpcuser. This option can be specified multiple times</source>
        <translation>Nom d'utilisateur et mot de passe haché pour les connexions JSON-RPC. Le champ &lt;userpw&gt; vient au format : &lt;USERNAME&gt;:&lt;SALT&gt;$&lt;HASH&gt;. Un script python canonique est inclus dans share/rpcuser. Cette option peut être spécifiée plusieurs fois.</translation>
    </message>
    <message>
        <source>Warning: Unknown block versions being mined! It's possible unknown rules are in effect</source>
        <translation>Avertissement : des versions de blocs inconnues sont minées ! Il est possible que des règles inconnues soient en vigeur</translation>
    </message>
    <message>
        <source>Warning: Wallet file corrupt, data salvaged! Original %s saved as %s in %s; if your balance or transactions are incorrect you should restore from a backup.</source>
        <translation>Avertissement : le fichier du porte-monnaie est corrompu, les données ont été récupérées ! Le fichier %s original a été enregistré en tant que %s dans %s ; si votre solde ou vos transactions sont incorrects, vous devriez restaurer une sauvegarde.</translation>
    </message>
    <message>
        <source>(default: %s)</source>
        <translation>(par défaut : %s)</translation>
    </message>
    <message>
        <source>Always query for peer addresses via DNS lookup (default: %u)</source>
        <translation>Toujours demander les adresses des pairs par recherche DNS (par défaut : %u)</translation>
    </message>
    <message>
        <source>How many blocks to check at startup (default: %u, 0 = all)</source>
        <translation>Nombre de blocs à vérifier au démarrage (par défaut : %u, 0 = tous)</translation>
    </message>
    <message>
        <source>Include IP addresses in debug output (default: %u)</source>
        <translation>Inclure les adresses IP à la sortie de débogage (par défaut : %u)</translation>
    </message>
    <message>
        <source>Invalid -proxy address: '%s'</source>
        <translation>Adresse -proxy invalide : « %s »</translation>
    </message>
    <message>
        <source>Listen for JSON-RPC connections on &lt;port&gt; (default: %u or testnet: %u)</source>
        <translation>Écouter les connexions JSON-RPC sur &lt;port&gt; (par défaut : %u ou tesnet : %u)</translation>
    </message>
    <message>
        <source>Listen for connections on &lt;port&gt; (default: %u or testnet: %u)</source>
        <translation>Écouter les connexions sur &lt;port&gt; (par défaut : %u ou tesnet : %u)</translation>
    </message>
    <message>
        <source>Maintain at most &lt;n&gt; connections to peers (default: %u)</source>
        <translation>Garder au plus &lt;n&gt; connexions avec les pairs (par défaut : %u)</translation>
    </message>
    <message>
        <source>Make the wallet broadcast transactions</source>
        <translation>Obliger le porte-monnaie à diffuser les transactions</translation>
    </message>
    <message>
        <source>Maximum per-connection receive buffer, &lt;n&gt;*1000 bytes (default: %u)</source>
        <translation>Tampon maximal de réception par connexion, &lt;n&gt;*1000 octets (par défaut : %u)</translation>
    </message>
    <message>
        <source>Maximum per-connection send buffer, &lt;n&gt;*1000 bytes (default: %u)</source>
        <translation>Tampon maximal d'envoi par connexion », &lt;n&gt;*1000 octets (par défaut : %u)</translation>
    </message>
    <message>
        <source>Prepend debug output with timestamp (default: %u)</source>
        <translation>Ajouter l'horodatage au début de la sortie de débogage (par défaut : %u)</translation>
    </message>
    <message>
        <source>Relay and mine data carrier transactions (default: %u)</source>
        <translation>Relayer et miner les transactions du porteur de données (par défaut : %u)</translation>
    </message>
    <message>
        <source>Relay non-P2SH multisig (default: %u)</source>
        <translation>Relayer les multisignatures non-P2SH (par défaut : %u)</translation>
    </message>
    <message>
        <source>Set key pool size to &lt;n&gt; (default: %u)</source>
        <translation>Définir la taille de la réserve de clefs à &lt;n&gt; (par défaut : %u)</translation>
    </message>
    <message>
        <source>Set the number of threads to service RPC calls (default: %d)</source>
        <translation>Définir le nombre de fils pour les appels RPC (par défaut : %d)</translation>
    </message>
    <message>
        <source>Specify configuration file (default: %s)</source>
        <translation>Spécifier le fichier de configuration (par défaut : %s)</translation>
    </message>
    <message>
        <source>Specify connection timeout in milliseconds (minimum: 1, default: %d)</source>
        <translation>Spécifier le délai d'expiration de la connexion en millisecondes (minimum : 1, par défaut : %d)</translation>
    </message>
    <message>
        <source>Specify pid file (default: %s)</source>
        <translation>Spécifier le fichier pid (par défaut : %s)</translation>
    </message>
    <message>
        <source>Spend unconfirmed change when sending transactions (default: %u)</source>
        <translation>Dépenser la monnaie non confirmée lors de l'envoi de transactions (par défaut : %u)</translation>
    </message>
    <message>
        <source>Threshold for disconnecting misbehaving peers (default: %u)</source>
        <translation>Seuil de déconnexion des pairs présentant un mauvais comportement (par défaut : %u)</translation>
    </message>
    <message>
        <source>Unknown network specified in -onlynet: '%s'</source>
<<<<<<< HEAD
        <translation>Réseau inconnu spécifié sur -onlynet : « %s »</translation>
    </message>
    <message>
        <source>Cannot resolve -bind address: '%s'</source>
        <translation>Impossible de résoudre l'adresse -bind : « %s »</translation>
    </message>
    <message>
        <source>Cannot resolve -externalip address: '%s'</source>
        <translation>Impossible de résoudre l'adresse -externalip : « %s »</translation>
    </message>
    <message>
        <source>Invalid amount for -paytxfee=&lt;amount&gt;: '%s'</source>
        <translation>Montant invalide pour -paytxfee=&lt;montant&gt; : « %s »</translation>
=======
        <translation>Réseau inconnu spécifié dans -onlynet : « %s »</translation>
>>>>>>> 9460771a
    </message>
    <message>
        <source>Insufficient funds</source>
        <translation>Fonds insuffisants</translation>
    </message>
    <message>
        <source>Loading block index...</source>
        <translation>Chargement de l’index des blocs…</translation>
    </message>
    <message>
        <source>Add a node to connect to and attempt to keep the connection open</source>
        <translation>Ajouter un nœud auquel se connecter et tenter de garder la connexion ouverte</translation>
    </message>
    <message>
        <source>Loading wallet...</source>
        <translation>Chargement du porte-monnaie…</translation>
    </message>
    <message>
        <source>Cannot downgrade wallet</source>
        <translation>Impossible de revenir à une version inférieure du porte-monnaie</translation>
    </message>
    <message>
        <source>Cannot write default address</source>
        <translation>Impossible d'écrire l'adresse par défaut</translation>
    </message>
    <message>
        <source>Rescanning...</source>
        <translation>Nouvelle analyse…</translation>
    </message>
    <message>
        <source>Done loading</source>
        <translation>Chargement terminé</translation>
    </message>
    <message>
        <source>Error</source>
        <translation>Erreur</translation>
    </message>
</context>
</TS><|MERGE_RESOLUTION|>--- conflicted
+++ resolved
@@ -255,19 +255,7 @@
     </message>
     <message>
         <source>Open &amp;URI...</source>
-<<<<<<< HEAD
-        <translation>Ouvrir un &amp;URI...</translation>
-    </message>
-    <message>
-        <source>Bitcoin Core client</source>
-        <translation>Client Bitcoin Core</translation>
-    </message>
-    <message>
-        <source>Importing blocks from disk...</source>
-        <translation>Importation des blocs à partir du disque...</translation>
-=======
         <translation>Ouvrir une &amp;URI...</translation>
->>>>>>> 9460771a
     </message>
     <message>
         <source>Reindexing blocks on disk...</source>
@@ -575,141 +563,6 @@
         <translation>Priorité</translation>
     </message>
     <message>
-<<<<<<< HEAD
-        <source>Copy address</source>
-        <translation>Copier l’adresse</translation>
-    </message>
-    <message>
-        <source>Copy label</source>
-        <translation>Copier l’étiquette</translation>
-    </message>
-    <message>
-        <source>Copy amount</source>
-        <translation>Copier le montant</translation>
-    </message>
-    <message>
-        <source>Copy transaction ID</source>
-        <translation>Copier l'ID de la transaction</translation>
-    </message>
-    <message>
-        <source>Lock unspent</source>
-        <translation>Verrouiller ce qui n'est pas dépensé</translation>
-    </message>
-    <message>
-        <source>Unlock unspent</source>
-        <translation>Déverrouiller ce qui n'est pas dépensé</translation>
-    </message>
-    <message>
-        <source>Copy quantity</source>
-        <translation>Copier la quantité</translation>
-    </message>
-    <message>
-        <source>Copy fee</source>
-        <translation>Copier les frais</translation>
-    </message>
-    <message>
-        <source>Copy after fee</source>
-        <translation>Copier le montant après les frais</translation>
-    </message>
-    <message>
-        <source>Copy bytes</source>
-        <translation>Copier les octets</translation>
-    </message>
-    <message>
-        <source>Copy priority</source>
-        <translation>Copier la priorité</translation>
-    </message>
-    <message>
-        <source>Copy dust</source>
-        <translation>Copier la poussière</translation>
-    </message>
-    <message>
-        <source>Copy change</source>
-        <translation>Copier la monnaie</translation>
-    </message>
-    <message>
-        <source>highest</source>
-        <translation>la plus élevée</translation>
-    </message>
-    <message>
-        <source>higher</source>
-        <translation>plus élevée</translation>
-    </message>
-    <message>
-        <source>high</source>
-        <translation>élevée</translation>
-    </message>
-    <message>
-        <source>medium-high</source>
-        <translation>moyennement-élevée</translation>
-    </message>
-    <message>
-        <source>medium</source>
-        <translation>moyenne</translation>
-    </message>
-    <message>
-        <source>low-medium</source>
-        <translation>moyennement-basse</translation>
-    </message>
-    <message>
-        <source>low</source>
-        <translation>basse</translation>
-    </message>
-    <message>
-        <source>lower</source>
-        <translation>plus basse</translation>
-    </message>
-    <message>
-        <source>lowest</source>
-        <translation>la plus basse</translation>
-    </message>
-    <message>
-        <source>(%1 locked)</source>
-        <translation>(%1 verrouillé)</translation>
-    </message>
-    <message>
-        <source>none</source>
-        <translation>aucun</translation>
-    </message>
-    <message>
-        <source>Can vary +/- %1 satoshi(s) per input.</source>
-        <translation>Peut varier +/- %1 satoshi(s) par entrée.</translation>
-    </message>
-    <message>
-        <source>yes</source>
-        <translation>oui</translation>
-    </message>
-    <message>
-        <source>no</source>
-        <translation>non</translation>
-    </message>
-    <message>
-        <source>This label turns red, if the transaction size is greater than 1000 bytes.</source>
-        <translation>Cette étiquette devient rouge si la taille de la transaction est plus grande que 1 000 octets.</translation>
-    </message>
-    <message>
-        <source>This means a fee of at least %1 per kB is required.</source>
-        <translation>Ceci signifie que des frais d'au moins %1 par ko sont exigés.</translation>
-    </message>
-    <message>
-        <source>Can vary +/- 1 byte per input.</source>
-        <translation>Peut varier +/- 1 octet par entrée.</translation>
-    </message>
-    <message>
-        <source>Transactions with higher priority are more likely to get included into a block.</source>
-        <translation>Les transactions à priorité plus haute sont plus à même d'être incluses dans un bloc.</translation>
-    </message>
-    <message>
-        <source>This label turns red, if the priority is smaller than "medium".</source>
-        <translation>Cette étiquette devient rouge si la priorité est plus basse que « moyenne »</translation>
-    </message>
-    <message>
-        <source>This label turns red, if any recipient receives an amount smaller than %1.</source>
-        <translation>Cette étiquette devient rouge si un destinataire reçoit un montant inférieur à %1.</translation>
-    </message>
-    <message>
-=======
->>>>>>> 9460771a
         <source>(no label)</source>
         <translation>(aucune étiquette)</translation>
     </message>
@@ -888,13 +741,8 @@
         <translation>&amp;Principaux</translation>
     </message>
     <message>
-<<<<<<< HEAD
-        <source>Automatically start Bitcoin after logging in to the system.</source>
-        <translation>Démarrer Bitcoin automatiquement après avoir ouvert une session sur le système.</translation>
-=======
         <source>Automatically start %1 after logging in to the system.</source>
         <translation>Démarrer %1 automatiquement après avoir ouvert une session sur l'ordinateur.</translation>
->>>>>>> 9460771a
     </message>
     <message>
         <source>&amp;Start %1 on system login</source>
@@ -1105,13 +953,8 @@
         <translation>Le redémarrage du client est exigé pour activer les changements.</translation>
     </message>
     <message>
-<<<<<<< HEAD
-        <source>Client will be shutdown, do you want to proceed?</source>
-        <translation>Le client sera arrêté, voulez-vous continuer ?</translation>
-=======
         <source>Client will be shut down. Do you want to proceed?</source>
         <translation>Le client sera arrêté. Voulez-vous continuer ?</translation>
->>>>>>> 9460771a
     </message>
     <message>
         <source>This change would require a client restart.</source>
@@ -1234,276 +1077,179 @@
         <translation>%1 h</translation>
     </message>
     <message>
-<<<<<<< HEAD
-        <source>Payment request error</source>
-        <translation>Erreur de demande de paiement</translation>
-    </message>
-    <message>
-        <source>Cannot start bitcoin: click-to-pay handler</source>
-        <translation>Impossible de démarrer le gestionnaire de cliquer-pour-payer bitcoin :</translation>
-    </message>
-    <message>
-        <source>Payment request fetch URL is invalid: %1</source>
-        <translation>L'URL de récupération de la demande de paiement est invalide : %1</translation>
-    </message>
-    <message>
-        <source>URI cannot be parsed! This can be caused by an invalid Bitcoin address or malformed URI parameters.</source>
-        <translation>L'URI ne peut pas être analysé ! Ceci peut être causé par une adresse Bitcoin invalide ou par des paramètres d'URI mal formés.</translation>
-    </message>
-    <message>
-        <source>Payment request file handling</source>
-        <translation>Gestion des fichiers de demande de paiement</translation>
-    </message>
-    <message>
-        <source>Payment request file cannot be read! This can be caused by an invalid payment request file.</source>
-        <translation>Le fichier de demande de paiement ne peut pas être lu ! Ceci peut être causé par un fichier de demande de paiement invalide.</translation>
-    </message>
-    <message>
-        <source>Unverified payment requests to custom payment scripts are unsupported.</source>
-        <translation>Les demandes de paiements non vérifiées à des scripts de paiement personnalisés ne sont pas prises en charge.</translation>
-    </message>
-    <message>
-        <source>Refund from %1</source>
-        <translation>Remboursement de %1</translation>
-    </message>
-    <message>
-        <source>Payment request %1 is too large (%2 bytes, allowed %3 bytes).</source>
-        <translation>La demande de paiement %1 est trop grande (%2 octets, %3 octets permis).</translation>
-    </message>
-    <message>
-        <source>Payment request DoS protection</source>
-        <translation>Protection DdS des demandes de paiement</translation>
-    </message>
-    <message>
-        <source>Error communicating with %1: %2</source>
-        <translation>Erreur de communication avec %1 : %2</translation>
-    </message>
-    <message>
-        <source>Payment request cannot be parsed!</source>
-        <translation>La demande de paiement ne peut pas être analysée !</translation>
-    </message>
-    <message>
-        <source>Bad response from server %1</source>
-        <translation>Mauvaise réponse du serveur %1</translation>
-    </message>
-    <message>
-        <source>Payment acknowledged</source>
-        <translation>Le paiement a été confirmé</translation>
-    </message>
-    <message>
-        <source>Network request error</source>
-        <translation>Erreur de demande réseau</translation>
+        <source>%1 m</source>
+        <translation>%1 min</translation>
+    </message>
+    <message>
+        <source>%1 s</source>
+        <translation>%1 s</translation>
+    </message>
+    <message>
+        <source>None</source>
+        <translation>Aucun</translation>
+    </message>
+    <message>
+        <source>N/A</source>
+        <translation>N.D.</translation>
+    </message>
+    <message>
+        <source>%1 ms</source>
+        <translation>%1 ms</translation>
     </message>
 </context>
 <context>
-    <name>PeerTableModel</name>
+    <name>QRImageWidget</name>
+    </context>
+<context>
+    <name>RPCConsole</name>
+    <message>
+        <source>N/A</source>
+        <translation>N.D.</translation>
+    </message>
+    <message>
+        <source>Client version</source>
+        <translation>Version du client</translation>
+    </message>
+    <message>
+        <source>&amp;Information</source>
+        <translation>&amp;Informations</translation>
+    </message>
+    <message>
+        <source>Debug window</source>
+        <translation>Fenêtre de débogage</translation>
+    </message>
+    <message>
+        <source>General</source>
+        <translation>Général</translation>
+    </message>
+    <message>
+        <source>Using BerkeleyDB version</source>
+        <translation>Version BerkeleyDB utilisée</translation>
+    </message>
+    <message>
+        <source>Datadir</source>
+        <translation>Datadir</translation>
+    </message>
+    <message>
+        <source>Startup time</source>
+        <translation>Heure de démarrage</translation>
+    </message>
+    <message>
+        <source>Network</source>
+        <translation>Réseau</translation>
+    </message>
+    <message>
+        <source>Name</source>
+        <translation>Nom</translation>
+    </message>
+    <message>
+        <source>Number of connections</source>
+        <translation>Nombre de connexions</translation>
+    </message>
+    <message>
+        <source>Block chain</source>
+        <translation>Chaîne de blocs</translation>
+    </message>
+    <message>
+        <source>Current number of blocks</source>
+        <translation>Nombre actuel de blocs</translation>
+    </message>
+    <message>
+        <source>Memory Pool</source>
+        <translation>Réserve de mémoire</translation>
+    </message>
+    <message>
+        <source>Current number of transactions</source>
+        <translation>Nombre actuel de transactions</translation>
+    </message>
+    <message>
+        <source>Memory usage</source>
+        <translation>Utilisation de la mémoire</translation>
+    </message>
+    <message>
+        <source>Received</source>
+        <translation>Reçu</translation>
+    </message>
+    <message>
+        <source>Sent</source>
+        <translation>Envoyé</translation>
+    </message>
+    <message>
+        <source>&amp;Peers</source>
+        <translation>&amp;Pairs</translation>
+    </message>
+    <message>
+        <source>Banned peers</source>
+        <translation>Pairs bannis</translation>
+    </message>
+    <message>
+        <source>Select a peer to view detailed information.</source>
+        <translation>Choisir un pair pour voir l'information détaillée.</translation>
+    </message>
+    <message>
+        <source>Whitelisted</source>
+        <translation>Dans la liste blanche</translation>
+    </message>
+    <message>
+        <source>Direction</source>
+        <translation>Direction</translation>
+    </message>
+    <message>
+        <source>Version</source>
+        <translation>Version</translation>
+    </message>
+    <message>
+        <source>Starting Block</source>
+        <translation>Bloc de départ</translation>
+    </message>
+    <message>
+        <source>Synced Headers</source>
+        <translation>En-têtes synchronisés</translation>
+    </message>
+    <message>
+        <source>Synced Blocks</source>
+        <translation>Blocs synchronisés</translation>
+    </message>
     <message>
         <source>User Agent</source>
         <translation>Agent utilisateur</translation>
     </message>
     <message>
-        <source>Address/Hostname</source>
-        <translation>Adresse/nom d'hôte</translation>
+        <source>Open the %1 debug log file from the current data directory. This can take a few seconds for large log files.</source>
+        <translation>Ouvrir le journal de débogage de %1 depuis le répertoire de données actuel. Ceci peut prendre quelques secondes pour les journaux de grande taille.</translation>
+    </message>
+    <message>
+        <source>Decrease font size</source>
+        <translation>Diminuer la taille de police</translation>
+    </message>
+    <message>
+        <source>Increase font size</source>
+        <translation>Augmenter la taille de police</translation>
+    </message>
+    <message>
+        <source>Services</source>
+        <translation>Services</translation>
+    </message>
+    <message>
+        <source>Ban Score</source>
+        <translation>Pointage des bannissements</translation>
+    </message>
+    <message>
+        <source>Connection Time</source>
+        <translation>Temps de connexion</translation>
+    </message>
+    <message>
+        <source>Last Send</source>
+        <translation>Dernier envoi</translation>
+    </message>
+    <message>
+        <source>Last Receive</source>
+        <translation>Dernière réception</translation>
     </message>
     <message>
         <source>Ping Time</source>
         <translation>Temps de ping</translation>
     </message>
-</context>
-<context>
-    <name>QObject</name>
-    <message>
-        <source>Amount</source>
-        <translation>Montant</translation>
-    </message>
-    <message>
-        <source>Enter a Bitcoin address (e.g. %1)</source>
-        <translation>Saisir une adresse Bitcoin (p. ex. %1)</translation>
-    </message>
-    <message>
-        <source>%1 d</source>
-        <translation>%1 d</translation>
-    </message>
-    <message>
-        <source>%1 h</source>
-        <translation>%1 h</translation>
-    </message>
-    <message>
-=======
->>>>>>> 9460771a
-        <source>%1 m</source>
-        <translation>%1 min</translation>
-    </message>
-    <message>
-        <source>%1 s</source>
-        <translation>%1 s</translation>
-    </message>
-    <message>
-        <source>None</source>
-        <translation>Aucun</translation>
-    </message>
-    <message>
-        <source>N/A</source>
-        <translation>N.D.</translation>
-    </message>
-    <message>
-        <source>%1 ms</source>
-        <translation>%1 ms</translation>
-    </message>
-</context>
-<context>
-    <name>QRImageWidget</name>
-    </context>
-<context>
-    <name>RPCConsole</name>
-    <message>
-        <source>N/A</source>
-        <translation>N.D.</translation>
-    </message>
-    <message>
-        <source>Client version</source>
-        <translation>Version du client</translation>
-    </message>
-    <message>
-        <source>&amp;Information</source>
-        <translation>&amp;Informations</translation>
-    </message>
-    <message>
-        <source>Debug window</source>
-        <translation>Fenêtre de débogage</translation>
-    </message>
-    <message>
-        <source>General</source>
-        <translation>Général</translation>
-    </message>
-    <message>
-        <source>Using BerkeleyDB version</source>
-        <translation>Version BerkeleyDB utilisée</translation>
-    </message>
-    <message>
-        <source>Datadir</source>
-        <translation>Datadir</translation>
-    </message>
-    <message>
-        <source>Startup time</source>
-        <translation>Heure de démarrage</translation>
-    </message>
-    <message>
-        <source>Network</source>
-        <translation>Réseau</translation>
-    </message>
-    <message>
-        <source>Name</source>
-        <translation>Nom</translation>
-    </message>
-    <message>
-        <source>Number of connections</source>
-        <translation>Nombre de connexions</translation>
-    </message>
-    <message>
-        <source>Block chain</source>
-        <translation>Chaîne de blocs</translation>
-    </message>
-    <message>
-        <source>Current number of blocks</source>
-        <translation>Nombre actuel de blocs</translation>
-    </message>
-    <message>
-        <source>Memory Pool</source>
-        <translation>Réserve de mémoire</translation>
-    </message>
-    <message>
-        <source>Current number of transactions</source>
-        <translation>Nombre actuel de transactions</translation>
-    </message>
-    <message>
-        <source>Memory usage</source>
-        <translation>Utilisation de la mémoire</translation>
-    </message>
-    <message>
-        <source>Received</source>
-        <translation>Reçu</translation>
-    </message>
-    <message>
-        <source>Sent</source>
-        <translation>Envoyé</translation>
-    </message>
-    <message>
-        <source>&amp;Peers</source>
-        <translation>&amp;Pairs</translation>
-    </message>
-    <message>
-        <source>Banned peers</source>
-        <translation>Pairs bannis</translation>
-    </message>
-    <message>
-        <source>Select a peer to view detailed information.</source>
-        <translation>Choisir un pair pour voir l'information détaillée.</translation>
-    </message>
-    <message>
-        <source>Whitelisted</source>
-        <translation>Dans la liste blanche</translation>
-    </message>
-    <message>
-        <source>Direction</source>
-        <translation>Direction</translation>
-    </message>
-    <message>
-        <source>Version</source>
-        <translation>Version</translation>
-    </message>
-    <message>
-        <source>Starting Block</source>
-        <translation>Bloc de départ</translation>
-    </message>
-    <message>
-        <source>Synced Headers</source>
-        <translation>En-têtes synchronisés</translation>
-    </message>
-    <message>
-        <source>Synced Blocks</source>
-        <translation>Blocs synchronisés</translation>
-    </message>
-    <message>
-        <source>User Agent</source>
-        <translation>Agent utilisateur</translation>
-    </message>
-    <message>
-        <source>Open the %1 debug log file from the current data directory. This can take a few seconds for large log files.</source>
-        <translation>Ouvrir le journal de débogage de %1 depuis le répertoire de données actuel. Ceci peut prendre quelques secondes pour les journaux de grande taille.</translation>
-    </message>
-    <message>
-        <source>Decrease font size</source>
-        <translation>Diminuer la taille de police</translation>
-    </message>
-    <message>
-        <source>Increase font size</source>
-        <translation>Augmenter la taille de police</translation>
-    </message>
-    <message>
-        <source>Services</source>
-        <translation>Services</translation>
-    </message>
-    <message>
-        <source>Ban Score</source>
-        <translation>Pointage des bannissements</translation>
-    </message>
-    <message>
-        <source>Connection Time</source>
-        <translation>Temps de connexion</translation>
-    </message>
-    <message>
-        <source>Last Send</source>
-        <translation>Dernier envoi</translation>
-    </message>
-    <message>
-        <source>Last Receive</source>
-        <translation>Dernière réception</translation>
-    </message>
-    <message>
-        <source>Ping Time</source>
-        <translation>Temps de ping</translation>
-    </message>
     <message>
         <source>The duration of a currently outstanding ping.</source>
         <translation>La durée d'un ping en cours.</translation>
@@ -1905,97 +1651,6 @@
         <translation>E&amp;nvoyer</translation>
     </message>
     <message>
-<<<<<<< HEAD
-        <source>Confirm send coins</source>
-        <translation>Confirmer l’envoi des pièces</translation>
-    </message>
-    <message>
-        <source>%1 to %2</source>
-        <translation>%1 à %2</translation>
-    </message>
-    <message>
-        <source>Copy quantity</source>
-        <translation>Copier la quantité</translation>
-    </message>
-    <message>
-        <source>Copy amount</source>
-        <translation>Copier le montant</translation>
-    </message>
-    <message>
-        <source>Copy fee</source>
-        <translation>Copier les frais</translation>
-    </message>
-    <message>
-        <source>Copy after fee</source>
-        <translation>Copier le montant après les frais</translation>
-    </message>
-    <message>
-        <source>Copy bytes</source>
-        <translation>Copier les octets</translation>
-    </message>
-    <message>
-        <source>Copy priority</source>
-        <translation>Copier la priorité</translation>
-    </message>
-    <message>
-        <source>Copy change</source>
-        <translation>Copier la monnaie</translation>
-    </message>
-    <message>
-        <source>Total Amount %1&lt;span style='font-size:10pt;font-weight:normal;'&gt;&lt;br /&gt;(=%2)&lt;/span&gt;</source>
-        <translation>Montant total %1&lt;span style='font-size:10pt;font-weight:normal;'&gt;&lt;br /&gt;(=%2)&lt;/span&gt;</translation>
-    </message>
-    <message>
-        <source>or</source>
-        <translation>ou</translation>
-    </message>
-    <message>
-        <source>The recipient address is not valid, please recheck.</source>
-        <translation>L'adresse du destinataire n’est pas valide, veuillez la vérifier.</translation>
-    </message>
-    <message>
-        <source>The amount to pay must be larger than 0.</source>
-        <translation>Le montant à payer doit être supérieur à 0.</translation>
-    </message>
-    <message>
-        <source>The amount exceeds your balance.</source>
-        <translation>Le montant dépasse votre solde.</translation>
-    </message>
-    <message>
-        <source>The total exceeds your balance when the %1 transaction fee is included.</source>
-        <translation>Le montant dépasse votre solde lorsque les frais de transaction de %1 sont inclus.</translation>
-    </message>
-    <message>
-        <source>Duplicate address found, can only send to each address once per send operation.</source>
-        <translation>Adresse identique trouvée. Il n'est possible d'envoyer qu'une fois à chaque adresse,  par opération d'envoi.</translation>
-    </message>
-    <message>
-        <source>Transaction creation failed!</source>
-        <translation>La création de la transaction a échoué !</translation>
-    </message>
-    <message>
-        <source>The transaction was rejected! This might happen if some of the coins in your wallet were already spent, such as if you used a copy of wallet.dat and coins were spent in the copy but not marked as spent here.</source>
-        <translation>La transaction a été rejetée ! Ceci peut arriver si certaines pièces de votre portefeuille étaient déjà dépensées, par exemple si vous avez utilisé une copie de wallet.dat et que des pièces ont été dépensées dans la copie sans être marquées comme telles ici.</translation>
-    </message>
-    <message>
-        <source>A fee higher than %1 is considered an insanely high fee.</source>
-        <translation>Des frais supérieurs à %1 sont considérés comme follement élevés.</translation>
-    </message>
-    <message>
-        <source>Pay only the minimum fee of %1</source>
-        <translation>Payer seulement les frais minimum de %1</translation>
-    </message>
-    <message>
-        <source>Estimated to begin confirmation within %1 block(s).</source>
-        <translation>Début de confirmation estimé à %1 bloc(s).</translation>
-    </message>
-    <message>
-        <source>Warning: Invalid Bitcoin address</source>
-        <translation>Avertissement : adresse Bitcoin invalide</translation>
-    </message>
-    <message>
-=======
->>>>>>> 9460771a
         <source>(no label)</source>
         <translation>(aucune étiquette)</translation>
     </message>
@@ -2104,13 +1759,8 @@
         <translation>&amp;Signer un message</translation>
     </message>
     <message>
-<<<<<<< HEAD
-        <source>You can sign messages with your addresses to prove you own them. Be careful not to sign anything vague, as phishing attacks may try to trick you into signing your identity over to them. Only sign fully-detailed statements you agree to.</source>
-        <translation>Vous pouvez signer des messages avec vos adresses pour prouver que vous les détenez. Faites attention de ne rien signer de vague, car des attaques d'hameçonnage pourraient essayer de vous faire signer avec votre identité afin de l'usurper. Ne signez que des déclarations entièrement détaillées et avec lesquelles vous êtes d'accord.</translation>
-=======
         <source>You can sign messages/agreements with your addresses to prove you can receive bitcoins sent to them. Be careful not to sign anything vague or random, as phishing attacks may try to trick you into signing your identity over to them. Only sign fully-detailed statements you agree to.</source>
         <translation>Vous pouvez signer des messages/accords avec vos adresses pour prouver que vous pouvez recevoir des bitcoins à ces dernières. Faites attention de ne rien signer de vague ou au hasard, car des attaques d'hameçonnage pourraient essayer de vous faire signer avec votre identité afin de l'usurper. Ne signez que des déclarations entièrement détaillées et avec lesquelles vous êtes d'accord.</translation>
->>>>>>> 9460771a
     </message>
     <message>
         <source>The Bitcoin address to sign the message with</source>
@@ -2165,13 +1815,8 @@
         <translation>&amp;Vérifier un message</translation>
     </message>
     <message>
-<<<<<<< HEAD
-        <source>Enter the signing address, message (ensure you copy line breaks, spaces, tabs, etc. exactly) and signature below to verify the message. Be careful not to read more into the signature than what is in the signed message itself, to avoid being tricked by a man-in-the-middle attack.</source>
-        <translation>Saisir ci-dessous l'adresse de signature, le message (assurez-vous d'avoir copié exactement les retours à la ligne, les espaces, tabulations etc.) et la signature pour vérifier le message. Faire attention à ne pas déduire davantage de la signature que ce qui est contenu dans le message signé même, pour éviter d'être trompé par une attaque d'homme du milieu.</translation>
-=======
         <source>Enter the receiver's address, message (ensure you copy line breaks, spaces, tabs, etc. exactly) and signature below to verify the message. Be careful not to read more into the signature than what is in the signed message itself, to avoid being tricked by a man-in-the-middle attack. Note that this only proves the signing party receives with the address, it cannot prove sendership of any transaction!</source>
         <translation>Saisir ci-dessous l'adresse du destinataire, le message (s'assurer de copier fidèlement les retours à la ligne, les espaces, les tabulations, etc.) et la signature pour vérifier le message. Faire attention à ne pas déduire davantage de la signature que ce qui est contenu dans le message signé même, pour éviter d'être trompé par une attaque d'homme du milieu. Prendre en compte que cela ne fait que prouver que le signataire reçoit l'adresse et ne peut pas prouver la provenance d'une transaction !</translation>
->>>>>>> 9460771a
     </message>
     <message>
         <source>The Bitcoin address the message was signed with</source>
@@ -2193,210 +1838,144 @@
 <context>
     <name>SplashScreen</name>
     <message>
-<<<<<<< HEAD
-        <source>Click "Sign Message" to generate signature</source>
-        <translation>Cliquez sur « Signer le message » pour générer la signature</translation>
-    </message>
-    <message>
-        <source>The entered address is invalid.</source>
-        <translation>L'adresse saisie est invalide.</translation>
-    </message>
-    <message>
-        <source>Please check the address and try again.</source>
-        <translation>Veuillez vérifier l'adresse et réessayer.</translation>
-    </message>
-    <message>
-        <source>The entered address does not refer to a key.</source>
-        <translation>L'adresse saisie ne fait pas référence à une clef.</translation>
-    </message>
-    <message>
-        <source>Wallet unlock was cancelled.</source>
-        <translation>Le déverrouillage du portefeuille a été annulé.</translation>
-    </message>
-    <message>
-        <source>Private key for the entered address is not available.</source>
-        <translation>La clef privée n'est pas disponible pour l'adresse indiquée.</translation>
-    </message>
-    <message>
-        <source>Message signing failed.</source>
-        <translation>La signature du message a échoué.</translation>
-    </message>
-    <message>
-        <source>Message signed.</source>
-        <translation>Le message a été signé.</translation>
-    </message>
-    <message>
-        <source>The signature could not be decoded.</source>
-        <translation>La signature n'a pu être décodée.</translation>
-    </message>
-    <message>
-        <source>Please check the signature and try again.</source>
-        <translation>Veuillez vérifier la signature et réessayer.</translation>
-    </message>
-    <message>
-        <source>The signature did not match the message digest.</source>
-        <translation>La signature ne correspond pas à l'empreinte du message.</translation>
-    </message>
-    <message>
-        <source>Message verification failed.</source>
-        <translation>Échec de la vérification du message.</translation>
-    </message>
-    <message>
-        <source>Message verified.</source>
-        <translation>Message vérifié.</translation>
+        <source>[testnet]</source>
+        <translation>[testnet]</translation>
     </message>
 </context>
 <context>
-    <name>SplashScreen</name>
+    <name>TrafficGraphWidget</name>
+    <message>
+        <source>KB/s</source>
+        <translation>Ko/s</translation>
+    </message>
+</context>
+<context>
+    <name>TransactionDesc</name>
+    </context>
+<context>
+    <name>TransactionDescDialog</name>
+    <message>
+        <source>This pane shows a detailed description of the transaction</source>
+        <translation>Ce panneau affiche une description détaillée de la transaction</translation>
+    </message>
+    </context>
+<context>
+    <name>TransactionTableModel</name>
+    <message>
+        <source>Label</source>
+        <translation>Étiquette</translation>
+    </message>
+    <message>
+        <source>(no label)</source>
+        <translation>(aucune étiquette)</translation>
+    </message>
+    </context>
+<context>
+    <name>TransactionView</name>
+    <message>
+        <source>Comma separated file (*.csv)</source>
+        <translation>Valeurs séparées par des virgules (*.csv)</translation>
+    </message>
+    <message>
+        <source>Label</source>
+        <translation>Étiquette</translation>
+    </message>
+    <message>
+        <source>Address</source>
+        <translation>Adresse</translation>
+    </message>
+    <message>
+        <source>Exporting Failed</source>
+        <translation>L'exportation a échoué</translation>
+    </message>
+    </context>
+<context>
+    <name>UnitDisplayStatusBarControl</name>
+    <message>
+        <source>Unit to show amounts in. Click to select another unit.</source>
+        <translation>Unité d'affichage des montants. Cliquer pour choisir une autre unité.</translation>
+    </message>
+</context>
+<context>
+    <name>WalletFrame</name>
+    </context>
+<context>
+    <name>WalletModel</name>
+    </context>
+<context>
+    <name>WalletView</name>
+    </context>
+<context>
+    <name>bitcoin-core</name>
+    <message>
+        <source>Options:</source>
+        <translation>Options :</translation>
+    </message>
+    <message>
+        <source>Specify data directory</source>
+        <translation>Spécifier le répertoire de données</translation>
+    </message>
+    <message>
+        <source>Connect to a node to retrieve peer addresses, and disconnect</source>
+        <translation>Se connecter à un nœud pour obtenir des adresses de pairs puis se déconnecter</translation>
+    </message>
+    <message>
+        <source>Specify your own public address</source>
+        <translation>Spécifier votre propre adresse publique</translation>
+    </message>
+    <message>
+        <source>Accept command line and JSON-RPC commands</source>
+        <translation>Accepter les commandes JSON-RPC et en ligne de commande</translation>
+    </message>
+    <message>
+        <source>If &lt;category&gt; is not supplied or if &lt;category&gt; = 1, output all debugging information.</source>
+        <translation>Si &lt;category&gt; n'est pas indiqué ou si &lt;category&gt; = 1, extraire toutes les données de débogage.</translation>
+    </message>
+    <message>
+        <source>Prune configured below the minimum of %d MiB.  Please use a higher number.</source>
+        <translation>L'élagage est configuré au-dessous du minimum de %d Mio. Veuillez utiliser un nombre plus élevé.</translation>
+    </message>
+    <message>
+        <source>Prune: last wallet synchronisation goes beyond pruned data. You need to -reindex (download the whole blockchain again in case of pruned node)</source>
+        <translation>Élagage : la dernière synchronisation de porte-monnaie va par-delà les données élaguées.  Vous devez -reindex (réindexer, télécharger de nouveau toute la chaîne de blocs en cas de nœud élagué)</translation>
+    </message>
+    <message>
+        <source>Reduce storage requirements by pruning (deleting) old blocks. This mode is incompatible with -txindex and -rescan. Warning: Reverting this setting requires re-downloading the entire blockchain. (default: 0 = disable pruning blocks, &gt;%u = target size in MiB to use for block files)</source>
+        <translation>Réduire les exigences de stockage en élaguant (supprimant) les anciens blocs. Ce mode est incompatible avec -txindex et -rescan. Avertissement : ramener ce paramètre à sa valeur antérieure exige un nouveau téléchargement de la chaîne de blocs en entier (par défaut : 0 = désactiver l'élagage des blocs, &gt;%u = taille cible en Mio à utiliser pour les fichiers de blocs).</translation>
+    </message>
+    <message>
+        <source>Rescans are not possible in pruned mode. You will need to use -reindex which will download the whole blockchain again.</source>
+        <translation>Les rebalayages sont impossibles en mode élagage. Vous devrez utiliser -reindex, ce qui téléchargera de nouveau la chaîne de blocs en entier.</translation>
+    </message>
+    <message>
+        <source>Error: A fatal internal error occurred, see debug.log for details</source>
+        <translation>Erreur : une erreur interne fatale s'est produite. Voir debug.log pour plus de détails</translation>
+    </message>
+    <message>
+        <source>Fee (in %s/kB) to add to transactions you send (default: %s)</source>
+        <translation>Les frais (en %s/ko) à ajouter aux transactions que vous envoyez (par défaut : %s)</translation>
+    </message>
+    <message>
+        <source>Pruning blockstore...</source>
+        <translation>Élagage du magasin de blocs...</translation>
+    </message>
+    <message>
+        <source>Run in the background as a daemon and accept commands</source>
+        <translation>Fonctionner en arrière-plan en tant que démon et accepter les commandes</translation>
+    </message>
+    <message>
+        <source>Unable to start HTTP server. See debug log for details.</source>
+        <translation>Impossible de démarrer le serveur HTTP. Voir le journal de débogage pour plus de détails.</translation>
+    </message>
+    <message>
+        <source>Accept connections from outside (default: 1 if no -proxy or -connect)</source>
+        <translation>Accepter les connexions entrantes (par défaut : 1 si aucun -proxy ou -connect )</translation>
+    </message>
     <message>
         <source>Bitcoin Core</source>
         <translation>Bitcoin Core</translation>
     </message>
     <message>
-        <source>The Bitcoin Core developers</source>
-        <translation>Les développeurs Bitcoin Core</translation>
-    </message>
-    <message>
-=======
->>>>>>> 9460771a
-        <source>[testnet]</source>
-        <translation>[testnet]</translation>
-    </message>
-</context>
-<context>
-    <name>TrafficGraphWidget</name>
-    <message>
-        <source>KB/s</source>
-        <translation>Ko/s</translation>
-    </message>
-</context>
-<context>
-    <name>TransactionDesc</name>
-    </context>
-<context>
-    <name>TransactionDescDialog</name>
-    <message>
-        <source>This pane shows a detailed description of the transaction</source>
-        <translation>Ce panneau affiche une description détaillée de la transaction</translation>
-    </message>
-    </context>
-<context>
-    <name>TransactionTableModel</name>
-    <message>
-        <source>Label</source>
-        <translation>Étiquette</translation>
-    </message>
-    <message>
-        <source>(no label)</source>
-        <translation>(aucune étiquette)</translation>
-    </message>
-    </context>
-<context>
-    <name>TransactionView</name>
-    <message>
-        <source>Comma separated file (*.csv)</source>
-        <translation>Valeurs séparées par des virgules (*.csv)</translation>
-    </message>
-    <message>
-        <source>Label</source>
-        <translation>Étiquette</translation>
-    </message>
-    <message>
-        <source>Address</source>
-        <translation>Adresse</translation>
-    </message>
-    <message>
-        <source>Exporting Failed</source>
-        <translation>L'exportation a échoué</translation>
-    </message>
-    </context>
-<context>
-    <name>UnitDisplayStatusBarControl</name>
-    <message>
-        <source>Unit to show amounts in. Click to select another unit.</source>
-        <translation>Unité d'affichage des montants. Cliquer pour choisir une autre unité.</translation>
-    </message>
-</context>
-<context>
-    <name>WalletFrame</name>
-    </context>
-<context>
-    <name>WalletModel</name>
-    </context>
-<context>
-    <name>WalletView</name>
-    </context>
-<context>
-    <name>bitcoin-core</name>
-    <message>
-        <source>Options:</source>
-        <translation>Options :</translation>
-    </message>
-    <message>
-        <source>Specify data directory</source>
-        <translation>Spécifier le répertoire de données</translation>
-    </message>
-    <message>
-        <source>Connect to a node to retrieve peer addresses, and disconnect</source>
-        <translation>Se connecter à un nœud pour obtenir des adresses de pairs puis se déconnecter</translation>
-    </message>
-    <message>
-        <source>Specify your own public address</source>
-        <translation>Spécifier votre propre adresse publique</translation>
-    </message>
-    <message>
-        <source>Accept command line and JSON-RPC commands</source>
-        <translation>Accepter les commandes JSON-RPC et en ligne de commande</translation>
-    </message>
-    <message>
-        <source>If &lt;category&gt; is not supplied or if &lt;category&gt; = 1, output all debugging information.</source>
-        <translation>Si &lt;category&gt; n'est pas indiqué ou si &lt;category&gt; = 1, extraire toutes les données de débogage.</translation>
-    </message>
-    <message>
-        <source>Prune configured below the minimum of %d MiB.  Please use a higher number.</source>
-        <translation>L'élagage est configuré au-dessous du minimum de %d Mio. Veuillez utiliser un nombre plus élevé.</translation>
-    </message>
-    <message>
-        <source>Prune: last wallet synchronisation goes beyond pruned data. You need to -reindex (download the whole blockchain again in case of pruned node)</source>
-        <translation>Élagage : la dernière synchronisation de porte-monnaie va par-delà les données élaguées.  Vous devez -reindex (réindexer, télécharger de nouveau toute la chaîne de blocs en cas de nœud élagué)</translation>
-    </message>
-    <message>
-        <source>Reduce storage requirements by pruning (deleting) old blocks. This mode is incompatible with -txindex and -rescan. Warning: Reverting this setting requires re-downloading the entire blockchain. (default: 0 = disable pruning blocks, &gt;%u = target size in MiB to use for block files)</source>
-        <translation>Réduire les exigences de stockage en élaguant (supprimant) les anciens blocs. Ce mode est incompatible avec -txindex et -rescan. Avertissement : ramener ce paramètre à sa valeur antérieure exige un nouveau téléchargement de la chaîne de blocs en entier (par défaut : 0 = désactiver l'élagage des blocs, &gt;%u = taille cible en Mio à utiliser pour les fichiers de blocs).</translation>
-    </message>
-    <message>
-        <source>Rescans are not possible in pruned mode. You will need to use -reindex which will download the whole blockchain again.</source>
-        <translation>Les rebalayages sont impossibles en mode élagage. Vous devrez utiliser -reindex, ce qui téléchargera de nouveau la chaîne de blocs en entier.</translation>
-    </message>
-    <message>
-        <source>Error: A fatal internal error occurred, see debug.log for details</source>
-        <translation>Erreur : une erreur interne fatale s'est produite. Voir debug.log pour plus de détails</translation>
-    </message>
-    <message>
-        <source>Fee (in %s/kB) to add to transactions you send (default: %s)</source>
-        <translation>Les frais (en %s/ko) à ajouter aux transactions que vous envoyez (par défaut : %s)</translation>
-    </message>
-    <message>
-        <source>Pruning blockstore...</source>
-        <translation>Élagage du magasin de blocs...</translation>
-    </message>
-    <message>
-        <source>Run in the background as a daemon and accept commands</source>
-        <translation>Fonctionner en arrière-plan en tant que démon et accepter les commandes</translation>
-    </message>
-    <message>
-        <source>Unable to start HTTP server. See debug log for details.</source>
-        <translation>Impossible de démarrer le serveur HTTP. Voir le journal de débogage pour plus de détails.</translation>
-    </message>
-    <message>
-        <source>Accept connections from outside (default: 1 if no -proxy or -connect)</source>
-        <translation>Accepter les connexions entrantes (par défaut : 1 si aucun -proxy ou -connect )</translation>
-    </message>
-    <message>
-        <source>Bitcoin Core</source>
-        <translation>Bitcoin Core</translation>
-    </message>
-    <message>
         <source>-fallbackfee is set very high! This is the transaction fee you may pay when fee estimates are not available.</source>
         <translation>La valeur -fallbackfee est très élevée ! Elle représente les frais de transaction que vous pourriez acquitter si aucune estimation de frais n'est proposée.</translation>
     </message>
@@ -2509,17 +2088,12 @@
         <translation>Impossible de résoudre l'adresse -%s : « %s »</translation>
     </message>
     <message>
-<<<<<<< HEAD
-        <source>Bind to given address and always listen on it. Use [host]:port notation for IPv6</source>
-        <translation>Se lier à l'adresse donnée et toujours l'écouter. Utilisez la notation [host]:port pour l'IPv6</translation>
-=======
         <source>Change index out of range</source>
         <translation>L'index de changement est hors échelle</translation>
     </message>
     <message>
         <source>Connect only to the specified node(s)</source>
         <translation>Ne se connecter qu'au(x) nœud(s) spécifié(s)</translation>
->>>>>>> 9460771a
     </message>
     <message>
         <source>Connection options:</source>
@@ -2534,10 +2108,6 @@
         <translation>Une base de données de blocs corrompue a été détectée</translation>
     </message>
     <message>
-<<<<<<< HEAD
-        <source>Execute command when a wallet transaction changes (%s in cmd is replaced by TxID)</source>
-        <translation>Exécuter la commande lorsqu'une transaction de portefeuille change (%s dans la commande est remplacée par TxID)</translation>
-=======
         <source>Debugging/Testing options:</source>
         <translation>Options de débogage/de test :</translation>
     </message>
@@ -2548,7 +2118,6 @@
     <message>
         <source>Do you want to rebuild the block database now?</source>
         <translation>Voulez-vous reconstruire la base de données de blocs maintenant ?</translation>
->>>>>>> 9460771a
     </message>
     <message>
         <source>Enable publish hash block in &lt;address&gt;</source>
@@ -2651,14 +2220,6 @@
         <translation>Imprimer ce message d'aide et quitter</translation>
     </message>
     <message>
-<<<<<<< HEAD
-        <source>Error: Disk space is low!</source>
-        <translation>Erreur : l'espace disque est faible !</translation>
-    </message>
-    <message>
-        <source>Failed to listen on any port. Use -listen=0 if you want this.</source>
-        <translation>Échec de l'écoute sur un port quelconque. Utilisez -listen=0 si vous voulez ceci.</translation>
-=======
         <source>Print version and exit</source>
         <translation>Imprimer la version et quitter</translation>
     </message>
@@ -2673,7 +2234,6 @@
     <message>
         <source>Rebuild chain state and block index from the blk*.dat files on disk</source>
         <translation>Reconstruire l'état de la chaîne et l'index des blocs à partir des fichiers blk*.dat sur le disque</translation>
->>>>>>> 9460771a
     </message>
     <message>
         <source>Rebuild chain state from the currently indexed blocks</source>
@@ -2688,13 +2248,8 @@
         <translation>Définir la taille du cache de la base de données en mégaoctets (%d à %d, default: %d)</translation>
     </message>
     <message>
-<<<<<<< HEAD
-        <source>Not enough file descriptors available.</source>
-        <translation>Pas assez de descripteurs de fichiers proposés.</translation>
-=======
         <source>Set maximum BIP141 block weight (default: %d)</source>
         <translation>Définir le poids maximal de bloc BIP141 (par défaut : %d)</translation>
->>>>>>> 9460771a
     </message>
     <message>
         <source>Set maximum block size in bytes (default: %d)</source>
@@ -2789,22 +2344,10 @@
         <translation>Montant invalide pour -maxtxfee=&lt;amount&gt; : « %s » (doit être au moins les frais minrelay de %s pour prévenir le blocage des transactions)</translation>
     </message>
     <message>
-        <source>If paytxfee is not set, include enough fee so transactions begin confirmation on average within n blocks (default: %u)</source>
-        <translation>Si paytxfee n'est pas défini, inclure suffisamment de frais afin que les transactions commencent la confirmation en moyenne avant n blocs (par défaut : %u)</translation>
-    </message>
-    <message>
-        <source>Invalid amount for -maxtxfee=&lt;amount&gt;: '%s' (must be at least the minrelay fee of %s to prevent stuck transactions)</source>
-        <translation>Montant invalide pour -maxtxfee=&lt;amount&gt; : « %s » (doit être au moins les frais minrelay de %s pour prévenir le blocage des transactions)</translation>
-    </message>
-    <message>
         <source>Maximum size of data in data carrier transactions we relay and mine (default: %u)</source>
         <translation>Quantité maximale de données dans les transactions du porteur de données que nous relayons et minons (par défaut : %u)</translation>
     </message>
     <message>
-        <source>Maximum total fees to use in a single wallet transaction, setting too low may abort large transactions (default: %s)</source>
-        <translation>Total maximal des frais à utiliser en une seule transaction de portefeuille. Le définir trop bas pourrait interrompre les grosses transactions (par défaut : %s)</translation>
-    </message>
-    <message>
         <source>Query for peer addresses via DNS lookup, if low on addresses (default: 1 unless -connect)</source>
         <translation>Demander les adresses des pairs par recherche DNS si l'on manque d'adresses (par défaut : 1 sauf si -connect)</translation>
     </message>
@@ -2825,68 +2368,26 @@
         <translation>Ce produit comprend des logiciels développés par le projet OpenSSL pour être utilisés dans la boîte à outils OpenSSL &lt;https://www.openssl.org/&gt; et un logiciel cryptographique écrit par Eric Young, ainsi qu'un logiciel UPnP écrit par Thomas Bernard.</translation>
     </message>
     <message>
-<<<<<<< HEAD
-        <source>To use bitcoind, or the -server option to bitcoin-qt, you must set an rpcpassword in the configuration file:
-%s
-It is recommended you use the following random password:
-rpcuser=bitcoinrpc
-rpcpassword=%s
-(you do not need to remember this password)
-The username and password MUST NOT be the same.
-If the file does not exist, create it with owner-readable-only file permissions.
-It is also recommended to set alertnotify so you are notified of problems;
-for example: alertnotify=echo %%s | mail -s "Bitcoin Alert" admin@foo.com
-</source>
-        <translation>Pour utiliser bitcoind, ou l'option -server de bitcoin-qt, vous devez définir un mot de passe rpc dans le fichier de configuration :
-%s
-Il est recommandé d'utiliser le mot de passe aléatoire suivant :
-rpcuser=bitcoinrpc
-rpcpassword=%s
-(vous n'avez pas à mémoriser ce mot de passe)
-Le nom d'utilisateur et le mot de passe NE DOIVENT PAS être identiques.
-Si le fichier n'existe pas, créez-le avec la permission lecture-seule-par-le-propriétaire.
-Il est aussi recommandé de définir alertnotify afin que les problèmes vous soient signalés ;
-par exemple : alertnotify=echo %%s | mail -s "Alerte Bitcoin" admin@foo.com
-</translation>
-    </message>
-    <message>
-        <source>Warning: -maxtxfee is set very high! Fees this large could be paid on a single transaction.</source>
-        <translation>Avertissement :-maxtxfee est défini très haut ! Des frais aussi élevés pourraient être payés sur une seule transaction.</translation>
-    </message>
-    <message>
-        <source>Warning: Please check that your computer's date and time are correct! If your clock is wrong Bitcoin Core will not work properly.</source>
-        <translation>Avertissement : veuillez vérifier que l'heure et la date de votre ordinateur sont correctes ! Si votre horloge n'est pas à l'heure, Bitcoin Core ne fonctionnera pas correctement.</translation>
-=======
         <source>Use hierarchical deterministic key generation (HD) after BIP32. Only has effect during wallet creation/first start</source>
         <translation>Utiliser une génération de clef hiérarchique déterministe (HD) après BIP32. N'a d'effet que lors de la création/premier lancement du porte-monnaie</translation>
->>>>>>> 9460771a
     </message>
     <message>
         <source>Whitelisted peers cannot be DoS banned and their transactions are always relayed, even if they are already in the mempool, useful e.g. for a gateway</source>
         <translation>Les pairs de la liste blanche ne peuvent pas être bannis DoS et leurs transactions sont toujours relayées, même si elles sont déjà dans le mempool, utile p. ex. pour une passerelle</translation>
     </message>
     <message>
-<<<<<<< HEAD
+        <source>You need to rebuild the database using -reindex to go back to unpruned mode.  This will redownload the entire blockchain</source>
+        <translation>Vous devez reconstruire la base de données en utilisant -reindex afin de revenir au mode sans élagage. Cela retéléchargera complètement la chaîne de blocs.</translation>
+    </message>
+    <message>
+        <source>(default: %u)</source>
+        <translation>(par défaut : %u)</translation>
+    </message>
+    <message>
         <source>Accept public REST requests (default: %u)</source>
         <translation>Accepter les demandes REST publiques (par défaut : %u)</translation>
     </message>
     <message>
-        <source>Cannot resolve -whitebind address: '%s'</source>
-        <translation>Impossible de résoudre l'adresse -whitebind : « %s »</translation>
-=======
-        <source>You need to rebuild the database using -reindex to go back to unpruned mode.  This will redownload the entire blockchain</source>
-        <translation>Vous devez reconstruire la base de données en utilisant -reindex afin de revenir au mode sans élagage. Cela retéléchargera complètement la chaîne de blocs.</translation>
->>>>>>> 9460771a
-    </message>
-    <message>
-        <source>(default: %u)</source>
-        <translation>(par défaut : %u)</translation>
-    </message>
-    <message>
-        <source>Accept public REST requests (default: %u)</source>
-        <translation>Accepter les demandes REST publiques (par défaut : %u)</translation>
-    </message>
-    <message>
         <source>Automatically create Tor hidden service (default: %d)</source>
         <translation>Créer automatiquement un service caché Tor (par défaut : %d)</translation>
     </message>
@@ -2897,17 +2398,6 @@
     <message>
         <source>Error reading from database, shutting down.</source>
         <translation>Erreur de lecture de la base de données, fermeture en cours.</translation>
-<<<<<<< HEAD
-    </message>
-    <message>
-        <source>Error: A fatal internal error occurred, see debug.log for details</source>
-        <translation>Erreur : une erreur interne fatale s'est produite. Voir debug.log pour plus de détails</translation>
-    </message>
-    <message>
-        <source>Error: Unsupported argument -tor found, use -onion.</source>
-        <translation>Erreur : argument non pris en charge -tor trouvé, utiliser -onion.</translation>
-=======
->>>>>>> 9460771a
     </message>
     <message>
         <source>Imports blocks from external blk000??.dat file on startup</source>
@@ -2918,25 +2408,6 @@
         <translation>Informations</translation>
     </message>
     <message>
-<<<<<<< HEAD
-        <source>Initialization sanity check failed. Bitcoin Core is shutting down.</source>
-        <translation>L'initialisation du test de cohérence a échoué. Bitcoin est en cours de fermeture. </translation>
-    </message>
-    <message>
-        <source>Invalid amount for -maxtxfee=&lt;amount&gt;: '%s'</source>
-        <translation>Montant invalide pour -maxtxfee=&lt;amount&gt; : « %s »</translation>
-    </message>
-    <message>
-        <source>Invalid amount for -minrelaytxfee=&lt;amount&gt;: '%s'</source>
-        <translation>Montant invalide pour -minrelayfee=&lt;montant&gt; : « %s »</translation>
-    </message>
-    <message>
-        <source>Invalid amount for -mintxfee=&lt;amount&gt;: '%s'</source>
-        <translation>Montant invalide pour -mintxfee=&lt;montant&gt; : « %s »</translation>
-    </message>
-    <message>
-=======
->>>>>>> 9460771a
         <source>Invalid amount for -paytxfee=&lt;amount&gt;: '%s' (must be at least %s)</source>
         <translation>Montant invalide pour -paytxfee=&lt;montant&gt; : « %s » (doit être au moins %s)</translation>
     </message>
@@ -2957,38 +2428,18 @@
         <translation>Options de relais du nœud :</translation>
     </message>
     <message>
-<<<<<<< HEAD
-        <source>RPC SSL options: (see the Bitcoin Wiki for SSL setup instructions)</source>
-        <translation>Options RPC SSL : (voir le wiki Bitcoin pour les instructions de configuration de SSL)</translation>
-    </message>
-    <message>
-=======
->>>>>>> 9460771a
         <source>RPC server options:</source>
         <translation>Options du serveur RPC :</translation>
     </message>
     <message>
-<<<<<<< HEAD
-        <source>RPC support for HTTP persistent connections (default: %d)</source>
-        <translation>Prise en charge de RPC pour les connexions persistantes HTTP (par défaut : %d)</translation>
-    </message>
-    <message>
-        <source>Randomly drop 1 of every &lt;n&gt; network messages</source>
-        <translation>Abandonner aléatoirement 1 message du réseau sur &lt;n&gt;</translation>
-=======
         <source>Reducing -maxconnections from %d to %d, because of system limitations.</source>
         <translation>Réduction de -maxconnections de %d à %d, due aux restrictions du système</translation>
->>>>>>> 9460771a
     </message>
     <message>
         <source>Rescan the block chain for missing wallet transactions on startup</source>
         <translation>Réanalyser la chaîne de blocs au démarrage, à la recherche de transactions de porte-monnaie manquantes</translation>
     </message>
     <message>
-        <source>Receive and display P2P network alerts (default: %u)</source>
-        <translation>Recevoir et afficher les alertes du réseau poste à poste (%u par défaut)</translation>
-    </message>
-    <message>
         <source>Send trace/debug info to console instead of debug.log file</source>
         <translation>Envoyer les infos de débogage/trace à la console au lieu du fichier debug.log</translation>
     </message>
@@ -3105,17 +2556,12 @@
         <translation>Ne pas conserver de transactions dans la réserve de mémoire plus de &lt;n&gt; heures (par défaut : %u)</translation>
     </message>
     <message>
-<<<<<<< HEAD
-        <source>Log transaction priority and fee per kB when mining blocks (default: %u)</source>
-        <translation>Lors du minage, journaliser la priorité des transactions et les frais par ko (par défaut : %u) </translation>
-=======
         <source>Fees (in %s/kB) smaller than this are considered zero fee for transaction creation (default: %s)</source>
         <translation>Les frais (en %s/Ko) inférieurs à ce seuil sont considérés comme étant nuls pour la création de transactions (par défaut : %s)</translation>
     </message>
     <message>
         <source>How thorough the block verification of -checkblocks is (0-4, default: %u)</source>
         <translation>Degré de profondeur de la vérification des blocs -checkblocks (0-4, par défaut : %u)</translation>
->>>>>>> 9460771a
     </message>
     <message>
         <source>Maintain a full transaction index, used by the getrawtransaction rpc call (default: %u)</source>
@@ -3251,23 +2697,7 @@
     </message>
     <message>
         <source>Unknown network specified in -onlynet: '%s'</source>
-<<<<<<< HEAD
-        <translation>Réseau inconnu spécifié sur -onlynet : « %s »</translation>
-    </message>
-    <message>
-        <source>Cannot resolve -bind address: '%s'</source>
-        <translation>Impossible de résoudre l'adresse -bind : « %s »</translation>
-    </message>
-    <message>
-        <source>Cannot resolve -externalip address: '%s'</source>
-        <translation>Impossible de résoudre l'adresse -externalip : « %s »</translation>
-    </message>
-    <message>
-        <source>Invalid amount for -paytxfee=&lt;amount&gt;: '%s'</source>
-        <translation>Montant invalide pour -paytxfee=&lt;montant&gt; : « %s »</translation>
-=======
         <translation>Réseau inconnu spécifié dans -onlynet : « %s »</translation>
->>>>>>> 9460771a
     </message>
     <message>
         <source>Insufficient funds</source>
