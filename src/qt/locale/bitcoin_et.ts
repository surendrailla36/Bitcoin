<<<<<<< HEAD
<?xml version="1.0" ?><!DOCTYPE TS><TS language="et" version="2.0">
<defaultcodec>UTF-8</defaultcodec>
<context>
    <name>AboutDialog</name>
    <message>
        <location filename="../forms/aboutdialog.ui" line="+14"/>
        <source>About Peercoin</source>
        <translation>Peercoinist</translation>
    </message>
    <message>
        <location line="+39"/>
        <source>&lt;b&gt;Peercoin&lt;/b&gt; version</source>
        <translation>&lt;b&gt;Peercoini&lt;/b&gt; versioon</translation>
    </message>
    <message>
        <location line="+57"/>
        <source>
This is experimental software.

Distributed under the MIT/X11 software license, see the accompanying file COPYING or http://www.opensource.org/licenses/mit-license.php.

This product includes software developed by the OpenSSL Project for use in the OpenSSL Toolkit (http://www.openssl.org/) and cryptographic software written by Eric Young (eay@cryptsoft.com) and UPnP software written by Thomas Bernard.</source>
        <translation>⏎
See on eksperimentaalne tarkvara.⏎
⏎
Levitatud MIT/X11 tarkvara litsentsi all, vaata kaasasolevat faili COPYING või http://www.opensource.org/licenses/mit-license.php⏎
⏎
Toode sisaldab OpenSSL Projekti all toodetud tarkvara, mis on kasutamiseks OpenSSL Toolkitis (http://www.openssl.org/) ja Eric Young&apos;i poolt loodud krüptograafilist tarkvara (eay@cryptsoft.com) ning Thomas Bernard&apos;i loodud UPnP tarkvara.</translation>
    </message>
    <message>
        <location filename="../aboutdialog.cpp" line="+14"/>
        <source>Copyright</source>
        <translation>Autoriõigus</translation>
    </message>
    <message>
        <location line="+0"/>
        <source>The Peercoin developers</source>
        <translation type="unfinished"/>
    </message>
</context>
=======
<TS language="et" version="2.1">
>>>>>>> dac5d68f
<context>
    <name>AddressBookPage</name>
    <message>
        <source>Right-click to edit address or label</source>
        <translation>Paremkliki aadressi või sildi muutmiseks</translation>
    </message>
    <message>
        <source>Create a new address</source>
        <translation>Loo uus aadress</translation>
    </message>
    <message>
        <source>&amp;New</source>
        <translation>&amp;Uus</translation>
    </message>
    <message>
        <source>Copy the currently selected address to the system clipboard</source>
        <translation>Kopeeri märgistatud aadress vahemällu</translation>
    </message>
    <message>
        <source>&amp;Copy</source>
        <translation>&amp;Kopeeri</translation>
    </message>
    <message>
<<<<<<< HEAD
        <location filename="../addressbookpage.cpp" line="+63"/>
        <source>These are your Peercoin addresses for receiving payments. You may want to give a different one to each sender so you can keep track of who is paying you.</source>
        <translation>Maksete saamiseks kasutatavad Peercoini aadressid. Maksjate paremaks jälgimiseks võib igaühele anda erineva.</translation>
=======
        <source>C&amp;lose</source>
        <translation>S&amp;ulge</translation>
>>>>>>> dac5d68f
    </message>
    <message>
        <source>Delete the currently selected address from the list</source>
        <translation>Kustuta märgistatud aadress loetelust</translation>
    </message>
    <message>
        <source>Export the data in the current tab to a file</source>
        <translation>Ekspordi kuvatava vahelehe sisu faili</translation>
    </message>
    <message>
<<<<<<< HEAD
        <location line="+11"/>
        <source>Sign a message to prove you own a Peercoin address</source>
        <translation>Allkirjasta sõnum, et tõestada Bitconi aadressi olemasolu.</translation>
=======
        <source>&amp;Export</source>
        <translation>&amp;Ekspordi</translation>
>>>>>>> dac5d68f
    </message>
    <message>
        <source>&amp;Delete</source>
        <translation>&amp;Kustuta</translation>
    </message>
    <message>
        <source>Choose the address to send coins to</source>
        <translation>Vali aadress millele mündid saata</translation>
    </message>
    <message>
        <source>Choose the address to receive coins with</source>
        <translation>Vali aadress müntide vastuvõtmiseks</translation>
    </message>
    <message>
        <source>C&amp;hoose</source>
        <translation>V&amp;ali</translation>
    </message>
    <message>
<<<<<<< HEAD
        <location line="-44"/>
        <source>Verify a message to ensure it was signed with a specified Peercoin address</source>
        <translation>Kinnita sõnum tõestamaks selle allkirjastatust määratud Peercoini aadressiga.</translation>
=======
        <source>Sending addresses</source>
        <translation>Saatvad aadressid</translation>
>>>>>>> dac5d68f
    </message>
    <message>
        <source>Receiving addresses</source>
        <translation>Vastuvõtvad aadressid</translation>
    </message>
    <message>
        <source>These are your Bitcoin addresses for sending payments. Always check the amount and the receiving address before sending coins.</source>
        <translation>Need on sinu Bitcoin aadressid maksete saatmiseks. Ennem müntide saatmist kontrolli alati summat ja makse saaja aadressi.</translation>
    </message>
    <message>
<<<<<<< HEAD
        <location filename="../addressbookpage.cpp" line="-5"/>
        <source>These are your Peercoin addresses for sending payments. Always check the amount and the receiving address before sending coins.</source>
        <translation>Need on sinu Peercoini aadressid maksete saatmiseks. Müntide saatmisel kontrolli alati summat ning saaja aadressi.</translation>
=======
        <source>These are your Bitcoin addresses for receiving payments. It is recommended to use a new receiving address for each transaction.</source>
        <translation>Need on sinu Bitcoin aadressid sisenevate maksete vastu võtmiseks. Soovitav on iga tehingu tarbeks kasutada uut aadressi.</translation>
    </message>
    <message>
        <source>&amp;Copy Address</source>
        <translation>&amp;Kopeeri Aadress</translation>
>>>>>>> dac5d68f
    </message>
    <message>
        <source>Copy &amp;Label</source>
        <translation>Kopeeri &amp;Silt</translation>
    </message>
    <message>
        <source>&amp;Edit</source>
        <translation>&amp;Muuda</translation>
    </message>
    <message>
        <source>Export Address List</source>
        <translation>Ekspordi Aadresside Nimekiri</translation>
    </message>
    <message>
        <source>Comma separated file (*.csv)</source>
        <translation>Komadega eraldatud väärtuste fail (*.csv)</translation>
    </message>
    <message>
        <source>Exporting Failed</source>
        <translation>Eksport ebaõnnestus.</translation>
    </message>
    <message>
        <source>There was an error trying to save the address list to %1. Please try again.</source>
        <translation>Tõrge aadressi nimekirja salvestamisel %1. Palun proovi uuesti.</translation>
    </message>
</context>
<context>
    <name>AddressTableModel</name>
    <message>
        <source>Label</source>
        <translation>Märge</translation>
    </message>
    <message>
        <source>Address</source>
        <translation>Aadress</translation>
    </message>
    <message>
        <source>(no label)</source>
        <translation>(märge puudub)</translation>
    </message>
</context>
<context>
    <name>AskPassphraseDialog</name>
    <message>
        <source>Passphrase Dialog</source>
        <translation>Salafraasi dialoog</translation>
    </message>
    <message>
        <source>Enter passphrase</source>
        <translation>Sisesta salafraas</translation>
    </message>
    <message>
        <source>New passphrase</source>
        <translation>Uus salafraas</translation>
    </message>
    <message>
        <source>Repeat new passphrase</source>
        <translation>Korda salafraasi</translation>
    </message>
    <message>
        <source>Enter the new passphrase to the wallet.&lt;br/&gt;Please use a passphrase of &lt;b&gt;ten or more random characters&lt;/b&gt;, or &lt;b&gt;eight or more words&lt;/b&gt;.</source>
        <translation>Sisesta uus salafraas rahakotti.&lt;br/&gt;Kasuta salafraasi millles on&lt;b&gt;kümme või rohkem juhuslikku sümbolit&lt;b&gt;,või&lt;b&gt;kaheksa või rohkem sõna&lt;b/&gt;.</translation>
    </message>
    <message>
        <source>Encrypt wallet</source>
        <translation>Krüpteeri rahakott</translation>
    </message>
    <message>
        <source>This operation needs your wallet passphrase to unlock the wallet.</source>
        <translation>Antud operatsioon vajab rahakoti lahtilukustamiseks salafraasi.</translation>
    </message>
    <message>
        <source>Unlock wallet</source>
        <translation>Ava rahakoti lukk</translation>
    </message>
    <message>
        <source>This operation needs your wallet passphrase to decrypt the wallet.</source>
        <translation>Antud operatsioon vajab rahakoti dekrüpteerimiseks salafraasi.</translation>
    </message>
    <message>
        <source>Decrypt wallet</source>
        <translation>Dekrüpteeri rahakott</translation>
    </message>
    <message>
        <source>Change passphrase</source>
        <translation>Vaheta salafraasi</translation>
    </message>
    <message>
        <source>Enter the old passphrase and new passphrase to the wallet.</source>
        <translation>Sisesta vana salafraas ja uus salafraas rahakotti.</translation>
    </message>
    <message>
        <source>Confirm wallet encryption</source>
        <translation>Kinnita rahakoti krüpteerimine.</translation>
    </message>
    <message>
<<<<<<< HEAD
        <location line="+1"/>
        <source>Warning: If you encrypt your wallet and lose your passphrase, you will &lt;b&gt;LOSE ALL OF YOUR PEERCOINS&lt;/b&gt;!</source>
        <translation>Hoiatus: Kui sa kaotad oma, rahakoti krüpteerimisel kasutatud, salafraasi, siis &lt;b&gt;KAOTAD KA KÕIK OMA PEERCOINID&lt;/b&gt;!</translation>
=======
        <source>Warning: If you encrypt your wallet and lose your passphrase, you will &lt;b&gt;LOSE ALL OF YOUR BITCOINS&lt;/b&gt;!</source>
        <translation>Hoiatus:Kui sa krüpteerid oma rahakoti ja kaotad salafraasi, siis sa&lt;b&gt;KAOTAD OMA BITCOINID&lt;/b&gt;!</translation>
>>>>>>> dac5d68f
    </message>
    <message>
        <source>Are you sure you wish to encrypt your wallet?</source>
        <translation>Kas oled kindel, et soovid rahakoti krüpteerida?</translation>
    </message>
    <message>
        <source>Wallet encrypted</source>
        <translation>Rahakott krüpteeritud</translation>
    </message>
    <message>
<<<<<<< HEAD
        <location line="-56"/>
        <source>Peercoin will close now to finish the encryption process. Remember that encrypting your wallet cannot fully protect your peercoins from being stolen by malware infecting your computer.</source>
        <translation>Peercoin sulgub krüpteeringu lõpetamiseks. Pea meeles, et rahakoti krüpteerimine ei välista peercoinide vargust, kui sinu arvuti on nakatunud pahavaraga.</translation>
    </message>
    <message>
        <location line="+13"/>
        <location line="+7"/>
        <location line="+42"/>
        <location line="+6"/>
=======
>>>>>>> dac5d68f
        <source>Wallet encryption failed</source>
        <translation>Rahakoti krüpteerimine ebaõnnestus</translation>
    </message>
    <message>
        <source>Wallet encryption failed due to an internal error. Your wallet was not encrypted.</source>
        <translation>Rahakoti krüpteerimine ebaõnnestus sisemise tõrke tõttu. Sinu rahakott ei ole krüpteeritud.</translation>
    </message>
    <message>
        <source>The supplied passphrases do not match.</source>
        <translation>Sisestatud salafraasid ei kattu.</translation>
    </message>
    <message>
        <source>Wallet unlock failed</source>
        <translation>Rahakoti lahtilukustamine ebaõnnestus</translation>
    </message>
    <message>
        <source>The passphrase entered for the wallet decryption was incorrect.</source>
        <translation>Rahakoti dekrüpteerimiseks sisestatud salafraas ei ole õige.</translation>
    </message>
    <message>
        <source>Wallet decryption failed</source>
        <translation>Rahakoti dekrüpteerimine ebaõnnestus</translation>
    </message>
    <message>
        <source>Wallet passphrase was successfully changed.</source>
        <translation>Rahakoti salafraas on edukalt vahetatud.</translation>
    </message>
    <message>
        <source>Warning: The Caps Lock key is on!</source>
        <translation>Hoiatus:Klaviatuuri suurtähelukk on peal.</translation>
    </message>
</context>
<context>
    <name>BanTableModel</name>
    <message>
        <source>IP/Netmask</source>
        <translation>IP/Võrgumask</translation>
    </message>
    </context>
<context>
    <name>BitcoinGUI</name>
    <message>
        <source>Sign &amp;message...</source>
        <translation>Signeeri &amp;sõnum</translation>
    </message>
    <message>
        <source>Synchronizing with network...</source>
        <translation>Võrgusünkimine...</translation>
    </message>
    <message>
        <source>&amp;Overview</source>
        <translation>&amp;Ülevaade</translation>
    </message>
    <message>
        <source>Show general overview of wallet</source>
        <translation>Kuva rahakoti üld-ülevaade</translation>
    </message>
    <message>
        <source>&amp;Transactions</source>
        <translation>&amp;Tehingud</translation>
    </message>
    <message>
        <source>Browse transaction history</source>
        <translation>Sirvi tehingute ajalugu</translation>
    </message>
    <message>
        <source>E&amp;xit</source>
        <translation>V&amp;älju</translation>
    </message>
    <message>
        <source>Quit application</source>
        <translation>Väljumine</translation>
    </message>
    <message>
<<<<<<< HEAD
        <location line="+4"/>
        <source>Show information about Peercoin</source>
        <translation>Kuva info Peercoini kohta</translation>
=======
        <source>&amp;About %1</source>
        <translation>&amp;Teave %1</translation>
>>>>>>> dac5d68f
    </message>
    <message>
        <source>About &amp;Qt</source>
        <translation>Teave &amp;Qt kohta</translation>
    </message>
    <message>
        <source>Show information about Qt</source>
        <translation>Kuva Qt kohta käiv info</translation>
    </message>
    <message>
        <source>&amp;Options...</source>
        <translation>&amp;Valikud...</translation>
    </message>
    <message>
        <source>&amp;Encrypt Wallet...</source>
        <translation>&amp;Krüpteeri Rahakott</translation>
    </message>
    <message>
        <source>&amp;Backup Wallet...</source>
        <translation>&amp;Varunda Rahakott</translation>
    </message>
    <message>
        <source>&amp;Change Passphrase...</source>
        <translation>&amp;Salafraasi muutmine</translation>
    </message>
    <message>
        <source>Open &amp;URI...</source>
        <translation>Ava &amp;URI...</translation>
    </message>
    <message>
        <source>Reindexing blocks on disk...</source>
        <translation>Kettal olevate blokkide re-indekseerimine...</translation>
    </message>
    <message>
<<<<<<< HEAD
        <location line="-347"/>
        <source>Send coins to a Peercoin address</source>
        <translation>Saada münte Peercoini aadressile</translation>
    </message>
    <message>
        <location line="+49"/>
        <source>Modify configuration options for Peercoin</source>
        <translation>Muuda Peercoini seadeid</translation>
    </message>
    <message>
        <location line="+9"/>
=======
        <source>Send coins to a Bitcoin address</source>
        <translation>Saada münte Bitcoini aadressile</translation>
    </message>
    <message>
>>>>>>> dac5d68f
        <source>Backup wallet to another location</source>
        <translation>Varunda rahakott teise asukohta</translation>
    </message>
    <message>
        <source>Change the passphrase used for wallet encryption</source>
        <translation>Rahakoti krüpteerimise salafraasi muutmine</translation>
    </message>
    <message>
        <source>&amp;Debug window</source>
        <translation>&amp;Silumise aken</translation>
    </message>
    <message>
        <source>Open debugging and diagnostic console</source>
        <translation>Ava debugimise ja diagnostika konsool</translation>
    </message>
    <message>
        <source>&amp;Verify message...</source>
        <translation>&amp;Kontrolli sõnumit...</translation>
    </message>
    <message>
<<<<<<< HEAD
        <location line="-165"/>
        <location line="+530"/>
        <source>Peercoin</source>
        <translation>Peercoin</translation>
=======
        <source>Bitcoin</source>
        <translation>Bitcoin</translation>
>>>>>>> dac5d68f
    </message>
    <message>
        <source>Wallet</source>
        <translation>Rahakott</translation>
    </message>
    <message>
        <source>&amp;Send</source>
        <translation>&amp;Saada</translation>
    </message>
    <message>
        <source>&amp;Receive</source>
<<<<<<< HEAD
        <translation>&amp;Saama</translation>
    </message>
    <message>
        <location line="+14"/>
        <source>&amp;Addresses</source>
        <translation>&amp;Aadressid</translation>
    </message>
    <message>
        <location line="+22"/>
        <source>&amp;About Peercoin</source>
        <translation>%Peercoinist</translation>
=======
        <translation>&amp;Võta vastu</translation>
>>>>>>> dac5d68f
    </message>
    <message>
        <source>&amp;Show / Hide</source>
        <translation>&amp;Näita / Peida</translation>
    </message>
    <message>
        <source>Show or hide the main Window</source>
        <translation>Näita või peida peaaken</translation>
    </message>
    <message>
        <source>Encrypt the private keys that belong to your wallet</source>
        <translation>Krüpteeri oma rahakoti privaatvõtmed</translation>
    </message>
    <message>
<<<<<<< HEAD
        <location line="+1"/>
        <source>Decrypt wallet only for minting. Sending coins will still require the password.</source>
        <translation type="unfinished"></translation>
    </message>
    <message>
        <location line="+7"/>
        <source>Sign messages with your Peercoin addresses to prove you own them</source>
        <translation>Omandi tõestamiseks allkirjasta sõnumid oma Peercoini aadressiga</translation>
    </message>
    <message>
        <location line="+2"/>
        <source>Verify messages to ensure they were signed with specified Peercoin addresses</source>
        <translation>Kinnita sõnumid kindlustamaks et need allkirjastati määratud Peercoini aadressiga</translation>
    </message>
    <message>
        <location line="+3"/>
        <source>UI to create multisig addresses</source>
        <translation type="unfinished"></translation>
=======
        <source>Sign messages with your Bitcoin addresses to prove you own them</source>
        <translation>Omandi tõestamiseks allkirjasta sõnumid oma Bitcoini aadressiga</translation>
    </message>
    <message>
        <source>Verify messages to ensure they were signed with specified Bitcoin addresses</source>
        <translation>Kinnita sõnumid kindlustamaks et need allkirjastati määratud Bitcoini aadressiga</translation>
>>>>>>> dac5d68f
    </message>
    <message>
        <source>&amp;File</source>
        <translation>&amp;Fail</translation>
    </message>
    <message>
        <source>&amp;Settings</source>
        <translation>&amp;Seaded</translation>
    </message>
    <message>
        <source>&amp;Help</source>
        <translation>&amp;Abi</translation>
    </message>
    <message>
        <source>Tabs toolbar</source>
        <translation>Vahelehe tööriistariba</translation>
    </message>
    <message>
        <source>Request payments (generates QR codes and bitcoin: URIs)</source>
        <translation>Loo maksepäring (genereerib QR koodid ja bitcoini: URId)</translation>
    </message>
    <message>
        <source>Open a bitcoin: URI or payment request</source>
        <translation>Ava bitcoini: URI või maksepäring</translation>
    </message>
    <message>
<<<<<<< HEAD
        <location line="+47"/>
        <source>Peercoin client</source>
        <translation>Peercoini klient</translation>
    </message>
    <message numerus="yes">
        <location line="+141"/>
        <source>%n active connection(s) to Peercoin network</source>
        <translation><numerusform>%n aktiivne ühendus Peercoini võrku</numerusform><numerusform>%n aktiivset ühendust Peercoini võrku</numerusform></translation>
=======
        <source>&amp;Command-line options</source>
        <translation>Käsurea valikud</translation>
    </message>
    <message numerus="yes">
        <source>%n active connection(s) to Bitcoin network</source>
        <translation><numerusform>%n aktiivne ühendus Bitcoini võrku</numerusform><numerusform>%n aktiivset ühendust Bitcoini võrku</numerusform></translation>
>>>>>>> dac5d68f
    </message>
    <message>
        <source>Indexing blocks on disk...</source>
        <translation>Kõvakettal olevate plokkide indekseerimine...</translation>
    </message>
    <message>
        <source>Processing blocks on disk...</source>
        <translation>Kõvakettal olevate plokkide töötlemine...</translation>
    </message>
    <message numerus="yes">
        <source>Processed %n block(s) of transaction history.</source>
        <translation><numerusform>Töödeldud %n plokk transaktsioonide ajaloost.</numerusform><numerusform>Töödeldud %n plokki transaktsioonide ajaloost.</numerusform></translation>
    </message>
    <message>
        <source>%1 behind</source>
        <translation>%1 maas</translation>
    </message>
    <message>
        <source>Last received block was generated %1 ago.</source>
        <translation>Viimane saabunud blokk loodi %1 tagasi.</translation>
    </message>
    <message>
        <source>Transactions after this will not yet be visible.</source>
        <translation>Peale seda ei ole tehingud veel nähtavad.</translation>
    </message>
    <message>
        <source>Error</source>
        <translation>Tõrge</translation>
    </message>
    <message>
        <source>Warning</source>
        <translation>Hoiatus</translation>
    </message>
    <message>
        <source>Information</source>
        <translation>Informatsioon</translation>
    </message>
    <message>
<<<<<<< HEAD
        <location line="+70"/>
        <source>You can send this transaction for a fee of %1, which is burned and prevents spamming of the network. Do you want to pay the fee?</source>
        <translation type="unfinished"/>
    </message>
    <message>
        <location line="-140"/>
=======
>>>>>>> dac5d68f
        <source>Up to date</source>
        <translation>Ajakohane</translation>
    </message>
    <message>
        <source>%1 client</source>
        <translation>%1 klient</translation>
    </message>
    <message>
        <source>Catching up...</source>
        <translation>Jõuan järgi...</translation>
    </message>
    <message>
        <source>Date: %1
</source>
        <translation>Kuupäev: %1
</translation>
    </message>
    <message>
        <source>Amount: %1
</source>
        <translation>Summa: %1
</translation>
    </message>
    <message>
        <source>Type: %1
</source>
        <translation>Tüüp: %1
</translation>
    </message>
    <message>
        <source>Label: %1
</source>
        <translation>&amp;Märgis: %1
</translation>
    </message>
    <message>
        <source>Address: %1
</source>
        <translation>Aadress: %1
</translation>
    </message>
    <message>
        <source>Sent transaction</source>
        <translation>Saadetud tehing</translation>
    </message>
    <message>
<<<<<<< HEAD
        <location line="-23"/>
        <location line="+23"/>
        <source>URI can not be parsed! This can be caused by an invalid Peercoin address or malformed URI parameters.</source>
        <translation>URI ei suudeta parsida. Põhjuseks võib olla kehtetu Peercoini aadress või vigased URI parameetrid.</translation>
=======
        <source>Incoming transaction</source>
        <translation>Sisenev tehing</translation>
>>>>>>> dac5d68f
    </message>
    <message>
        <source>Wallet is &lt;b&gt;encrypted&lt;/b&gt; and currently &lt;b&gt;unlocked&lt;/b&gt;</source>
        <translation>Rahakott on &lt;b&gt;krüpteeritud&lt;/b&gt; ning hetkel &lt;b&gt;avatud&lt;/b&gt;</translation>
    </message>
    <message>
        <source>Wallet is &lt;b&gt;encrypted&lt;/b&gt; and currently &lt;b&gt;locked&lt;/b&gt;</source>
        <translation>Rahakott on &lt;b&gt;krüpteeritud&lt;/b&gt; ning hetkel &lt;b&gt;suletud&lt;/b&gt;</translation>
    </message>
    </context>
<context>
    <name>CoinControlDialog</name>
    <message>
        <source>Quantity:</source>
        <translation>Kogus:</translation>
    </message>
    <message>
<<<<<<< HEAD
        <location filename="../bitcoin.cpp" line="+111"/>
        <source>A fatal error occurred. Peercoin can no longer continue safely and will quit.</source>
        <translation>Ilmnes kriitiline tõrge. Peercoin suletakse turvakaalutluste tõttu.</translation>
=======
        <source>Bytes:</source>
        <translation>Baiti:</translation>
    </message>
    <message>
        <source>Amount:</source>
        <translation>Summa:</translation>
    </message>
    <message>
        <source>Fee:</source>
        <translation>Tasu:</translation>
    </message>
    <message>
        <source>Dust:</source>
        <translation>Puru:</translation>
    </message>
    <message>
        <source>After Fee:</source>
        <translation>Peale tehingutasu:</translation>
    </message>
    <message>
        <source>Change:</source>
        <translation>Vahetusraha:</translation>
    </message>
    <message>
        <source>Tree mode</source>
        <translation>Puu režiim</translation>
    </message>
    <message>
        <source>List mode</source>
        <translation>Loetelu režiim</translation>
>>>>>>> dac5d68f
    </message>
    <message>
        <source>Amount</source>
        <translation>Kogus</translation>
    </message>
    <message>
        <source>Received with label</source>
        <translation>Vastuvõetud märgisega</translation>
    </message>
    <message>
        <source>Received with address</source>
        <translation>Vastuvõetud aadressiga</translation>
    </message>
    <message>
        <source>Date</source>
        <translation>Kuupäev</translation>
    </message>
    <message>
        <source>Confirmations</source>
        <translation>Kinnitused</translation>
    </message>
    <message>
        <source>Confirmed</source>
        <translation>Kinnitatud</translation>
    </message>
    <message>
        <source>Copy address</source>
        <translation>Kopeeri aadress</translation>
    </message>
    <message>
        <source>Copy label</source>
        <translation>Kopeeri märgis</translation>
    </message>
    <message>
        <source>Copy amount</source>
        <translation>Kopeeri summa</translation>
    </message>
    <message>
        <source>Copy transaction ID</source>
        <translation>Kopeeri tehingu ID</translation>
    </message>
    <message>
        <source>Copy quantity</source>
        <translation>Kopeeri kogus</translation>
    </message>
    <message>
        <source>Copy fee</source>
        <translation>Kopeeri tehingutasu</translation>
    </message>
    <message>
        <source>Copy bytes</source>
        <translation>Kopeeri baidid</translation>
    </message>
    <message>
        <source>Copy dust</source>
        <translation>Kopeeri puru</translation>
    </message>
    <message>
        <source>Copy change</source>
        <translation>Kopeeri vahetusraha</translation>
    </message>
    <message>
        <source>(%1 locked)</source>
        <translation>(%1 lukustatud)</translation>
    </message>
    <message>
        <source>yes</source>
        <translation>jah</translation>
    </message>
    <message>
        <source>no</source>
        <translation>ei</translation>
    </message>
    <message>
        <source>(no label)</source>
        <translation>(märgis puudub)</translation>
    </message>
    <message>
        <source>(change)</source>
        <translation>(vahetusraha)</translation>
    </message>
</context>
<context>
    <name>EditAddressDialog</name>
    <message>
        <source>Edit Address</source>
        <translation>Muuda aadressi</translation>
    </message>
    <message>
        <source>&amp;Label</source>
        <translation>&amp;Märgis</translation>
    </message>
    <message>
        <source>&amp;Address</source>
        <translation>&amp;Aadress</translation>
    </message>
    <message>
        <source>New receiving address</source>
        <translation>Uus vastu võttev aadress</translation>
    </message>
    <message>
        <source>New sending address</source>
        <translation>Uus saatev aadress</translation>
    </message>
    <message>
        <source>Edit receiving address</source>
        <translation>Muuda vastuvõtvat aadressi</translation>
    </message>
    <message>
        <source>Edit sending address</source>
        <translation>Muuda saatvat aadressi</translation>
    </message>
    <message>
        <source>The entered address "%1" is not a valid Bitcoin address.</source>
        <translation>Sisestatud aadress "%1" ei ole korrektne Bitcoin aadress.</translation>
    </message>
    <message>
<<<<<<< HEAD
        <location line="-5"/>
        <source>The entered address &quot;%1&quot; is not a valid Peercoin address.</source>
        <translation>Sisestatud aadress &quot;%1&quot; ei ole Peercoinis kehtiv.</translation>
=======
        <source>The entered address "%1" is already in the address book.</source>
        <translation>Sisestatud aadress "%1" on juba aadressi raamatus.</translation>
>>>>>>> dac5d68f
    </message>
    <message>
        <source>Could not unlock wallet.</source>
        <translation>Rahakoti lahtilukustamine ebaõnnestus.</translation>
    </message>
    <message>
        <source>New key generation failed.</source>
        <translation>Uue võtme genereerimine ebaõnnestus.</translation>
    </message>
</context>
<context>
    <name>FreespaceChecker</name>
    <message>
<<<<<<< HEAD
        <location filename="../guiutil.cpp" line="+424"/>
        <location line="+12"/>
        <source>Peercoin-Qt</source>
        <translation>Peercoini-Qt</translation>
=======
        <source>name</source>
        <translation>nimi</translation>
>>>>>>> dac5d68f
    </message>
    </context>
<context>
    <name>HelpMessageDialog</name>
    <message>
        <source>version</source>
        <translation>versioon</translation>
    </message>
    <message>
        <source>Command-line options</source>
        <translation>Käsurea valikud</translation>
    </message>
    <message>
        <source>Usage:</source>
        <translation>Kasutus:</translation>
    </message>
    <message>
        <source>command-line options</source>
        <translation>käsurea valikud</translation>
    </message>
    <message>
        <source>UI Options:</source>
        <translation>Kasutajaliidese Suvandid:</translation>
    </message>
    <message>
        <source>Show splash screen on startup (default: %u)</source>
        <translation>Käivitamisel kuva laadimisekraani (vaikimisi %u)</translation>
    </message>
    </context>
<context>
    <name>Intro</name>
    <message>
        <source>Welcome</source>
        <translation>Teretulemast</translation>
    </message>
    <message>
        <source>Bitcoin</source>
        <translation>Bitcoin</translation>
    </message>
    <message>
        <source>Error</source>
        <translation>Tõrge</translation>
    </message>
    </context>
<context>
    <name>ModalOverlay</name>
    <message>
        <source>Form</source>
        <translation>Vorm</translation>
    </message>
    <message>
        <source>Last block time</source>
        <translation>Viimane ploki aeg</translation>
    </message>
    <message>
        <source>Hide</source>
        <translation>Peida</translation>
    </message>
    </context>
<context>
    <name>OpenURIDialog</name>
    <message>
        <source>Open URI</source>
        <translation>Ava URI</translation>
    </message>
    <message>
        <source>URI:</source>
        <translation>URI:</translation>
    </message>
    <message>
        <source>Select payment request file</source>
        <translation>Vali maksepäringu fail</translation>
    </message>
    <message>
<<<<<<< HEAD
        <location line="+6"/>
        <source>Mandatory network transaction fee per kB transferred. Most transactions are 1 kB and incur a 0.01 PPC fee. Note: transfer size may increase depending on the number of input transactions required to be added together to fund the payment.</source>
        <translation type="unfinished"/>
=======
        <source>Select payment request file to open</source>
        <translation>Vali maksepäringu fail mida avada</translation>
>>>>>>> dac5d68f
    </message>
</context>
<context>
    <name>OptionsDialog</name>
    <message>
<<<<<<< HEAD
        <location line="+15"/>
        <source>Additional network &amp;fee</source>
        <translation type="unfinished"/>
    </message>
    <message>
        <location line="+31"/>
        <source>Automatically start Peercoin after logging in to the system.</source>
        <translation>Käivita Peercoin süsteemi logimisel.</translation>
    </message>
    <message>
        <location line="+46"/>
        <source>Check this box to follow the centrally issued checkpoints.</source>
        <translation type="unfinished"/>
    </message>
    <message>
        <location line="+3"/>
        <source>&amp;Start Peercoin on system login</source>
        <translation>&amp;Start Peercoin sisselogimisel</translation>
    </message>
    <message>
        <location line="+7"/>
        <source>Enforce checkpoints</source>
        <translation type="unfinished"></translation>
=======
        <source>Options</source>
        <translation>Valikud</translation>
    </message>
    <message>
        <source>&amp;Main</source>
        <translation>&amp;Peamine</translation>
    </message>
    <message>
        <source>MB</source>
        <translation>MB</translation>
>>>>>>> dac5d68f
    </message>
    <message>
        <source>Reset all client options to default.</source>
        <translation>Taasta kõik klientprogrammi seadete vaikeväärtused.</translation>
    </message>
    <message>
        <source>&amp;Reset Options</source>
        <translation>&amp;Lähtesta valikud</translation>
    </message>
    <message>
        <source>&amp;Network</source>
        <translation>&amp;Võrk</translation>
    </message>
    <message>
<<<<<<< HEAD
        <location line="+6"/>
        <source>Automatically open the Peercoin client port on the router. This only works when your router supports UPnP and it is enabled.</source>
        <translation>Peercoini kliendi pordi automaatne avamine ruuteris. Toimib, kui sinu ruuter aktsepteerib UPnP ühendust.</translation>
=======
        <source>W&amp;allet</source>
        <translation>R&amp;ahakott</translation>
>>>>>>> dac5d68f
    </message>
    <message>
        <source>Expert</source>
        <translation>Ekspert</translation>
    </message>
    <message>
<<<<<<< HEAD
        <location line="+7"/>
        <source>Connect to the Peercoin network through a SOCKS proxy (e.g. when connecting through Tor).</source>
        <translation>Kasuta Peercoini võrgustikku ühendumiseks SOCKS turva proxy&apos;t (nt Tor&apos;i kasutamisel).</translation>
=======
        <source>Automatically open the Bitcoin client port on the router. This only works when your router supports UPnP and it is enabled.</source>
        <translation>Bitcoini kliendi pordi automaatne avamine ruuteris. Toimib, kui sinu ruuter aktsepteerib UPnP ühendust.</translation>
>>>>>>> dac5d68f
    </message>
    <message>
        <source>Map port using &amp;UPnP</source>
        <translation>Suuna port &amp;UPnP kaudu</translation>
    </message>
    <message>
        <source>Proxy &amp;IP:</source>
        <translation>Proxi &amp;IP:</translation>
    </message>
    <message>
        <source>&amp;Port:</source>
        <translation>&amp;Port:</translation>
    </message>
    <message>
        <source>Port of the proxy (e.g. 9050)</source>
        <translation>Proxi port (nt 9050)</translation>
    </message>
    <message>
        <source>IPv4</source>
        <translation>IPv4</translation>
    </message>
    <message>
        <source>IPv6</source>
        <translation>IPv6</translation>
    </message>
    <message>
        <source>Tor</source>
        <translation>Tor</translation>
    </message>
    <message>
        <source>&amp;Window</source>
        <translation>&amp;Aken</translation>
    </message>
    <message>
        <source>Show only a tray icon after minimizing the window.</source>
        <translation>Minimeeri systray alale.</translation>
    </message>
    <message>
        <source>&amp;Minimize to the tray instead of the taskbar</source>
        <translation>&amp;Minimeeri systray alale</translation>
    </message>
    <message>
        <source>M&amp;inimize on close</source>
        <translation>M&amp;inimeeri sulgemisel</translation>
    </message>
    <message>
        <source>&amp;Display</source>
        <translation>&amp;Kuva</translation>
    </message>
    <message>
        <source>User Interface &amp;language:</source>
        <translation>Kasutajaliidese &amp;keel:</translation>
    </message>
    <message>
<<<<<<< HEAD
        <location line="+13"/>
        <source>The user interface language can be set here. This setting will take effect after restarting Peercoin.</source>
        <translation>Kasutajaliidese keele valimise koht. Valik rakendub Peercoini käivitamisel.</translation>
    </message>
    <message>
        <location line="+11"/>
=======
>>>>>>> dac5d68f
        <source>&amp;Unit to show amounts in:</source>
        <translation>Summade kuvamise &amp;Unit:</translation>
    </message>
    <message>
        <source>Choose the default subdivision unit to show in the interface and when sending coins.</source>
        <translation>Vali liideses ning müntide saatmisel kuvatav vaikimisi alajaotus.</translation>
    </message>
    <message>
<<<<<<< HEAD
        <location line="+9"/>
        <source>Whether to show Peercoin addresses in the transaction list or not.</source>
        <translation>Kuvada Peercoini aadress tehingute loetelus või mitte.</translation>
    </message>
    <message>
        <location line="+3"/>
        <source>&amp;Display addresses in transaction list</source>
        <translation>Tehingute loetelu &amp;Display aadress</translation>
    </message>
    <message>
        <location line="+71"/>
=======
>>>>>>> dac5d68f
        <source>&amp;OK</source>
        <translation>&amp;OK</translation>
    </message>
    <message>
        <source>&amp;Cancel</source>
        <translation>&amp;Katkesta</translation>
    </message>
    <message>
        <source>default</source>
        <translation>vaikeväärtus</translation>
    </message>
    <message>
        <source>none</source>
        <translation>puudub</translation>
    </message>
    <message>
        <source>Confirm options reset</source>
        <translation>Kinnita valikute algseadistamine</translation>
    </message>
    <message>
<<<<<<< HEAD
        <location line="-9"/>
        <location line="+9"/>
        <source>This setting will take effect after restarting Peercoin.</source>
        <translation>Tehtud valik rakendub Peercoini käivitamisel.</translation>
=======
        <source>Error</source>
        <translation>Tõrge</translation>
>>>>>>> dac5d68f
    </message>
    <message>
        <source>The supplied proxy address is invalid.</source>
        <translation>Sisestatud kehtetu proxy aadress.</translation>
    </message>
</context>
<context>
    <name>OverviewPage</name>
    <message>
        <source>Form</source>
        <translation>Vorm</translation>
    </message>
    <message>
<<<<<<< HEAD
        <location line="+50"/>
        <location line="+166"/>
        <source>The displayed information may be out of date. Your wallet automatically synchronizes with the Peercoin network after a connection is established, but this process has not completed yet.</source>
=======
        <source>The displayed information may be out of date. Your wallet automatically synchronizes with the Bitcoin network after a connection is established, but this process has not completed yet.</source>
>>>>>>> dac5d68f
        <translation>Kuvatav info ei pruugi olla ajakohane. Ühenduse loomisel süngitakse sinu rahakott automaatselt Bitconi võrgustikuga, kuid see toiming on hetkel lõpetamata.</translation>
    </message>
    <message>
        <source>Pending:</source>
        <translation>Ootel:</translation>
    </message>
    <message>
        <source>Immature:</source>
        <translation>Ebaküps:</translation>
    </message>
    <message>
        <source>Mined balance that has not yet matured</source>
        <translation>Mitte aegunud mine'itud jääk</translation>
    </message>
    <message>
        <source>Total:</source>
        <translation>Kokku:</translation>
    </message>
    <message>
        <source>Recent transactions</source>
        <translation>Hiljutised tehingud</translation>
    </message>
    </context>
<context>
    <name>PaymentServer</name>
    <message>
        <source>Payment request error</source>
        <translation>Maksepäringu tõrge</translation>
    </message>
    <message>
        <source>Payment request rejected</source>
        <translation>Maksepäring tagasi lükatud</translation>
    </message>
    <message>
<<<<<<< HEAD
        <location filename="../paymentserver.cpp" line="+107"/>
        <source>Cannot start peercoin: click-to-pay handler</source>
        <translation>Peercoin ei käivitu: vajuta-maksa toiming</translation>
=======
        <source>Payment request expired.</source>
        <translation>Maksepäring aegunud.</translation>
>>>>>>> dac5d68f
    </message>
    <message>
        <source>Unverified payment requests to custom payment scripts are unsupported.</source>
        <translation>Kinnitamata maksepäringud kohandatud makse scriptidele ei ole toetatud.</translation>
    </message>
    </context>
<context>
    <name>PeerTableModel</name>
    <message>
        <source>Sent</source>
        <translation>Saadetud</translation>
    </message>
    <message>
        <source>Received</source>
        <translation>Vastuvõetud</translation>
    </message>
</context>
<context>
    <name>QObject</name>
    <message>
        <source>Amount</source>
        <translation>Kogus</translation>
    </message>
    <message>
        <source>N/A</source>
        <translation>N/A</translation>
    </message>
    <message>
        <source>%1 ms</source>
        <translation>%1 ms</translation>
    </message>
    <message numerus="yes">
        <source>%n hour(s)</source>
        <translation><numerusform>%n tund</numerusform><numerusform>%n tundi</numerusform></translation>
    </message>
    <message numerus="yes">
        <source>%n day(s)</source>
        <translation><numerusform>%n päev</numerusform><numerusform>%n päeva</numerusform></translation>
    </message>
    <message numerus="yes">
        <source>%n week(s)</source>
        <translation><numerusform>%n nädal</numerusform><numerusform>%n nädalat</numerusform></translation>
    </message>
    <message>
        <source>%1 and %2</source>
        <translation>%1 ja %2</translation>
    </message>
    <message numerus="yes">
        <source>%n year(s)</source>
        <translation><numerusform>%n aasta</numerusform><numerusform>%n aastat</numerusform></translation>
    </message>
    <message>
        <source>%1 B</source>
        <translation>%1 B</translation>
    </message>
    <message>
        <source>%1 KB</source>
        <translation>%1 B</translation>
    </message>
    <message>
        <source>%1 MB</source>
        <translation>%1 MB</translation>
    </message>
    <message>
        <source>%1 GB</source>
        <translation>%1 GB</translation>
    </message>
    <message>
        <source>unknown</source>
        <translation>tundmatu</translation>
    </message>
</context>
<context>
    <name>QObject::QObject</name>
    </context>
<context>
    <name>QRImageWidget</name>
    <message>
        <source>Save QR Code</source>
        <translation>Salvesta QR Kood</translation>
    </message>
    </context>
<context>
    <name>RPCConsole</name>
    <message>
        <source>N/A</source>
        <translation>N/A</translation>
    </message>
    <message>
        <source>Client version</source>
        <translation>Kliendi versioon</translation>
    </message>
    <message>
        <source>&amp;Information</source>
        <translation>&amp;Informatsioon</translation>
    </message>
    <message>
        <source>Debug window</source>
        <translation>Debugimise aken</translation>
    </message>
    <message>
        <source>General</source>
        <translation>Üldine</translation>
    </message>
    <message>
        <source>Using BerkeleyDB version</source>
        <translation>Kasutab BerkeleyDB versiooni</translation>
    </message>
    <message>
        <source>Startup time</source>
        <translation>Käivitamise hetk</translation>
    </message>
    <message>
        <source>Network</source>
        <translation>Võrgustik</translation>
    </message>
    <message>
        <source>Name</source>
        <translation>Nimi</translation>
    </message>
    <message>
        <source>Number of connections</source>
        <translation>Ühenduste arv</translation>
    </message>
    <message>
        <source>Block chain</source>
        <translation>Ploki jada</translation>
    </message>
    <message>
        <source>Current number of blocks</source>
        <translation>Plokkide hetkearv</translation>
    </message>
    <message>
        <source>Memory usage</source>
        <translation>Mälu kasutus</translation>
    </message>
    <message>
        <source>&amp;Reset</source>
        <translation>&amp;Lähtesta</translation>
    </message>
    <message>
        <source>Received</source>
        <translation>Vastuvõetud</translation>
    </message>
    <message>
        <source>Sent</source>
        <translation>Saadetud</translation>
    </message>
    <message>
        <source>Direction</source>
        <translation>Suund</translation>
    </message>
    <message>
        <source>Version</source>
        <translation>Versioon</translation>
    </message>
    <message>
        <source>Synced Headers</source>
        <translation>Sünkroniseeritud Päised</translation>
    </message>
    <message>
        <source>Synced Blocks</source>
        <translation>Sünkroniseeritud Plokid</translation>
    </message>
    <message>
        <source>Services</source>
        <translation>Teenused</translation>
    </message>
    <message>
        <source>Last block time</source>
        <translation>Viimane ploki aeg</translation>
    </message>
    <message>
        <source>&amp;Open</source>
        <translation>&amp;Ava</translation>
    </message>
    <message>
        <source>&amp;Console</source>
        <translation>&amp;Konsool</translation>
    </message>
    <message>
<<<<<<< HEAD
        <location line="+7"/>
        <source>Show the Peercoin-Qt help message to get a list with possible Peercoin command-line options.</source>
        <translation>Näita kehtivate käsurea valikute kuvamiseks Peercoini-Qt abiteksti</translation>
=======
        <source>Debug log file</source>
        <translation>Silumise logifail</translation>
>>>>>>> dac5d68f
    </message>
    <message>
        <source>Clear console</source>
        <translation>Puhasta konsool</translation>
    </message>
    <message>
        <source>Inbound</source>
        <translation>Sisenev</translation>
    </message>
    <message>
        <source>Outbound</source>
        <translation>Väljuv</translation>
    </message>
    <message>
<<<<<<< HEAD
        <location line="-104"/>
        <source>Peercoin - Debug window</source>
        <translation>Peercoin - debugimise aken</translation>
    </message>
    <message>
        <location line="+25"/>
        <source>Peercoin Core</source>
        <translation>Peercoini tuumik</translation>
=======
        <source>Yes</source>
        <translation>Jah</translation>
    </message>
    <message>
        <source>No</source>
        <translation>Ei</translation>
>>>>>>> dac5d68f
    </message>
    <message>
        <source>Unknown</source>
        <translation>Teadmata</translation>
    </message>
</context>
<context>
    <name>ReceiveCoinsDialog</name>
    <message>
        <source>&amp;Amount:</source>
        <translation>&amp;Summa:</translation>
    </message>
    <message>
        <source>&amp;Label:</source>
        <translation>&amp;Märgis</translation>
    </message>
    <message>
<<<<<<< HEAD
        <location line="+7"/>
        <source>Open the Peercoin debug log file from the current data directory. This can take a few seconds for large log files.</source>
        <translation>Ava Peercoini logifail praegusest andmekaustast. Toiminguks võib kuluda kuni mõni sekund.</translation>
=======
        <source>&amp;Message:</source>
        <translation>&amp;Sõnum:</translation>
>>>>>>> dac5d68f
    </message>
    <message>
        <source>Clear all fields of the form.</source>
        <translation>Puhasta kõik vormi väljad.</translation>
    </message>
    <message>
        <source>Show</source>
        <translation>Näita</translation>
    </message>
    <message>
        <source>Remove</source>
        <translation>Eemalda</translation>
    </message>
    <message>
        <source>Copy label</source>
        <translation>Kopeeri märgis</translation>
    </message>
    <message>
        <source>Copy message</source>
        <translation>Kopeeri sõnum</translation>
    </message>
    <message>
        <source>Copy amount</source>
        <translation>Kopeeri summa</translation>
    </message>
</context>
<context>
    <name>ReceiveRequestDialog</name>
    <message>
        <source>QR Code</source>
        <translation>QR Kood</translation>
    </message>
    <message>
        <source>Copy &amp;Address</source>
        <translation>&amp;Kopeeri Aadress</translation>
    </message>
    <message>
        <source>Payment information</source>
        <translation>Makse Informatsioon</translation>
    </message>
    <message>
        <source>Address</source>
        <translation>Aadress</translation>
    </message>
    <message>
        <source>Amount</source>
        <translation>Summa</translation>
    </message>
    <message>
        <source>Label</source>
        <translation>Silt</translation>
    </message>
    <message>
<<<<<<< HEAD
        <location filename="../rpcconsole.cpp" line="-30"/>
        <source>Welcome to the Peercoin RPC console.</source>
        <translation>Teretulemast Peercoini RPC konsooli.</translation>
=======
        <source>Message</source>
        <translation>Sõnum</translation>
>>>>>>> dac5d68f
    </message>
    <message>
        <source>Resulting URI too long, try to reduce the text for label / message.</source>
        <translation>URI liiga pikk, proovi vähendada märke / sõnumi pikkust.</translation>
    </message>
    <message>
        <source>Error encoding URI into QR Code.</source>
        <translation>Tõrge URI'st QR koodi loomisel</translation>
    </message>
</context>
<context>
    <name>RecentRequestsTableModel</name>
    <message>
        <source>Date</source>
        <translation>Kuupäev</translation>
    </message>
    <message>
        <source>Label</source>
        <translation>Silt</translation>
    </message>
    <message>
        <source>Message</source>
        <translation>Sõnum</translation>
    </message>
    <message>
        <source>(no label)</source>
        <translation>(märge puudub)</translation>
    </message>
    <message>
        <source>(no message)</source>
        <translation>(sõnum puudub)</translation>
    </message>
    </context>
<context>
    <name>SendCoinsDialog</name>
    <message>
        <source>Send Coins</source>
        <translation>Müntide saatmine</translation>
    </message>
    <message>
        <source>Inputs...</source>
        <translation>Sisendid...</translation>
    </message>
    <message>
        <source>automatically selected</source>
        <translation>automaatselt valitud</translation>
    </message>
    <message>
        <source>Insufficient funds!</source>
        <translation>Liiga suur summa</translation>
    </message>
    <message>
        <source>Quantity:</source>
        <translation>Kogus:</translation>
    </message>
    <message>
        <source>Bytes:</source>
        <translation>Baiti:</translation>
    </message>
    <message>
        <source>Amount:</source>
        <translation>Summa:</translation>
    </message>
    <message>
        <source>Fee:</source>
        <translation>Tasu:</translation>
    </message>
    <message>
        <source>After Fee:</source>
        <translation>Peale tehingutasu:</translation>
    </message>
    <message>
        <source>Change:</source>
        <translation>Vahetusraha:</translation>
    </message>
    <message>
        <source>Transaction Fee:</source>
        <translation>Tehingu tasu:</translation>
    </message>
    <message>
        <source>Choose...</source>
        <translation>Vali...</translation>
    </message>
    <message>
        <source>per kilobyte</source>
        <translation>kilobaidi kohta</translation>
    </message>
    <message>
        <source>Hide</source>
        <translation>Peida</translation>
    </message>
    <message>
        <source>Recommended:</source>
        <translation>Soovitatud:</translation>
    </message>
    <message>
        <source>Send to multiple recipients at once</source>
        <translation>Saatmine mitmele korraga</translation>
    </message>
    <message>
        <source>Add &amp;Recipient</source>
        <translation>Lisa &amp;Saaja</translation>
    </message>
    <message>
        <source>Clear all fields of the form.</source>
        <translation>Puhasta kõik vormi väljad.</translation>
    </message>
    <message>
        <source>Dust:</source>
        <translation>Puru:</translation>
    </message>
    <message>
        <source>Clear &amp;All</source>
        <translation>Puhasta &amp;Kõik</translation>
    </message>
    <message>
        <source>Balance:</source>
        <translation>Jääk:</translation>
    </message>
    <message>
        <source>Confirm the send action</source>
        <translation>Saatmise kinnitamine</translation>
    </message>
    <message>
        <source>S&amp;end</source>
        <translation>S&amp;aada</translation>
    </message>
    <message>
        <source>Copy quantity</source>
        <translation>Kopeeri kogus</translation>
    </message>
    <message>
        <source>Copy amount</source>
        <translation>Kopeeri summa</translation>
    </message>
    <message>
        <source>Copy fee</source>
        <translation>Kopeeri tehingutasu</translation>
    </message>
    <message>
        <source>Copy bytes</source>
        <translation>Kopeeri baidid</translation>
    </message>
    <message>
        <source>Copy dust</source>
        <translation>Kopeeri puru</translation>
    </message>
    <message>
        <source>Copy change</source>
        <translation>Kopeeri vahetusraha</translation>
    </message>
    <message>
        <source>Are you sure you want to send?</source>
        <translation>Oled kindel, et soovid saata?</translation>
    </message>
    <message>
        <source>added as transaction fee</source>
        <translation>lisatud kui tehingutasu</translation>
    </message>
    <message>
        <source>or</source>
        <translation>või</translation>
    </message>
    <message>
        <source>Confirm send coins</source>
        <translation>Müntide saatmise kinnitamine</translation>
    </message>
    <message>
        <source>The recipient address is not valid. Please recheck.</source>
        <translation>Saaja aadress ei ole korrektne. Palun kontrolli üle.</translation>
    </message>
    <message>
        <source>The amount to pay must be larger than 0.</source>
        <translation>Makstav summa peab olema suurem kui 0.</translation>
    </message>
    <message>
        <source>The amount exceeds your balance.</source>
        <translation>Summa ületab jäägi.</translation>
    </message>
    <message>
        <source>The total exceeds your balance when the %1 transaction fee is included.</source>
        <translation>Summa koos tehingu tasuga %1 ületab sinu jääki.</translation>
    </message>
    <message>
        <source>Payment request expired.</source>
        <translation>Maksepäring aegunud.</translation>
    </message>
    <message>
        <source>Warning: Invalid Bitcoin address</source>
        <translation>Hoiatus: Ebakorrektne Bitcoin aadress</translation>
    </message>
    <message>
        <source>(no label)</source>
        <translation>(märgis puudub)</translation>
    </message>
</context>
<context>
    <name>SendCoinsEntry</name>
    <message>
        <source>A&amp;mount:</source>
        <translation>S&amp;umma:</translation>
    </message>
    <message>
        <source>Pay &amp;To:</source>
        <translation>Maksa &amp;:</translation>
    </message>
    <message>
        <source>&amp;Label:</source>
        <translation>&amp;Märgis</translation>
    </message>
    <message>
        <source>Choose previously used address</source>
        <translation>Vali eelnevalt kasutatud aadress</translation>
    </message>
    <message>
        <source>Alt+A</source>
        <translation>Alt+A</translation>
    </message>
    <message>
        <source>Paste address from clipboard</source>
        <translation>Kleebi aadress vahemälust</translation>
    </message>
    <message>
        <source>Alt+P</source>
        <translation>Alt+P</translation>
    </message>
    <message>
        <source>S&amp;ubtract fee from amount</source>
        <translation>L&amp;ahuta tehingutasu summast</translation>
    </message>
    <message>
        <source>Message:</source>
        <translation>Sõnum:</translation>
    </message>
    <message>
        <source>Pay To:</source>
        <translation>Maksa :</translation>
    </message>
    <message>
        <source>Enter a label for this address to add it to your address book</source>
        <translation>Aadressiraamatusse sisestamiseks märgista aadress</translation>
    </message>
</context>
<context>
    <name>SendConfirmationDialog</name>
    <message>
        <source>Yes</source>
        <translation>Jah</translation>
    </message>
</context>
<context>
    <name>ShutdownWindow</name>
    <message>
        <source>%1 is shutting down...</source>
        <translation>%1 lülitub välja...</translation>
    </message>
    <message>
<<<<<<< HEAD
        <location filename="../sendcoinsentry.cpp" line="+1"/>
        <source>Enter a Peercoin address</source>
        <translation>Sisesta Peercoini aadress</translation>
=======
        <source>Do not shut down the computer until this window disappears.</source>
        <translation>Ära lülita arvutit välja ennem kui see aken on kadunud.</translation>
>>>>>>> dac5d68f
    </message>
</context>
<context>
    <name>SignVerifyMessageDialog</name>
    <message>
        <source>Signatures - Sign / Verify a Message</source>
        <translation>Signatuurid - Allkirjasta / Kinnita Sõnum</translation>
    </message>
    <message>
        <source>&amp;Sign Message</source>
        <translation>&amp;Allkirjastamise teade</translation>
    </message>
    <message>
        <source>The Bitcoin address to sign the message with</source>
        <translation>Bitcoin aadress millega sõnum allkirjastada</translation>
    </message>
    <message>
        <source>Choose previously used address</source>
        <translation>Vali eelnevalt kasutatud aadress</translation>
    </message>
    <message>
        <source>Alt+A</source>
        <translation>Alt+A</translation>
    </message>
    <message>
        <source>Paste address from clipboard</source>
        <translation>Kleebi aadress vahemälust</translation>
    </message>
    <message>
        <source>Alt+P</source>
        <translation>Alt+P</translation>
    </message>
    <message>
        <source>Enter the message you want to sign here</source>
        <translation>Sisesta siia allkirjastamise sõnum</translation>
    </message>
    <message>
        <source>Signature</source>
        <translation>Signatuur</translation>
    </message>
    <message>
        <source>Copy the current signature to the system clipboard</source>
        <translation>Kopeeri praegune signatuur vahemällu</translation>
    </message>
    <message>
<<<<<<< HEAD
        <location line="+21"/>
        <source>Sign the message to prove you own this Peercoin address</source>
        <translation>Allkirjasta sõnum Peercoini aadressi sulle kuulumise tõestamiseks</translation>
=======
        <source>Sign the message to prove you own this Bitcoin address</source>
        <translation>Allkirjasta sõnum Bitcoini aadressi sulle kuulumise tõestamiseks</translation>
>>>>>>> dac5d68f
    </message>
    <message>
        <source>Sign &amp;Message</source>
        <translation>Allkirjasta &amp;Sõnum</translation>
    </message>
    <message>
        <source>Reset all sign message fields</source>
        <translation>Tühjenda kõik sõnumi allkirjastamise väljad</translation>
    </message>
    <message>
        <source>Clear &amp;All</source>
        <translation>Puhasta &amp;Kõik</translation>
    </message>
    <message>
        <source>&amp;Verify Message</source>
        <translation>&amp;Kinnita Sõnum</translation>
    </message>
    <message>
        <source>The Bitcoin address the message was signed with</source>
        <translation>Bitcoin aadress millega sõnum on allkirjastatud</translation>
    </message>
    <message>
<<<<<<< HEAD
        <location line="+40"/>
        <source>Verify the message to ensure it was signed with the specified Peercoin address</source>
        <translation>Kinnita sõnum tõestamaks selle allkirjastatust määratud Peercoini aadressiga.</translation>
=======
        <source>Verify the message to ensure it was signed with the specified Bitcoin address</source>
        <translation>Kinnita sõnum tõestamaks selle allkirjastatust määratud Bitcoini aadressiga.</translation>
>>>>>>> dac5d68f
    </message>
    <message>
        <source>Verify &amp;Message</source>
        <translation>Kinnita &amp;Sõnum</translation>
    </message>
    <message>
        <source>Reset all verify message fields</source>
        <translation>Tühjenda kõik sõnumi kinnitamise väljad</translation>
    </message>
    <message>
<<<<<<< HEAD
        <location filename="../signverifymessagedialog.cpp" line="+27"/>
        <location line="+3"/>
        <source>Enter a Peercoin address</source>
        <translation>Sisesta Peercoini aadress (nt: 1NS17iag9jJgTHD1VXjvLCEnZuQ3rJDE9L)</translation>
    </message>
    <message>
        <location line="-2"/>
        <source>Click &quot;Sign Message&quot; to generate signature</source>
        <translation>Signatuuri genereerimiseks vajuta &quot;Allkirjasta Sõnum&quot;</translation>
    </message>
    <message>
        <location line="+3"/>
        <source>Enter Peercoin signature</source>
        <translation>Sisesta Peercoini allkiri</translation>
=======
        <source>Click "Sign Message" to generate signature</source>
        <translation>Allkirja loomiseks vajuta "Allkirjasta Sõnum"</translation>
>>>>>>> dac5d68f
    </message>
    <message>
        <source>The entered address is invalid.</source>
        <translation>Sisestatud aadress ei ole korrektne</translation>
    </message>
    <message>
        <source>Please check the address and try again.</source>
        <translation>Palun kontrolli aadressi ja proovi uuesti.</translation>
    </message>
    <message>
        <source>The entered address does not refer to a key.</source>
        <translation>Sisestatud aadress ei viita võtmele.</translation>
    </message>
    <message>
        <source>Wallet unlock was cancelled.</source>
        <translation>Rahakoti lahtilukustamine on katkestatud.</translation>
    </message>
    <message>
        <source>Private key for the entered address is not available.</source>
        <translation>Sisestatud aadressi privaatvõti pole saadaval.</translation>
    </message>
    <message>
        <source>Message signing failed.</source>
        <translation>Sõnumi allkirjastamine ebaõnnestus.</translation>
    </message>
    <message>
        <source>Message signed.</source>
        <translation>Sõnum allkirjastatud</translation>
    </message>
    <message>
        <source>The signature could not be decoded.</source>
        <translation>Allkirja polnud võimalik dekodeerida.</translation>
    </message>
    <message>
        <source>Please check the signature and try again.</source>
        <translation>Palun kontrolli allkirja ja proovi uuesti.</translation>
    </message>
    <message>
        <source>The signature did not match the message digest.</source>
        <translation>Allkiri ei vastanud sõnumi krüptoräsile.</translation>
    </message>
    <message>
        <source>Message verification failed.</source>
        <translation>Sõnumi verifitseerimine ebaõnnestus.</translation>
    </message>
    <message>
        <source>Message verified.</source>
        <translation>Sõnum verifitseeritud.</translation>
    </message>
</context>
<context>
    <name>SplashScreen</name>
    <message>
<<<<<<< HEAD
        <location filename="../splashscreen.cpp" line="+22"/>
        <source>The Peercoin developers</source>
        <translation type="unfinished"/>
=======
        <source>[testnet]</source>
        <translation>[testnet]</translation>
>>>>>>> dac5d68f
    </message>
</context>
<context>
    <name>TrafficGraphWidget</name>
    <message>
        <source>KB/s</source>
        <translation>KB/s</translation>
    </message>
</context>
<context>
    <name>TransactionDesc</name>
    <message>
        <source>Open until %1</source>
        <translation>Avatud kuni %1</translation>
    </message>
    <message>
        <source>%1/offline</source>
        <translation>%1/offline'is</translation>
    </message>
    <message>
        <source>%1/unconfirmed</source>
        <translation>%1/kinnitamata</translation>
    </message>
    <message>
        <source>%1 confirmations</source>
        <translation>%1 kinnitust</translation>
    </message>
    <message>
        <source>Status</source>
        <translation>Olek</translation>
    </message>
    <message>
        <source>, has not been successfully broadcast yet</source>
        <translation>, veel esitlemata</translation>
    </message>
    <message>
        <source>Date</source>
        <translation>Kuupäev</translation>
    </message>
    <message>
        <source>Source</source>
        <translation>Allikas</translation>
    </message>
    <message>
        <source>Generated</source>
        <translation>Genereeritud</translation>
    </message>
    <message>
        <source>From</source>
        <translation>Saatja</translation>
    </message>
    <message>
        <source>unknown</source>
        <translation>tundmatu</translation>
    </message>
    <message>
        <source>To</source>
        <translation>Saaja</translation>
    </message>
    <message>
        <source>own address</source>
        <translation>oma aadress</translation>
    </message>
    <message>
        <source>label</source>
        <translation>märgis</translation>
    </message>
    <message>
        <source>Credit</source>
        <translation>Krediit</translation>
    </message>
    <message>
        <source>not accepted</source>
        <translation>pole vastu võetud</translation>
    </message>
    <message>
        <source>Debit</source>
        <translation>Deebet</translation>
    </message>
    <message>
        <source>Transaction fee</source>
        <translation>Tehingutasu</translation>
    </message>
    <message>
        <source>Net amount</source>
        <translation>Neto summa</translation>
    </message>
    <message>
        <source>Message</source>
        <translation>Sõnum</translation>
    </message>
    <message>
        <source>Comment</source>
        <translation>Kommentaar</translation>
    </message>
    <message>
        <source>Transaction ID</source>
        <translation>Tehingu ID</translation>
    </message>
    <message>
        <source>Merchant</source>
        <translation>Kaupleja</translation>
    </message>
    <message>
        <source>Debug information</source>
        <translation>Debug'imise info</translation>
    </message>
    <message>
        <source>Transaction</source>
        <translation>Tehing</translation>
    </message>
    <message>
        <source>Inputs</source>
        <translation>Sisendid</translation>
    </message>
    <message>
        <source>Amount</source>
        <translation>Summa</translation>
    </message>
    <message>
        <source>true</source>
        <translation>tõene</translation>
    </message>
    <message>
        <source>false</source>
        <translation>väär</translation>
    </message>
</context>
<context>
    <name>TransactionDescDialog</name>
    <message>
        <source>This pane shows a detailed description of the transaction</source>
        <translation>Paan kuvab tehingu detailid</translation>
    </message>
    </context>
<context>
    <name>TransactionTableModel</name>
    <message>
        <source>Date</source>
        <translation>Kuupäev</translation>
    </message>
    <message>
        <source>Type</source>
        <translation>Tüüp</translation>
    </message>
    <message>
        <source>Label</source>
        <translation>Silt</translation>
    </message>
    <message>
        <source>Open until %1</source>
        <translation>Avatud kuni %1</translation>
    </message>
    <message>
        <source>Unconfirmed</source>
        <translation>Kinnitamata</translation>
    </message>
    <message>
        <source>Confirmed (%1 confirmations)</source>
        <translation>Kinnitatud (%1 kinnitust)</translation>
    </message>
    <message>
        <source>This block was not received by any other nodes and will probably not be accepted!</source>
        <translation>Antud klotsi pole saanud ükski osapool ning tõenäoliselt seda ei aktsepteerita!</translation>
    </message>
    <message>
        <source>Generated but not accepted</source>
        <translation>Loodud, kuid aktsepteerimata</translation>
    </message>
    <message>
        <source>Received with</source>
        <translation>Saadud koos</translation>
    </message>
    <message>
        <source>Received from</source>
        <translation>Kellelt saadud</translation>
    </message>
    <message>
        <source>Sent to</source>
        <translation>Saadetud</translation>
    </message>
    <message>
        <source>Payment to yourself</source>
        <translation>Makse iseendale</translation>
    </message>
    <message>
        <source>Mined</source>
        <translation>Mine'itud</translation>
    </message>
    <message>
        <source>(n/a)</source>
        <translation>(n/a)</translation>
    </message>
    <message>
        <source>(no label)</source>
        <translation>(silt puudub)</translation>
    </message>
    <message>
        <source>Transaction status. Hover over this field to show number of confirmations.</source>
        <translation>Tehingu staatus. Kinnituste arvu kuvamiseks liigu hiire noolega selle peale.</translation>
    </message>
    <message>
        <source>Date and time that the transaction was received.</source>
        <translation>Tehingu saamise kuupäev ning kellaaeg.</translation>
    </message>
    <message>
        <source>Type of transaction.</source>
        <translation>Tehingu tüüp.</translation>
    </message>
    <message>
        <source>Amount removed from or added to balance.</source>
        <translation>Jäägile lisatud või eemaldatud summa.</translation>
    </message>
</context>
<context>
    <name>TransactionView</name>
    <message>
        <source>All</source>
        <translation>Kõik</translation>
    </message>
    <message>
        <source>Today</source>
        <translation>Täna</translation>
    </message>
    <message>
        <source>This week</source>
        <translation>Käesolev nädal</translation>
    </message>
    <message>
        <source>This month</source>
        <translation>Käesolev kuu</translation>
    </message>
    <message>
        <source>Last month</source>
        <translation>Eelmine kuu</translation>
    </message>
    <message>
        <source>This year</source>
        <translation>Käesolev aasta</translation>
    </message>
    <message>
        <source>Range...</source>
        <translation>Vahemik...</translation>
    </message>
    <message>
        <source>Received with</source>
        <translation>Saadud koos</translation>
    </message>
    <message>
        <source>Sent to</source>
        <translation>Saadetud</translation>
    </message>
    <message>
        <source>To yourself</source>
        <translation>Iseendale</translation>
    </message>
    <message>
        <source>Mined</source>
        <translation>Mine'itud</translation>
    </message>
    <message>
        <source>Other</source>
        <translation>Muu</translation>
    </message>
    <message>
        <source>Min amount</source>
        <translation>Minimaalne summa</translation>
    </message>
    <message>
        <source>Copy address</source>
        <translation>Kopeeri aadress</translation>
    </message>
    <message>
        <source>Copy label</source>
        <translation>Kopeeri märgis</translation>
    </message>
    <message>
        <source>Copy amount</source>
        <translation>Kopeeri summa</translation>
    </message>
    <message>
        <source>Copy transaction ID</source>
        <translation>Kopeeri tehingu ID</translation>
    </message>
    <message>
        <source>Edit label</source>
        <translation>Märgise muutmine</translation>
    </message>
    <message>
        <source>Show transaction details</source>
        <translation>Kuva tehingu detailid</translation>
    </message>
    <message>
        <source>Comma separated file (*.csv)</source>
        <translation>Komadega eraldatud väärtuste fail (*.csv)</translation>
    </message>
    <message>
        <source>Confirmed</source>
        <translation>Kinnitatud</translation>
    </message>
    <message>
        <source>Date</source>
        <translation>Kuupäev</translation>
    </message>
    <message>
        <source>Type</source>
        <translation>Tüüp</translation>
    </message>
    <message>
        <source>Label</source>
        <translation>Silt</translation>
    </message>
    <message>
        <source>Address</source>
        <translation>Aadress</translation>
    </message>
    <message>
        <source>ID</source>
        <translation>ID</translation>
    </message>
    <message>
        <source>Exporting Failed</source>
        <translation>Eksport ebaõnnestus.</translation>
    </message>
    <message>
        <source>Range:</source>
        <translation>Ulatus:</translation>
    </message>
    <message>
        <source>to</source>
        <translation>saaja</translation>
    </message>
</context>
<context>
    <name>UnitDisplayStatusBarControl</name>
    </context>
<context>
    <name>WalletFrame</name>
    </context>
<context>
    <name>WalletModel</name>
    <message>
        <source>Send Coins</source>
        <translation>Müntide saatmine</translation>
    </message>
    </context>
<context>
    <name>WalletView</name>
    <message>
        <source>&amp;Export</source>
        <translation>&amp;Ekspordi</translation>
    </message>
    <message>
        <source>Export the data in the current tab to a file</source>
        <translation>Ekspordi kuvatava vahelehe sisu faili</translation>
    </message>
    <message>
        <source>Backup Wallet</source>
        <translation>Varundatud Rahakott</translation>
    </message>
    <message>
        <source>Wallet Data (*.dat)</source>
        <translation>Rahakoti andmed (*.dat)</translation>
    </message>
    <message>
        <source>Backup Failed</source>
        <translation>Varundamine nurjus</translation>
    </message>
    <message>
        <source>Backup Successful</source>
        <translation>Varundamine õnnestus</translation>
    </message>
    </context>
<context>
    <name>bitcoin-core</name>
    <message>
<<<<<<< HEAD
        <location filename="../bitcoinstrings.cpp" line="+94"/>
        <source>Peercoin version</source>
        <translation>Peercoini versioon</translation>
    </message>
    <message>
        <location line="+102"/>
        <source>Usage:</source>
        <translation>Kasutus:</translation>
    </message>
    <message>
        <location line="-29"/>
        <source>Send command to -server or peercoind</source>
        <translation>Saada käsklus -serverile või peercoindile</translation>
    </message>
    <message>
        <location line="-23"/>
        <source>List commands</source>
        <translation>Käskluste loetelu</translation>
    </message>
    <message>
        <location line="-12"/>
        <source>Get help for a command</source>
        <translation>Käskluste abiinfo</translation>
    </message>
    <message>
        <location line="+24"/>
=======
>>>>>>> dac5d68f
        <source>Options:</source>
        <translation>Valikud:</translation>
    </message>
    <message>
<<<<<<< HEAD
        <location line="+24"/>
        <source>Specify configuration file (default: peercoin.conf)</source>
        <translation>Täpsusta sätete fail (vaikimisi: peercoin.conf)</translation>
    </message>
    <message>
        <location line="+3"/>
        <source>Specify pid file (default: peercoind.pid)</source>
        <translation>Täpsusta PID fail (vaikimisi: peercoin.pid)</translation>
    </message>
    <message>
        <location line="-1"/>
=======
>>>>>>> dac5d68f
        <source>Specify data directory</source>
        <translation>Täpsusta andmekataloog</translation>
    </message>
    <message>
        <source>Connect to a node to retrieve peer addresses, and disconnect</source>
        <translation>Peeri aadressi saamiseks ühendu korraks node'iga</translation>
    </message>
    <message>
        <source>Specify your own public address</source>
        <translation>Täpsusta enda avalik aadress</translation>
    </message>
    <message>
        <source>Accept command line and JSON-RPC commands</source>
        <translation>Luba käsurea ning JSON-RPC käsklusi</translation>
    </message>
    <message>
        <source>Run in the background as a daemon and accept commands</source>
        <translation>Tööta taustal ning aktsepteeri käsklusi</translation>
    </message>
    <message>
<<<<<<< HEAD
        <location line="+37"/>
        <source>Use the test network</source>
        <translation>Testvõrgu kasutamine</translation>
    </message>
    <message>
        <location line="-112"/>
        <source>Accept connections from outside (default: 1 if no -proxy or -connect)</source>
        <translation>Luba välisühendusi (vaikeväärtus: 1 kui puudub -proxy või -connect)</translation>
    </message>
    <message>
        <location line="-80"/>
        <source>%s, you must set a rpcpassword in the configuration file:
%s
It is recommended you use the following random password:
rpcuser=peercoinrpc
rpcpassword=%s
(you do not need to remember this password)
The username and password MUST NOT be the same.
If the file does not exist, create it with owner-readable-only file permissions.
It is also recommended to set alertnotify so you are notified of problems;
for example: alertnotify=echo %%s | mail -s &quot;Peercoin Alert&quot; admin@foo.com
</source>
        <translation>%s, sul tuleb rpcpassword määrata seadete failis:
%s
Soovitatav on kasutada järgmist juhuslikku parooli:
rpcuser=peercoinrpc
rpcpassword=%s
(seda parooli ei pea meeles pidama)
Kasutajanimi ning parool EI TOHI kattuda.
Kui faili ei leita, loo see ainult-omaniku-loetavas failiõigustes .
Soovitatav on seadistada tõrgete puhul teavitus;
nt: alertnotify=echo %%s | email -s &quot;Peercoin Alert&quot; admin@foo.com
</translation>
    </message>
    <message>
        <location line="+17"/>
        <source>An error occurred while setting up the RPC port %u for listening on IPv6, falling back to IPv4: %s</source>
        <translation>RPC pordi %u kuulamiseks seadistamisel ilmnes viga IPv6&apos;l, lülitumine tagasi IPv4&apos;le : %s</translation>
=======
        <source>Bitcoin Core</source>
        <translation>Bitcoini tuumik</translation>
>>>>>>> dac5d68f
    </message>
    <message>
        <source>Bind to given address and always listen on it. Use [host]:port notation for IPv6</source>
        <translation>Määratud aadressiga sidumine ning sellelt kuulamine. IPv6 jaoks kasuta vormingut [host]:port</translation>
    </message>
    <message>
<<<<<<< HEAD
        <location line="+3"/>
        <source>Cannot obtain a lock on data directory %s. Peercoin is probably already running.</source>
        <translation>Ei suuda määrata ainuõigust andmekaustale %s. Tõenäolisel on Peercoin juba avatud.</translation>
    </message>
    <message>
        <location line="+3"/>
        <source>Error: The transaction was rejected! This might happen if some of the coins in your wallet were already spent, such as if you used a copy of wallet.dat and coins were spent in the copy but not marked as spent here.</source>
        <translation>Tõrge: Tehingust keelduti! Põhjuseks võib olla juba kulutatud mündid, nt kui wallet.dat fail koopias kulutatid mündid, kuid ei märgitud neid siin vastavalt.</translation>
    </message>
    <message>
        <location line="+4"/>
        <source>Error: This transaction requires a transaction fee of at least %s because of its amount, complexity, or use of recently received funds!</source>
        <translation>Tõrge: Selle tehingu jaoks on nõutav lisatasu vähemalt %s. Põhjuseks võib olla summa suurus, keerukus või hiljuti saadud summade kasutamine!</translation>
    </message>
    <message>
        <location line="+3"/>
        <source>Execute command when a relevant alert is received (%s in cmd is replaced by message)</source>
        <translation>Käivita käsklus, kui saabub tähtis hoiatus (%s cmd&apos;s asendatakse sõnumiga)</translation>
    </message>
    <message>
        <location line="+3"/>
=======
>>>>>>> dac5d68f
        <source>Execute command when a wallet transaction changes (%s in cmd is replaced by TxID)</source>
        <translation>Käivita käsklus, kui rahakoti tehing muutub (%s cmd's muudetakse TxID'ks)</translation>
    </message>
    <message>
        <source>This is a pre-release test build - use at your own risk - do not use for mining or merchant applications</source>
        <translation>See on test-versioon - kasutamine omal riisikol - ära kasuta mining'uks ega kaupmeeste programmides</translation>
    </message>
    <message>
<<<<<<< HEAD
        <location line="+3"/>
        <source>Warning: Please check that your computer&apos;s date and time are correct! If your clock is wrong Peercoin will not work properly.</source>
        <translation>Hoiatus: Palun kontrolli oma arvuti kuupäeva/kellaaega! Kui arvuti kell on vale, siis Peercoin ei tööta korralikult</translation>
    </message>
    <message>
        <location line="+3"/>
        <source>Warning: error reading wallet.dat! All keys read correctly, but transaction data or address book entries might be missing or incorrect.</source>
        <translation>Hoiatus: ilmnes tõrge wallet.dat faili lugemisel! Võtmed on terved, kuid tehingu andmed või aadressiraamatu kirjed võivad olla kadunud või vigased.</translation>
    </message>
    <message>
        <location line="+3"/>
        <source>Warning: wallet.dat corrupt, data salvaged! Original wallet.dat saved as wallet.{timestamp}.bak in %s; if your balance or transactions are incorrect you should restore from a backup.</source>
        <translation>Hoiatus: toimus wallet.dat faili andmete päästmine! Originaal wallet.dat nimetati kaustas %s ümber wallet.{ajatempel}.bak&apos;iks, jäägi või tehingute ebakõlade puhul tuleks teha backup&apos;ist taastamine.</translation>
    </message>
    <message>
        <location line="+14"/>
        <source>Attempt to recover private keys from a corrupt wallet.dat</source>
        <translation>Püüa vigasest wallet.dat failist taastada turvavõtmed</translation>
=======
        <source>Accept connections from outside (default: 1 if no -proxy or -connect)</source>
        <translation>Luba välisühendusi (vaikeväärtus: 1 kui puudub -proxy või -connect)</translation>
>>>>>>> dac5d68f
    </message>
    <message>
        <source>Block creation options:</source>
        <translation>Blokeeri loomise valikud:</translation>
    </message>
    <message>
        <source>Corrupted block database detected</source>
        <translation>Tuvastati vigane bloki andmebaas</translation>
    </message>
    <message>
        <source>Do you want to rebuild the block database now?</source>
        <translation>Kas soovid bloki andmebaasi taastada?</translation>
    </message>
    <message>
        <source>Error initializing block database</source>
        <translation>Tõrge bloki andmebaasi käivitamisel</translation>
    </message>
    <message>
        <source>Error initializing wallet database environment %s!</source>
        <translation>Tõrge rahakoti keskkonna %s käivitamisel!</translation>
    </message>
    <message>
        <source>Error loading block database</source>
        <translation>Tõrge bloki baasi lugemisel</translation>
    </message>
    <message>
        <source>Error opening block database</source>
        <translation>Tõrge bloki andmebaasi avamisel</translation>
    </message>
    <message>
        <source>Error: Disk space is low!</source>
        <translation>Tõrge: liiga vähe kettaruumi!</translation>
    </message>
    <message>
        <source>Failed to listen on any port. Use -listen=0 if you want this.</source>
        <translation>Pordi kuulamine nurjus. Soovikorral kasuta -listen=0.</translation>
    </message>
    <message>
        <source>Verifying blocks...</source>
        <translation>Kontrollin blokke...</translation>
    </message>
    <message>
        <source>Wallet options:</source>
        <translation>Rahakoti valikud:</translation>
    </message>
    <message>
        <source>(default: %u)</source>
        <translation>(vaikimisi: %u)</translation>
    </message>
    <message>
        <source>Information</source>
        <translation>Informatsioon</translation>
    </message>
    <message>
        <source>RPC server options:</source>
        <translation>RPC serveri valikud:</translation>
    </message>
    <message>
<<<<<<< HEAD
        <location line="+8"/>
        <source>Maintain a full transaction index (default: 0)</source>
        <translation>Säilita kogu tehingu indeks (vaikeväärtus: 0)</translation>
    </message>
    <message>
        <location line="+2"/>
        <source>Maximum per-connection receive buffer, &lt;n&gt;*1000 bytes (default: 5000)</source>
        <translation>Maksimaalne saamise puhver -connection kohta , &lt;n&gt;*1000 baiti (vaikeväärtus: 5000)</translation>
    </message>
    <message>
        <location line="+1"/>
        <source>Maximum per-connection send buffer, &lt;n&gt;*1000 bytes (default: 1000)</source>
        <translation>Maksimaalne saatmise puhver -connection kohta , &lt;n&gt;*1000 baiti (vaikeväärtus: 1000)</translation>
    </message>
    <message>
        <location line="+2"/>
        <source>Only accept block chain matching built-in checkpoints (default: 1)</source>
        <translation>Tunnusta ainult sisseehitatud turvapunktidele vastavaid bloki jadu (vaikeväärtus: 1)</translation>
    </message>
    <message>
        <location line="+1"/>
        <source>Only connect to nodes in network &lt;net&gt; (IPv4, IPv6 or Tor)</source>
        <translation>Ühenda ainult node&apos;idega &lt;net&gt; võrgus (IPv4, IPv6 või Tor)</translation>
    </message>
    <message>
        <location line="+2"/>
        <source>Output extra debugging information. Implies all other -debug* options</source>
        <translation>Väljund lisa debug&apos;imise infoks. Tuleneb kõikidest teistest -debug* valikutest</translation>
    </message>
    <message>
        <location line="+1"/>
        <source>Output extra network debugging information</source>
        <translation>Lisa võrgu debug&apos;imise info väljund</translation>
    </message>
    <message>
        <location line="+2"/>
        <source>Prepend debug output with timestamp</source>
        <translation>Varusta debugi väljund ajatempliga</translation>
    </message>
    <message>
        <location line="+5"/>
        <source>SSL options: (see the Bitcoin Wiki for SSL setup instructions)</source>
        <translation>SSL valikud: (vaata Peercoini Wikist või SSL sätete juhendist)</translation>
    </message>
    <message>
        <location line="+1"/>
        <source>Select the version of socks proxy to use (4-5, default: 5)</source>
        <translation>Vali turva proxi SOCKS versioon (4-5, vaikeväärtus: 5)</translation>
    </message>
    <message>
        <location line="+3"/>
=======
>>>>>>> dac5d68f
        <source>Send trace/debug info to console instead of debug.log file</source>
        <translation>Saada jälitus/debug, debug.log faili asemel, konsooli</translation>
    </message>
    <message>
        <source>Shrink debug.log file on client startup (default: 1 when no -debug)</source>
        <translation>Kahanda programmi käivitamisel debug.log faili (vaikeväärtus: 1, kui ei ole -debug)</translation>
    </message>
    <message>
        <source>Signing transaction failed</source>
        <translation>Tehingu allkirjastamine ebaõnnestus</translation>
    </message>
    <message>
        <source>The transaction amount is too small to pay the fee</source>
        <translation>Tehingu summa on tasu maksmiseks liiga väikene</translation>
    </message>
    <message>
        <source>Transaction amount too small</source>
        <translation>Tehingu summa liiga väikene</translation>
    </message>
    <message>
        <source>Transaction too large</source>
        <translation>Tehing liiga suur</translation>
    </message>
    <message>
        <source>Username for JSON-RPC connections</source>
        <translation>JSON-RPC ühenduste kasutajatunnus</translation>
    </message>
    <message>
        <source>Warning</source>
        <translation>Hoiatus</translation>
    </message>
    <message>
        <source>Password for JSON-RPC connections</source>
        <translation>JSON-RPC ühenduste salasõna</translation>
    </message>
    <message>
        <source>Execute command when the best block changes (%s in cmd is replaced by block hash)</source>
        <translation>Käivita käsklus, kui parim plokk muutub (käskluse %s asendatakse ploki hash'iga)</translation>
    </message>
    <message>
        <source>Allow DNS lookups for -addnode, -seednode and -connect</source>
        <translation>-addnode, -seednode ja -connect tohivad kasutada DNS lookup'i</translation>
    </message>
    <message>
        <source>(default: %s)</source>
        <translation>(vaikimisi: %s)</translation>
    </message>
    <message>
        <source>Unknown network specified in -onlynet: '%s'</source>
        <translation>Kirjeldatud tundmatu võrgustik -onlynet'is: '%s'</translation>
    </message>
    <message>
<<<<<<< HEAD
        <location line="+1"/>
        <source>Error loading wallet.dat: Wallet requires newer version of Peercoin</source>
        <translation>Viga wallet.dat käivitamisel: Rahakott nõuab Peercoini uusimat versiooni</translation>
    </message>
    <message>
        <location line="+93"/>
        <source>Wallet needed to be rewritten: restart Peercoin to complete</source>
        <translation>Rahakott tuli ümberkirjutada: toimingu lõpetamiseks taaskäivita Peercoin</translation>
    </message>
    <message>
        <location line="-95"/>
        <source>Error loading wallet.dat</source>
        <translation>Viga wallet.dat käivitamisel</translation>
    </message>
    <message>
        <location line="+28"/>
        <source>Invalid -proxy address: &apos;%s&apos;</source>
        <translation>Vigane -proxi aadress: &apos;%s&apos;</translation>
    </message>
    <message>
        <location line="+56"/>
        <source>Unknown network specified in -onlynet: &apos;%s&apos;</source>
        <translation>Kirjeldatud tundmatu võrgustik -onlynet&apos;is: &apos;%s&apos;</translation>
    </message>
    <message>
        <location line="-1"/>
        <source>Unknown -socks proxy version requested: %i</source>
        <translation>Küsitud tundmatu -socks proxi versioon: %i</translation>
    </message>
    <message>
        <location line="-96"/>
        <source>Cannot resolve -bind address: &apos;%s&apos;</source>
        <translation>Tundmatu -bind aadress: &apos;%s&apos;</translation>
    </message>
    <message>
        <location line="+1"/>
        <source>Cannot resolve -externalip address: &apos;%s&apos;</source>
        <translation>Tundmatu -externalip aadress: &apos;%s&apos;</translation>
    </message>
    <message>
        <location line="+44"/>
        <source>Invalid amount for -paytxfee=&lt;amount&gt;: &apos;%s&apos;</source>
        <translation>-paytxfee=&lt;amount&gt; jaoks vigane kogus: &apos;%s&apos;</translation>
    </message>
    <message>
        <location line="+1"/>
        <source>Invalid amount</source>
        <translation>Kehtetu summa</translation>
    </message>
    <message>
        <location line="-6"/>
=======
>>>>>>> dac5d68f
        <source>Insufficient funds</source>
        <translation>Liiga suur summa</translation>
    </message>
    <message>
        <source>Loading block index...</source>
        <translation>Klotside indeksi laadimine...</translation>
    </message>
    <message>
<<<<<<< HEAD
        <location line="-57"/>
        <source>Add a node to connect to and attempt to keep the connection open</source>
        <translation>Lisa node ning hoia ühendus avatud</translation>
    </message>
    <message>
        <location line="-25"/>
        <source>Unable to bind to %s on this computer. Peercoin is probably already running.</source>
        <translation>%s&apos;ga ei ole võimalik sellest arvutist siduda. Peercoin juba töötab.</translation>
    </message>
    <message>
        <location line="+64"/>
        <source>Fee per KB to add to transactions you send</source>
        <translation>Minu saadetavate tehingute lisatasu KB kohta</translation>
    </message>
    <message>
        <location line="+19"/>
=======
>>>>>>> dac5d68f
        <source>Loading wallet...</source>
        <translation>Rahakoti laadimine...</translation>
    </message>
    <message>
        <source>Cannot downgrade wallet</source>
        <translation>Rahakoti vanandamine ebaõnnestus</translation>
    </message>
    <message>
        <source>Rescanning...</source>
        <translation>Üleskaneerimine...</translation>
    </message>
    <message>
        <source>Done loading</source>
        <translation>Laetud</translation>
    </message>
    <message>
        <source>Error</source>
        <translation>Tõrge</translation>
    </message>
</context>
</TS><|MERGE_RESOLUTION|>--- conflicted
+++ resolved
@@ -1,47 +1,4 @@
-<<<<<<< HEAD
-<?xml version="1.0" ?><!DOCTYPE TS><TS language="et" version="2.0">
-<defaultcodec>UTF-8</defaultcodec>
-<context>
-    <name>AboutDialog</name>
-    <message>
-        <location filename="../forms/aboutdialog.ui" line="+14"/>
-        <source>About Peercoin</source>
-        <translation>Peercoinist</translation>
-    </message>
-    <message>
-        <location line="+39"/>
-        <source>&lt;b&gt;Peercoin&lt;/b&gt; version</source>
-        <translation>&lt;b&gt;Peercoini&lt;/b&gt; versioon</translation>
-    </message>
-    <message>
-        <location line="+57"/>
-        <source>
-This is experimental software.
-
-Distributed under the MIT/X11 software license, see the accompanying file COPYING or http://www.opensource.org/licenses/mit-license.php.
-
-This product includes software developed by the OpenSSL Project for use in the OpenSSL Toolkit (http://www.openssl.org/) and cryptographic software written by Eric Young (eay@cryptsoft.com) and UPnP software written by Thomas Bernard.</source>
-        <translation>⏎
-See on eksperimentaalne tarkvara.⏎
-⏎
-Levitatud MIT/X11 tarkvara litsentsi all, vaata kaasasolevat faili COPYING või http://www.opensource.org/licenses/mit-license.php⏎
-⏎
-Toode sisaldab OpenSSL Projekti all toodetud tarkvara, mis on kasutamiseks OpenSSL Toolkitis (http://www.openssl.org/) ja Eric Young&apos;i poolt loodud krüptograafilist tarkvara (eay@cryptsoft.com) ning Thomas Bernard&apos;i loodud UPnP tarkvara.</translation>
-    </message>
-    <message>
-        <location filename="../aboutdialog.cpp" line="+14"/>
-        <source>Copyright</source>
-        <translation>Autoriõigus</translation>
-    </message>
-    <message>
-        <location line="+0"/>
-        <source>The Peercoin developers</source>
-        <translation type="unfinished"/>
-    </message>
-</context>
-=======
 <TS language="et" version="2.1">
->>>>>>> dac5d68f
 <context>
     <name>AddressBookPage</name>
     <message>
@@ -65,14 +22,8 @@
         <translation>&amp;Kopeeri</translation>
     </message>
     <message>
-<<<<<<< HEAD
-        <location filename="../addressbookpage.cpp" line="+63"/>
-        <source>These are your Peercoin addresses for receiving payments. You may want to give a different one to each sender so you can keep track of who is paying you.</source>
-        <translation>Maksete saamiseks kasutatavad Peercoini aadressid. Maksjate paremaks jälgimiseks võib igaühele anda erineva.</translation>
-=======
         <source>C&amp;lose</source>
         <translation>S&amp;ulge</translation>
->>>>>>> dac5d68f
     </message>
     <message>
         <source>Delete the currently selected address from the list</source>
@@ -83,14 +34,8 @@
         <translation>Ekspordi kuvatava vahelehe sisu faili</translation>
     </message>
     <message>
-<<<<<<< HEAD
-        <location line="+11"/>
-        <source>Sign a message to prove you own a Peercoin address</source>
-        <translation>Allkirjasta sõnum, et tõestada Bitconi aadressi olemasolu.</translation>
-=======
         <source>&amp;Export</source>
         <translation>&amp;Ekspordi</translation>
->>>>>>> dac5d68f
     </message>
     <message>
         <source>&amp;Delete</source>
@@ -109,14 +54,8 @@
         <translation>V&amp;ali</translation>
     </message>
     <message>
-<<<<<<< HEAD
-        <location line="-44"/>
-        <source>Verify a message to ensure it was signed with a specified Peercoin address</source>
-        <translation>Kinnita sõnum tõestamaks selle allkirjastatust määratud Peercoini aadressiga.</translation>
-=======
         <source>Sending addresses</source>
         <translation>Saatvad aadressid</translation>
->>>>>>> dac5d68f
     </message>
     <message>
         <source>Receiving addresses</source>
@@ -127,18 +66,12 @@
         <translation>Need on sinu Bitcoin aadressid maksete saatmiseks. Ennem müntide saatmist kontrolli alati summat ja makse saaja aadressi.</translation>
     </message>
     <message>
-<<<<<<< HEAD
-        <location filename="../addressbookpage.cpp" line="-5"/>
-        <source>These are your Peercoin addresses for sending payments. Always check the amount and the receiving address before sending coins.</source>
-        <translation>Need on sinu Peercoini aadressid maksete saatmiseks. Müntide saatmisel kontrolli alati summat ning saaja aadressi.</translation>
-=======
         <source>These are your Bitcoin addresses for receiving payments. It is recommended to use a new receiving address for each transaction.</source>
         <translation>Need on sinu Bitcoin aadressid sisenevate maksete vastu võtmiseks. Soovitav on iga tehingu tarbeks kasutada uut aadressi.</translation>
     </message>
     <message>
         <source>&amp;Copy Address</source>
         <translation>&amp;Kopeeri Aadress</translation>
->>>>>>> dac5d68f
     </message>
     <message>
         <source>Copy &amp;Label</source>
@@ -235,14 +168,8 @@
         <translation>Kinnita rahakoti krüpteerimine.</translation>
     </message>
     <message>
-<<<<<<< HEAD
-        <location line="+1"/>
-        <source>Warning: If you encrypt your wallet and lose your passphrase, you will &lt;b&gt;LOSE ALL OF YOUR PEERCOINS&lt;/b&gt;!</source>
-        <translation>Hoiatus: Kui sa kaotad oma, rahakoti krüpteerimisel kasutatud, salafraasi, siis &lt;b&gt;KAOTAD KA KÕIK OMA PEERCOINID&lt;/b&gt;!</translation>
-=======
         <source>Warning: If you encrypt your wallet and lose your passphrase, you will &lt;b&gt;LOSE ALL OF YOUR BITCOINS&lt;/b&gt;!</source>
         <translation>Hoiatus:Kui sa krüpteerid oma rahakoti ja kaotad salafraasi, siis sa&lt;b&gt;KAOTAD OMA BITCOINID&lt;/b&gt;!</translation>
->>>>>>> dac5d68f
     </message>
     <message>
         <source>Are you sure you wish to encrypt your wallet?</source>
@@ -253,18 +180,6 @@
         <translation>Rahakott krüpteeritud</translation>
     </message>
     <message>
-<<<<<<< HEAD
-        <location line="-56"/>
-        <source>Peercoin will close now to finish the encryption process. Remember that encrypting your wallet cannot fully protect your peercoins from being stolen by malware infecting your computer.</source>
-        <translation>Peercoin sulgub krüpteeringu lõpetamiseks. Pea meeles, et rahakoti krüpteerimine ei välista peercoinide vargust, kui sinu arvuti on nakatunud pahavaraga.</translation>
-    </message>
-    <message>
-        <location line="+13"/>
-        <location line="+7"/>
-        <location line="+42"/>
-        <location line="+6"/>
-=======
->>>>>>> dac5d68f
         <source>Wallet encryption failed</source>
         <translation>Rahakoti krüpteerimine ebaõnnestus</translation>
     </message>
@@ -339,14 +254,8 @@
         <translation>Väljumine</translation>
     </message>
     <message>
-<<<<<<< HEAD
-        <location line="+4"/>
-        <source>Show information about Peercoin</source>
-        <translation>Kuva info Peercoini kohta</translation>
-=======
         <source>&amp;About %1</source>
         <translation>&amp;Teave %1</translation>
->>>>>>> dac5d68f
     </message>
     <message>
         <source>About &amp;Qt</source>
@@ -381,24 +290,10 @@
         <translation>Kettal olevate blokkide re-indekseerimine...</translation>
     </message>
     <message>
-<<<<<<< HEAD
-        <location line="-347"/>
-        <source>Send coins to a Peercoin address</source>
-        <translation>Saada münte Peercoini aadressile</translation>
-    </message>
-    <message>
-        <location line="+49"/>
-        <source>Modify configuration options for Peercoin</source>
-        <translation>Muuda Peercoini seadeid</translation>
-    </message>
-    <message>
-        <location line="+9"/>
-=======
         <source>Send coins to a Bitcoin address</source>
         <translation>Saada münte Bitcoini aadressile</translation>
     </message>
     <message>
->>>>>>> dac5d68f
         <source>Backup wallet to another location</source>
         <translation>Varunda rahakott teise asukohta</translation>
     </message>
@@ -419,15 +314,8 @@
         <translation>&amp;Kontrolli sõnumit...</translation>
     </message>
     <message>
-<<<<<<< HEAD
-        <location line="-165"/>
-        <location line="+530"/>
-        <source>Peercoin</source>
-        <translation>Peercoin</translation>
-=======
         <source>Bitcoin</source>
         <translation>Bitcoin</translation>
->>>>>>> dac5d68f
     </message>
     <message>
         <source>Wallet</source>
@@ -439,21 +327,7 @@
     </message>
     <message>
         <source>&amp;Receive</source>
-<<<<<<< HEAD
-        <translation>&amp;Saama</translation>
-    </message>
-    <message>
-        <location line="+14"/>
-        <source>&amp;Addresses</source>
-        <translation>&amp;Aadressid</translation>
-    </message>
-    <message>
-        <location line="+22"/>
-        <source>&amp;About Peercoin</source>
-        <translation>%Peercoinist</translation>
-=======
         <translation>&amp;Võta vastu</translation>
->>>>>>> dac5d68f
     </message>
     <message>
         <source>&amp;Show / Hide</source>
@@ -468,33 +342,12 @@
         <translation>Krüpteeri oma rahakoti privaatvõtmed</translation>
     </message>
     <message>
-<<<<<<< HEAD
-        <location line="+1"/>
-        <source>Decrypt wallet only for minting. Sending coins will still require the password.</source>
-        <translation type="unfinished"></translation>
-    </message>
-    <message>
-        <location line="+7"/>
-        <source>Sign messages with your Peercoin addresses to prove you own them</source>
-        <translation>Omandi tõestamiseks allkirjasta sõnumid oma Peercoini aadressiga</translation>
-    </message>
-    <message>
-        <location line="+2"/>
-        <source>Verify messages to ensure they were signed with specified Peercoin addresses</source>
-        <translation>Kinnita sõnumid kindlustamaks et need allkirjastati määratud Peercoini aadressiga</translation>
-    </message>
-    <message>
-        <location line="+3"/>
-        <source>UI to create multisig addresses</source>
-        <translation type="unfinished"></translation>
-=======
         <source>Sign messages with your Bitcoin addresses to prove you own them</source>
         <translation>Omandi tõestamiseks allkirjasta sõnumid oma Bitcoini aadressiga</translation>
     </message>
     <message>
         <source>Verify messages to ensure they were signed with specified Bitcoin addresses</source>
         <translation>Kinnita sõnumid kindlustamaks et need allkirjastati määratud Bitcoini aadressiga</translation>
->>>>>>> dac5d68f
     </message>
     <message>
         <source>&amp;File</source>
@@ -521,23 +374,12 @@
         <translation>Ava bitcoini: URI või maksepäring</translation>
     </message>
     <message>
-<<<<<<< HEAD
-        <location line="+47"/>
-        <source>Peercoin client</source>
-        <translation>Peercoini klient</translation>
-    </message>
-    <message numerus="yes">
-        <location line="+141"/>
-        <source>%n active connection(s) to Peercoin network</source>
-        <translation><numerusform>%n aktiivne ühendus Peercoini võrku</numerusform><numerusform>%n aktiivset ühendust Peercoini võrku</numerusform></translation>
-=======
         <source>&amp;Command-line options</source>
         <translation>Käsurea valikud</translation>
     </message>
     <message numerus="yes">
         <source>%n active connection(s) to Bitcoin network</source>
         <translation><numerusform>%n aktiivne ühendus Bitcoini võrku</numerusform><numerusform>%n aktiivset ühendust Bitcoini võrku</numerusform></translation>
->>>>>>> dac5d68f
     </message>
     <message>
         <source>Indexing blocks on disk...</source>
@@ -576,15 +418,6 @@
         <translation>Informatsioon</translation>
     </message>
     <message>
-<<<<<<< HEAD
-        <location line="+70"/>
-        <source>You can send this transaction for a fee of %1, which is burned and prevents spamming of the network. Do you want to pay the fee?</source>
-        <translation type="unfinished"/>
-    </message>
-    <message>
-        <location line="-140"/>
-=======
->>>>>>> dac5d68f
         <source>Up to date</source>
         <translation>Ajakohane</translation>
     </message>
@@ -631,15 +464,8 @@
         <translation>Saadetud tehing</translation>
     </message>
     <message>
-<<<<<<< HEAD
-        <location line="-23"/>
-        <location line="+23"/>
-        <source>URI can not be parsed! This can be caused by an invalid Peercoin address or malformed URI parameters.</source>
-        <translation>URI ei suudeta parsida. Põhjuseks võib olla kehtetu Peercoini aadress või vigased URI parameetrid.</translation>
-=======
         <source>Incoming transaction</source>
         <translation>Sisenev tehing</translation>
->>>>>>> dac5d68f
     </message>
     <message>
         <source>Wallet is &lt;b&gt;encrypted&lt;/b&gt; and currently &lt;b&gt;unlocked&lt;/b&gt;</source>
@@ -657,11 +483,6 @@
         <translation>Kogus:</translation>
     </message>
     <message>
-<<<<<<< HEAD
-        <location filename="../bitcoin.cpp" line="+111"/>
-        <source>A fatal error occurred. Peercoin can no longer continue safely and will quit.</source>
-        <translation>Ilmnes kriitiline tõrge. Peercoin suletakse turvakaalutluste tõttu.</translation>
-=======
         <source>Bytes:</source>
         <translation>Baiti:</translation>
     </message>
@@ -692,7 +513,6 @@
     <message>
         <source>List mode</source>
         <translation>Loetelu režiim</translation>
->>>>>>> dac5d68f
     </message>
     <message>
         <source>Amount</source>
@@ -810,14 +630,8 @@
         <translation>Sisestatud aadress "%1" ei ole korrektne Bitcoin aadress.</translation>
     </message>
     <message>
-<<<<<<< HEAD
-        <location line="-5"/>
-        <source>The entered address &quot;%1&quot; is not a valid Peercoin address.</source>
-        <translation>Sisestatud aadress &quot;%1&quot; ei ole Peercoinis kehtiv.</translation>
-=======
         <source>The entered address "%1" is already in the address book.</source>
         <translation>Sisestatud aadress "%1" on juba aadressi raamatus.</translation>
->>>>>>> dac5d68f
     </message>
     <message>
         <source>Could not unlock wallet.</source>
@@ -831,15 +645,8 @@
 <context>
     <name>FreespaceChecker</name>
     <message>
-<<<<<<< HEAD
-        <location filename="../guiutil.cpp" line="+424"/>
-        <location line="+12"/>
-        <source>Peercoin-Qt</source>
-        <translation>Peercoini-Qt</translation>
-=======
         <source>name</source>
         <translation>nimi</translation>
->>>>>>> dac5d68f
     </message>
     </context>
 <context>
@@ -914,44 +721,13 @@
         <translation>Vali maksepäringu fail</translation>
     </message>
     <message>
-<<<<<<< HEAD
-        <location line="+6"/>
-        <source>Mandatory network transaction fee per kB transferred. Most transactions are 1 kB and incur a 0.01 PPC fee. Note: transfer size may increase depending on the number of input transactions required to be added together to fund the payment.</source>
-        <translation type="unfinished"/>
-=======
         <source>Select payment request file to open</source>
         <translation>Vali maksepäringu fail mida avada</translation>
->>>>>>> dac5d68f
     </message>
 </context>
 <context>
     <name>OptionsDialog</name>
     <message>
-<<<<<<< HEAD
-        <location line="+15"/>
-        <source>Additional network &amp;fee</source>
-        <translation type="unfinished"/>
-    </message>
-    <message>
-        <location line="+31"/>
-        <source>Automatically start Peercoin after logging in to the system.</source>
-        <translation>Käivita Peercoin süsteemi logimisel.</translation>
-    </message>
-    <message>
-        <location line="+46"/>
-        <source>Check this box to follow the centrally issued checkpoints.</source>
-        <translation type="unfinished"/>
-    </message>
-    <message>
-        <location line="+3"/>
-        <source>&amp;Start Peercoin on system login</source>
-        <translation>&amp;Start Peercoin sisselogimisel</translation>
-    </message>
-    <message>
-        <location line="+7"/>
-        <source>Enforce checkpoints</source>
-        <translation type="unfinished"></translation>
-=======
         <source>Options</source>
         <translation>Valikud</translation>
     </message>
@@ -962,7 +738,6 @@
     <message>
         <source>MB</source>
         <translation>MB</translation>
->>>>>>> dac5d68f
     </message>
     <message>
         <source>Reset all client options to default.</source>
@@ -977,28 +752,16 @@
         <translation>&amp;Võrk</translation>
     </message>
     <message>
-<<<<<<< HEAD
-        <location line="+6"/>
-        <source>Automatically open the Peercoin client port on the router. This only works when your router supports UPnP and it is enabled.</source>
-        <translation>Peercoini kliendi pordi automaatne avamine ruuteris. Toimib, kui sinu ruuter aktsepteerib UPnP ühendust.</translation>
-=======
         <source>W&amp;allet</source>
         <translation>R&amp;ahakott</translation>
->>>>>>> dac5d68f
     </message>
     <message>
         <source>Expert</source>
         <translation>Ekspert</translation>
     </message>
     <message>
-<<<<<<< HEAD
-        <location line="+7"/>
-        <source>Connect to the Peercoin network through a SOCKS proxy (e.g. when connecting through Tor).</source>
-        <translation>Kasuta Peercoini võrgustikku ühendumiseks SOCKS turva proxy&apos;t (nt Tor&apos;i kasutamisel).</translation>
-=======
         <source>Automatically open the Bitcoin client port on the router. This only works when your router supports UPnP and it is enabled.</source>
         <translation>Bitcoini kliendi pordi automaatne avamine ruuteris. Toimib, kui sinu ruuter aktsepteerib UPnP ühendust.</translation>
->>>>>>> dac5d68f
     </message>
     <message>
         <source>Map port using &amp;UPnP</source>
@@ -1053,15 +816,6 @@
         <translation>Kasutajaliidese &amp;keel:</translation>
     </message>
     <message>
-<<<<<<< HEAD
-        <location line="+13"/>
-        <source>The user interface language can be set here. This setting will take effect after restarting Peercoin.</source>
-        <translation>Kasutajaliidese keele valimise koht. Valik rakendub Peercoini käivitamisel.</translation>
-    </message>
-    <message>
-        <location line="+11"/>
-=======
->>>>>>> dac5d68f
         <source>&amp;Unit to show amounts in:</source>
         <translation>Summade kuvamise &amp;Unit:</translation>
     </message>
@@ -1070,20 +824,6 @@
         <translation>Vali liideses ning müntide saatmisel kuvatav vaikimisi alajaotus.</translation>
     </message>
     <message>
-<<<<<<< HEAD
-        <location line="+9"/>
-        <source>Whether to show Peercoin addresses in the transaction list or not.</source>
-        <translation>Kuvada Peercoini aadress tehingute loetelus või mitte.</translation>
-    </message>
-    <message>
-        <location line="+3"/>
-        <source>&amp;Display addresses in transaction list</source>
-        <translation>Tehingute loetelu &amp;Display aadress</translation>
-    </message>
-    <message>
-        <location line="+71"/>
-=======
->>>>>>> dac5d68f
         <source>&amp;OK</source>
         <translation>&amp;OK</translation>
     </message>
@@ -1104,15 +844,8 @@
         <translation>Kinnita valikute algseadistamine</translation>
     </message>
     <message>
-<<<<<<< HEAD
-        <location line="-9"/>
-        <location line="+9"/>
-        <source>This setting will take effect after restarting Peercoin.</source>
-        <translation>Tehtud valik rakendub Peercoini käivitamisel.</translation>
-=======
         <source>Error</source>
         <translation>Tõrge</translation>
->>>>>>> dac5d68f
     </message>
     <message>
         <source>The supplied proxy address is invalid.</source>
@@ -1126,13 +859,7 @@
         <translation>Vorm</translation>
     </message>
     <message>
-<<<<<<< HEAD
-        <location line="+50"/>
-        <location line="+166"/>
-        <source>The displayed information may be out of date. Your wallet automatically synchronizes with the Peercoin network after a connection is established, but this process has not completed yet.</source>
-=======
         <source>The displayed information may be out of date. Your wallet automatically synchronizes with the Bitcoin network after a connection is established, but this process has not completed yet.</source>
->>>>>>> dac5d68f
         <translation>Kuvatav info ei pruugi olla ajakohane. Ühenduse loomisel süngitakse sinu rahakott automaatselt Bitconi võrgustikuga, kuid see toiming on hetkel lõpetamata.</translation>
     </message>
     <message>
@@ -1167,14 +894,8 @@
         <translation>Maksepäring tagasi lükatud</translation>
     </message>
     <message>
-<<<<<<< HEAD
-        <location filename="../paymentserver.cpp" line="+107"/>
-        <source>Cannot start peercoin: click-to-pay handler</source>
-        <translation>Peercoin ei käivitu: vajuta-maksa toiming</translation>
-=======
         <source>Payment request expired.</source>
         <translation>Maksepäring aegunud.</translation>
->>>>>>> dac5d68f
     </message>
     <message>
         <source>Unverified payment requests to custom payment scripts are unsupported.</source>
@@ -1356,14 +1077,8 @@
         <translation>&amp;Konsool</translation>
     </message>
     <message>
-<<<<<<< HEAD
-        <location line="+7"/>
-        <source>Show the Peercoin-Qt help message to get a list with possible Peercoin command-line options.</source>
-        <translation>Näita kehtivate käsurea valikute kuvamiseks Peercoini-Qt abiteksti</translation>
-=======
         <source>Debug log file</source>
         <translation>Silumise logifail</translation>
->>>>>>> dac5d68f
     </message>
     <message>
         <source>Clear console</source>
@@ -1378,23 +1093,12 @@
         <translation>Väljuv</translation>
     </message>
     <message>
-<<<<<<< HEAD
-        <location line="-104"/>
-        <source>Peercoin - Debug window</source>
-        <translation>Peercoin - debugimise aken</translation>
-    </message>
-    <message>
-        <location line="+25"/>
-        <source>Peercoin Core</source>
-        <translation>Peercoini tuumik</translation>
-=======
         <source>Yes</source>
         <translation>Jah</translation>
     </message>
     <message>
         <source>No</source>
         <translation>Ei</translation>
->>>>>>> dac5d68f
     </message>
     <message>
         <source>Unknown</source>
@@ -1412,14 +1116,8 @@
         <translation>&amp;Märgis</translation>
     </message>
     <message>
-<<<<<<< HEAD
-        <location line="+7"/>
-        <source>Open the Peercoin debug log file from the current data directory. This can take a few seconds for large log files.</source>
-        <translation>Ava Peercoini logifail praegusest andmekaustast. Toiminguks võib kuluda kuni mõni sekund.</translation>
-=======
         <source>&amp;Message:</source>
         <translation>&amp;Sõnum:</translation>
->>>>>>> dac5d68f
     </message>
     <message>
         <source>Clear all fields of the form.</source>
@@ -1473,14 +1171,8 @@
         <translation>Silt</translation>
     </message>
     <message>
-<<<<<<< HEAD
-        <location filename="../rpcconsole.cpp" line="-30"/>
-        <source>Welcome to the Peercoin RPC console.</source>
-        <translation>Teretulemast Peercoini RPC konsooli.</translation>
-=======
         <source>Message</source>
         <translation>Sõnum</translation>
->>>>>>> dac5d68f
     </message>
     <message>
         <source>Resulting URI too long, try to reduce the text for label / message.</source>
@@ -1738,14 +1430,8 @@
         <translation>%1 lülitub välja...</translation>
     </message>
     <message>
-<<<<<<< HEAD
-        <location filename="../sendcoinsentry.cpp" line="+1"/>
-        <source>Enter a Peercoin address</source>
-        <translation>Sisesta Peercoini aadress</translation>
-=======
         <source>Do not shut down the computer until this window disappears.</source>
         <translation>Ära lülita arvutit välja ennem kui see aken on kadunud.</translation>
->>>>>>> dac5d68f
     </message>
 </context>
 <context>
@@ -1791,14 +1477,8 @@
         <translation>Kopeeri praegune signatuur vahemällu</translation>
     </message>
     <message>
-<<<<<<< HEAD
-        <location line="+21"/>
-        <source>Sign the message to prove you own this Peercoin address</source>
-        <translation>Allkirjasta sõnum Peercoini aadressi sulle kuulumise tõestamiseks</translation>
-=======
         <source>Sign the message to prove you own this Bitcoin address</source>
         <translation>Allkirjasta sõnum Bitcoini aadressi sulle kuulumise tõestamiseks</translation>
->>>>>>> dac5d68f
     </message>
     <message>
         <source>Sign &amp;Message</source>
@@ -1821,14 +1501,8 @@
         <translation>Bitcoin aadress millega sõnum on allkirjastatud</translation>
     </message>
     <message>
-<<<<<<< HEAD
-        <location line="+40"/>
-        <source>Verify the message to ensure it was signed with the specified Peercoin address</source>
-        <translation>Kinnita sõnum tõestamaks selle allkirjastatust määratud Peercoini aadressiga.</translation>
-=======
         <source>Verify the message to ensure it was signed with the specified Bitcoin address</source>
         <translation>Kinnita sõnum tõestamaks selle allkirjastatust määratud Bitcoini aadressiga.</translation>
->>>>>>> dac5d68f
     </message>
     <message>
         <source>Verify &amp;Message</source>
@@ -1839,25 +1513,8 @@
         <translation>Tühjenda kõik sõnumi kinnitamise väljad</translation>
     </message>
     <message>
-<<<<<<< HEAD
-        <location filename="../signverifymessagedialog.cpp" line="+27"/>
-        <location line="+3"/>
-        <source>Enter a Peercoin address</source>
-        <translation>Sisesta Peercoini aadress (nt: 1NS17iag9jJgTHD1VXjvLCEnZuQ3rJDE9L)</translation>
-    </message>
-    <message>
-        <location line="-2"/>
-        <source>Click &quot;Sign Message&quot; to generate signature</source>
-        <translation>Signatuuri genereerimiseks vajuta &quot;Allkirjasta Sõnum&quot;</translation>
-    </message>
-    <message>
-        <location line="+3"/>
-        <source>Enter Peercoin signature</source>
-        <translation>Sisesta Peercoini allkiri</translation>
-=======
         <source>Click "Sign Message" to generate signature</source>
         <translation>Allkirja loomiseks vajuta "Allkirjasta Sõnum"</translation>
->>>>>>> dac5d68f
     </message>
     <message>
         <source>The entered address is invalid.</source>
@@ -1911,14 +1568,8 @@
 <context>
     <name>SplashScreen</name>
     <message>
-<<<<<<< HEAD
-        <location filename="../splashscreen.cpp" line="+22"/>
-        <source>The Peercoin developers</source>
-        <translation type="unfinished"/>
-=======
         <source>[testnet]</source>
         <translation>[testnet]</translation>
->>>>>>> dac5d68f
     </message>
 </context>
 <context>
@@ -2295,53 +1946,10 @@
 <context>
     <name>bitcoin-core</name>
     <message>
-<<<<<<< HEAD
-        <location filename="../bitcoinstrings.cpp" line="+94"/>
-        <source>Peercoin version</source>
-        <translation>Peercoini versioon</translation>
-    </message>
-    <message>
-        <location line="+102"/>
-        <source>Usage:</source>
-        <translation>Kasutus:</translation>
-    </message>
-    <message>
-        <location line="-29"/>
-        <source>Send command to -server or peercoind</source>
-        <translation>Saada käsklus -serverile või peercoindile</translation>
-    </message>
-    <message>
-        <location line="-23"/>
-        <source>List commands</source>
-        <translation>Käskluste loetelu</translation>
-    </message>
-    <message>
-        <location line="-12"/>
-        <source>Get help for a command</source>
-        <translation>Käskluste abiinfo</translation>
-    </message>
-    <message>
-        <location line="+24"/>
-=======
->>>>>>> dac5d68f
         <source>Options:</source>
         <translation>Valikud:</translation>
     </message>
     <message>
-<<<<<<< HEAD
-        <location line="+24"/>
-        <source>Specify configuration file (default: peercoin.conf)</source>
-        <translation>Täpsusta sätete fail (vaikimisi: peercoin.conf)</translation>
-    </message>
-    <message>
-        <location line="+3"/>
-        <source>Specify pid file (default: peercoind.pid)</source>
-        <translation>Täpsusta PID fail (vaikimisi: peercoin.pid)</translation>
-    </message>
-    <message>
-        <location line="-1"/>
-=======
->>>>>>> dac5d68f
         <source>Specify data directory</source>
         <translation>Täpsusta andmekataloog</translation>
     </message>
@@ -2362,112 +1970,26 @@
         <translation>Tööta taustal ning aktsepteeri käsklusi</translation>
     </message>
     <message>
-<<<<<<< HEAD
-        <location line="+37"/>
-        <source>Use the test network</source>
-        <translation>Testvõrgu kasutamine</translation>
-    </message>
-    <message>
-        <location line="-112"/>
+        <source>Bitcoin Core</source>
+        <translation>Bitcoini tuumik</translation>
+    </message>
+    <message>
+        <source>Bind to given address and always listen on it. Use [host]:port notation for IPv6</source>
+        <translation>Määratud aadressiga sidumine ning sellelt kuulamine. IPv6 jaoks kasuta vormingut [host]:port</translation>
+    </message>
+    <message>
+        <source>Execute command when a wallet transaction changes (%s in cmd is replaced by TxID)</source>
+        <translation>Käivita käsklus, kui rahakoti tehing muutub (%s cmd's muudetakse TxID'ks)</translation>
+    </message>
+    <message>
+        <source>This is a pre-release test build - use at your own risk - do not use for mining or merchant applications</source>
+        <translation>See on test-versioon - kasutamine omal riisikol - ära kasuta mining'uks ega kaupmeeste programmides</translation>
+    </message>
+    <message>
         <source>Accept connections from outside (default: 1 if no -proxy or -connect)</source>
         <translation>Luba välisühendusi (vaikeväärtus: 1 kui puudub -proxy või -connect)</translation>
     </message>
     <message>
-        <location line="-80"/>
-        <source>%s, you must set a rpcpassword in the configuration file:
-%s
-It is recommended you use the following random password:
-rpcuser=peercoinrpc
-rpcpassword=%s
-(you do not need to remember this password)
-The username and password MUST NOT be the same.
-If the file does not exist, create it with owner-readable-only file permissions.
-It is also recommended to set alertnotify so you are notified of problems;
-for example: alertnotify=echo %%s | mail -s &quot;Peercoin Alert&quot; admin@foo.com
-</source>
-        <translation>%s, sul tuleb rpcpassword määrata seadete failis:
-%s
-Soovitatav on kasutada järgmist juhuslikku parooli:
-rpcuser=peercoinrpc
-rpcpassword=%s
-(seda parooli ei pea meeles pidama)
-Kasutajanimi ning parool EI TOHI kattuda.
-Kui faili ei leita, loo see ainult-omaniku-loetavas failiõigustes .
-Soovitatav on seadistada tõrgete puhul teavitus;
-nt: alertnotify=echo %%s | email -s &quot;Peercoin Alert&quot; admin@foo.com
-</translation>
-    </message>
-    <message>
-        <location line="+17"/>
-        <source>An error occurred while setting up the RPC port %u for listening on IPv6, falling back to IPv4: %s</source>
-        <translation>RPC pordi %u kuulamiseks seadistamisel ilmnes viga IPv6&apos;l, lülitumine tagasi IPv4&apos;le : %s</translation>
-=======
-        <source>Bitcoin Core</source>
-        <translation>Bitcoini tuumik</translation>
->>>>>>> dac5d68f
-    </message>
-    <message>
-        <source>Bind to given address and always listen on it. Use [host]:port notation for IPv6</source>
-        <translation>Määratud aadressiga sidumine ning sellelt kuulamine. IPv6 jaoks kasuta vormingut [host]:port</translation>
-    </message>
-    <message>
-<<<<<<< HEAD
-        <location line="+3"/>
-        <source>Cannot obtain a lock on data directory %s. Peercoin is probably already running.</source>
-        <translation>Ei suuda määrata ainuõigust andmekaustale %s. Tõenäolisel on Peercoin juba avatud.</translation>
-    </message>
-    <message>
-        <location line="+3"/>
-        <source>Error: The transaction was rejected! This might happen if some of the coins in your wallet were already spent, such as if you used a copy of wallet.dat and coins were spent in the copy but not marked as spent here.</source>
-        <translation>Tõrge: Tehingust keelduti! Põhjuseks võib olla juba kulutatud mündid, nt kui wallet.dat fail koopias kulutatid mündid, kuid ei märgitud neid siin vastavalt.</translation>
-    </message>
-    <message>
-        <location line="+4"/>
-        <source>Error: This transaction requires a transaction fee of at least %s because of its amount, complexity, or use of recently received funds!</source>
-        <translation>Tõrge: Selle tehingu jaoks on nõutav lisatasu vähemalt %s. Põhjuseks võib olla summa suurus, keerukus või hiljuti saadud summade kasutamine!</translation>
-    </message>
-    <message>
-        <location line="+3"/>
-        <source>Execute command when a relevant alert is received (%s in cmd is replaced by message)</source>
-        <translation>Käivita käsklus, kui saabub tähtis hoiatus (%s cmd&apos;s asendatakse sõnumiga)</translation>
-    </message>
-    <message>
-        <location line="+3"/>
-=======
->>>>>>> dac5d68f
-        <source>Execute command when a wallet transaction changes (%s in cmd is replaced by TxID)</source>
-        <translation>Käivita käsklus, kui rahakoti tehing muutub (%s cmd's muudetakse TxID'ks)</translation>
-    </message>
-    <message>
-        <source>This is a pre-release test build - use at your own risk - do not use for mining or merchant applications</source>
-        <translation>See on test-versioon - kasutamine omal riisikol - ära kasuta mining'uks ega kaupmeeste programmides</translation>
-    </message>
-    <message>
-<<<<<<< HEAD
-        <location line="+3"/>
-        <source>Warning: Please check that your computer&apos;s date and time are correct! If your clock is wrong Peercoin will not work properly.</source>
-        <translation>Hoiatus: Palun kontrolli oma arvuti kuupäeva/kellaaega! Kui arvuti kell on vale, siis Peercoin ei tööta korralikult</translation>
-    </message>
-    <message>
-        <location line="+3"/>
-        <source>Warning: error reading wallet.dat! All keys read correctly, but transaction data or address book entries might be missing or incorrect.</source>
-        <translation>Hoiatus: ilmnes tõrge wallet.dat faili lugemisel! Võtmed on terved, kuid tehingu andmed või aadressiraamatu kirjed võivad olla kadunud või vigased.</translation>
-    </message>
-    <message>
-        <location line="+3"/>
-        <source>Warning: wallet.dat corrupt, data salvaged! Original wallet.dat saved as wallet.{timestamp}.bak in %s; if your balance or transactions are incorrect you should restore from a backup.</source>
-        <translation>Hoiatus: toimus wallet.dat faili andmete päästmine! Originaal wallet.dat nimetati kaustas %s ümber wallet.{ajatempel}.bak&apos;iks, jäägi või tehingute ebakõlade puhul tuleks teha backup&apos;ist taastamine.</translation>
-    </message>
-    <message>
-        <location line="+14"/>
-        <source>Attempt to recover private keys from a corrupt wallet.dat</source>
-        <translation>Püüa vigasest wallet.dat failist taastada turvavõtmed</translation>
-=======
-        <source>Accept connections from outside (default: 1 if no -proxy or -connect)</source>
-        <translation>Luba välisühendusi (vaikeväärtus: 1 kui puudub -proxy või -connect)</translation>
->>>>>>> dac5d68f
-    </message>
-    <message>
         <source>Block creation options:</source>
         <translation>Blokeeri loomise valikud:</translation>
     </message>
@@ -2524,60 +2046,6 @@
         <translation>RPC serveri valikud:</translation>
     </message>
     <message>
-<<<<<<< HEAD
-        <location line="+8"/>
-        <source>Maintain a full transaction index (default: 0)</source>
-        <translation>Säilita kogu tehingu indeks (vaikeväärtus: 0)</translation>
-    </message>
-    <message>
-        <location line="+2"/>
-        <source>Maximum per-connection receive buffer, &lt;n&gt;*1000 bytes (default: 5000)</source>
-        <translation>Maksimaalne saamise puhver -connection kohta , &lt;n&gt;*1000 baiti (vaikeväärtus: 5000)</translation>
-    </message>
-    <message>
-        <location line="+1"/>
-        <source>Maximum per-connection send buffer, &lt;n&gt;*1000 bytes (default: 1000)</source>
-        <translation>Maksimaalne saatmise puhver -connection kohta , &lt;n&gt;*1000 baiti (vaikeväärtus: 1000)</translation>
-    </message>
-    <message>
-        <location line="+2"/>
-        <source>Only accept block chain matching built-in checkpoints (default: 1)</source>
-        <translation>Tunnusta ainult sisseehitatud turvapunktidele vastavaid bloki jadu (vaikeväärtus: 1)</translation>
-    </message>
-    <message>
-        <location line="+1"/>
-        <source>Only connect to nodes in network &lt;net&gt; (IPv4, IPv6 or Tor)</source>
-        <translation>Ühenda ainult node&apos;idega &lt;net&gt; võrgus (IPv4, IPv6 või Tor)</translation>
-    </message>
-    <message>
-        <location line="+2"/>
-        <source>Output extra debugging information. Implies all other -debug* options</source>
-        <translation>Väljund lisa debug&apos;imise infoks. Tuleneb kõikidest teistest -debug* valikutest</translation>
-    </message>
-    <message>
-        <location line="+1"/>
-        <source>Output extra network debugging information</source>
-        <translation>Lisa võrgu debug&apos;imise info väljund</translation>
-    </message>
-    <message>
-        <location line="+2"/>
-        <source>Prepend debug output with timestamp</source>
-        <translation>Varusta debugi väljund ajatempliga</translation>
-    </message>
-    <message>
-        <location line="+5"/>
-        <source>SSL options: (see the Bitcoin Wiki for SSL setup instructions)</source>
-        <translation>SSL valikud: (vaata Peercoini Wikist või SSL sätete juhendist)</translation>
-    </message>
-    <message>
-        <location line="+1"/>
-        <source>Select the version of socks proxy to use (4-5, default: 5)</source>
-        <translation>Vali turva proxi SOCKS versioon (4-5, vaikeväärtus: 5)</translation>
-    </message>
-    <message>
-        <location line="+3"/>
-=======
->>>>>>> dac5d68f
         <source>Send trace/debug info to console instead of debug.log file</source>
         <translation>Saada jälitus/debug, debug.log faili asemel, konsooli</translation>
     </message>
@@ -2630,60 +2098,6 @@
         <translation>Kirjeldatud tundmatu võrgustik -onlynet'is: '%s'</translation>
     </message>
     <message>
-<<<<<<< HEAD
-        <location line="+1"/>
-        <source>Error loading wallet.dat: Wallet requires newer version of Peercoin</source>
-        <translation>Viga wallet.dat käivitamisel: Rahakott nõuab Peercoini uusimat versiooni</translation>
-    </message>
-    <message>
-        <location line="+93"/>
-        <source>Wallet needed to be rewritten: restart Peercoin to complete</source>
-        <translation>Rahakott tuli ümberkirjutada: toimingu lõpetamiseks taaskäivita Peercoin</translation>
-    </message>
-    <message>
-        <location line="-95"/>
-        <source>Error loading wallet.dat</source>
-        <translation>Viga wallet.dat käivitamisel</translation>
-    </message>
-    <message>
-        <location line="+28"/>
-        <source>Invalid -proxy address: &apos;%s&apos;</source>
-        <translation>Vigane -proxi aadress: &apos;%s&apos;</translation>
-    </message>
-    <message>
-        <location line="+56"/>
-        <source>Unknown network specified in -onlynet: &apos;%s&apos;</source>
-        <translation>Kirjeldatud tundmatu võrgustik -onlynet&apos;is: &apos;%s&apos;</translation>
-    </message>
-    <message>
-        <location line="-1"/>
-        <source>Unknown -socks proxy version requested: %i</source>
-        <translation>Küsitud tundmatu -socks proxi versioon: %i</translation>
-    </message>
-    <message>
-        <location line="-96"/>
-        <source>Cannot resolve -bind address: &apos;%s&apos;</source>
-        <translation>Tundmatu -bind aadress: &apos;%s&apos;</translation>
-    </message>
-    <message>
-        <location line="+1"/>
-        <source>Cannot resolve -externalip address: &apos;%s&apos;</source>
-        <translation>Tundmatu -externalip aadress: &apos;%s&apos;</translation>
-    </message>
-    <message>
-        <location line="+44"/>
-        <source>Invalid amount for -paytxfee=&lt;amount&gt;: &apos;%s&apos;</source>
-        <translation>-paytxfee=&lt;amount&gt; jaoks vigane kogus: &apos;%s&apos;</translation>
-    </message>
-    <message>
-        <location line="+1"/>
-        <source>Invalid amount</source>
-        <translation>Kehtetu summa</translation>
-    </message>
-    <message>
-        <location line="-6"/>
-=======
->>>>>>> dac5d68f
         <source>Insufficient funds</source>
         <translation>Liiga suur summa</translation>
     </message>
@@ -2692,25 +2106,6 @@
         <translation>Klotside indeksi laadimine...</translation>
     </message>
     <message>
-<<<<<<< HEAD
-        <location line="-57"/>
-        <source>Add a node to connect to and attempt to keep the connection open</source>
-        <translation>Lisa node ning hoia ühendus avatud</translation>
-    </message>
-    <message>
-        <location line="-25"/>
-        <source>Unable to bind to %s on this computer. Peercoin is probably already running.</source>
-        <translation>%s&apos;ga ei ole võimalik sellest arvutist siduda. Peercoin juba töötab.</translation>
-    </message>
-    <message>
-        <location line="+64"/>
-        <source>Fee per KB to add to transactions you send</source>
-        <translation>Minu saadetavate tehingute lisatasu KB kohta</translation>
-    </message>
-    <message>
-        <location line="+19"/>
-=======
->>>>>>> dac5d68f
         <source>Loading wallet...</source>
         <translation>Rahakoti laadimine...</translation>
     </message>
