--- conflicted
+++ resolved
@@ -548,10 +548,6 @@
         <translation type="unfinished">Tõrge %1</translation>
     </message>
     <message>
-        <source>Error: %1</source>
-        <translation>Tõrge %1</translation>
-    </message>
-    <message>
         <source>Date: %1
 </source>
         <translation type="unfinished">Kuupäev: %1
@@ -709,11 +705,7 @@
     <name>CreateWalletDialog</name>
     <message>
         <source>Wallet</source>
-<<<<<<< HEAD
-        <translation>Rahakott</translation>
-=======
         <translation type="unfinished">Rahakott</translation>
->>>>>>> f6a356d2
     </message>
     </context>
 <context>
@@ -933,11 +925,7 @@
     </message>
     <message>
         <source>The displayed information may be out of date. Your wallet automatically synchronizes with the Bitcoin network after a connection is established, but this process has not completed yet.</source>
-<<<<<<< HEAD
-        <translation>Kuvatav info ei pruugi olla ajakohane. Ühenduse loomisel süngitakse sinu rahakott automaatselt Bitcoin võrgustikuga, kuid see toiming on hetkel lõpetamata.</translation>
-=======
         <translation type="unfinished">Kuvatav info ei pruugi olla ajakohane. Ühenduse loomisel süngitakse sinu rahakott automaatselt Bitcoin võrgustikuga, kuid see toiming on hetkel lõpetamata.</translation>
->>>>>>> f6a356d2
     </message>
     <message>
         <source>Pending:</source>
@@ -1024,18 +1012,9 @@
         <translation type="unfinished">Sisenev</translation>
     </message>
     <message>
-<<<<<<< HEAD
-        <source>Error: %1</source>
-        <translation>Tõrge %1</translation>
-    </message>
-    <message>
-        <source>unknown</source>
-        <translation>tundmatu</translation>
-=======
         <source>Outbound</source>
         <extracomment>An Outbound Connection to a Peer.</extracomment>
         <translation type="unfinished">Väljuv</translation>
->>>>>>> f6a356d2
     </message>
 </context>
 <context>
