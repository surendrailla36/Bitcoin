<TS language="bg" version="2.1">
<context>
    <name>AddressBookPage</name>
    <message>
        <source>Right-click to edit address or label</source>
        <translation>Десен клик за промяна на адреса или името</translation>
    </message>
    <message>
        <source>Create a new address</source>
        <translation>Създаване на нов адрес</translation>
    </message>
    <message>
        <source>&amp;New</source>
        <translation>Нов</translation>
    </message>
    <message>
        <source>Copy the currently selected address to the system clipboard</source>
        <translation>Копиране на избрания адрес към клипборда</translation>
    </message>
    <message>
        <source>&amp;Copy</source>
        <translation>Копирай</translation>
    </message>
    <message>
<<<<<<< HEAD
        <source>&amp;Copy</source>
        <translation>Копирай</translation>
    </message>
    <message>
        <source>C&amp;lose</source>
        <translation>Затвори</translation>
    </message>
    <message>
        <source>&amp;Copy Address</source>
        <translation>&amp;Копирай</translation>
=======
        <source>C&amp;lose</source>
        <translation>Затвори</translation>
>>>>>>> 9460771a
    </message>
    <message>
        <source>Delete the currently selected address from the list</source>
        <translation>Изтрий избрания адрес от списъка</translation>
    </message>
    <message>
        <source>Export the data in the current tab to a file</source>
        <translation>Запишете данните от текущия раздел във файл</translation>
    </message>
    <message>
        <source>&amp;Export</source>
        <translation>Изнеси</translation>
<<<<<<< HEAD
    </message>
    <message>
        <source>&amp;Delete</source>
        <translation>&amp;Изтриване</translation>
    </message>
    <message>
        <source>Choose the address to send coins to</source>
        <translation>Изберете адрес, на който да се изпращат монети</translation>
    </message>
    <message>
        <source>Choose the address to receive coins with</source>
        <translation>Изберете адрес за получаване на монети</translation>
    </message>
    <message>
        <source>C&amp;hoose</source>
        <translation>Избери</translation>
    </message>
    <message>
        <source>Sending addresses</source>
        <translation>Адреси за изпращане</translation>
    </message>
    <message>
        <source>Receiving addresses</source>
        <translation>Адреси за получаване</translation>
    </message>
    <message>
        <source>These are your Bitcoin addresses for sending payments. Always check the amount and the receiving address before sending coins.</source>
        <translation>Това са адресите на получателите на плащания. Винаги проверявайте размера на сумата и адреса на получателя, преди да изпратите монети.</translation>
    </message>
    <message>
        <source>These are your Bitcoin addresses for receiving payments. It is recommended to use a new receiving address for each transaction.</source>
        <translation>Това са Вашите Биткойн адреси,благодарение на които ще получавате плащания.Препоръчително е да използвате нови адреси за получаване за всяка транзакция.</translation>
    </message>
    <message>
        <source>Copy &amp;Label</source>
        <translation>Копирай &amp;име</translation>
    </message>
    <message>
        <source>&amp;Edit</source>
        <translation>&amp;Редактирай</translation>
    </message>
    <message>
        <source>Export Address List</source>
        <translation>Изнасяне на списъка с адреси</translation>
=======
>>>>>>> 9460771a
    </message>
    <message>
        <source>&amp;Delete</source>
        <translation>&amp;Изтриване</translation>
    </message>
    <message>
        <source>There was an error trying to save the address list to %1. Please try again.</source>
        <translation>Възникна грешка при опита за запазване на списъка с адреси в %1.Моля опитайте отново.</translation>
    </message>
</context>
<context>
    <name>AddressTableModel</name>
    </context>
<context>
    <name>AskPassphraseDialog</name>
    <message>
        <source>Passphrase Dialog</source>
        <translation>Диалог за паролите</translation>
    </message>
    <message>
        <source>Enter passphrase</source>
        <translation>Въведете текущата парола</translation>
    </message>
    <message>
        <source>New passphrase</source>
        <translation>Нова парола</translation>
    </message>
    <message>
        <source>Repeat new passphrase</source>
        <translation>Въведете новата парола повторно</translation>
    </message>
    </context>
<context>
    <name>BanTableModel</name>
    <message>
        <source>IP/Netmask</source>
        <translation>IP/Netmask</translation>
    </message>
    <message>
        <source>Banned Until</source>
        <translation>Със забранен достъп до</translation>
    </message>
</context>
<context>
    <name>BitcoinGUI</name>
    <message>
        <source>Sign &amp;message...</source>
        <translation>Подписване на &amp;съобщение...</translation>
    </message>
    <message>
        <source>Synchronizing with network...</source>
        <translation>Синхронизиране с мрежата...</translation>
    </message>
    <message>
        <source>&amp;Overview</source>
        <translation>&amp;Баланс</translation>
    </message>
    <message>
        <source>Node</source>
        <translation>Сървър</translation>
    </message>
    <message>
        <source>Show general overview of wallet</source>
        <translation>Обобщена информация за портфейла</translation>
    </message>
    <message>
        <source>&amp;Transactions</source>
        <translation>&amp;Транзакции</translation>
    </message>
    <message>
        <source>Browse transaction history</source>
        <translation>История на транзакциите</translation>
    </message>
    <message>
        <source>E&amp;xit</source>
        <translation>Из&amp;ход</translation>
    </message>
    <message>
        <source>Quit application</source>
        <translation>Изход от приложението</translation>
    </message>
    <message>
        <source>&amp;About %1</source>
        <translation>Относно %1</translation>
    </message>
    <message>
        <source>Show information about %1</source>
        <translation>Покажи информация относно %1</translation>
    </message>
    <message>
        <source>About &amp;Qt</source>
        <translation>За &amp;Qt</translation>
    </message>
    <message>
        <source>Show information about Qt</source>
        <translation>Покажи информация за Qt</translation>
    </message>
    <message>
        <source>&amp;Options...</source>
        <translation>&amp;Опции...</translation>
    </message>
    <message>
        <source>Modify configuration options for %1</source>
        <translation>Промени настройки за %1</translation>
    </message>
    <message>
        <source>&amp;Encrypt Wallet...</source>
        <translation>&amp;Шифриране на портфейла...</translation>
    </message>
    <message>
        <source>&amp;Backup Wallet...</source>
        <translation>&amp;Запазване на портфейла...</translation>
    </message>
    <message>
        <source>&amp;Change Passphrase...</source>
        <translation>&amp;Смяна на паролата...</translation>
    </message>
    <message>
        <source>&amp;Sending addresses...</source>
        <translation>&amp;Изпращане на адресите...</translation>
    </message>
    <message>
        <source>&amp;Receiving addresses...</source>
        <translation>&amp;Получаване на адресите...</translation>
    </message>
    <message>
        <source>Open &amp;URI...</source>
        <translation>Отвори &amp;URI...</translation>
    </message>
    <message>
<<<<<<< HEAD
        <source>Bitcoin Core client</source>
        <translation>Bitcoin Core клиент</translation>
=======
        <source>Reindexing blocks on disk...</source>
        <translation>Повторно индексиране на блоковете на диска...</translation>
>>>>>>> 9460771a
    </message>
    <message>
        <source>Send coins to a Bitcoin address</source>
        <translation>Изпращане към Биткоин адрес</translation>
    </message>
    <message>
<<<<<<< HEAD
        <source>Modify configuration options for Bitcoin</source>
        <translation>Променете настройките на Биткойн</translation>
    </message>
    <message>
=======
>>>>>>> 9460771a
        <source>Backup wallet to another location</source>
        <translation>Запазване на портфейла на друго място</translation>
    </message>
    <message>
        <source>Change the passphrase used for wallet encryption</source>
        <translation>Променя паролата за портфейла</translation>
    </message>
    <message>
        <source>&amp;Debug window</source>
        <translation>&amp;Прозорец за отстраняване на грешки</translation>
    </message>
    <message>
        <source>Open debugging and diagnostic console</source>
        <translation>Отворете конзолата за диагностика и отстраняване на грешки</translation>
    </message>
    <message>
        <source>&amp;Verify message...</source>
        <translation>&amp;Проверка на съобщение...</translation>
    </message>
    <message>
        <source>Bitcoin</source>
        <translation>Биткоин</translation>
    </message>
    <message>
        <source>Wallet</source>
        <translation>Портфейл</translation>
    </message>
    <message>
        <source>&amp;Send</source>
        <translation>&amp;Изпращане</translation>
    </message>
    <message>
        <source>&amp;Receive</source>
        <translation>&amp;Получаване</translation>
    </message>
    <message>
<<<<<<< HEAD
        <source>Show information about Bitcoin Core</source>
        <translation>Покажете информация за Биткойн ядрото</translation>
    </message>
    <message>
=======
>>>>>>> 9460771a
        <source>&amp;Show / Hide</source>
        <translation>&amp;Показване / Скриване</translation>
    </message>
    <message>
        <source>Show or hide the main Window</source>
        <translation>Показване и скриване на основния прозорец</translation>
    </message>
    <message>
        <source>Encrypt the private keys that belong to your wallet</source>
        <translation>Шифроване на личните ключове,които принадлежат на портфейла Ви.</translation>
    </message>
    <message>
        <source>Sign messages with your Bitcoin addresses to prove you own them</source>
        <translation>Пишете съобщения със своя Биткойн адрес за да докажете,че е ваш.</translation>
    </message>
    <message>
        <source>Verify messages to ensure they were signed with specified Bitcoin addresses</source>
        <translation>Потвърждаване на съобщения  за да се знае,че са написани с дадените Биткойн адреси.</translation>
    </message>
    <message>
        <source>&amp;File</source>
        <translation>&amp;Файл</translation>
    </message>
    <message>
        <source>&amp;Settings</source>
        <translation>&amp;Настройки</translation>
    </message>
    <message>
        <source>&amp;Help</source>
        <translation>&amp;Помощ</translation>
    </message>
    <message>
        <source>Tabs toolbar</source>
        <translation>Раздели</translation>
    </message>
    <message>
<<<<<<< HEAD
        <source>Bitcoin Core</source>
        <translation>Биткойн ядро</translation>
    </message>
    <message>
=======
>>>>>>> 9460771a
        <source>Request payments (generates QR codes and bitcoin: URIs)</source>
        <translation>Изискване на плащания(генерира QR кодове и биткойн: URIs)</translation>
    </message>
    <message>
<<<<<<< HEAD
        <source>&amp;About Bitcoin Core</source>
        <translation>&amp;Относно Bitcoin Core</translation>
    </message>
    <message>
=======
>>>>>>> 9460771a
        <source>Show the list of used sending addresses and labels</source>
        <translation>Показване на списъка с използвани адреси и имена</translation>
    </message>
    <message>
        <source>Show the list of used receiving addresses and labels</source>
        <translation>Покажи списък с използваните адреси и имена.</translation>
    </message>
    <message>
        <source>Open a bitcoin: URI or payment request</source>
        <translation>Отворете биткойн: URI  или заявка за плащане</translation>
    </message>
    <message>
        <source>&amp;Command-line options</source>
        <translation>&amp;Налични команди</translation>
    </message>
<<<<<<< HEAD
    <message>
        <source>Show the Bitcoin Core help message to get a list with possible Bitcoin command-line options</source>
        <translation>Покажи помощните съобщения на Биткойн за да видиш наличните и валидни команди</translation>
    </message>
=======
>>>>>>> 9460771a
    <message numerus="yes">
        <source>%n active connection(s) to Bitcoin network</source>
        <translation><numerusform>%n активна връзка към Биткойн мрежата</numerusform><numerusform>%n активни връзки към Биткойн мрежата</numerusform></translation>
    </message>
    <message>
        <source>Indexing blocks on disk...</source>
        <translation>Индексиране на блокове на диска...</translation>
    </message>
    <message>
        <source>Processing blocks on disk...</source>
        <translation>Обработване на блокове на диска...</translation>
    </message>
    <message>
        <source>No block source available...</source>
        <translation>Липсва източник на блоковете...</translation>
    </message>
    <message numerus="yes">
        <source>Processed %n block(s) of transaction history.</source>
        <translation><numerusform>Преработен %n блок от историята с транзакции.</numerusform><numerusform>Преработени %n блокове от историята с транзакции.</numerusform></translation>
    </message>
    <message>
        <source>No block source available...</source>
        <translation>Липсва източник на блоковете...</translation>
    </message>
    <message numerus="yes">
        <source>%n hour(s)</source>
        <translation><numerusform>%n час</numerusform><numerusform>%n часа</numerusform></translation>
    </message>
    <message numerus="yes">
        <source>%n day(s)</source>
        <translation><numerusform>%n ден</numerusform><numerusform>%n дни</numerusform></translation>
    </message>
    <message numerus="yes">
        <source>%n week(s)</source>
        <translation><numerusform>%n седмица</numerusform><numerusform>%n седмици</numerusform></translation>
    </message>
    <message>
        <source>%1 and %2</source>
        <translation>%1 и %2</translation>
    </message>
    <message numerus="yes">
        <source>%n year(s)</source>
        <translation><numerusform>%n година</numerusform><numerusform>%n години</numerusform></translation>
    </message>
    <message>
        <source>%1 behind</source>
        <translation>%1 зад</translation>
    </message>
    <message>
<<<<<<< HEAD
=======
        <source>Last received block was generated %1 ago.</source>
        <translation>Последния получен блок е генериран преди %1.</translation>
    </message>
    <message>
>>>>>>> 9460771a
        <source>Transactions after this will not yet be visible.</source>
        <translation>Транзакции след това няма все още да бъдат видими.</translation>
    </message>
    <message>
        <source>Error</source>
        <translation>Грешка</translation>
    </message>
    <message>
        <source>Warning</source>
        <translation>Предупреждение</translation>
    </message>
    <message>
        <source>Information</source>
        <translation>Информация</translation>
    </message>
    <message>
        <source>Up to date</source>
        <translation>Синхронизиран</translation>
    </message>
    <message numerus="yes">
        <source>Processed %n blocks of transaction history.</source>
        <translation><numerusform>Обслужени %n блокове от историята с транзакции.</numerusform><numerusform>Обслужени %n блокове от историята с транзакции.</numerusform></translation>
    </message>
    <message>
        <source>Show the %1 help message to get a list with possible Bitcoin command-line options</source>
        <translation>Покажи %1 помощно съобщение за да получиш лист с възможни Биткойн команди</translation>
    </message>
    <message>
        <source>%1 client</source>
        <translation>%1 клиент</translation>
    </message>
    <message>
        <source>Catching up...</source>
        <translation>Зарежда блокове...</translation>
    </message>
    <message>
        <source>Date: %1
</source>
        <translation>Дата: %1
</translation>
    </message>
    <message>
        <source>Amount: %1
</source>
        <translation>Сума: %1
</translation>
    </message>
    <message>
        <source>Type: %1
</source>
        <translation>Тип: %1
</translation>
    </message>
    <message>
        <source>Label: %1
</source>
        <translation>Етикет: %1
</translation>
    </message>
    <message>
        <source>Address: %1
</source>
        <translation>Адрес: %1
</translation>
    </message>
    <message>
        <source>Sent transaction</source>
        <translation>Изходяща транзакция</translation>
    </message>
    <message>
        <source>Incoming transaction</source>
        <translation>Входяща транзакция</translation>
    </message>
    <message>
        <source>Date: %1
Amount: %2
Type: %3
Address: %4
</source>
        <translation>Дата: %1
Сума: %2
Вид: %3
Адрес: %4
</translation>
    </message>
    <message>
        <source>Wallet is &lt;b&gt;encrypted&lt;/b&gt; and currently &lt;b&gt;unlocked&lt;/b&gt;</source>
        <translation>Портфейлът е &lt;b&gt;криптиран&lt;/b&gt; и &lt;b&gt;отключен&lt;/b&gt;</translation>
    </message>
    <message>
        <source>Wallet is &lt;b&gt;encrypted&lt;/b&gt; and currently &lt;b&gt;locked&lt;/b&gt;</source>
        <translation>Портфейлът е &lt;b&gt;криптиран&lt;/b&gt; и &lt;b&gt;заключен&lt;/b&gt;</translation>
    </message>
</context>
<context>
<<<<<<< HEAD
    <name>ClientModel</name>
    <message>
        <source>Network Alert</source>
        <translation>Мрежови проблем</translation>
    </message>
</context>
<context>
=======
>>>>>>> 9460771a
    <name>CoinControlDialog</name>
    <message>
        <source>Coin Selection</source>
        <translation>Избор на монета</translation>
    </message>
    <message>
        <source>Quantity:</source>
        <translation>Количество:</translation>
    </message>
    <message>
        <source>Bytes:</source>
        <translation>Байтове:</translation>
    </message>
    <message>
        <source>Amount:</source>
        <translation>Сума:</translation>
    </message>
    <message>
        <source>Priority:</source>
        <translation>Приоритет:</translation>
    </message>
    <message>
        <source>Fee:</source>
        <translation>Такса:</translation>
    </message>
    <message>
        <source>Dust:</source>
        <translation>Прах:</translation>
    </message>
    <message>
        <source>After Fee:</source>
        <translation>След прилагане на ДДС</translation>
    </message>
    <message>
        <source>Change:</source>
        <translation>Ресто</translation>
    </message>
    <message>
        <source>(un)select all</source>
        <translation>(Пре)махни всички</translation>
    </message>
    <message>
        <source>Tree mode</source>
        <translation>Дървовиден режим</translation>
    </message>
    <message>
        <source>List mode</source>
        <translation>Списъчен режим</translation>
    </message>
    <message>
        <source>Amount</source>
        <translation>Сума</translation>
    </message>
    <message>
        <source>Received with label</source>
        <translation>Получени с име</translation>
    </message>
    <message>
        <source>Received with address</source>
        <translation>Получени с адрес</translation>
    </message>
    <message>
        <source>Date</source>
        <translation>Дата</translation>
    </message>
    <message>
        <source>Confirmations</source>
        <translation>Потвърждения</translation>
    </message>
    <message>
        <source>Confirmed</source>
        <translation>Потвърдени</translation>
    </message>
    <message>
        <source>Priority</source>
        <translation>Приоритет</translation>
    </message>
    </context>
<context>
    <name>EditAddressDialog</name>
    <message>
        <source>Edit Address</source>
        <translation>Редактиране на адрес</translation>
    </message>
    <message>
        <source>&amp;Label</source>
        <translation>&amp;Име</translation>
    </message>
    <message>
<<<<<<< HEAD
        <source>Copy transaction ID</source>
        <translation>Копирай транзакция с ID</translation>
    </message>
    <message>
        <source>Lock unspent</source>
        <translation>Заключване на неизхарченото</translation>
    </message>
    <message>
        <source>Unlock unspent</source>
        <translation>Отключване на неизхарченото</translation>
    </message>
    <message>
        <source>Copy quantity</source>
        <translation>Копиране на количеството</translation>
    </message>
    <message>
        <source>Copy fee</source>
        <translation>Копиране на данък добавена стойност</translation>
    </message>
    <message>
        <source>Copy after fee</source>
        <translation>Копиране след прилагане на данък добавена стойност</translation>
    </message>
    <message>
        <source>Copy bytes</source>
        <translation>Копиране на байтовете</translation>
    </message>
    <message>
        <source>Copy priority</source>
        <translation>Копиране на приоритет</translation>
    </message>
    <message>
        <source>Copy dust</source>
        <translation>Копирай прахта:</translation>
    </message>
    <message>
        <source>Copy change</source>
        <translation>Копирай рестото</translation>
    </message>
    <message>
        <source>highest</source>
        <translation>Най-висок</translation>
    </message>
    <message>
        <source>higher</source>
        <translation>По-висок</translation>
    </message>
    <message>
        <source>high</source>
        <translation>Висок</translation>
    </message>
    <message>
        <source>medium-high</source>
        <translation>Средно-висок</translation>
    </message>
    <message>
        <source>medium</source>
        <translation>Среден</translation>
    </message>
    <message>
        <source>low-medium</source>
        <translation>Ниско-среден</translation>
    </message>
    <message>
        <source>low</source>
        <translation>Нисък</translation>
    </message>
    <message>
        <source>lower</source>
        <translation>По-нисък</translation>
    </message>
    <message>
        <source>lowest</source>
        <translation>Най-нисък</translation>
    </message>
    <message>
        <source>(%1 locked)</source>
        <translation>(%1 заключен)</translation>
    </message>
    <message>
        <source>none</source>
        <translation>нищо</translation>
    </message>
    <message>
        <source>yes</source>
        <translation>да</translation>
=======
        <source>The label associated with this address list entry</source>
        <translation>Етикетът свързан с това въведение в листа с адреси</translation>
>>>>>>> 9460771a
    </message>
    <message>
        <source>The address associated with this address list entry. This can only be modified for sending addresses.</source>
        <translation>Адресът свързан с това въведение в листа с адреси. Това може да бъде променено само за адреси за изпращане.</translation>
    </message>
    <message>
<<<<<<< HEAD
        <source>This means a fee of at least %1 per kB is required.</source>
        <translation>Това означава че се изисква такса от поне %1 на килобайт.</translation>
    </message>
    <message>
        <source>Can vary +/- 1 byte per input.</source>
        <translation>Може да варира с +-1 байт</translation>
    </message>
    <message>
        <source>This label turns red, if any recipient receives an amount smaller than %1.</source>
        <translation>Това наименование се оцветява в червено, ако произволен получател получи сума по-малка от %1.</translation>
    </message>
    <message>
        <source>(no label)</source>
        <translation>(без име)</translation>
=======
        <source>&amp;Address</source>
        <translation>&amp;Адрес</translation>
>>>>>>> 9460771a
    </message>
    <message>
        <source>change from %1 (%2)</source>
        <translation>ресто от %1 (%2)</translation>
    </message>
    <message>
        <source>(change)</source>
        <translation>(промени)</translation>
    </message>
</context>
<context>
    <name>FreespaceChecker</name>
    <message>
        <source>A new data directory will be created.</source>
        <translation>Ще се създаде нова папка за данни.</translation>
    </message>
    <message>
        <source>name</source>
        <translation>име</translation>
    </message>
    <message>
        <source>Directory already exists. Add %1 if you intend to create a new directory here.</source>
        <translation>Директорията вече съществува.Добавете %1 ако желаете да добавите нова директория тук.</translation>
    </message>
    <message>
        <source>Path already exists, and is not a directory.</source>
        <translation>Пътят вече съществува и не е папка.</translation>
    </message>
    <message>
        <source>Cannot create data directory here.</source>
        <translation>Не може да се създаде директория тук.</translation>
    </message>
</context>
<context>
    <name>HelpMessageDialog</name>
    <message>
        <source>version</source>
        <translation>версия</translation>
    </message>
    <message>
        <source>(%1-bit)</source>
        <translation>(%1-битов)</translation>
    </message>
    <message>
        <source>About %1</source>
        <translation>Относно %1</translation>
    </message>
    <message>
        <source>Command-line options</source>
        <translation>Списък с команди</translation>
    </message>
    <message>
        <source>Usage:</source>
        <translation>Използване:</translation>
    </message>
    <message>
        <source>command-line options</source>
        <translation>Списък с налични команди</translation>
    </message>
    <message>
        <source>UI Options:</source>
        <translation>Опции на интерфейс:</translation>
    </message>
    <message>
        <source>Choose data directory on startup (default: %u)</source>
        <translation>Избери директория за данни при стартирване (по подразбиране: %u)</translation>
    </message>
    <message>
        <source>Set language, for example "de_DE" (default: system locale)</source>
        <translation>Избери език, примерно "de_DE" (по подразбиране: system locale)</translation>
    </message>
    <message>
<<<<<<< HEAD
        <source>Directory already exists. Add %1 if you intend to create a new directory here.</source>
        <translation>Директорията вече съществува.Добавете %1 ако желаете да добавите нова директория тук.</translation>
    </message>
    <message>
        <source>Path already exists, and is not a directory.</source>
        <translation>Пътят вече съществува и не е папка.</translation>
    </message>
    <message>
        <source>Cannot create data directory here.</source>
        <translation>Не може да се създаде директория тук.</translation>
    </message>
</context>
<context>
    <name>HelpMessageDialog</name>
    <message>
        <source>Bitcoin Core</source>
        <translation>Биткойн ядро</translation>
    </message>
    <message>
        <source>version</source>
        <translation>версия</translation>
    </message>
    <message>
        <source>(%1-bit)</source>
        <translation>(%1-битов)</translation>
    </message>
    <message>
        <source>About Bitcoin Core</source>
        <translation>За Bitcoin Core</translation>
    </message>
    <message>
        <source>Command-line options</source>
        <translation>Списък с команди</translation>
    </message>
    <message>
        <source>Usage:</source>
        <translation>Използване:</translation>
    </message>
    <message>
        <source>command-line options</source>
        <translation>Списък с налични команди</translation>
    </message>
    <message>
        <source>UI options</source>
        <translation>UI Опции</translation>
    </message>
    <message>
        <source>Set language, for example "de_DE" (default: system locale)</source>
        <translation>Задаване на език,например "de_DE" (по подразбиране: system locale)</translation>
    </message>
    <message>
        <source>Start minimized</source>
        <translation>Стартирай минимизирано</translation>
    </message>
    <message>
        <source>Choose data directory on startup (default: 0)</source>
        <translation>Изберете директория при стартиране на програмата.( настройка по подразбиране:0)</translation>
    </message>
=======
        <source>Start minimized</source>
        <translation>Стартирай минимизиран</translation>
    </message>
    <message>
        <source>Set SSL root certificates for payment request (default: -system-)</source>
        <translation>Задай SSL root сертификат за молба за изплащане (по подразбиране: -system-)</translation>
    </message>
    <message>
        <source>Show splash screen on startup (default: %u)</source>
        <translation>Покажи splash екран при стартирване (по подразбиране %u)</translation>
    </message>
    <message>
        <source>Reset all settings changed in the GUI</source>
        <translation>Нулиране на всички настройки променени в GUI</translation>
    </message>
>>>>>>> 9460771a
</context>
<context>
    <name>Intro</name>
    <message>
        <source>Welcome</source>
        <translation>Добре дошли</translation>
    </message>
    <message>
<<<<<<< HEAD
        <source>Welcome to Bitcoin Core.</source>
        <translation>Добре дошли в Биткойн ядрото.</translation>
    </message>
    <message>
        <source>As this is the first time the program is launched, you can choose where Bitcoin Core will store its data.</source>
        <translation>Тъй като това е първото стартиране на програмата можете да изберете къде Биткон ядрото да запази данните си.</translation>
=======
        <source>Welcome to %1.</source>
        <translation>Добре дошли в %1.</translation>
>>>>>>> 9460771a
    </message>
    <message>
        <source>Use the default data directory</source>
        <translation>Използване на директория по подразбиране</translation>
    </message>
    <message>
        <source>Use a custom data directory:</source>
        <translation>Използване на директория ръчно</translation>
    </message>
    <message>
<<<<<<< HEAD
        <source>Bitcoin Core</source>
        <translation>Биткойн ядро</translation>
    </message>
    <message>
=======
>>>>>>> 9460771a
        <source>Error</source>
        <translation>Грешка</translation>
    </message>
    <message numerus="yes">
        <source>%n GB of free space available</source>
        <translation><numerusform>%n GB свободно пространство на разположение</numerusform><numerusform>%n GB свободно пространство на разположение</numerusform></translation>
    </message>
    <message numerus="yes">
        <source>(of %n GB needed)</source>
        <translation><numerusform>(%n GB е нужен)</numerusform><numerusform>(%n GB са нужни)</numerusform></translation>
    </message>
</context>
<context>
    <name>OpenURIDialog</name>
    <message>
        <source>Open URI</source>
        <translation>Отваряне на URI</translation>
    </message>
<<<<<<< HEAD
=======
    <message>
        <source>Open payment request from URI or file</source>
        <translation>Отвори молба за изплащане от URI или файл</translation>
    </message>
    <message>
        <source>URI:</source>
        <translation>URI:</translation>
    </message>
>>>>>>> 9460771a
    </context>
<context>
    <name>OptionsDialog</name>
    <message>
        <source>Options</source>
        <translation>Опции</translation>
    </message>
    <message>
        <source>&amp;Main</source>
        <translation>&amp;Основни</translation>
    </message>
    <message>
<<<<<<< HEAD
        <source>Automatically start Bitcoin after logging in to the system.</source>
        <translation>Автоматично включване на Биткойн след влизане в системата.</translation>
    </message>
    <message>
        <source>&amp;Start Bitcoin on system login</source>
        <translation>&amp;Пускане на Биткоин при вход в системата</translation>
    </message>
    <message>
        <source>Size of &amp;database cache</source>
        <translation>Размер на кеша в &amp;базата данни</translation>
    </message>
    <message>
        <source>MB</source>
        <translation>Мегабайта</translation>
    </message>
    <message>
        <source>Accept connections from outside</source>
        <translation>Приемай връзки отвън</translation>
    </message>
    <message>
        <source>Allow incoming connections</source>
        <translation>Позволи входящите връзки</translation>
    </message>
    <message>
        <source>IP address of the proxy (e.g. IPv4: 127.0.0.1 / IPv6: ::1)</source>
        <translation>IP адрес на прокси (напр. за IPv4: 127.0.0.1 / за IPv6: ::1)</translation>
    </message>
    <message>
        <source>Third party transaction URLs</source>
        <translation>URL адреси на трети страни</translation>
    </message>
    <message>
        <source>Reset all client options to default.</source>
        <translation>Възстановете всички настройки по подразбиране.</translation>
    </message>
    <message>
        <source>&amp;Reset Options</source>
        <translation>&amp;Нулирай настройките</translation>
    </message>
    <message>
        <source>&amp;Network</source>
        <translation>&amp;Мрежа</translation>
    </message>
    <message>
        <source>W&amp;allet</source>
        <translation>По&amp;ртфейл</translation>
    </message>
    <message>
        <source>Expert</source>
        <translation>Експерт</translation>
    </message>
    <message>
        <source>&amp;Spend unconfirmed change</source>
        <translation>&amp;Похарчете непотвърденото ресто</translation>
    </message>
    <message>
        <source>Automatically open the Bitcoin client port on the router. This only works when your router supports UPnP and it is enabled.</source>
        <translation>Автоматично отваряне на входящия Bitcoin порт. Работи само с рутери поддържащи UPnP.</translation>
=======
        <source>Size of &amp;database cache</source>
        <translation>Размер на кеша в &amp;базата данни</translation>
    </message>
    <message>
        <source>MB</source>
        <translation>Мегабайта</translation>
    </message>
    <message>
        <source>Number of script &amp;verification threads</source>
        <translation>Брой на скриптове и &amp;нишки за потвърждение</translation>
>>>>>>> 9460771a
    </message>
    <message>
        <source>Accept connections from outside</source>
        <translation>Приемай връзки отвън</translation>
    </message>
    <message>
<<<<<<< HEAD
        <source>Connect to the Bitcoin network through a SOCKS5 proxy.</source>
        <translation>Свързване с Биткойн мрежата чрез SOCKS5  прокси.</translation>
    </message>
    <message>
        <source>&amp;Connect through SOCKS5 proxy (default proxy):</source>
        <translation>&amp;Свързване чрез SOCKS5  прокси (прокси по подразбиране):</translation>
    </message>
    <message>
        <source>Proxy &amp;IP:</source>
        <translation>Прокси &amp; АйПи:</translation>
=======
        <source>Allow incoming connections</source>
        <translation>Позволи входящите връзки</translation>
>>>>>>> 9460771a
    </message>
    <message>
        <source>IP address of the proxy (e.g. IPv4: 127.0.0.1 / IPv6: ::1)</source>
        <translation>IP адрес на прокси (напр. за IPv4: 127.0.0.1 / за IPv6: ::1)</translation>
    </message>
    <message>
        <source>Third party transaction URLs</source>
        <translation>URL адреси на трети страни</translation>
    </message>
    <message>
        <source>Reset all client options to default.</source>
        <translation>Възстановете всички настройки по подразбиране.</translation>
    </message>
    <message>
        <source>&amp;Reset Options</source>
        <translation>&amp;Нулирай настройките</translation>
    </message>
    <message>
        <source>&amp;Network</source>
        <translation>&amp;Мрежа</translation>
    </message>
    <message>
        <source>W&amp;allet</source>
        <translation>По&amp;ртфейл</translation>
    </message>
    <message>
        <source>Expert</source>
        <translation>Експерт</translation>
    </message>
    <message>
        <source>Enable coin &amp;control features</source>
        <translation>Позволяване на монетите и &amp;техните възможности</translation>
    </message>
    <message>
        <source>&amp;Spend unconfirmed change</source>
        <translation>&amp;Похарчете непотвърденото ресто</translation>
    </message>
    <message>
        <source>Automatically open the Bitcoin client port on the router. This only works when your router supports UPnP and it is enabled.</source>
        <translation>Автоматично отваряне на входящия Bitcoin порт. Работи само с рутери поддържащи UPnP.</translation>
    </message>
    <message>
        <source>Map port using &amp;UPnP</source>
        <translation>Отваряне на входящия порт чрез &amp;UPnP</translation>
    </message>
    <message>
        <source>Connect to the Bitcoin network through a SOCKS5 proxy.</source>
        <translation>Свързване с Биткойн мрежата чрез SOCKS5  прокси.</translation>
    </message>
    <message>
<<<<<<< HEAD
        <source>Whether to show coin control features or not.</source>
        <translation>Дали да покаже възможностите за контрол на монетите или не.</translation>
    </message>
    <message>
        <source>&amp;OK</source>
        <translation>ОК</translation>
=======
        <source>&amp;Connect through SOCKS5 proxy (default proxy):</source>
        <translation>&amp;Свързване чрез SOCKS5  прокси (прокси по подразбиране):</translation>
>>>>>>> 9460771a
    </message>
    <message>
        <source>Proxy &amp;IP:</source>
        <translation>Прокси &amp; АйПи:</translation>
    </message>
    <message>
        <source>&amp;Port:</source>
        <translation>&amp;Порт:</translation>
    </message>
    <message>
<<<<<<< HEAD
        <source>none</source>
        <translation>нищо</translation>
    </message>
    <message>
        <source>Confirm options reset</source>
        <translation>Потвърдете отмяната на настройките.</translation>
    </message>
    <message>
        <source>Client restart required to activate changes.</source>
        <translation>Изисква се рестартиране на клиента за активиране на извършените промени.</translation>
    </message>
    <message>
        <source>Client will be shutdown, do you want to proceed?</source>
        <translation>Клиентът ще бъде изключен,искате ли да продължите?</translation>
    </message>
    <message>
        <source>This change would require a client restart.</source>
        <translation>Тази промяна изисква рестартиране на клиента Ви.</translation>
    </message>
    <message>
        <source>The supplied proxy address is invalid.</source>
        <translation>Прокси адресът е невалиден.</translation>
=======
        <source>Port of the proxy (e.g. 9050)</source>
        <translation>Порт на прокси сървъра (пр. 9050)</translation>
>>>>>>> 9460771a
    </message>
    <message>
        <source>&amp;Window</source>
        <translation>&amp;Прозорец</translation>
    </message>
    <message>
<<<<<<< HEAD
        <source>The displayed information may be out of date. Your wallet automatically synchronizes with the Bitcoin network after a connection is established, but this process has not completed yet.</source>
        <translation>Текущата информация на екрана може да не е актуална. Вашият портфейл ще се синхронизира автоматично с мрежата на Биткоин, щом поне една връзката с нея се установи; този процес все още не е приключил.</translation>
    </message>
    <message>
        <source>Watch-only:</source>
        <translation>В наблюдателен режим:</translation>
    </message>
    <message>
        <source>Available:</source>
        <translation>Налично:</translation>
    </message>
    <message>
        <source>Your current spendable balance</source>
        <translation>Вашата текуща сметка за изразходване</translation>
    </message>
    <message>
        <source>Pending:</source>
        <translation>Изчакващо:</translation>
    </message>
    <message>
        <source>Immature:</source>
        <translation>Неразвит:</translation>
    </message>
    <message>
        <source>Mined balance that has not yet matured</source>
        <translation>Миниран баланс,който все още не се е развил</translation>
    </message>
    <message>
        <source>Balances</source>
        <translation>Баланс</translation>
    </message>
    <message>
        <source>Total:</source>
        <translation>Общо:</translation>
    </message>
    <message>
        <source>Your current total balance</source>
        <translation>Текущият ви общ баланс</translation>
    </message>
    <message>
        <source>Spendable:</source>
        <translation>За харчене:</translation>
    </message>
    <message>
        <source>Recent transactions</source>
        <translation>Скорошни транзакции</translation>
    </message>
    <message>
        <source>out of sync</source>
        <translation>несинхронизиран</translation>
    </message>
</context>
<context>
    <name>PaymentServer</name>
    <message>
        <source>URI handling</source>
        <translation>Справяне с URI</translation>
    </message>
    <message>
        <source>Invalid payment address %1</source>
        <translation>Невалиден адрес на плащане %1</translation>
    </message>
    <message>
        <source>Payment request rejected</source>
        <translation>Заявката за плащане беше отхвърлена</translation>
    </message>
    <message>
        <source>Payment request network doesn't match client network.</source>
        <translation>Мрежата от която се извършва заявката за плащане не съвпада с мрежата на клиента.</translation>
    </message>
    <message>
        <source>Payment request has expired.</source>
        <translation>Заявката за плащане е изтекла.</translation>
    </message>
    <message>
        <source>Requested payment amount of %1 is too small (considered dust).</source>
        <translation>Заявената сума за плащане: %1 е твърде малка (счита се за отпадък)</translation>
    </message>
    <message>
        <source>Payment request error</source>
        <translation>Възникна грешка по време назаявката за плащане</translation>
    </message>
    <message>
        <source>Cannot start bitcoin: click-to-pay handler</source>
        <translation>Биткойн не можe да се стартира: click-to-pay handler</translation>
    </message>
    <message>
        <source>Payment request file handling</source>
        <translation>Файл за справяне със заявки</translation>
    </message>
    <message>
        <source>Refund from %1</source>
        <translation>Възстановяване на сума от %1</translation>
    </message>
    <message>
        <source>Payment request DoS protection</source>
        <translation>Дос защита на заявката за плащане</translation>
    </message>
    <message>
        <source>Error communicating with %1: %2</source>
        <translation>Грешка при комуникацията с %1: %2</translation>
    </message>
    <message>
        <source>Bad response from server %1</source>
        <translation>Възникна проблем при свързването със сървър %1</translation>
    </message>
    <message>
        <source>Payment acknowledged</source>
        <translation>Плащането е прието</translation>
    </message>
    <message>
        <source>Network request error</source>
        <translation>Грешка в мрежата по време на заявката</translation>
    </message>
</context>
<context>
    <name>PeerTableModel</name>
    <message>
        <source>User Agent</source>
        <translation>Клиент на потребителя</translation>
    </message>
    <message>
        <source>Address/Hostname</source>
        <translation>Адрес в интернет</translation>
    </message>
    <message>
        <source>Ping Time</source>
        <translation>Време за отговор</translation>
    </message>
</context>
<context>
    <name>QObject</name>
    <message>
        <source>Amount</source>
        <translation>Сума</translation>
    </message>
    <message>
        <source>Enter a Bitcoin address (e.g. %1)</source>
        <translation>Въведете Биткойн адрес (например: %1)</translation>
    </message>
    <message>
        <source>%1 d</source>
        <translation>%1 ден</translation>
    </message>
    <message>
        <source>%1 h</source>
        <translation>%1 час</translation>
    </message>
    <message>
        <source>%1 m</source>
        <translation>%1 минута</translation>
    </message>
    <message>
        <source>%1 s</source>
        <translation>%1 секунда</translation>
    </message>
    <message>
        <source>NETWORK</source>
        <translation>Мрежа</translation>
    </message>
    <message>
        <source>UNKNOWN</source>
        <translation>Неизвестен</translation>
    </message>
    <message>
        <source>None</source>
        <translation>Неналичен</translation>
    </message>
    <message>
        <source>N/A</source>
        <translation>Несъществуващ</translation>
    </message>
    <message>
        <source>%1 ms</source>
        <translation>%1 милисекунда</translation>
    </message>
</context>
<context>
    <name>QRImageWidget</name>
    <message>
        <source>&amp;Save Image...</source>
        <translation>&amp;Запиши изображение...</translation>
    </message>
    <message>
        <source>&amp;Copy Image</source>
        <translation>&amp;Копирай изображение</translation>
    </message>
    <message>
        <source>Save QR Code</source>
        <translation>Запази QR Код</translation>
    </message>
    <message>
        <source>PNG Image (*.png)</source>
        <translation>PNG Изображение (*.png)</translation>
    </message>
</context>
<context>
    <name>RPCConsole</name>
    <message>
        <source>Client name</source>
        <translation>Име на клиента</translation>
    </message>
    <message>
        <source>N/A</source>
        <translation>N/A</translation>
    </message>
    <message>
        <source>Client version</source>
        <translation>Версия на клиента</translation>
    </message>
    <message>
        <source>&amp;Information</source>
        <translation>Данни</translation>
    </message>
    <message>
        <source>Debug window</source>
        <translation>Прозорец с грешки</translation>
    </message>
    <message>
        <source>General</source>
        <translation>Основни</translation>
    </message>
    <message>
        <source>Using OpenSSL version</source>
        <translation>Използване на OpenSSL версия</translation>
    </message>
    <message>
        <source>Using BerkeleyDB version</source>
        <translation>Използване на база данни BerkeleyDB </translation>
    </message>
    <message>
        <source>Startup time</source>
        <translation>Време за стартиране</translation>
    </message>
    <message>
        <source>Network</source>
        <translation>Мрежа</translation>
    </message>
    <message>
        <source>Name</source>
        <translation>Име</translation>
    </message>
    <message>
        <source>Number of connections</source>
        <translation>Брой връзки</translation>
    </message>
    <message>
        <source>Current number of blocks</source>
        <translation>Текущ брой блокове</translation>
    </message>
    <message>
        <source>Received</source>
        <translation>Получени</translation>
    </message>
    <message>
        <source>Sent</source>
        <translation>Изпратени</translation>
    </message>
    <message>
        <source>&amp;Peers</source>
        <translation>&amp;Пиъри</translation>
    </message>
    <message>
        <source>Select a peer to view detailed information.</source>
        <translation>Избери пиър за детайлна информация.</translation>
    </message>
    <message>
        <source>Direction</source>
        <translation>Посока</translation>
    </message>
    <message>
        <source>Version</source>
        <translation>Версия</translation>
    </message>
    <message>
        <source>User Agent</source>
        <translation>Клиент на потребителя</translation>
    </message>
    <message>
        <source>Services</source>
        <translation>Услуги</translation>
    </message>
    <message>
        <source>Starting Height</source>
        <translation>Стартова височина</translation>
    </message>
    <message>
        <source>Connection Time</source>
        <translation>Продължителност на връзката</translation>
    </message>
    <message>
        <source>Last Send</source>
        <translation>Изпратени за последно</translation>
    </message>
    <message>
        <source>Last Receive</source>
        <translation>Получени за последно</translation>
    </message>
    <message>
        <source>Bytes Sent</source>
        <translation>Изпратени байтове</translation>
    </message>
    <message>
        <source>Bytes Received</source>
        <translation>Получени байтове</translation>
    </message>
    <message>
        <source>Ping Time</source>
        <translation>Време за отговор</translation>
    </message>
    <message>
        <source>Last block time</source>
        <translation>Време на последния блок</translation>
    </message>
    <message>
        <source>&amp;Open</source>
        <translation>&amp;Отвори</translation>
    </message>
    <message>
        <source>&amp;Console</source>
        <translation>&amp;Конзола</translation>
    </message>
    <message>
        <source>&amp;Network Traffic</source>
        <translation>&amp;Мрежов Трафик</translation>
    </message>
    <message>
        <source>&amp;Clear</source>
        <translation>&amp;Изчисти</translation>
    </message>
    <message>
        <source>Totals</source>
        <translation>Общо:</translation>
    </message>
    <message>
        <source>In:</source>
        <translation>Входящи:</translation>
    </message>
    <message>
        <source>Out:</source>
        <translation>Изходящи</translation>
    </message>
    <message>
        <source>Build date</source>
        <translation>Дата на създаване</translation>
    </message>
    <message>
        <source>Debug log file</source>
        <translation>Лог файл,съдържащ грешките</translation>
    </message>
    <message>
        <source>Open the Bitcoin debug log file from the current data directory. This can take a few seconds for large log files.</source>
        <translation>Отворете Биткой дебъг лог файла от настоящата Data папка. Може да отнеме няколко секунди при по - големи лог файлове.</translation>
    </message>
    <message>
        <source>Clear console</source>
        <translation>Изчисти конзолата</translation>
    </message>
    <message>
        <source>Welcome to the Bitcoin RPC console.</source>
        <translation>Добре дошли в Биткойн RPC конзолата.</translation>
    </message>
    <message>
        <source>Use up and down arrows to navigate history, and &lt;b&gt;Ctrl-L&lt;/b&gt; to clear screen.</source>
        <translation>Използвайте стрелки надолу и нагореза разглеждане на историятаот команди и &lt;b&gt;Ctrl-L&lt;/b&gt; за изчистване на конзолата.</translation>
    </message>
    <message>
        <source>Type &lt;b&gt;help&lt;/b&gt; for an overview of available commands.</source>
        <translation>Въведeте &lt;/b&gt;помощ&lt;/b&gt; за да видите наличните команди.</translation>
    </message>
    <message>
        <source>%1 B</source>
        <translation>%1 Байт</translation>
    </message>
    <message>
        <source>%1 KB</source>
        <translation>%1 Килобайт</translation>
    </message>
    <message>
        <source>%1 MB</source>
        <translation>%1 Мегабайт</translation>
    </message>
    <message>
        <source>%1 GB</source>
        <translation>%1 Гигабайт</translation>
=======
        <source>Show only a tray icon after minimizing the window.</source>
        <translation>След минимизиране ще е видима само иконата в системния трей.</translation>
    </message>
    <message>
        <source>&amp;Minimize to the tray instead of the taskbar</source>
        <translation>&amp;Минимизиране в системния трей</translation>
    </message>
    <message>
        <source>M&amp;inimize on close</source>
        <translation>М&amp;инимизиране при затваряне</translation>
    </message>
    <message>
        <source>&amp;Display</source>
        <translation>&amp;Интерфейс</translation>
    </message>
    <message>
        <source>User Interface &amp;language:</source>
        <translation>Език:</translation>
    </message>
    <message>
        <source>&amp;Unit to show amounts in:</source>
        <translation>Мерна единица за показваните суми:</translation>
    </message>
    <message>
        <source>Choose the default subdivision unit to show in the interface and when sending coins.</source>
        <translation>Изберете единиците, показвани по подразбиране в интерфейса.</translation>
    </message>
    <message>
        <source>Whether to show coin control features or not.</source>
        <translation>Дали да покаже възможностите за контрол на монетите или не.</translation>
    </message>
    <message>
        <source>&amp;OK</source>
        <translation>ОК</translation>
    </message>
    <message>
        <source>&amp;Cancel</source>
        <translation>Отказ</translation>
    </message>
    <message>
        <source>default</source>
        <translation>подразбиране</translation>
    </message>
    <message>
        <source>none</source>
        <translation>нищо</translation>
    </message>
    <message>
        <source>Confirm options reset</source>
        <translation>Потвърдете отмяната на настройките.</translation>
    </message>
    <message>
        <source>Client restart required to activate changes.</source>
        <translation>Изисква се рестартиране на клиента за активиране на извършените промени.</translation>
    </message>
    <message>
        <source>This change would require a client restart.</source>
        <translation>Тази промяна изисква рестартиране на клиента Ви.</translation>
    </message>
    <message>
        <source>The supplied proxy address is invalid.</source>
        <translation>Текущият прокси адрес е невалиден.</translation>
>>>>>>> 9460771a
    </message>
</context>
<context>
    <name>OverviewPage</name>
    <message>
<<<<<<< HEAD
        <source>via %1</source>
        <translation>посредством %1</translation>
    </message>
    <message>
        <source>never</source>
        <translation>Никога</translation>
    </message>
    <message>
        <source>Inbound</source>
        <translation>Входящи</translation>
    </message>
    <message>
        <source>Outbound</source>
        <translation>Изходящи</translation>
    </message>
    <message>
        <source>Unknown</source>
        <translation>Неизвестен</translation>
    </message>
    <message>
        <source>Fetching...</source>
        <translation>Прихващане...</translation>
    </message>
</context>
<context>
    <name>ReceiveCoinsDialog</name>
    <message>
        <source>&amp;Amount:</source>
        <translation>&amp;Сума</translation>
    </message>
    <message>
        <source>&amp;Label:</source>
        <translation>&amp;Име:</translation>
    </message>
    <message>
        <source>&amp;Message:</source>
        <translation>&amp;Съобщение:</translation>
    </message>
    <message>
        <source>Use this form to request payments. All fields are &lt;b&gt;optional&lt;/b&gt;.</source>
        <translation>Използвате този формуляр за заявяване на плащания. Всички полета са &lt;b&gt;незадължителни&lt;/b&gt;.</translation>
    </message>
    <message>
        <source>An optional amount to request. Leave this empty or zero to not request a specific amount.</source>
        <translation>Незадължително заявяване на сума. Оставете полето празно или нулево, за да не заявите конкретна сума.</translation>
    </message>
    <message>
        <source>Clear all fields of the form.</source>
        <translation>Изчисти всички полета от формуляра.</translation>
    </message>
    <message>
        <source>Clear</source>
        <translation>Изчистване</translation>
    </message>
    <message>
        <source>Requested payments history</source>
        <translation>Изискана история на плащанията</translation>
    </message>
    <message>
        <source>&amp;Request payment</source>
        <translation>&amp;Изискване на плащане</translation>
    </message>
    <message>
        <source>Show</source>
        <translation>Показване</translation>
=======
        <source>Form</source>
        <translation>Формуляр</translation>
    </message>
    <message>
        <source>The displayed information may be out of date. Your wallet automatically synchronizes with the Bitcoin network after a connection is established, but this process has not completed yet.</source>
        <translation>Текущата информация на екрана може да не е актуална. Вашият портфейл ще се синхронизира автоматично с мрежата на Биткоин, щом поне една връзката с нея се установи; този процес все още не е приключил.</translation>
    </message>
    <message>
        <source>Watch-only:</source>
        <translation>В наблюдателен режим:</translation>
    </message>
    <message>
        <source>Available:</source>
        <translation>Налично:</translation>
    </message>
    <message>
        <source>Your current spendable balance</source>
        <translation>Вашата текуща сметка за изразходване</translation>
    </message>
    <message>
        <source>Pending:</source>
        <translation>Изчакващо:</translation>
    </message>
    <message>
        <source>Immature:</source>
        <translation>Неразвит:</translation>
    </message>
    <message>
        <source>Mined balance that has not yet matured</source>
        <translation>Миниран баланс,който все още не се е развил</translation>
    </message>
    <message>
        <source>Balances</source>
        <translation>Баланс</translation>
>>>>>>> 9460771a
    </message>
    <message>
        <source>Total:</source>
        <translation>Общо:</translation>
    </message>
    <message>
        <source>Your current total balance</source>
        <translation>Текущият ви общ баланс</translation>
    </message>
    <message>
        <source>Spendable:</source>
        <translation>За харчене:</translation>
    </message>
    <message>
        <source>Recent transactions</source>
        <translation>Скорошни транзакции</translation>
    </message>
    </context>
<context>
    <name>PaymentServer</name>
    </context>
<context>
    <name>PeerTableModel</name>
    <message>
<<<<<<< HEAD
        <source>QR Code</source>
        <translation>QR код</translation>
    </message>
    <message>
        <source>Copy &amp;URI</source>
        <translation>Копиране на &amp;URI</translation>
    </message>
    <message>
        <source>Copy &amp;Address</source>
        <translation>&amp;Копирай адрес</translation>
    </message>
    <message>
        <source>&amp;Save Image...</source>
        <translation>&amp;Запиши изображение...</translation>
    </message>
    <message>
        <source>Request payment to %1</source>
        <translation>Изискване на плащане от %1</translation>
    </message>
    <message>
        <source>Payment information</source>
        <translation>Данни за плащането</translation>
=======
        <source>User Agent</source>
        <translation>Клиент на потребителя</translation>
>>>>>>> 9460771a
    </message>
    <message>
        <source>Ping Time</source>
        <translation>Време за отговор</translation>
    </message>
</context>
<context>
    <name>QObject</name>
    <message>
        <source>Amount</source>
        <translation>Сума</translation>
    </message>
    <message>
        <source>Enter a Bitcoin address (e.g. %1)</source>
        <translation>Въведете Биткойн адрес (например: %1)</translation>
    </message>
    <message>
        <source>%1 d</source>
        <translation>%1 ден</translation>
    </message>
    <message>
        <source>%1 h</source>
        <translation>%1 час</translation>
    </message>
    <message>
        <source>%1 m</source>
        <translation>%1 минута</translation>
    </message>
    <message>
        <source>%1 s</source>
        <translation>%1 секунда</translation>
    </message>
    <message>
        <source>None</source>
        <translation>Неналичен</translation>
    </message>
    <message>
        <source>N/A</source>
        <translation>Несъществуващ</translation>
    </message>
    <message>
        <source>%1 ms</source>
        <translation>%1 милисекунда</translation>
    </message>
<<<<<<< HEAD
    <message>
        <source>(no message)</source>
        <translation>(без съобщение)</translation>
    </message>
    <message>
        <source>(no amount)</source>
        <translation>(липсва сума)</translation>
    </message>
</context>
<context>
    <name>SendCoinsDialog</name>
    <message>
        <source>Send Coins</source>
        <translation>Изпращане</translation>
    </message>
    <message>
        <source>Coin Control Features</source>
        <translation>Настройки за контрол на монетите</translation>
    </message>
    <message>
        <source>automatically selected</source>
        <translation>астоматично избран</translation>
    </message>
    <message>
        <source>Insufficient funds!</source>
        <translation>Нямате достатъчно налични пари!</translation>
    </message>
    <message>
        <source>Quantity:</source>
        <translation>Количество:</translation>
    </message>
    <message>
        <source>Bytes:</source>
        <translation>Байтове:</translation>
    </message>
=======
</context>
<context>
    <name>QRImageWidget</name>
    </context>
<context>
    <name>RPCConsole</name>
>>>>>>> 9460771a
    <message>
        <source>N/A</source>
        <translation>Несъществуващ</translation>
    </message>
    <message>
        <source>Client version</source>
        <translation>Версия на клиента</translation>
    </message>
    <message>
        <source>&amp;Information</source>
        <translation>Данни</translation>
    </message>
    <message>
<<<<<<< HEAD
        <source>After Fee:</source>
        <translation>След прилагане на ДДС</translation>
    </message>
    <message>
        <source>Change:</source>
        <translation>Ресто</translation>
    </message>
    <message>
        <source>If this is activated, but the change address is empty or invalid, change will be sent to a newly generated address.</source>
        <translation>Ако тази опция е активирана,но адресът на промяна е празен или невалиден,промяната ще бъде изпратена на новосъздаден адрес.</translation>
    </message>
    <message>
        <source>Transaction Fee:</source>
        <translation>Такса за транзакцията:</translation>
    </message>
    <message>
        <source>Choose...</source>
        <translation>Избери...</translation>
    </message>
    <message>
        <source>Minimize</source>
        <translation>Минимизирай</translation>
    </message>
    <message>
        <source>per kilobyte</source>
        <translation>за килобайт</translation>
    </message>
    <message>
        <source>total at least</source>
        <translation>Крайна сума поне</translation>
    </message>
    <message>
        <source>Recommended:</source>
        <translation>Препоръчителна:</translation>
    </message>
    <message>
        <source>Custom:</source>
        <translation>По избор:</translation>
    </message>
    <message>
        <source>Confirmation time:</source>
        <translation>Време за потвърждение:</translation>
    </message>
    <message>
        <source>normal</source>
        <translation>нормален</translation>
    </message>
    <message>
        <source>fast</source>
        <translation>бърз</translation>
    </message>
    <message>
        <source>Send to multiple recipients at once</source>
        <translation>Изпращане към повече от един получател</translation>
=======
        <source>Debug window</source>
        <translation>Прозорец с грешки</translation>
>>>>>>> 9460771a
    </message>
    <message>
        <source>General</source>
        <translation>Основни</translation>
    </message>
    <message>
<<<<<<< HEAD
        <source>Clear all fields of the form.</source>
        <translation>Изчисти всички полета от формуляра.</translation>
    </message>
    <message>
        <source>Dust:</source>
        <translation>Прах:</translation>
    </message>
    <message>
        <source>Clear &amp;All</source>
        <translation>&amp;Изчисти</translation>
=======
        <source>Using BerkeleyDB version</source>
        <translation>Използване на база данни BerkeleyDB </translation>
>>>>>>> 9460771a
    </message>
    <message>
        <source>Startup time</source>
        <translation>Време за стартиране</translation>
    </message>
    <message>
        <source>Network</source>
        <translation>Мрежа</translation>
    </message>
    <message>
        <source>Name</source>
        <translation>Име</translation>
    </message>
    <message>
        <source>Number of connections</source>
        <translation>Брой връзки</translation>
    </message>
    <message>
<<<<<<< HEAD
        <source>Copy quantity</source>
        <translation>Копиране на количеството</translation>
    </message>
    <message>
        <source>Copy amount</source>
        <translation>Копирай сума</translation>
    </message>
    <message>
        <source>Copy fee</source>
        <translation>Копиране на данък добавена стойност</translation>
    </message>
    <message>
        <source>Copy after fee</source>
        <translation>Копиране след прилагане на данък добавена стойност</translation>
    </message>
    <message>
        <source>Copy bytes</source>
        <translation>Копиране на байтовете</translation>
    </message>
    <message>
        <source>Copy priority</source>
        <translation>Копиране на приоритет</translation>
    </message>
    <message>
        <source>Copy change</source>
        <translation>Копирай рестото</translation>
    </message>
    <message>
        <source>or</source>
        <translation>или</translation>
=======
        <source>Current number of blocks</source>
        <translation>Текущ брой блокове</translation>
    </message>
    <message>
        <source>Received</source>
        <translation>Получени</translation>
>>>>>>> 9460771a
    </message>
    <message>
        <source>Sent</source>
        <translation>Изпратени</translation>
    </message>
    <message>
        <source>&amp;Peers</source>
        <translation>&amp;Пиъри</translation>
    </message>
    <message>
        <source>Select a peer to view detailed information.</source>
        <translation>Избери пиър за детайлна информация.</translation>
    </message>
    <message>
<<<<<<< HEAD
        <source>The total exceeds your balance when the %1 transaction fee is included.</source>
        <translation>Сумата при добавяне на данък добавена стойност по %1 транзакцията надвишава сумата по вашата сметка.</translation>
    </message>
    <message>
        <source>Transaction creation failed!</source>
        <translation>Грешка при създаването на транзакция!</translation>
    </message>
    <message>
        <source>A fee higher than %1 is considered an insanely high fee.</source>
        <translation>Такса по-висока от %1 се смята за извънредно висока.</translation>
    </message>
    <message>
        <source>Pay only the minimum fee of %1</source>
        <translation>Платете минималната такса от %1</translation>
    </message>
    <message>
        <source>Warning: Invalid Bitcoin address</source>
        <translation>Внимание: Невалиден Биткойн адрес</translation>
=======
        <source>Direction</source>
        <translation>Посока</translation>
>>>>>>> 9460771a
    </message>
    <message>
        <source>Version</source>
        <translation>Версия</translation>
    </message>
    <message>
<<<<<<< HEAD
        <source>Warning: Unknown change address</source>
        <translation>Внимание:Неизвестен адрес за промяна</translation>
    </message>
    <message>
        <source>Copy dust</source>
        <translation>Копирай прахта:</translation>
    </message>
    <message>
        <source>Are you sure you want to send?</source>
        <translation>Наистина ли искате да изпратите?</translation>
=======
        <source>User Agent</source>
        <translation>Клиент на потребителя</translation>
>>>>>>> 9460771a
    </message>
    <message>
        <source>Services</source>
        <translation>Услуги</translation>
    </message>
    <message>
        <source>Connection Time</source>
        <translation>Продължителност на връзката</translation>
    </message>
    <message>
        <source>Last Send</source>
        <translation>Изпратени за последно</translation>
    </message>
    <message>
        <source>Last Receive</source>
        <translation>Получени за последно</translation>
    </message>
    <message>
        <source>Ping Time</source>
        <translation>Време за отговор</translation>
    </message>
    <message>
<<<<<<< HEAD
        <source>Choose previously used address</source>
        <translation>Изберете използван преди адрес</translation>
    </message>
    <message>
        <source>This is a normal payment.</source>
        <translation>Това е нормално плащане.</translation>
=======
        <source>Last block time</source>
        <translation>Време на последния блок</translation>
>>>>>>> 9460771a
    </message>
    <message>
        <source>&amp;Open</source>
        <translation>&amp;Отвори</translation>
    </message>
    <message>
        <source>&amp;Console</source>
        <translation>&amp;Конзола</translation>
    </message>
    <message>
        <source>&amp;Network Traffic</source>
        <translation>&amp;Мрежов Трафик</translation>
    </message>
    <message>
        <source>&amp;Clear</source>
        <translation>&amp;Изчисти</translation>
    </message>
    <message>
        <source>Totals</source>
        <translation>Общо:</translation>
    </message>
    <message>
<<<<<<< HEAD
        <source>This is a verified payment request.</source>
        <translation>Това е потвърдена транзакция.</translation>
    </message>
    <message>
        <source>This is an unverified payment request.</source>
        <translation>Това е непотвърдена заявка за плащане.</translation>
    </message>
    <message>
        <source>Pay To:</source>
        <translation>Плащане на:</translation>
    </message>
    <message>
        <source>Memo:</source>
        <translation>Бележка:</translation>
    </message>
</context>
<context>
    <name>ShutdownWindow</name>
    <message>
        <source>Bitcoin Core is shutting down...</source>
        <translation>Биткойн ядрото се изключва...</translation>
    </message>
    <message>
        <source>Do not shut down the computer until this window disappears.</source>
        <translation>Не изключвайте компютъра докато този прозорец не изчезне.</translation>
    </message>
</context>
<context>
    <name>SignVerifyMessageDialog</name>
=======
        <source>In:</source>
        <translation>Входящи:</translation>
    </message>
>>>>>>> 9460771a
    <message>
        <source>Out:</source>
        <translation>Изходящи</translation>
    </message>
    <message>
        <source>Debug log file</source>
        <translation>Лог файл,съдържащ грешките</translation>
    </message>
    <message>
        <source>Clear console</source>
        <translation>Изчисти конзолата</translation>
    </message>
    <message>
<<<<<<< HEAD
        <source>Choose previously used address</source>
        <translation>Изберете използван преди адрес</translation>
    </message>
    <message>
        <source>Alt+A</source>
        <translation>Alt+A</translation>
=======
        <source>Use up and down arrows to navigate history, and &lt;b&gt;Ctrl-L&lt;/b&gt; to clear screen.</source>
        <translation>Използвайте стрелки надолу и нагореза разглеждане на историятаот команди и &lt;b&gt;Ctrl-L&lt;/b&gt; за изчистване на конзолата.</translation>
>>>>>>> 9460771a
    </message>
    <message>
        <source>Type &lt;b&gt;help&lt;/b&gt; for an overview of available commands.</source>
        <translation>Въведeте &lt;/b&gt;помощ&lt;/b&gt; за да видите наличните команди.</translation>
    </message>
    <message>
        <source>%1 B</source>
        <translation>%1 Байт</translation>
    </message>
    <message>
        <source>%1 KB</source>
        <translation>%1 Килобайт</translation>
    </message>
    <message>
        <source>%1 MB</source>
        <translation>%1 Мегабайт</translation>
    </message>
    <message>
        <source>%1 GB</source>
        <translation>%1 Гигабайт</translation>
    </message>
    <message>
        <source>via %1</source>
        <translation>посредством %1</translation>
    </message>
    <message>
        <source>never</source>
        <translation>Никога</translation>
    </message>
    <message>
        <source>Inbound</source>
        <translation>Входящи</translation>
    </message>
    <message>
        <source>Outbound</source>
        <translation>Изходящи</translation>
    </message>
    <message>
        <source>Yes</source>
        <translation>Да</translation>
    </message>
    <message>
<<<<<<< HEAD
        <source>Verify &amp;Message</source>
        <translation>Потвърди &amp;съобщението</translation>
    </message>
    <message>
        <source>Click "Sign Message" to generate signature</source>
        <translation>Натиснете "Подписване на съобщение" за да създадете подпис</translation>
=======
        <source>No</source>
        <translation>Не</translation>
>>>>>>> 9460771a
    </message>
    <message>
        <source>Unknown</source>
        <translation>Неизвестен</translation>
    </message>
</context>
<context>
    <name>ReceiveCoinsDialog</name>
    <message>
        <source>&amp;Amount:</source>
        <translation>&amp;Сума</translation>
    </message>
    <message>
<<<<<<< HEAD
        <source>The entered address does not refer to a key.</source>
        <translation>Въведеният адрес не може да се съпостави с валиден ключ.</translation>
    </message>
    <message>
        <source>Wallet unlock was cancelled.</source>
        <translation>Отключването на портфейла беше отменено.</translation>
=======
        <source>&amp;Label:</source>
        <translation>&amp;Име:</translation>
>>>>>>> 9460771a
    </message>
    <message>
        <source>&amp;Message:</source>
        <translation>&amp;Съобщение:</translation>
    </message>
    <message>
        <source>Use this form to request payments. All fields are &lt;b&gt;optional&lt;/b&gt;.</source>
        <translation>Използвате този формуляр за заявяване на плащания. Всички полета са &lt;b&gt;незадължителни&lt;/b&gt;.</translation>
    </message>
    <message>
        <source>An optional amount to request. Leave this empty or zero to not request a specific amount.</source>
        <translation>Незадължително заявяване на сума. Оставете полето празно или нулево, за да не заявите конкретна сума.</translation>
    </message>
    <message>
        <source>Clear all fields of the form.</source>
        <translation>Изчисти всички полета от формуляра.</translation>
    </message>
    <message>
        <source>Clear</source>
        <translation>Изчистване</translation>
    </message>
    <message>
        <source>Requested payments history</source>
        <translation>Изискана история на плащанията</translation>
    </message>
    <message>
        <source>&amp;Request payment</source>
        <translation>&amp;Изискване на плащане</translation>
    </message>
    <message>
        <source>Show</source>
        <translation>Показване</translation>
    </message>
    <message>
<<<<<<< HEAD
        <source>Bitcoin Core</source>
        <translation>Биткойн ядро</translation>
    </message>
    <message>
        <source>The Bitcoin Core developers</source>
        <translation>Разработчици на Bitcoin Core</translation>
    </message>
    <message>
        <source>[testnet]</source>
        <translation>[testnet]</translation>
    </message>
</context>
<context>
    <name>TrafficGraphWidget</name>
    <message>
        <source>KB/s</source>
        <translation>Килобайта в секунда</translation>
    </message>
</context>
<context>
    <name>TransactionDesc</name>
    <message>
        <source>Open until %1</source>
        <translation>Подлежи на промяна до %1</translation>
    </message>
    <message>
        <source>conflicted</source>
        <translation>припокриващ се</translation>
    </message>
    <message>
        <source>%1/offline</source>
        <translation>%1/офлайн</translation>
    </message>
=======
        <source>Remove</source>
        <translation>Премахване</translation>
    </message>
    </context>
<context>
    <name>ReceiveRequestDialog</name>
>>>>>>> 9460771a
    <message>
        <source>QR Code</source>
        <translation>QR код</translation>
    </message>
    <message>
        <source>Copy &amp;URI</source>
        <translation>Копиране на &amp;URI</translation>
    </message>
    <message>
        <source>Copy &amp;Address</source>
        <translation>&amp;Копирай адрес</translation>
    </message>
    <message>
        <source>&amp;Save Image...</source>
        <translation>&amp;Запиши изображение...</translation>
    </message>
    </context>
<context>
    <name>RecentRequestsTableModel</name>
    </context>
<context>
    <name>SendCoinsDialog</name>
    <message>
        <source>Send Coins</source>
        <translation>Изпращане</translation>
    </message>
    <message>
        <source>Coin Control Features</source>
        <translation>Настройки за контрол на монетите</translation>
    </message>
    <message>
        <source>automatically selected</source>
        <translation>астоматично избран</translation>
    </message>
    <message>
        <source>Insufficient funds!</source>
        <translation>Нямате достатъчно налични пари!</translation>
    </message>
    <message>
        <source>Quantity:</source>
        <translation>Количество:</translation>
    </message>
    <message>
        <source>Bytes:</source>
        <translation>Байтове:</translation>
    </message>
    <message>
        <source>Amount:</source>
        <translation>Сума:</translation>
    </message>
    <message>
        <source>Priority:</source>
        <translation>Приоритет:</translation>
    </message>
    <message>
<<<<<<< HEAD
        <source>Total debit</source>
        <translation>Общ дълг</translation>
    </message>
    <message>
        <source>Total credit</source>
        <translation>Общ дълг</translation>
    </message>
    <message>
        <source>Transaction fee</source>
        <translation>Такса</translation>
=======
        <source>Fee:</source>
        <translation>Такса:</translation>
>>>>>>> 9460771a
    </message>
    <message>
        <source>After Fee:</source>
        <translation>След прилагане на ДДС</translation>
    </message>
    <message>
        <source>Change:</source>
        <translation>Ресто</translation>
    </message>
    <message>
        <source>If this is activated, but the change address is empty or invalid, change will be sent to a newly generated address.</source>
        <translation>Ако тази опция е активирана,но адресът на промяна е празен или невалиден,промяната ще бъде изпратена на новосъздаден адрес.</translation>
    </message>
    <message>
        <source>Transaction Fee:</source>
        <translation>Такса за транзакцията:</translation>
    </message>
    <message>
        <source>Choose...</source>
        <translation>Избери...</translation>
    </message>
    <message>
<<<<<<< HEAD
        <source>Generated coins must mature %1 blocks before they can be spent. When you generated this block, it was broadcast to the network to be added to the block chain. If it fails to get into the chain, its state will change to "not accepted" and it won't be spendable. This may occasionally happen if another node generates a block within a few seconds of yours.</source>
        <translation>Генерираните монети трябва да отлежат %1 блока преди да могат да бъдат похарчени. Когато генерираш блока, той се разпространява в мрежата, за да се добави в блок-веригата. Ако не успее да се добави във веригата, неговия статус  ще се стане "неприет" и няма да може да се похарчи. Това е възможно да се случи случайно, ако друг възел генерира блок няколко секунди след твоя.</translation>
    </message>
    <message>
        <source>Debug information</source>
        <translation>Информация за грешките</translation>
    </message>
    <message>
        <source>Transaction</source>
        <translation>Трансакция</translation>
=======
        <source>per kilobyte</source>
        <translation>за килобайт</translation>
>>>>>>> 9460771a
    </message>
    <message>
        <source>Hide</source>
        <translation>Скрий</translation>
    </message>
    <message>
        <source>total at least</source>
        <translation>Крайна сума поне</translation>
    </message>
    <message>
        <source>Recommended:</source>
        <translation>Препоръчителна:</translation>
    </message>
    <message>
        <source>Custom:</source>
        <translation>По избор:</translation>
    </message>
    <message>
        <source>Confirmation time:</source>
        <translation>Време за потвърждение:</translation>
    </message>
    <message>
        <source>normal</source>
        <translation>нормален</translation>
    </message>
    <message>
        <source>fast</source>
        <translation>бърз</translation>
    </message>
    <message>
        <source>Send to multiple recipients at once</source>
        <translation>Изпращане към повече от един получател</translation>
    </message>
    <message>
        <source>Add &amp;Recipient</source>
        <translation>Добави &amp;получател</translation>
    </message>
    <message>
        <source>Clear all fields of the form.</source>
        <translation>Изчисти всички полета от формуляра.</translation>
    </message>
    <message>
<<<<<<< HEAD
        <source>Immature (%1 confirmations, will be available after %2)</source>
        <translation>Неплатим (%1 потвърждения, ще бъде платим след %2)</translation>
    </message>
    <message>
        <source>Open until %1</source>
        <translation>Подлежи на промяна до %1</translation>
=======
        <source>Dust:</source>
        <translation>Прах:</translation>
>>>>>>> 9460771a
    </message>
    <message>
        <source>Clear &amp;All</source>
        <translation>&amp;Изчисти</translation>
    </message>
    <message>
        <source>Balance:</source>
        <translation>Баланс:</translation>
    </message>
    <message>
        <source>Confirm the send action</source>
        <translation>Потвърдете изпращането</translation>
    </message>
    <message>
<<<<<<< HEAD
        <source>Offline</source>
        <translation>Извън линия</translation>
    </message>
    <message>
        <source>Unconfirmed</source>
        <translation>Непотвърдено</translation>
=======
        <source>S&amp;end</source>
        <translation>И&amp;зпрати</translation>
>>>>>>> 9460771a
    </message>
    </context>
<context>
    <name>SendCoinsEntry</name>
    <message>
        <source>A&amp;mount:</source>
        <translation>С&amp;ума:</translation>
    </message>
    <message>
        <source>Pay &amp;To:</source>
        <translation>Плати &amp;На:</translation>
    </message>
    <message>
        <source>&amp;Label:</source>
        <translation>&amp;Име:</translation>
    </message>
    <message>
        <source>Choose previously used address</source>
        <translation>Изберете използван преди адрес</translation>
    </message>
    <message>
        <source>This is a normal payment.</source>
        <translation>Това е нормално плащане.</translation>
    </message>
    <message>
        <source>Alt+A</source>
        <translation>Alt+A</translation>
    </message>
    <message>
        <source>Paste address from clipboard</source>
        <translation>Вмъкни от клипборда</translation>
    </message>
    <message>
        <source>Alt+P</source>
        <translation>Alt+P</translation>
    </message>
    <message>
        <source>Remove this entry</source>
        <translation>Премахване на този запис</translation>
    </message>
    <message>
        <source>Message:</source>
        <translation>Съобщение:</translation>
    </message>
    <message>
        <source>Pay To:</source>
        <translation>Плащане на:</translation>
    </message>
    <message>
        <source>Memo:</source>
        <translation>Бележка:</translation>
    </message>
    </context>
<context>
    <name>SendConfirmationDialog</name>
    </context>
<context>
    <name>ShutdownWindow</name>
    <message>
        <source>Do not shut down the computer until this window disappears.</source>
        <translation>Не изключвайте компютъра докато този прозорец не изчезне.</translation>
    </message>
</context>
<context>
    <name>SignVerifyMessageDialog</name>
    <message>
        <source>Signatures - Sign / Verify a Message</source>
        <translation>Подпиши / Провери съобщение</translation>
    </message>
    <message>
        <source>&amp;Sign Message</source>
        <translation>&amp;Подпиши</translation>
    </message>
    <message>
        <source>Choose previously used address</source>
        <translation>Изберете използван преди адрес</translation>
    </message>
    <message>
        <source>Alt+A</source>
        <translation>Alt+A</translation>
    </message>
    <message>
<<<<<<< HEAD
        <source>Copy transaction ID</source>
        <translation>Копирай транзакция с ID</translation>
    </message>
    <message>
        <source>Edit label</source>
        <translation>Редактирай име</translation>
=======
        <source>Paste address from clipboard</source>
        <translation>Вмъкни от клипборда</translation>
>>>>>>> 9460771a
    </message>
    <message>
        <source>Alt+P</source>
        <translation>Alt+P</translation>
    </message>
    <message>
        <source>Enter the message you want to sign here</source>
        <translation>Въведете съобщението тук</translation>
    </message>
    <message>
        <source>Signature</source>
        <translation>Подпис</translation>
    </message>
    <message>
        <source>Copy the current signature to the system clipboard</source>
        <translation>Копиране на текущия подпис</translation>
    </message>
    <message>
<<<<<<< HEAD
        <source>The transaction history was successfully saved to %1.</source>
        <translation>Историята с транзакциите беше успешно запазена в %1.</translation>
    </message>
    <message>
        <source>Comma separated file (*.csv)</source>
        <translation>CSV файл (*.csv)</translation>
=======
        <source>Sign the message to prove you own this Bitcoin address</source>
        <translation>Подпишете съобщение като доказателство, че притежавате определен адрес</translation>
>>>>>>> 9460771a
    </message>
    <message>
        <source>Sign &amp;Message</source>
        <translation>Подпиши &amp;съобщение</translation>
    </message>
    <message>
        <source>Clear &amp;All</source>
        <translation>&amp;Изчисти</translation>
    </message>
    <message>
        <source>&amp;Verify Message</source>
        <translation>&amp;Провери</translation>
    </message>
    <message>
        <source>Verify the message to ensure it was signed with the specified Bitcoin address</source>
        <translation>Проверете съобщение, за да сте сигурни че е подписано с определен Биткоин адрес</translation>
    </message>
    <message>
        <source>Verify &amp;Message</source>
        <translation>Потвърди &amp;съобщението</translation>
    </message>
    </context>
<context>
    <name>SplashScreen</name>
    <message>
        <source>[testnet]</source>
        <translation>[testnet]</translation>
    </message>
</context>
<context>
    <name>TrafficGraphWidget</name>
    <message>
        <source>KB/s</source>
        <translation>Килобайта в секунда</translation>
    </message>
</context>
<context>
    <name>TransactionDesc</name>
    </context>
<context>
    <name>TransactionDescDialog</name>
    <message>
        <source>This pane shows a detailed description of the transaction</source>
        <translation>Описание на транзакцията</translation>
    </message>
    </context>
<context>
    <name>TransactionTableModel</name>
    </context>
<context>
    <name>TransactionView</name>
    </context>
<context>
    <name>UnitDisplayStatusBarControl</name>
    </context>
<context>
    <name>WalletFrame</name>
    </context>
<context>
    <name>WalletModel</name>
    </context>
<context>
    <name>WalletView</name>
<<<<<<< HEAD
    <message>
        <source>&amp;Export</source>
        <translation>Изнеси</translation>
    </message>
    <message>
        <source>Export the data in the current tab to a file</source>
        <translation>Запишете данните от текущия раздел във файл</translation>
    </message>
    <message>
        <source>Backup Wallet</source>
        <translation>Запазване на портфейла</translation>
    </message>
    <message>
        <source>Wallet Data (*.dat)</source>
        <translation>Информация за портфейла (*.dat)</translation>
    </message>
    <message>
        <source>Backup Failed</source>
        <translation>Неуспешно запазване на портфейла</translation>
    </message>
    <message>
        <source>There was an error trying to save the wallet data to %1.</source>
        <translation>Възникна грешка при запазването на информацията за портфейла в %1.</translation>
    </message>
    <message>
        <source>The wallet data was successfully saved to %1.</source>
        <translation>Информацията за портфейла беше успешно запазена в %1.</translation>
    </message>
    <message>
        <source>Backup Successful</source>
        <translation>Успешно запазване на портфейла</translation>
    </message>
</context>
=======
    </context>
>>>>>>> 9460771a
<context>
    <name>bitcoin-core</name>
    <message>
        <source>Options:</source>
        <translation>Опции:</translation>
    </message>
    <message>
        <source>Specify data directory</source>
        <translation>Определете директория за данните</translation>
    </message>
    <message>
        <source>Connect to a node to retrieve peer addresses, and disconnect</source>
        <translation>Свържете се към сървър за да можете да извлечете адресите на пиърите след което се разкачете.</translation>
<<<<<<< HEAD
    </message>
    <message>
        <source>Specify your own public address</source>
        <translation>Въведете Ваш публичен адрес</translation>
    </message>
    <message>
        <source>Use the test network</source>
        <translation>Използвайте тестовата мрежа</translation>
    </message>
    <message>
        <source>Accept connections from outside (default: 1 if no -proxy or -connect)</source>
        <translation>Приемайте връзки отвън.(по подразбиране:1 в противен случай -proxy или -connect)</translation>
    </message>
    <message>
        <source>Warning: -paytxfee is set very high! This is the transaction fee you will pay if you send a transaction.</source>
        <translation>Внимание: -paytxfee има голяма стойност! Това е таксата за транзакциите, която ще платите ако направите транзакция.</translation>
    </message>
    <message>
=======
    </message>
    <message>
        <source>Specify your own public address</source>
        <translation>Въведете Ваш публичен адрес</translation>
    </message>
    <message>
        <source>Accept connections from outside (default: 1 if no -proxy or -connect)</source>
        <translation>Приемайте връзки отвън.(по подразбиране:1 в противен случай -proxy или -connect)</translation>
    </message>
    <message>
        <source>Bitcoin Core</source>
        <translation>Биткойн ядро</translation>
    </message>
    <message>
>>>>>>> 9460771a
        <source>Whitelist peers connecting from the given netmask or IP address. Can be specified multiple times.</source>
        <translation>Сложете в бял списък пиъри,свързващи се от дадената интернет маска или айпи адрес.Може да бъде заложено неколкократно.</translation>
    </message>
    <message>
<<<<<<< HEAD
        <source>(default: 1)</source>
        <translation>(по подразбиране 1)</translation>
=======
        <source>&lt;category&gt; can be:</source>
        <translation>&lt;category&gt; може да бъде:</translation>
>>>>>>> 9460771a
    </message>
    <message>
        <source>&lt;category&gt; can be:</source>
        <translation>&lt;category&gt; може да бъде:</translation>
    </message>
    <message>
        <source>Connection options:</source>
        <translation>Настройки на връзката:</translation>
    </message>
    <message>
        <source>Do you want to rebuild the block database now?</source>
        <translation>Желаете ли да пресъздадете базата данни с блокове сега?</translation>
    </message>
    <message>
        <source>Error initializing block database</source>
        <translation>Грешка в пускането на базата данни с блокове</translation>
    </message>
    <message>
        <source>Error: Disk space is low!</source>
        <translation>Грешка: мястото на диска е малко!</translation>
    </message>
    <message>
        <source>Failed to listen on any port. Use -listen=0 if you want this.</source>
        <translation>Провалено "слушане" на всеки порт. Използвайте -listen=0 ако искате това.</translation>
    </message>
    <message>
        <source>Importing...</source>
        <translation>Внасяне...</translation>
    </message>
    <message>
        <source>Verifying blocks...</source>
        <translation>Проверка на блоковете...</translation>
    </message>
    <message>
        <source>Verifying wallet...</source>
        <translation>Проверка на портфейла...</translation>
    </message>
    <message>
        <source>Wallet options:</source>
        <translation>Настройки на портфейла:</translation>
    </message>
    <message>
<<<<<<< HEAD
        <source>Set the number of threads for coin generation if enabled (-1 = all cores, default: %d)</source>
        <translation>Заложете броя на нишки за генерация на монети ако е включено(-1 = всички ядра, по подразбиране: %d)</translation>
    </message>
    <message>
        <source>Warning: -maxtxfee is set very high! Fees this large could be paid on a single transaction.</source>
        <translation>Внимание: -maxtxfee има много висока стойност! Толкова високи такси могат да бъдат заплатени на една транзакция.</translation>
    </message>
    <message>
=======
>>>>>>> 9460771a
        <source>Connect through SOCKS5 proxy</source>
        <translation>Свързване чрез SOCKS5  прокси</translation>
    </message>
    <message>
<<<<<<< HEAD
        <source>Copyright (C) 2009-%i The Bitcoin Core Developers</source>
        <translation>Всички права запазени (C) 2009-%i Доставчиците на Биткойн</translation>
    </message>
    <message>
=======
>>>>>>> 9460771a
        <source>Information</source>
        <translation>Информация</translation>
    </message>
    <message>
        <source>Invalid amount for -minrelaytxfee=&lt;amount&gt;: '%s'</source>
        <translation>Невалидна сума за -minrelaytxfee=&lt;amount&gt;: '%s'</translation>
    </message>
    <message>
        <source>Invalid amount for -mintxfee=&lt;amount&gt;: '%s'</source>
        <translation>Невалидна сума за -mintxfee=&lt;amount&gt;: '%s'</translation>
    </message>
    <message>
        <source>Send trace/debug info to console instead of debug.log file</source>
        <translation>Изпрати локализиращата или дебъг информацията към конзолата, вместо файлът debug.log</translation>
    </message>
    <message>
        <source>This is experimental software.</source>
        <translation>Това е експериментален софтуер.</translation>
    </message>
    <message>
        <source>Transaction amount too small</source>
        <translation>Сумата на транзакцията е твърде малка</translation>
    </message>
    <message>
        <source>Transaction amounts must be positive</source>
        <translation>Сумите на транзакциите трябва да са положителни</translation>
    </message>
    <message>
        <source>Transaction too large</source>
        <translation>Транзакцията е твърде голяма</translation>
    </message>
    <message>
        <source>Username for JSON-RPC connections</source>
        <translation>Потребителско име за JSON-RPC връзките</translation>
    </message>
    <message>
        <source>Warning</source>
        <translation>Предупреждение</translation>
    </message>
    <message>
<<<<<<< HEAD
        <source>Warning: This version is obsolete, upgrade required!</source>
        <translation>Внимание: Използвате остаряла версия, необходимо е обновление!</translation>
    </message>
    <message>
        <source>on startup</source>
        <translation>по време на стартирането</translation>
    </message>
    <message>
=======
>>>>>>> 9460771a
        <source>Password for JSON-RPC connections</source>
        <translation>Парола за  JSON-RPC връзките</translation>
    </message>
    <message>
        <source>Loading addresses...</source>
        <translation>Зареждане на адреси...</translation>
    </message>
    <message>
        <source>Invalid -proxy address: '%s'</source>
        <translation>Невалиден -proxy address: '%s'</translation>
    </message>
    <message>
        <source>Specify configuration file (default: %s)</source>
        <translation>Назовете конфигурационен файл(по подразбиране %s)</translation>
    </message>
    <message>
        <source>Specify connection timeout in milliseconds (minimum: 1, default: %d)</source>
        <translation>Задайте време на изключване при проблеми със свързването в милисекунди(минимум:1, по подразбиране %d)</translation>
    </message>
    <message>
        <source>Specify pid file (default: %s)</source>
        <translation>Задайте pid  файл(по подразбиране: %s)</translation>
    </message>
    <message>
        <source>Specify configuration file (default: %s)</source>
        <translation>Назовете конфигурационен файл(по подразбиране %s)</translation>
    </message>
    <message>
        <source>Specify connection timeout in milliseconds (minimum: 1, default: %d)</source>
        <translation>Задайте време на изключване при проблеми със свързването в милисекунди(минимум:1, по подразбиране %d)</translation>
    </message>
    <message>
        <source>Specify pid file (default: %s)</source>
        <translation>Задайте pid  файл(по подразбиране: %s)</translation>
    </message>
    <message>
        <source>Invalid amount for -paytxfee=&lt;amount&gt;: '%s'</source>
        <translation>Невалидна сума за -paytxfee=&lt;amount&gt;: '%s'</translation>
    </message>
    <message>
        <source>Insufficient funds</source>
        <translation>Недостатъчно средства</translation>
    </message>
    <message>
        <source>Loading block index...</source>
        <translation>Зареждане на блок индекса...</translation>
    </message>
    <message>
        <source>Loading wallet...</source>
        <translation>Зареждане на портфейла...</translation>
    </message>
    <message>
        <source>Rescanning...</source>
        <translation>Преразглеждане на последовтелността от блокове...</translation>
    </message>
    <message>
        <source>Done loading</source>
        <translation>Зареждането е завършено</translation>
    </message>
    <message>
        <source>Error</source>
        <translation>Грешка</translation>
    </message>
</context>
</TS><|MERGE_RESOLUTION|>--- conflicted
+++ resolved
@@ -22,23 +22,10 @@
         <translation>Копирай</translation>
     </message>
     <message>
-<<<<<<< HEAD
-        <source>&amp;Copy</source>
-        <translation>Копирай</translation>
-    </message>
-    <message>
         <source>C&amp;lose</source>
         <translation>Затвори</translation>
     </message>
     <message>
-        <source>&amp;Copy Address</source>
-        <translation>&amp;Копирай</translation>
-=======
-        <source>C&amp;lose</source>
-        <translation>Затвори</translation>
->>>>>>> 9460771a
-    </message>
-    <message>
         <source>Delete the currently selected address from the list</source>
         <translation>Изтрий избрания адрес от списъка</translation>
     </message>
@@ -49,63 +36,12 @@
     <message>
         <source>&amp;Export</source>
         <translation>Изнеси</translation>
-<<<<<<< HEAD
     </message>
     <message>
         <source>&amp;Delete</source>
         <translation>&amp;Изтриване</translation>
     </message>
-    <message>
-        <source>Choose the address to send coins to</source>
-        <translation>Изберете адрес, на който да се изпращат монети</translation>
-    </message>
-    <message>
-        <source>Choose the address to receive coins with</source>
-        <translation>Изберете адрес за получаване на монети</translation>
-    </message>
-    <message>
-        <source>C&amp;hoose</source>
-        <translation>Избери</translation>
-    </message>
-    <message>
-        <source>Sending addresses</source>
-        <translation>Адреси за изпращане</translation>
-    </message>
-    <message>
-        <source>Receiving addresses</source>
-        <translation>Адреси за получаване</translation>
-    </message>
-    <message>
-        <source>These are your Bitcoin addresses for sending payments. Always check the amount and the receiving address before sending coins.</source>
-        <translation>Това са адресите на получателите на плащания. Винаги проверявайте размера на сумата и адреса на получателя, преди да изпратите монети.</translation>
-    </message>
-    <message>
-        <source>These are your Bitcoin addresses for receiving payments. It is recommended to use a new receiving address for each transaction.</source>
-        <translation>Това са Вашите Биткойн адреси,благодарение на които ще получавате плащания.Препоръчително е да използвате нови адреси за получаване за всяка транзакция.</translation>
-    </message>
-    <message>
-        <source>Copy &amp;Label</source>
-        <translation>Копирай &amp;име</translation>
-    </message>
-    <message>
-        <source>&amp;Edit</source>
-        <translation>&amp;Редактирай</translation>
-    </message>
-    <message>
-        <source>Export Address List</source>
-        <translation>Изнасяне на списъка с адреси</translation>
-=======
->>>>>>> 9460771a
-    </message>
-    <message>
-        <source>&amp;Delete</source>
-        <translation>&amp;Изтриване</translation>
-    </message>
-    <message>
-        <source>There was an error trying to save the address list to %1. Please try again.</source>
-        <translation>Възникна грешка при опита за запазване на списъка с адреси в %1.Моля опитайте отново.</translation>
-    </message>
-</context>
+    </context>
 <context>
     <name>AddressTableModel</name>
     </context>
@@ -226,26 +162,14 @@
         <translation>Отвори &amp;URI...</translation>
     </message>
     <message>
-<<<<<<< HEAD
-        <source>Bitcoin Core client</source>
-        <translation>Bitcoin Core клиент</translation>
-=======
         <source>Reindexing blocks on disk...</source>
         <translation>Повторно индексиране на блоковете на диска...</translation>
->>>>>>> 9460771a
     </message>
     <message>
         <source>Send coins to a Bitcoin address</source>
         <translation>Изпращане към Биткоин адрес</translation>
     </message>
     <message>
-<<<<<<< HEAD
-        <source>Modify configuration options for Bitcoin</source>
-        <translation>Променете настройките на Биткойн</translation>
-    </message>
-    <message>
-=======
->>>>>>> 9460771a
         <source>Backup wallet to another location</source>
         <translation>Запазване на портфейла на друго място</translation>
     </message>
@@ -282,13 +206,6 @@
         <translation>&amp;Получаване</translation>
     </message>
     <message>
-<<<<<<< HEAD
-        <source>Show information about Bitcoin Core</source>
-        <translation>Покажете информация за Биткойн ядрото</translation>
-    </message>
-    <message>
-=======
->>>>>>> 9460771a
         <source>&amp;Show / Hide</source>
         <translation>&amp;Показване / Скриване</translation>
     </message>
@@ -325,24 +242,10 @@
         <translation>Раздели</translation>
     </message>
     <message>
-<<<<<<< HEAD
-        <source>Bitcoin Core</source>
-        <translation>Биткойн ядро</translation>
-    </message>
-    <message>
-=======
->>>>>>> 9460771a
         <source>Request payments (generates QR codes and bitcoin: URIs)</source>
         <translation>Изискване на плащания(генерира QR кодове и биткойн: URIs)</translation>
     </message>
     <message>
-<<<<<<< HEAD
-        <source>&amp;About Bitcoin Core</source>
-        <translation>&amp;Относно Bitcoin Core</translation>
-    </message>
-    <message>
-=======
->>>>>>> 9460771a
         <source>Show the list of used sending addresses and labels</source>
         <translation>Показване на списъка с използвани адреси и имена</translation>
     </message>
@@ -358,13 +261,6 @@
         <source>&amp;Command-line options</source>
         <translation>&amp;Налични команди</translation>
     </message>
-<<<<<<< HEAD
-    <message>
-        <source>Show the Bitcoin Core help message to get a list with possible Bitcoin command-line options</source>
-        <translation>Покажи помощните съобщения на Биткойн за да видиш наличните и валидни команди</translation>
-    </message>
-=======
->>>>>>> 9460771a
     <message numerus="yes">
         <source>%n active connection(s) to Bitcoin network</source>
         <translation><numerusform>%n активна връзка към Биткойн мрежата</numerusform><numerusform>%n активни връзки към Биткойн мрежата</numerusform></translation>
@@ -385,10 +281,6 @@
         <source>Processed %n block(s) of transaction history.</source>
         <translation><numerusform>Преработен %n блок от историята с транзакции.</numerusform><numerusform>Преработени %n блокове от историята с транзакции.</numerusform></translation>
     </message>
-    <message>
-        <source>No block source available...</source>
-        <translation>Липсва източник на блоковете...</translation>
-    </message>
     <message numerus="yes">
         <source>%n hour(s)</source>
         <translation><numerusform>%n час</numerusform><numerusform>%n часа</numerusform></translation>
@@ -414,13 +306,10 @@
         <translation>%1 зад</translation>
     </message>
     <message>
-<<<<<<< HEAD
-=======
         <source>Last received block was generated %1 ago.</source>
         <translation>Последния получен блок е генериран преди %1.</translation>
     </message>
     <message>
->>>>>>> 9460771a
         <source>Transactions after this will not yet be visible.</source>
         <translation>Транзакции след това няма все още да бъдат видими.</translation>
     </message>
@@ -439,10 +328,6 @@
     <message>
         <source>Up to date</source>
         <translation>Синхронизиран</translation>
-    </message>
-    <message numerus="yes">
-        <source>Processed %n blocks of transaction history.</source>
-        <translation><numerusform>Обслужени %n блокове от историята с транзакции.</numerusform><numerusform>Обслужени %n блокове от историята с транзакции.</numerusform></translation>
     </message>
     <message>
         <source>Show the %1 help message to get a list with possible Bitcoin command-line options</source>
@@ -495,18 +380,6 @@
         <translation>Входяща транзакция</translation>
     </message>
     <message>
-        <source>Date: %1
-Amount: %2
-Type: %3
-Address: %4
-</source>
-        <translation>Дата: %1
-Сума: %2
-Вид: %3
-Адрес: %4
-</translation>
-    </message>
-    <message>
         <source>Wallet is &lt;b&gt;encrypted&lt;/b&gt; and currently &lt;b&gt;unlocked&lt;/b&gt;</source>
         <translation>Портфейлът е &lt;b&gt;криптиран&lt;/b&gt; и &lt;b&gt;отключен&lt;/b&gt;</translation>
     </message>
@@ -516,16 +389,6 @@
     </message>
 </context>
 <context>
-<<<<<<< HEAD
-    <name>ClientModel</name>
-    <message>
-        <source>Network Alert</source>
-        <translation>Мрежови проблем</translation>
-    </message>
-</context>
-<context>
-=======
->>>>>>> 9460771a
     <name>CoinControlDialog</name>
     <message>
         <source>Coin Selection</source>
@@ -615,132 +478,18 @@
         <translation>&amp;Име</translation>
     </message>
     <message>
-<<<<<<< HEAD
-        <source>Copy transaction ID</source>
-        <translation>Копирай транзакция с ID</translation>
-    </message>
-    <message>
-        <source>Lock unspent</source>
-        <translation>Заключване на неизхарченото</translation>
-    </message>
-    <message>
-        <source>Unlock unspent</source>
-        <translation>Отключване на неизхарченото</translation>
-    </message>
-    <message>
-        <source>Copy quantity</source>
-        <translation>Копиране на количеството</translation>
-    </message>
-    <message>
-        <source>Copy fee</source>
-        <translation>Копиране на данък добавена стойност</translation>
-    </message>
-    <message>
-        <source>Copy after fee</source>
-        <translation>Копиране след прилагане на данък добавена стойност</translation>
-    </message>
-    <message>
-        <source>Copy bytes</source>
-        <translation>Копиране на байтовете</translation>
-    </message>
-    <message>
-        <source>Copy priority</source>
-        <translation>Копиране на приоритет</translation>
-    </message>
-    <message>
-        <source>Copy dust</source>
-        <translation>Копирай прахта:</translation>
-    </message>
-    <message>
-        <source>Copy change</source>
-        <translation>Копирай рестото</translation>
-    </message>
-    <message>
-        <source>highest</source>
-        <translation>Най-висок</translation>
-    </message>
-    <message>
-        <source>higher</source>
-        <translation>По-висок</translation>
-    </message>
-    <message>
-        <source>high</source>
-        <translation>Висок</translation>
-    </message>
-    <message>
-        <source>medium-high</source>
-        <translation>Средно-висок</translation>
-    </message>
-    <message>
-        <source>medium</source>
-        <translation>Среден</translation>
-    </message>
-    <message>
-        <source>low-medium</source>
-        <translation>Ниско-среден</translation>
-    </message>
-    <message>
-        <source>low</source>
-        <translation>Нисък</translation>
-    </message>
-    <message>
-        <source>lower</source>
-        <translation>По-нисък</translation>
-    </message>
-    <message>
-        <source>lowest</source>
-        <translation>Най-нисък</translation>
-    </message>
-    <message>
-        <source>(%1 locked)</source>
-        <translation>(%1 заключен)</translation>
-    </message>
-    <message>
-        <source>none</source>
-        <translation>нищо</translation>
-    </message>
-    <message>
-        <source>yes</source>
-        <translation>да</translation>
-=======
         <source>The label associated with this address list entry</source>
         <translation>Етикетът свързан с това въведение в листа с адреси</translation>
->>>>>>> 9460771a
     </message>
     <message>
         <source>The address associated with this address list entry. This can only be modified for sending addresses.</source>
         <translation>Адресът свързан с това въведение в листа с адреси. Това може да бъде променено само за адреси за изпращане.</translation>
     </message>
     <message>
-<<<<<<< HEAD
-        <source>This means a fee of at least %1 per kB is required.</source>
-        <translation>Това означава че се изисква такса от поне %1 на килобайт.</translation>
-    </message>
-    <message>
-        <source>Can vary +/- 1 byte per input.</source>
-        <translation>Може да варира с +-1 байт</translation>
-    </message>
-    <message>
-        <source>This label turns red, if any recipient receives an amount smaller than %1.</source>
-        <translation>Това наименование се оцветява в червено, ако произволен получател получи сума по-малка от %1.</translation>
-    </message>
-    <message>
-        <source>(no label)</source>
-        <translation>(без име)</translation>
-=======
         <source>&amp;Address</source>
         <translation>&amp;Адрес</translation>
->>>>>>> 9460771a
-    </message>
-    <message>
-        <source>change from %1 (%2)</source>
-        <translation>ресто от %1 (%2)</translation>
-    </message>
-    <message>
-        <source>(change)</source>
-        <translation>(промени)</translation>
-    </message>
-</context>
+    </message>
+    </context>
 <context>
     <name>FreespaceChecker</name>
     <message>
@@ -803,66 +552,6 @@
         <translation>Избери език, примерно "de_DE" (по подразбиране: system locale)</translation>
     </message>
     <message>
-<<<<<<< HEAD
-        <source>Directory already exists. Add %1 if you intend to create a new directory here.</source>
-        <translation>Директорията вече съществува.Добавете %1 ако желаете да добавите нова директория тук.</translation>
-    </message>
-    <message>
-        <source>Path already exists, and is not a directory.</source>
-        <translation>Пътят вече съществува и не е папка.</translation>
-    </message>
-    <message>
-        <source>Cannot create data directory here.</source>
-        <translation>Не може да се създаде директория тук.</translation>
-    </message>
-</context>
-<context>
-    <name>HelpMessageDialog</name>
-    <message>
-        <source>Bitcoin Core</source>
-        <translation>Биткойн ядро</translation>
-    </message>
-    <message>
-        <source>version</source>
-        <translation>версия</translation>
-    </message>
-    <message>
-        <source>(%1-bit)</source>
-        <translation>(%1-битов)</translation>
-    </message>
-    <message>
-        <source>About Bitcoin Core</source>
-        <translation>За Bitcoin Core</translation>
-    </message>
-    <message>
-        <source>Command-line options</source>
-        <translation>Списък с команди</translation>
-    </message>
-    <message>
-        <source>Usage:</source>
-        <translation>Използване:</translation>
-    </message>
-    <message>
-        <source>command-line options</source>
-        <translation>Списък с налични команди</translation>
-    </message>
-    <message>
-        <source>UI options</source>
-        <translation>UI Опции</translation>
-    </message>
-    <message>
-        <source>Set language, for example "de_DE" (default: system locale)</source>
-        <translation>Задаване на език,например "de_DE" (по подразбиране: system locale)</translation>
-    </message>
-    <message>
-        <source>Start minimized</source>
-        <translation>Стартирай минимизирано</translation>
-    </message>
-    <message>
-        <source>Choose data directory on startup (default: 0)</source>
-        <translation>Изберете директория при стартиране на програмата.( настройка по подразбиране:0)</translation>
-    </message>
-=======
         <source>Start minimized</source>
         <translation>Стартирай минимизиран</translation>
     </message>
@@ -878,7 +567,6 @@
         <source>Reset all settings changed in the GUI</source>
         <translation>Нулиране на всички настройки променени в GUI</translation>
     </message>
->>>>>>> 9460771a
 </context>
 <context>
     <name>Intro</name>
@@ -887,17 +575,8 @@
         <translation>Добре дошли</translation>
     </message>
     <message>
-<<<<<<< HEAD
-        <source>Welcome to Bitcoin Core.</source>
-        <translation>Добре дошли в Биткойн ядрото.</translation>
-    </message>
-    <message>
-        <source>As this is the first time the program is launched, you can choose where Bitcoin Core will store its data.</source>
-        <translation>Тъй като това е първото стартиране на програмата можете да изберете къде Биткон ядрото да запази данните си.</translation>
-=======
         <source>Welcome to %1.</source>
         <translation>Добре дошли в %1.</translation>
->>>>>>> 9460771a
     </message>
     <message>
         <source>Use the default data directory</source>
@@ -908,13 +587,6 @@
         <translation>Използване на директория ръчно</translation>
     </message>
     <message>
-<<<<<<< HEAD
-        <source>Bitcoin Core</source>
-        <translation>Биткойн ядро</translation>
-    </message>
-    <message>
-=======
->>>>>>> 9460771a
         <source>Error</source>
         <translation>Грешка</translation>
     </message>
@@ -933,8 +605,6 @@
         <source>Open URI</source>
         <translation>Отваряне на URI</translation>
     </message>
-<<<<<<< HEAD
-=======
     <message>
         <source>Open payment request from URI or file</source>
         <translation>Отвори молба за изплащане от URI или файл</translation>
@@ -943,7 +613,6 @@
         <source>URI:</source>
         <translation>URI:</translation>
     </message>
->>>>>>> 9460771a
     </context>
 <context>
     <name>OptionsDialog</name>
@@ -956,15 +625,6 @@
         <translation>&amp;Основни</translation>
     </message>
     <message>
-<<<<<<< HEAD
-        <source>Automatically start Bitcoin after logging in to the system.</source>
-        <translation>Автоматично включване на Биткойн след влизане в системата.</translation>
-    </message>
-    <message>
-        <source>&amp;Start Bitcoin on system login</source>
-        <translation>&amp;Пускане на Биткоин при вход в системата</translation>
-    </message>
-    <message>
         <source>Size of &amp;database cache</source>
         <translation>Размер на кеша в &amp;базата данни</translation>
     </message>
@@ -973,6 +633,10 @@
         <translation>Мегабайта</translation>
     </message>
     <message>
+        <source>Number of script &amp;verification threads</source>
+        <translation>Брой на скриптове и &amp;нишки за потвърждение</translation>
+    </message>
+    <message>
         <source>Accept connections from outside</source>
         <translation>Приемай връзки отвън</translation>
     </message>
@@ -1009,31 +673,22 @@
         <translation>Експерт</translation>
     </message>
     <message>
+        <source>Enable coin &amp;control features</source>
+        <translation>Позволяване на монетите и &amp;техните възможности</translation>
+    </message>
+    <message>
         <source>&amp;Spend unconfirmed change</source>
         <translation>&amp;Похарчете непотвърденото ресто</translation>
     </message>
     <message>
         <source>Automatically open the Bitcoin client port on the router. This only works when your router supports UPnP and it is enabled.</source>
         <translation>Автоматично отваряне на входящия Bitcoin порт. Работи само с рутери поддържащи UPnP.</translation>
-=======
-        <source>Size of &amp;database cache</source>
-        <translation>Размер на кеша в &amp;базата данни</translation>
-    </message>
-    <message>
-        <source>MB</source>
-        <translation>Мегабайта</translation>
-    </message>
-    <message>
-        <source>Number of script &amp;verification threads</source>
-        <translation>Брой на скриптове и &amp;нишки за потвърждение</translation>
->>>>>>> 9460771a
-    </message>
-    <message>
-        <source>Accept connections from outside</source>
-        <translation>Приемай връзки отвън</translation>
-    </message>
-    <message>
-<<<<<<< HEAD
+    </message>
+    <message>
+        <source>Map port using &amp;UPnP</source>
+        <translation>Отваряне на входящия порт чрез &amp;UPnP</translation>
+    </message>
+    <message>
         <source>Connect to the Bitcoin network through a SOCKS5 proxy.</source>
         <translation>Свързване с Биткойн мрежата чрез SOCKS5  прокси.</translation>
     </message>
@@ -1044,82 +699,64 @@
     <message>
         <source>Proxy &amp;IP:</source>
         <translation>Прокси &amp; АйПи:</translation>
-=======
-        <source>Allow incoming connections</source>
-        <translation>Позволи входящите връзки</translation>
->>>>>>> 9460771a
-    </message>
-    <message>
-        <source>IP address of the proxy (e.g. IPv4: 127.0.0.1 / IPv6: ::1)</source>
-        <translation>IP адрес на прокси (напр. за IPv4: 127.0.0.1 / за IPv6: ::1)</translation>
-    </message>
-    <message>
-        <source>Third party transaction URLs</source>
-        <translation>URL адреси на трети страни</translation>
-    </message>
-    <message>
-        <source>Reset all client options to default.</source>
-        <translation>Възстановете всички настройки по подразбиране.</translation>
-    </message>
-    <message>
-        <source>&amp;Reset Options</source>
-        <translation>&amp;Нулирай настройките</translation>
-    </message>
-    <message>
-        <source>&amp;Network</source>
-        <translation>&amp;Мрежа</translation>
-    </message>
-    <message>
-        <source>W&amp;allet</source>
-        <translation>По&amp;ртфейл</translation>
-    </message>
-    <message>
-        <source>Expert</source>
-        <translation>Експерт</translation>
-    </message>
-    <message>
-        <source>Enable coin &amp;control features</source>
-        <translation>Позволяване на монетите и &amp;техните възможности</translation>
-    </message>
-    <message>
-        <source>&amp;Spend unconfirmed change</source>
-        <translation>&amp;Похарчете непотвърденото ресто</translation>
-    </message>
-    <message>
-        <source>Automatically open the Bitcoin client port on the router. This only works when your router supports UPnP and it is enabled.</source>
-        <translation>Автоматично отваряне на входящия Bitcoin порт. Работи само с рутери поддържащи UPnP.</translation>
-    </message>
-    <message>
-        <source>Map port using &amp;UPnP</source>
-        <translation>Отваряне на входящия порт чрез &amp;UPnP</translation>
-    </message>
-    <message>
-        <source>Connect to the Bitcoin network through a SOCKS5 proxy.</source>
-        <translation>Свързване с Биткойн мрежата чрез SOCKS5  прокси.</translation>
-    </message>
-    <message>
-<<<<<<< HEAD
+    </message>
+    <message>
+        <source>&amp;Port:</source>
+        <translation>&amp;Порт:</translation>
+    </message>
+    <message>
+        <source>Port of the proxy (e.g. 9050)</source>
+        <translation>Порт на прокси сървъра (пр. 9050)</translation>
+    </message>
+    <message>
+        <source>&amp;Window</source>
+        <translation>&amp;Прозорец</translation>
+    </message>
+    <message>
+        <source>Show only a tray icon after minimizing the window.</source>
+        <translation>След минимизиране ще е видима само иконата в системния трей.</translation>
+    </message>
+    <message>
+        <source>&amp;Minimize to the tray instead of the taskbar</source>
+        <translation>&amp;Минимизиране в системния трей</translation>
+    </message>
+    <message>
+        <source>M&amp;inimize on close</source>
+        <translation>М&amp;инимизиране при затваряне</translation>
+    </message>
+    <message>
+        <source>&amp;Display</source>
+        <translation>&amp;Интерфейс</translation>
+    </message>
+    <message>
+        <source>User Interface &amp;language:</source>
+        <translation>Език:</translation>
+    </message>
+    <message>
+        <source>&amp;Unit to show amounts in:</source>
+        <translation>Мерна единица за показваните суми:</translation>
+    </message>
+    <message>
+        <source>Choose the default subdivision unit to show in the interface and when sending coins.</source>
+        <translation>Изберете единиците, показвани по подразбиране в интерфейса.</translation>
+    </message>
+    <message>
         <source>Whether to show coin control features or not.</source>
         <translation>Дали да покаже възможностите за контрол на монетите или не.</translation>
     </message>
     <message>
         <source>&amp;OK</source>
         <translation>ОК</translation>
-=======
-        <source>&amp;Connect through SOCKS5 proxy (default proxy):</source>
-        <translation>&amp;Свързване чрез SOCKS5  прокси (прокси по подразбиране):</translation>
->>>>>>> 9460771a
-    </message>
-    <message>
-        <source>Proxy &amp;IP:</source>
-        <translation>Прокси &amp; АйПи:</translation>
-    </message>
-    <message>
-        <source>&amp;Port:</source>
-        <translation>&amp;Порт:</translation>
-    </message>
-    <message>
-<<<<<<< HEAD
+    </message>
+    <message>
+        <source>&amp;Cancel</source>
+        <translation>Отказ</translation>
+    </message>
+    <message>
+        <source>default</source>
+        <translation>подразбиране</translation>
+    </message>
+    <message>
         <source>none</source>
         <translation>нищо</translation>
     </message>
@@ -1132,27 +769,21 @@
         <translation>Изисква се рестартиране на клиента за активиране на извършените промени.</translation>
     </message>
     <message>
-        <source>Client will be shutdown, do you want to proceed?</source>
-        <translation>Клиентът ще бъде изключен,искате ли да продължите?</translation>
-    </message>
-    <message>
         <source>This change would require a client restart.</source>
         <translation>Тази промяна изисква рестартиране на клиента Ви.</translation>
     </message>
     <message>
         <source>The supplied proxy address is invalid.</source>
-        <translation>Прокси адресът е невалиден.</translation>
-=======
-        <source>Port of the proxy (e.g. 9050)</source>
-        <translation>Порт на прокси сървъра (пр. 9050)</translation>
->>>>>>> 9460771a
-    </message>
-    <message>
-        <source>&amp;Window</source>
-        <translation>&amp;Прозорец</translation>
-    </message>
-    <message>
-<<<<<<< HEAD
+        <translation>Текущият прокси адрес е невалиден.</translation>
+    </message>
+</context>
+<context>
+    <name>OverviewPage</name>
+    <message>
+        <source>Form</source>
+        <translation>Формуляр</translation>
+    </message>
+    <message>
         <source>The displayed information may be out of date. Your wallet automatically synchronizes with the Bitcoin network after a connection is established, but this process has not completed yet.</source>
         <translation>Текущата информация на екрана може да не е актуална. Вашият портфейл ще се синхронизира автоматично с мрежата на Биткоин, щом поне една връзката с нея се установи; този процес все още не е приключил.</translation>
     </message>
@@ -1200,74 +831,10 @@
         <source>Recent transactions</source>
         <translation>Скорошни транзакции</translation>
     </message>
-    <message>
-        <source>out of sync</source>
-        <translation>несинхронизиран</translation>
-    </message>
-</context>
+    </context>
 <context>
     <name>PaymentServer</name>
-    <message>
-        <source>URI handling</source>
-        <translation>Справяне с URI</translation>
-    </message>
-    <message>
-        <source>Invalid payment address %1</source>
-        <translation>Невалиден адрес на плащане %1</translation>
-    </message>
-    <message>
-        <source>Payment request rejected</source>
-        <translation>Заявката за плащане беше отхвърлена</translation>
-    </message>
-    <message>
-        <source>Payment request network doesn't match client network.</source>
-        <translation>Мрежата от която се извършва заявката за плащане не съвпада с мрежата на клиента.</translation>
-    </message>
-    <message>
-        <source>Payment request has expired.</source>
-        <translation>Заявката за плащане е изтекла.</translation>
-    </message>
-    <message>
-        <source>Requested payment amount of %1 is too small (considered dust).</source>
-        <translation>Заявената сума за плащане: %1 е твърде малка (счита се за отпадък)</translation>
-    </message>
-    <message>
-        <source>Payment request error</source>
-        <translation>Възникна грешка по време назаявката за плащане</translation>
-    </message>
-    <message>
-        <source>Cannot start bitcoin: click-to-pay handler</source>
-        <translation>Биткойн не можe да се стартира: click-to-pay handler</translation>
-    </message>
-    <message>
-        <source>Payment request file handling</source>
-        <translation>Файл за справяне със заявки</translation>
-    </message>
-    <message>
-        <source>Refund from %1</source>
-        <translation>Възстановяване на сума от %1</translation>
-    </message>
-    <message>
-        <source>Payment request DoS protection</source>
-        <translation>Дос защита на заявката за плащане</translation>
-    </message>
-    <message>
-        <source>Error communicating with %1: %2</source>
-        <translation>Грешка при комуникацията с %1: %2</translation>
-    </message>
-    <message>
-        <source>Bad response from server %1</source>
-        <translation>Възникна проблем при свързването със сървър %1</translation>
-    </message>
-    <message>
-        <source>Payment acknowledged</source>
-        <translation>Плащането е прието</translation>
-    </message>
-    <message>
-        <source>Network request error</source>
-        <translation>Грешка в мрежата по време на заявката</translation>
-    </message>
-</context>
+    </context>
 <context>
     <name>PeerTableModel</name>
     <message>
@@ -1275,10 +842,6 @@
         <translation>Клиент на потребителя</translation>
     </message>
     <message>
-        <source>Address/Hostname</source>
-        <translation>Адрес в интернет</translation>
-    </message>
-    <message>
         <source>Ping Time</source>
         <translation>Време за отговор</translation>
     </message>
@@ -1310,14 +873,6 @@
         <translation>%1 секунда</translation>
     </message>
     <message>
-        <source>NETWORK</source>
-        <translation>Мрежа</translation>
-    </message>
-    <message>
-        <source>UNKNOWN</source>
-        <translation>Неизвестен</translation>
-    </message>
-    <message>
         <source>None</source>
         <translation>Неналичен</translation>
     </message>
@@ -1332,1467 +887,585 @@
 </context>
 <context>
     <name>QRImageWidget</name>
+    </context>
+<context>
+    <name>RPCConsole</name>
+    <message>
+        <source>N/A</source>
+        <translation>Несъществуващ</translation>
+    </message>
+    <message>
+        <source>Client version</source>
+        <translation>Версия на клиента</translation>
+    </message>
+    <message>
+        <source>&amp;Information</source>
+        <translation>Данни</translation>
+    </message>
+    <message>
+        <source>Debug window</source>
+        <translation>Прозорец с грешки</translation>
+    </message>
+    <message>
+        <source>General</source>
+        <translation>Основни</translation>
+    </message>
+    <message>
+        <source>Using BerkeleyDB version</source>
+        <translation>Използване на база данни BerkeleyDB </translation>
+    </message>
+    <message>
+        <source>Startup time</source>
+        <translation>Време за стартиране</translation>
+    </message>
+    <message>
+        <source>Network</source>
+        <translation>Мрежа</translation>
+    </message>
+    <message>
+        <source>Name</source>
+        <translation>Име</translation>
+    </message>
+    <message>
+        <source>Number of connections</source>
+        <translation>Брой връзки</translation>
+    </message>
+    <message>
+        <source>Current number of blocks</source>
+        <translation>Текущ брой блокове</translation>
+    </message>
+    <message>
+        <source>Received</source>
+        <translation>Получени</translation>
+    </message>
+    <message>
+        <source>Sent</source>
+        <translation>Изпратени</translation>
+    </message>
+    <message>
+        <source>&amp;Peers</source>
+        <translation>&amp;Пиъри</translation>
+    </message>
+    <message>
+        <source>Select a peer to view detailed information.</source>
+        <translation>Избери пиър за детайлна информация.</translation>
+    </message>
+    <message>
+        <source>Direction</source>
+        <translation>Посока</translation>
+    </message>
+    <message>
+        <source>Version</source>
+        <translation>Версия</translation>
+    </message>
+    <message>
+        <source>User Agent</source>
+        <translation>Клиент на потребителя</translation>
+    </message>
+    <message>
+        <source>Services</source>
+        <translation>Услуги</translation>
+    </message>
+    <message>
+        <source>Connection Time</source>
+        <translation>Продължителност на връзката</translation>
+    </message>
+    <message>
+        <source>Last Send</source>
+        <translation>Изпратени за последно</translation>
+    </message>
+    <message>
+        <source>Last Receive</source>
+        <translation>Получени за последно</translation>
+    </message>
+    <message>
+        <source>Ping Time</source>
+        <translation>Време за отговор</translation>
+    </message>
+    <message>
+        <source>Last block time</source>
+        <translation>Време на последния блок</translation>
+    </message>
+    <message>
+        <source>&amp;Open</source>
+        <translation>&amp;Отвори</translation>
+    </message>
+    <message>
+        <source>&amp;Console</source>
+        <translation>&amp;Конзола</translation>
+    </message>
+    <message>
+        <source>&amp;Network Traffic</source>
+        <translation>&amp;Мрежов Трафик</translation>
+    </message>
+    <message>
+        <source>&amp;Clear</source>
+        <translation>&amp;Изчисти</translation>
+    </message>
+    <message>
+        <source>Totals</source>
+        <translation>Общо:</translation>
+    </message>
+    <message>
+        <source>In:</source>
+        <translation>Входящи:</translation>
+    </message>
+    <message>
+        <source>Out:</source>
+        <translation>Изходящи</translation>
+    </message>
+    <message>
+        <source>Debug log file</source>
+        <translation>Лог файл,съдържащ грешките</translation>
+    </message>
+    <message>
+        <source>Clear console</source>
+        <translation>Изчисти конзолата</translation>
+    </message>
+    <message>
+        <source>Use up and down arrows to navigate history, and &lt;b&gt;Ctrl-L&lt;/b&gt; to clear screen.</source>
+        <translation>Използвайте стрелки надолу и нагореза разглеждане на историятаот команди и &lt;b&gt;Ctrl-L&lt;/b&gt; за изчистване на конзолата.</translation>
+    </message>
+    <message>
+        <source>Type &lt;b&gt;help&lt;/b&gt; for an overview of available commands.</source>
+        <translation>Въведeте &lt;/b&gt;помощ&lt;/b&gt; за да видите наличните команди.</translation>
+    </message>
+    <message>
+        <source>%1 B</source>
+        <translation>%1 Байт</translation>
+    </message>
+    <message>
+        <source>%1 KB</source>
+        <translation>%1 Килобайт</translation>
+    </message>
+    <message>
+        <source>%1 MB</source>
+        <translation>%1 Мегабайт</translation>
+    </message>
+    <message>
+        <source>%1 GB</source>
+        <translation>%1 Гигабайт</translation>
+    </message>
+    <message>
+        <source>via %1</source>
+        <translation>посредством %1</translation>
+    </message>
+    <message>
+        <source>never</source>
+        <translation>Никога</translation>
+    </message>
+    <message>
+        <source>Inbound</source>
+        <translation>Входящи</translation>
+    </message>
+    <message>
+        <source>Outbound</source>
+        <translation>Изходящи</translation>
+    </message>
+    <message>
+        <source>Yes</source>
+        <translation>Да</translation>
+    </message>
+    <message>
+        <source>No</source>
+        <translation>Не</translation>
+    </message>
+    <message>
+        <source>Unknown</source>
+        <translation>Неизвестен</translation>
+    </message>
+</context>
+<context>
+    <name>ReceiveCoinsDialog</name>
+    <message>
+        <source>&amp;Amount:</source>
+        <translation>&amp;Сума</translation>
+    </message>
+    <message>
+        <source>&amp;Label:</source>
+        <translation>&amp;Име:</translation>
+    </message>
+    <message>
+        <source>&amp;Message:</source>
+        <translation>&amp;Съобщение:</translation>
+    </message>
+    <message>
+        <source>Use this form to request payments. All fields are &lt;b&gt;optional&lt;/b&gt;.</source>
+        <translation>Използвате този формуляр за заявяване на плащания. Всички полета са &lt;b&gt;незадължителни&lt;/b&gt;.</translation>
+    </message>
+    <message>
+        <source>An optional amount to request. Leave this empty or zero to not request a specific amount.</source>
+        <translation>Незадължително заявяване на сума. Оставете полето празно или нулево, за да не заявите конкретна сума.</translation>
+    </message>
+    <message>
+        <source>Clear all fields of the form.</source>
+        <translation>Изчисти всички полета от формуляра.</translation>
+    </message>
+    <message>
+        <source>Clear</source>
+        <translation>Изчистване</translation>
+    </message>
+    <message>
+        <source>Requested payments history</source>
+        <translation>Изискана история на плащанията</translation>
+    </message>
+    <message>
+        <source>&amp;Request payment</source>
+        <translation>&amp;Изискване на плащане</translation>
+    </message>
+    <message>
+        <source>Show</source>
+        <translation>Показване</translation>
+    </message>
+    <message>
+        <source>Remove</source>
+        <translation>Премахване</translation>
+    </message>
+    </context>
+<context>
+    <name>ReceiveRequestDialog</name>
+    <message>
+        <source>QR Code</source>
+        <translation>QR код</translation>
+    </message>
+    <message>
+        <source>Copy &amp;URI</source>
+        <translation>Копиране на &amp;URI</translation>
+    </message>
+    <message>
+        <source>Copy &amp;Address</source>
+        <translation>&amp;Копирай адрес</translation>
+    </message>
     <message>
         <source>&amp;Save Image...</source>
         <translation>&amp;Запиши изображение...</translation>
     </message>
-    <message>
-        <source>&amp;Copy Image</source>
-        <translation>&amp;Копирай изображение</translation>
-    </message>
-    <message>
-        <source>Save QR Code</source>
-        <translation>Запази QR Код</translation>
-    </message>
-    <message>
-        <source>PNG Image (*.png)</source>
-        <translation>PNG Изображение (*.png)</translation>
-    </message>
-</context>
-<context>
-    <name>RPCConsole</name>
-    <message>
-        <source>Client name</source>
-        <translation>Име на клиента</translation>
-    </message>
-    <message>
-        <source>N/A</source>
-        <translation>N/A</translation>
-    </message>
-    <message>
-        <source>Client version</source>
-        <translation>Версия на клиента</translation>
-    </message>
-    <message>
-        <source>&amp;Information</source>
-        <translation>Данни</translation>
-    </message>
-    <message>
-        <source>Debug window</source>
-        <translation>Прозорец с грешки</translation>
-    </message>
-    <message>
-        <source>General</source>
-        <translation>Основни</translation>
-    </message>
-    <message>
-        <source>Using OpenSSL version</source>
-        <translation>Използване на OpenSSL версия</translation>
-    </message>
-    <message>
-        <source>Using BerkeleyDB version</source>
-        <translation>Използване на база данни BerkeleyDB </translation>
-    </message>
-    <message>
-        <source>Startup time</source>
-        <translation>Време за стартиране</translation>
-    </message>
-    <message>
-        <source>Network</source>
-        <translation>Мрежа</translation>
-    </message>
-    <message>
-        <source>Name</source>
-        <translation>Име</translation>
-    </message>
-    <message>
-        <source>Number of connections</source>
-        <translation>Брой връзки</translation>
-    </message>
-    <message>
-        <source>Current number of blocks</source>
-        <translation>Текущ брой блокове</translation>
-    </message>
-    <message>
-        <source>Received</source>
-        <translation>Получени</translation>
-    </message>
-    <message>
-        <source>Sent</source>
-        <translation>Изпратени</translation>
-    </message>
-    <message>
-        <source>&amp;Peers</source>
-        <translation>&amp;Пиъри</translation>
-    </message>
-    <message>
-        <source>Select a peer to view detailed information.</source>
-        <translation>Избери пиър за детайлна информация.</translation>
-    </message>
-    <message>
-        <source>Direction</source>
-        <translation>Посока</translation>
-    </message>
-    <message>
-        <source>Version</source>
-        <translation>Версия</translation>
-    </message>
-    <message>
-        <source>User Agent</source>
-        <translation>Клиент на потребителя</translation>
-    </message>
-    <message>
-        <source>Services</source>
-        <translation>Услуги</translation>
-    </message>
-    <message>
-        <source>Starting Height</source>
-        <translation>Стартова височина</translation>
-    </message>
-    <message>
-        <source>Connection Time</source>
-        <translation>Продължителност на връзката</translation>
-    </message>
-    <message>
-        <source>Last Send</source>
-        <translation>Изпратени за последно</translation>
-    </message>
-    <message>
-        <source>Last Receive</source>
-        <translation>Получени за последно</translation>
-    </message>
-    <message>
-        <source>Bytes Sent</source>
-        <translation>Изпратени байтове</translation>
-    </message>
-    <message>
-        <source>Bytes Received</source>
-        <translation>Получени байтове</translation>
-    </message>
-    <message>
-        <source>Ping Time</source>
-        <translation>Време за отговор</translation>
-    </message>
-    <message>
-        <source>Last block time</source>
-        <translation>Време на последния блок</translation>
-    </message>
-    <message>
-        <source>&amp;Open</source>
-        <translation>&amp;Отвори</translation>
-    </message>
-    <message>
-        <source>&amp;Console</source>
-        <translation>&amp;Конзола</translation>
-    </message>
-    <message>
-        <source>&amp;Network Traffic</source>
-        <translation>&amp;Мрежов Трафик</translation>
-    </message>
-    <message>
-        <source>&amp;Clear</source>
+    </context>
+<context>
+    <name>RecentRequestsTableModel</name>
+    </context>
+<context>
+    <name>SendCoinsDialog</name>
+    <message>
+        <source>Send Coins</source>
+        <translation>Изпращане</translation>
+    </message>
+    <message>
+        <source>Coin Control Features</source>
+        <translation>Настройки за контрол на монетите</translation>
+    </message>
+    <message>
+        <source>automatically selected</source>
+        <translation>астоматично избран</translation>
+    </message>
+    <message>
+        <source>Insufficient funds!</source>
+        <translation>Нямате достатъчно налични пари!</translation>
+    </message>
+    <message>
+        <source>Quantity:</source>
+        <translation>Количество:</translation>
+    </message>
+    <message>
+        <source>Bytes:</source>
+        <translation>Байтове:</translation>
+    </message>
+    <message>
+        <source>Amount:</source>
+        <translation>Сума:</translation>
+    </message>
+    <message>
+        <source>Priority:</source>
+        <translation>Приоритет:</translation>
+    </message>
+    <message>
+        <source>Fee:</source>
+        <translation>Такса:</translation>
+    </message>
+    <message>
+        <source>After Fee:</source>
+        <translation>След прилагане на ДДС</translation>
+    </message>
+    <message>
+        <source>Change:</source>
+        <translation>Ресто</translation>
+    </message>
+    <message>
+        <source>If this is activated, but the change address is empty or invalid, change will be sent to a newly generated address.</source>
+        <translation>Ако тази опция е активирана,но адресът на промяна е празен или невалиден,промяната ще бъде изпратена на новосъздаден адрес.</translation>
+    </message>
+    <message>
+        <source>Transaction Fee:</source>
+        <translation>Такса за транзакцията:</translation>
+    </message>
+    <message>
+        <source>Choose...</source>
+        <translation>Избери...</translation>
+    </message>
+    <message>
+        <source>per kilobyte</source>
+        <translation>за килобайт</translation>
+    </message>
+    <message>
+        <source>Hide</source>
+        <translation>Скрий</translation>
+    </message>
+    <message>
+        <source>total at least</source>
+        <translation>Крайна сума поне</translation>
+    </message>
+    <message>
+        <source>Recommended:</source>
+        <translation>Препоръчителна:</translation>
+    </message>
+    <message>
+        <source>Custom:</source>
+        <translation>По избор:</translation>
+    </message>
+    <message>
+        <source>Confirmation time:</source>
+        <translation>Време за потвърждение:</translation>
+    </message>
+    <message>
+        <source>normal</source>
+        <translation>нормален</translation>
+    </message>
+    <message>
+        <source>fast</source>
+        <translation>бърз</translation>
+    </message>
+    <message>
+        <source>Send to multiple recipients at once</source>
+        <translation>Изпращане към повече от един получател</translation>
+    </message>
+    <message>
+        <source>Add &amp;Recipient</source>
+        <translation>Добави &amp;получател</translation>
+    </message>
+    <message>
+        <source>Clear all fields of the form.</source>
+        <translation>Изчисти всички полета от формуляра.</translation>
+    </message>
+    <message>
+        <source>Dust:</source>
+        <translation>Прах:</translation>
+    </message>
+    <message>
+        <source>Clear &amp;All</source>
         <translation>&amp;Изчисти</translation>
     </message>
     <message>
-        <source>Totals</source>
-        <translation>Общо:</translation>
-    </message>
-    <message>
-        <source>In:</source>
-        <translation>Входящи:</translation>
-    </message>
-    <message>
-        <source>Out:</source>
-        <translation>Изходящи</translation>
-    </message>
-    <message>
-        <source>Build date</source>
-        <translation>Дата на създаване</translation>
-    </message>
-    <message>
-        <source>Debug log file</source>
-        <translation>Лог файл,съдържащ грешките</translation>
-    </message>
-    <message>
-        <source>Open the Bitcoin debug log file from the current data directory. This can take a few seconds for large log files.</source>
-        <translation>Отворете Биткой дебъг лог файла от настоящата Data папка. Може да отнеме няколко секунди при по - големи лог файлове.</translation>
-    </message>
-    <message>
-        <source>Clear console</source>
-        <translation>Изчисти конзолата</translation>
-    </message>
-    <message>
-        <source>Welcome to the Bitcoin RPC console.</source>
-        <translation>Добре дошли в Биткойн RPC конзолата.</translation>
-    </message>
-    <message>
-        <source>Use up and down arrows to navigate history, and &lt;b&gt;Ctrl-L&lt;/b&gt; to clear screen.</source>
-        <translation>Използвайте стрелки надолу и нагореза разглеждане на историятаот команди и &lt;b&gt;Ctrl-L&lt;/b&gt; за изчистване на конзолата.</translation>
-    </message>
-    <message>
-        <source>Type &lt;b&gt;help&lt;/b&gt; for an overview of available commands.</source>
-        <translation>Въведeте &lt;/b&gt;помощ&lt;/b&gt; за да видите наличните команди.</translation>
-    </message>
-    <message>
-        <source>%1 B</source>
-        <translation>%1 Байт</translation>
-    </message>
-    <message>
-        <source>%1 KB</source>
-        <translation>%1 Килобайт</translation>
-    </message>
-    <message>
-        <source>%1 MB</source>
-        <translation>%1 Мегабайт</translation>
-    </message>
-    <message>
-        <source>%1 GB</source>
-        <translation>%1 Гигабайт</translation>
-=======
-        <source>Show only a tray icon after minimizing the window.</source>
-        <translation>След минимизиране ще е видима само иконата в системния трей.</translation>
-    </message>
-    <message>
-        <source>&amp;Minimize to the tray instead of the taskbar</source>
-        <translation>&amp;Минимизиране в системния трей</translation>
-    </message>
-    <message>
-        <source>M&amp;inimize on close</source>
-        <translation>М&amp;инимизиране при затваряне</translation>
-    </message>
-    <message>
-        <source>&amp;Display</source>
-        <translation>&amp;Интерфейс</translation>
-    </message>
-    <message>
-        <source>User Interface &amp;language:</source>
-        <translation>Език:</translation>
-    </message>
-    <message>
-        <source>&amp;Unit to show amounts in:</source>
-        <translation>Мерна единица за показваните суми:</translation>
-    </message>
-    <message>
-        <source>Choose the default subdivision unit to show in the interface and when sending coins.</source>
-        <translation>Изберете единиците, показвани по подразбиране в интерфейса.</translation>
-    </message>
-    <message>
-        <source>Whether to show coin control features or not.</source>
-        <translation>Дали да покаже възможностите за контрол на монетите или не.</translation>
-    </message>
-    <message>
-        <source>&amp;OK</source>
-        <translation>ОК</translation>
-    </message>
-    <message>
-        <source>&amp;Cancel</source>
-        <translation>Отказ</translation>
-    </message>
-    <message>
-        <source>default</source>
-        <translation>подразбиране</translation>
-    </message>
-    <message>
-        <source>none</source>
-        <translation>нищо</translation>
-    </message>
-    <message>
-        <source>Confirm options reset</source>
-        <translation>Потвърдете отмяната на настройките.</translation>
-    </message>
-    <message>
-        <source>Client restart required to activate changes.</source>
-        <translation>Изисква се рестартиране на клиента за активиране на извършените промени.</translation>
-    </message>
-    <message>
-        <source>This change would require a client restart.</source>
-        <translation>Тази промяна изисква рестартиране на клиента Ви.</translation>
-    </message>
-    <message>
-        <source>The supplied proxy address is invalid.</source>
-        <translation>Текущият прокси адрес е невалиден.</translation>
->>>>>>> 9460771a
-    </message>
-</context>
-<context>
-    <name>OverviewPage</name>
-    <message>
-<<<<<<< HEAD
-        <source>via %1</source>
-        <translation>посредством %1</translation>
-    </message>
-    <message>
-        <source>never</source>
-        <translation>Никога</translation>
-    </message>
-    <message>
-        <source>Inbound</source>
-        <translation>Входящи</translation>
-    </message>
-    <message>
-        <source>Outbound</source>
-        <translation>Изходящи</translation>
-    </message>
-    <message>
-        <source>Unknown</source>
-        <translation>Неизвестен</translation>
-    </message>
-    <message>
-        <source>Fetching...</source>
-        <translation>Прихващане...</translation>
-    </message>
-</context>
-<context>
-    <name>ReceiveCoinsDialog</name>
-    <message>
-        <source>&amp;Amount:</source>
-        <translation>&amp;Сума</translation>
+        <source>Balance:</source>
+        <translation>Баланс:</translation>
+    </message>
+    <message>
+        <source>Confirm the send action</source>
+        <translation>Потвърдете изпращането</translation>
+    </message>
+    <message>
+        <source>S&amp;end</source>
+        <translation>И&amp;зпрати</translation>
+    </message>
+    </context>
+<context>
+    <name>SendCoinsEntry</name>
+    <message>
+        <source>A&amp;mount:</source>
+        <translation>С&amp;ума:</translation>
+    </message>
+    <message>
+        <source>Pay &amp;To:</source>
+        <translation>Плати &amp;На:</translation>
     </message>
     <message>
         <source>&amp;Label:</source>
         <translation>&amp;Име:</translation>
     </message>
     <message>
-        <source>&amp;Message:</source>
-        <translation>&amp;Съобщение:</translation>
-    </message>
-    <message>
-        <source>Use this form to request payments. All fields are &lt;b&gt;optional&lt;/b&gt;.</source>
-        <translation>Използвате този формуляр за заявяване на плащания. Всички полета са &lt;b&gt;незадължителни&lt;/b&gt;.</translation>
-    </message>
-    <message>
-        <source>An optional amount to request. Leave this empty or zero to not request a specific amount.</source>
-        <translation>Незадължително заявяване на сума. Оставете полето празно или нулево, за да не заявите конкретна сума.</translation>
-    </message>
-    <message>
-        <source>Clear all fields of the form.</source>
-        <translation>Изчисти всички полета от формуляра.</translation>
-    </message>
-    <message>
-        <source>Clear</source>
-        <translation>Изчистване</translation>
-    </message>
-    <message>
-        <source>Requested payments history</source>
-        <translation>Изискана история на плащанията</translation>
-    </message>
-    <message>
-        <source>&amp;Request payment</source>
-        <translation>&amp;Изискване на плащане</translation>
-    </message>
-    <message>
-        <source>Show</source>
-        <translation>Показване</translation>
-=======
-        <source>Form</source>
-        <translation>Формуляр</translation>
-    </message>
-    <message>
-        <source>The displayed information may be out of date. Your wallet automatically synchronizes with the Bitcoin network after a connection is established, but this process has not completed yet.</source>
-        <translation>Текущата информация на екрана може да не е актуална. Вашият портфейл ще се синхронизира автоматично с мрежата на Биткоин, щом поне една връзката с нея се установи; този процес все още не е приключил.</translation>
-    </message>
-    <message>
-        <source>Watch-only:</source>
-        <translation>В наблюдателен режим:</translation>
-    </message>
-    <message>
-        <source>Available:</source>
-        <translation>Налично:</translation>
-    </message>
-    <message>
-        <source>Your current spendable balance</source>
-        <translation>Вашата текуща сметка за изразходване</translation>
-    </message>
-    <message>
-        <source>Pending:</source>
-        <translation>Изчакващо:</translation>
-    </message>
-    <message>
-        <source>Immature:</source>
-        <translation>Неразвит:</translation>
-    </message>
-    <message>
-        <source>Mined balance that has not yet matured</source>
-        <translation>Миниран баланс,който все още не се е развил</translation>
-    </message>
-    <message>
-        <source>Balances</source>
-        <translation>Баланс</translation>
->>>>>>> 9460771a
-    </message>
-    <message>
-        <source>Total:</source>
-        <translation>Общо:</translation>
-    </message>
-    <message>
-        <source>Your current total balance</source>
-        <translation>Текущият ви общ баланс</translation>
-    </message>
-    <message>
-        <source>Spendable:</source>
-        <translation>За харчене:</translation>
-    </message>
-    <message>
-        <source>Recent transactions</source>
-        <translation>Скорошни транзакции</translation>
-    </message>
-    </context>
-<context>
-    <name>PaymentServer</name>
-    </context>
-<context>
-    <name>PeerTableModel</name>
-    <message>
-<<<<<<< HEAD
-        <source>QR Code</source>
-        <translation>QR код</translation>
-    </message>
-    <message>
-        <source>Copy &amp;URI</source>
-        <translation>Копиране на &amp;URI</translation>
-    </message>
-    <message>
-        <source>Copy &amp;Address</source>
-        <translation>&amp;Копирай адрес</translation>
-    </message>
-    <message>
-        <source>&amp;Save Image...</source>
-        <translation>&amp;Запиши изображение...</translation>
-    </message>
-    <message>
-        <source>Request payment to %1</source>
-        <translation>Изискване на плащане от %1</translation>
-    </message>
-    <message>
-        <source>Payment information</source>
-        <translation>Данни за плащането</translation>
-=======
-        <source>User Agent</source>
-        <translation>Клиент на потребителя</translation>
->>>>>>> 9460771a
-    </message>
-    <message>
-        <source>Ping Time</source>
-        <translation>Време за отговор</translation>
+        <source>Choose previously used address</source>
+        <translation>Изберете използван преди адрес</translation>
+    </message>
+    <message>
+        <source>This is a normal payment.</source>
+        <translation>Това е нормално плащане.</translation>
+    </message>
+    <message>
+        <source>Alt+A</source>
+        <translation>Alt+A</translation>
+    </message>
+    <message>
+        <source>Paste address from clipboard</source>
+        <translation>Вмъкни от клипборда</translation>
+    </message>
+    <message>
+        <source>Alt+P</source>
+        <translation>Alt+P</translation>
+    </message>
+    <message>
+        <source>Remove this entry</source>
+        <translation>Премахване на този запис</translation>
+    </message>
+    <message>
+        <source>Message:</source>
+        <translation>Съобщение:</translation>
+    </message>
+    <message>
+        <source>Pay To:</source>
+        <translation>Плащане на:</translation>
+    </message>
+    <message>
+        <source>Memo:</source>
+        <translation>Бележка:</translation>
+    </message>
+    </context>
+<context>
+    <name>SendConfirmationDialog</name>
+    </context>
+<context>
+    <name>ShutdownWindow</name>
+    <message>
+        <source>Do not shut down the computer until this window disappears.</source>
+        <translation>Не изключвайте компютъра докато този прозорец не изчезне.</translation>
     </message>
 </context>
 <context>
-    <name>QObject</name>
-    <message>
-        <source>Amount</source>
-        <translation>Сума</translation>
-    </message>
-    <message>
-        <source>Enter a Bitcoin address (e.g. %1)</source>
-        <translation>Въведете Биткойн адрес (например: %1)</translation>
-    </message>
-    <message>
-        <source>%1 d</source>
-        <translation>%1 ден</translation>
-    </message>
-    <message>
-        <source>%1 h</source>
-        <translation>%1 час</translation>
-    </message>
-    <message>
-        <source>%1 m</source>
-        <translation>%1 минута</translation>
-    </message>
-    <message>
-        <source>%1 s</source>
-        <translation>%1 секунда</translation>
-    </message>
-    <message>
-        <source>None</source>
-        <translation>Неналичен</translation>
-    </message>
-    <message>
-        <source>N/A</source>
-        <translation>Несъществуващ</translation>
-    </message>
-    <message>
-        <source>%1 ms</source>
-        <translation>%1 милисекунда</translation>
-    </message>
-<<<<<<< HEAD
-    <message>
-        <source>(no message)</source>
-        <translation>(без съобщение)</translation>
-    </message>
-    <message>
-        <source>(no amount)</source>
-        <translation>(липсва сума)</translation>
-    </message>
-</context>
-<context>
-    <name>SendCoinsDialog</name>
-    <message>
-        <source>Send Coins</source>
-        <translation>Изпращане</translation>
-    </message>
-    <message>
-        <source>Coin Control Features</source>
-        <translation>Настройки за контрол на монетите</translation>
-    </message>
-    <message>
-        <source>automatically selected</source>
-        <translation>астоматично избран</translation>
-    </message>
-    <message>
-        <source>Insufficient funds!</source>
-        <translation>Нямате достатъчно налични пари!</translation>
-    </message>
-    <message>
-        <source>Quantity:</source>
-        <translation>Количество:</translation>
-    </message>
-    <message>
-        <source>Bytes:</source>
-        <translation>Байтове:</translation>
-    </message>
-=======
-</context>
-<context>
-    <name>QRImageWidget</name>
-    </context>
-<context>
-    <name>RPCConsole</name>
->>>>>>> 9460771a
-    <message>
-        <source>N/A</source>
-        <translation>Несъществуващ</translation>
-    </message>
-    <message>
-        <source>Client version</source>
-        <translation>Версия на клиента</translation>
-    </message>
-    <message>
-        <source>&amp;Information</source>
-        <translation>Данни</translation>
-    </message>
-    <message>
-<<<<<<< HEAD
-        <source>After Fee:</source>
-        <translation>След прилагане на ДДС</translation>
-    </message>
-    <message>
-        <source>Change:</source>
-        <translation>Ресто</translation>
-    </message>
-    <message>
-        <source>If this is activated, but the change address is empty or invalid, change will be sent to a newly generated address.</source>
-        <translation>Ако тази опция е активирана,но адресът на промяна е празен или невалиден,промяната ще бъде изпратена на новосъздаден адрес.</translation>
-    </message>
-    <message>
-        <source>Transaction Fee:</source>
-        <translation>Такса за транзакцията:</translation>
-    </message>
-    <message>
-        <source>Choose...</source>
-        <translation>Избери...</translation>
-    </message>
-    <message>
-        <source>Minimize</source>
-        <translation>Минимизирай</translation>
-    </message>
-    <message>
-        <source>per kilobyte</source>
-        <translation>за килобайт</translation>
-    </message>
-    <message>
-        <source>total at least</source>
-        <translation>Крайна сума поне</translation>
-    </message>
-    <message>
-        <source>Recommended:</source>
-        <translation>Препоръчителна:</translation>
-    </message>
-    <message>
-        <source>Custom:</source>
-        <translation>По избор:</translation>
-    </message>
-    <message>
-        <source>Confirmation time:</source>
-        <translation>Време за потвърждение:</translation>
-    </message>
-    <message>
-        <source>normal</source>
-        <translation>нормален</translation>
-    </message>
-    <message>
-        <source>fast</source>
-        <translation>бърз</translation>
-    </message>
-    <message>
-        <source>Send to multiple recipients at once</source>
-        <translation>Изпращане към повече от един получател</translation>
-=======
-        <source>Debug window</source>
-        <translation>Прозорец с грешки</translation>
->>>>>>> 9460771a
-    </message>
-    <message>
-        <source>General</source>
-        <translation>Основни</translation>
-    </message>
-    <message>
-<<<<<<< HEAD
-        <source>Clear all fields of the form.</source>
-        <translation>Изчисти всички полета от формуляра.</translation>
-    </message>
-    <message>
-        <source>Dust:</source>
-        <translation>Прах:</translation>
+    <name>SignVerifyMessageDialog</name>
+    <message>
+        <source>Signatures - Sign / Verify a Message</source>
+        <translation>Подпиши / Провери съобщение</translation>
+    </message>
+    <message>
+        <source>&amp;Sign Message</source>
+        <translation>&amp;Подпиши</translation>
+    </message>
+    <message>
+        <source>Choose previously used address</source>
+        <translation>Изберете използван преди адрес</translation>
+    </message>
+    <message>
+        <source>Alt+A</source>
+        <translation>Alt+A</translation>
+    </message>
+    <message>
+        <source>Paste address from clipboard</source>
+        <translation>Вмъкни от клипборда</translation>
+    </message>
+    <message>
+        <source>Alt+P</source>
+        <translation>Alt+P</translation>
+    </message>
+    <message>
+        <source>Enter the message you want to sign here</source>
+        <translation>Въведете съобщението тук</translation>
+    </message>
+    <message>
+        <source>Signature</source>
+        <translation>Подпис</translation>
+    </message>
+    <message>
+        <source>Copy the current signature to the system clipboard</source>
+        <translation>Копиране на текущия подпис</translation>
+    </message>
+    <message>
+        <source>Sign the message to prove you own this Bitcoin address</source>
+        <translation>Подпишете съобщение като доказателство, че притежавате определен адрес</translation>
+    </message>
+    <message>
+        <source>Sign &amp;Message</source>
+        <translation>Подпиши &amp;съобщение</translation>
     </message>
     <message>
         <source>Clear &amp;All</source>
         <translation>&amp;Изчисти</translation>
-=======
-        <source>Using BerkeleyDB version</source>
-        <translation>Използване на база данни BerkeleyDB </translation>
->>>>>>> 9460771a
-    </message>
-    <message>
-        <source>Startup time</source>
-        <translation>Време за стартиране</translation>
-    </message>
-    <message>
-        <source>Network</source>
-        <translation>Мрежа</translation>
-    </message>
-    <message>
-        <source>Name</source>
-        <translation>Име</translation>
-    </message>
-    <message>
-        <source>Number of connections</source>
-        <translation>Брой връзки</translation>
-    </message>
-    <message>
-<<<<<<< HEAD
-        <source>Copy quantity</source>
-        <translation>Копиране на количеството</translation>
-    </message>
-    <message>
-        <source>Copy amount</source>
-        <translation>Копирай сума</translation>
-    </message>
-    <message>
-        <source>Copy fee</source>
-        <translation>Копиране на данък добавена стойност</translation>
-    </message>
-    <message>
-        <source>Copy after fee</source>
-        <translation>Копиране след прилагане на данък добавена стойност</translation>
-    </message>
-    <message>
-        <source>Copy bytes</source>
-        <translation>Копиране на байтовете</translation>
-    </message>
-    <message>
-        <source>Copy priority</source>
-        <translation>Копиране на приоритет</translation>
-    </message>
-    <message>
-        <source>Copy change</source>
-        <translation>Копирай рестото</translation>
-    </message>
-    <message>
-        <source>or</source>
-        <translation>или</translation>
-=======
-        <source>Current number of blocks</source>
-        <translation>Текущ брой блокове</translation>
-    </message>
-    <message>
-        <source>Received</source>
-        <translation>Получени</translation>
->>>>>>> 9460771a
-    </message>
-    <message>
-        <source>Sent</source>
-        <translation>Изпратени</translation>
-    </message>
-    <message>
-        <source>&amp;Peers</source>
-        <translation>&amp;Пиъри</translation>
-    </message>
-    <message>
-        <source>Select a peer to view detailed information.</source>
-        <translation>Избери пиър за детайлна информация.</translation>
-    </message>
-    <message>
-<<<<<<< HEAD
-        <source>The total exceeds your balance when the %1 transaction fee is included.</source>
-        <translation>Сумата при добавяне на данък добавена стойност по %1 транзакцията надвишава сумата по вашата сметка.</translation>
-    </message>
-    <message>
-        <source>Transaction creation failed!</source>
-        <translation>Грешка при създаването на транзакция!</translation>
-    </message>
-    <message>
-        <source>A fee higher than %1 is considered an insanely high fee.</source>
-        <translation>Такса по-висока от %1 се смята за извънредно висока.</translation>
-    </message>
-    <message>
-        <source>Pay only the minimum fee of %1</source>
-        <translation>Платете минималната такса от %1</translation>
-    </message>
-    <message>
-        <source>Warning: Invalid Bitcoin address</source>
-        <translation>Внимание: Невалиден Биткойн адрес</translation>
-=======
-        <source>Direction</source>
-        <translation>Посока</translation>
->>>>>>> 9460771a
-    </message>
-    <message>
-        <source>Version</source>
-        <translation>Версия</translation>
-    </message>
-    <message>
-<<<<<<< HEAD
-        <source>Warning: Unknown change address</source>
-        <translation>Внимание:Неизвестен адрес за промяна</translation>
-    </message>
-    <message>
-        <source>Copy dust</source>
-        <translation>Копирай прахта:</translation>
-    </message>
-    <message>
-        <source>Are you sure you want to send?</source>
-        <translation>Наистина ли искате да изпратите?</translation>
-=======
-        <source>User Agent</source>
-        <translation>Клиент на потребителя</translation>
->>>>>>> 9460771a
-    </message>
-    <message>
-        <source>Services</source>
-        <translation>Услуги</translation>
-    </message>
-    <message>
-        <source>Connection Time</source>
-        <translation>Продължителност на връзката</translation>
-    </message>
-    <message>
-        <source>Last Send</source>
-        <translation>Изпратени за последно</translation>
-    </message>
-    <message>
-        <source>Last Receive</source>
-        <translation>Получени за последно</translation>
-    </message>
-    <message>
-        <source>Ping Time</source>
-        <translation>Време за отговор</translation>
-    </message>
-    <message>
-<<<<<<< HEAD
-        <source>Choose previously used address</source>
-        <translation>Изберете използван преди адрес</translation>
-    </message>
-    <message>
-        <source>This is a normal payment.</source>
-        <translation>Това е нормално плащане.</translation>
-=======
-        <source>Last block time</source>
-        <translation>Време на последния блок</translation>
->>>>>>> 9460771a
-    </message>
-    <message>
-        <source>&amp;Open</source>
-        <translation>&amp;Отвори</translation>
-    </message>
-    <message>
-        <source>&amp;Console</source>
-        <translation>&amp;Конзола</translation>
-    </message>
-    <message>
-        <source>&amp;Network Traffic</source>
-        <translation>&amp;Мрежов Трафик</translation>
-    </message>
-    <message>
-        <source>&amp;Clear</source>
-        <translation>&amp;Изчисти</translation>
-    </message>
-    <message>
-        <source>Totals</source>
-        <translation>Общо:</translation>
-    </message>
-    <message>
-<<<<<<< HEAD
-        <source>This is a verified payment request.</source>
-        <translation>Това е потвърдена транзакция.</translation>
-    </message>
-    <message>
-        <source>This is an unverified payment request.</source>
-        <translation>Това е непотвърдена заявка за плащане.</translation>
-    </message>
-    <message>
-        <source>Pay To:</source>
-        <translation>Плащане на:</translation>
-    </message>
-    <message>
-        <source>Memo:</source>
-        <translation>Бележка:</translation>
-    </message>
-</context>
-<context>
-    <name>ShutdownWindow</name>
-    <message>
-        <source>Bitcoin Core is shutting down...</source>
-        <translation>Биткойн ядрото се изключва...</translation>
-    </message>
-    <message>
-        <source>Do not shut down the computer until this window disappears.</source>
-        <translation>Не изключвайте компютъра докато този прозорец не изчезне.</translation>
-    </message>
-</context>
-<context>
-    <name>SignVerifyMessageDialog</name>
-=======
-        <source>In:</source>
-        <translation>Входящи:</translation>
-    </message>
->>>>>>> 9460771a
-    <message>
-        <source>Out:</source>
-        <translation>Изходящи</translation>
-    </message>
-    <message>
-        <source>Debug log file</source>
-        <translation>Лог файл,съдържащ грешките</translation>
-    </message>
-    <message>
-        <source>Clear console</source>
-        <translation>Изчисти конзолата</translation>
-    </message>
-    <message>
-<<<<<<< HEAD
-        <source>Choose previously used address</source>
-        <translation>Изберете използван преди адрес</translation>
-    </message>
-    <message>
-        <source>Alt+A</source>
-        <translation>Alt+A</translation>
-=======
-        <source>Use up and down arrows to navigate history, and &lt;b&gt;Ctrl-L&lt;/b&gt; to clear screen.</source>
-        <translation>Използвайте стрелки надолу и нагореза разглеждане на историятаот команди и &lt;b&gt;Ctrl-L&lt;/b&gt; за изчистване на конзолата.</translation>
->>>>>>> 9460771a
-    </message>
-    <message>
-        <source>Type &lt;b&gt;help&lt;/b&gt; for an overview of available commands.</source>
-        <translation>Въведeте &lt;/b&gt;помощ&lt;/b&gt; за да видите наличните команди.</translation>
-    </message>
-    <message>
-        <source>%1 B</source>
-        <translation>%1 Байт</translation>
-    </message>
-    <message>
-        <source>%1 KB</source>
-        <translation>%1 Килобайт</translation>
-    </message>
-    <message>
-        <source>%1 MB</source>
-        <translation>%1 Мегабайт</translation>
-    </message>
-    <message>
-        <source>%1 GB</source>
-        <translation>%1 Гигабайт</translation>
-    </message>
-    <message>
-        <source>via %1</source>
-        <translation>посредством %1</translation>
-    </message>
-    <message>
-        <source>never</source>
-        <translation>Никога</translation>
-    </message>
-    <message>
-        <source>Inbound</source>
-        <translation>Входящи</translation>
-    </message>
-    <message>
-        <source>Outbound</source>
-        <translation>Изходящи</translation>
-    </message>
-    <message>
-        <source>Yes</source>
-        <translation>Да</translation>
-    </message>
-    <message>
-<<<<<<< HEAD
+    </message>
+    <message>
+        <source>&amp;Verify Message</source>
+        <translation>&amp;Провери</translation>
+    </message>
+    <message>
+        <source>Verify the message to ensure it was signed with the specified Bitcoin address</source>
+        <translation>Проверете съобщение, за да сте сигурни че е подписано с определен Биткоин адрес</translation>
+    </message>
+    <message>
         <source>Verify &amp;Message</source>
         <translation>Потвърди &amp;съобщението</translation>
     </message>
-    <message>
-        <source>Click "Sign Message" to generate signature</source>
-        <translation>Натиснете "Подписване на съобщение" за да създадете подпис</translation>
-=======
-        <source>No</source>
-        <translation>Не</translation>
->>>>>>> 9460771a
-    </message>
-    <message>
-        <source>Unknown</source>
-        <translation>Неизвестен</translation>
+    </context>
+<context>
+    <name>SplashScreen</name>
+    <message>
+        <source>[testnet]</source>
+        <translation>[testnet]</translation>
     </message>
 </context>
 <context>
-    <name>ReceiveCoinsDialog</name>
-    <message>
-        <source>&amp;Amount:</source>
-        <translation>&amp;Сума</translation>
-    </message>
-    <message>
-<<<<<<< HEAD
-        <source>The entered address does not refer to a key.</source>
-        <translation>Въведеният адрес не може да се съпостави с валиден ключ.</translation>
-    </message>
-    <message>
-        <source>Wallet unlock was cancelled.</source>
-        <translation>Отключването на портфейла беше отменено.</translation>
-=======
-        <source>&amp;Label:</source>
-        <translation>&amp;Име:</translation>
->>>>>>> 9460771a
-    </message>
-    <message>
-        <source>&amp;Message:</source>
-        <translation>&amp;Съобщение:</translation>
-    </message>
-    <message>
-        <source>Use this form to request payments. All fields are &lt;b&gt;optional&lt;/b&gt;.</source>
-        <translation>Използвате този формуляр за заявяване на плащания. Всички полета са &lt;b&gt;незадължителни&lt;/b&gt;.</translation>
-    </message>
-    <message>
-        <source>An optional amount to request. Leave this empty or zero to not request a specific amount.</source>
-        <translation>Незадължително заявяване на сума. Оставете полето празно или нулево, за да не заявите конкретна сума.</translation>
-    </message>
-    <message>
-        <source>Clear all fields of the form.</source>
-        <translation>Изчисти всички полета от формуляра.</translation>
-    </message>
-    <message>
-        <source>Clear</source>
-        <translation>Изчистване</translation>
-    </message>
-    <message>
-        <source>Requested payments history</source>
-        <translation>Изискана история на плащанията</translation>
-    </message>
-    <message>
-        <source>&amp;Request payment</source>
-        <translation>&amp;Изискване на плащане</translation>
-    </message>
-    <message>
-        <source>Show</source>
-        <translation>Показване</translation>
-    </message>
-    <message>
-<<<<<<< HEAD
+    <name>TrafficGraphWidget</name>
+    <message>
+        <source>KB/s</source>
+        <translation>Килобайта в секунда</translation>
+    </message>
+</context>
+<context>
+    <name>TransactionDesc</name>
+    </context>
+<context>
+    <name>TransactionDescDialog</name>
+    <message>
+        <source>This pane shows a detailed description of the transaction</source>
+        <translation>Описание на транзакцията</translation>
+    </message>
+    </context>
+<context>
+    <name>TransactionTableModel</name>
+    </context>
+<context>
+    <name>TransactionView</name>
+    </context>
+<context>
+    <name>UnitDisplayStatusBarControl</name>
+    </context>
+<context>
+    <name>WalletFrame</name>
+    </context>
+<context>
+    <name>WalletModel</name>
+    </context>
+<context>
+    <name>WalletView</name>
+    </context>
+<context>
+    <name>bitcoin-core</name>
+    <message>
+        <source>Options:</source>
+        <translation>Опции:</translation>
+    </message>
+    <message>
+        <source>Specify data directory</source>
+        <translation>Определете директория за данните</translation>
+    </message>
+    <message>
+        <source>Connect to a node to retrieve peer addresses, and disconnect</source>
+        <translation>Свържете се към сървър за да можете да извлечете адресите на пиърите след което се разкачете.</translation>
+    </message>
+    <message>
+        <source>Specify your own public address</source>
+        <translation>Въведете Ваш публичен адрес</translation>
+    </message>
+    <message>
+        <source>Accept connections from outside (default: 1 if no -proxy or -connect)</source>
+        <translation>Приемайте връзки отвън.(по подразбиране:1 в противен случай -proxy или -connect)</translation>
+    </message>
+    <message>
         <source>Bitcoin Core</source>
         <translation>Биткойн ядро</translation>
     </message>
     <message>
-        <source>The Bitcoin Core developers</source>
-        <translation>Разработчици на Bitcoin Core</translation>
-    </message>
-    <message>
-        <source>[testnet]</source>
-        <translation>[testnet]</translation>
-    </message>
-</context>
-<context>
-    <name>TrafficGraphWidget</name>
-    <message>
-        <source>KB/s</source>
-        <translation>Килобайта в секунда</translation>
-    </message>
-</context>
-<context>
-    <name>TransactionDesc</name>
-    <message>
-        <source>Open until %1</source>
-        <translation>Подлежи на промяна до %1</translation>
-    </message>
-    <message>
-        <source>conflicted</source>
-        <translation>припокриващ се</translation>
-    </message>
-    <message>
-        <source>%1/offline</source>
-        <translation>%1/офлайн</translation>
-    </message>
-=======
-        <source>Remove</source>
-        <translation>Премахване</translation>
-    </message>
-    </context>
-<context>
-    <name>ReceiveRequestDialog</name>
->>>>>>> 9460771a
-    <message>
-        <source>QR Code</source>
-        <translation>QR код</translation>
-    </message>
-    <message>
-        <source>Copy &amp;URI</source>
-        <translation>Копиране на &amp;URI</translation>
-    </message>
-    <message>
-        <source>Copy &amp;Address</source>
-        <translation>&amp;Копирай адрес</translation>
-    </message>
-    <message>
-        <source>&amp;Save Image...</source>
-        <translation>&amp;Запиши изображение...</translation>
-    </message>
-    </context>
-<context>
-    <name>RecentRequestsTableModel</name>
-    </context>
-<context>
-    <name>SendCoinsDialog</name>
-    <message>
-        <source>Send Coins</source>
-        <translation>Изпращане</translation>
-    </message>
-    <message>
-        <source>Coin Control Features</source>
-        <translation>Настройки за контрол на монетите</translation>
-    </message>
-    <message>
-        <source>automatically selected</source>
-        <translation>астоматично избран</translation>
-    </message>
-    <message>
-        <source>Insufficient funds!</source>
-        <translation>Нямате достатъчно налични пари!</translation>
-    </message>
-    <message>
-        <source>Quantity:</source>
-        <translation>Количество:</translation>
-    </message>
-    <message>
-        <source>Bytes:</source>
-        <translation>Байтове:</translation>
-    </message>
-    <message>
-        <source>Amount:</source>
-        <translation>Сума:</translation>
-    </message>
-    <message>
-        <source>Priority:</source>
-        <translation>Приоритет:</translation>
-    </message>
-    <message>
-<<<<<<< HEAD
-        <source>Total debit</source>
-        <translation>Общ дълг</translation>
-    </message>
-    <message>
-        <source>Total credit</source>
-        <translation>Общ дълг</translation>
-    </message>
-    <message>
-        <source>Transaction fee</source>
-        <translation>Такса</translation>
-=======
-        <source>Fee:</source>
-        <translation>Такса:</translation>
->>>>>>> 9460771a
-    </message>
-    <message>
-        <source>After Fee:</source>
-        <translation>След прилагане на ДДС</translation>
-    </message>
-    <message>
-        <source>Change:</source>
-        <translation>Ресто</translation>
-    </message>
-    <message>
-        <source>If this is activated, but the change address is empty or invalid, change will be sent to a newly generated address.</source>
-        <translation>Ако тази опция е активирана,но адресът на промяна е празен или невалиден,промяната ще бъде изпратена на новосъздаден адрес.</translation>
-    </message>
-    <message>
-        <source>Transaction Fee:</source>
-        <translation>Такса за транзакцията:</translation>
-    </message>
-    <message>
-        <source>Choose...</source>
-        <translation>Избери...</translation>
-    </message>
-    <message>
-<<<<<<< HEAD
-        <source>Generated coins must mature %1 blocks before they can be spent. When you generated this block, it was broadcast to the network to be added to the block chain. If it fails to get into the chain, its state will change to "not accepted" and it won't be spendable. This may occasionally happen if another node generates a block within a few seconds of yours.</source>
-        <translation>Генерираните монети трябва да отлежат %1 блока преди да могат да бъдат похарчени. Когато генерираш блока, той се разпространява в мрежата, за да се добави в блок-веригата. Ако не успее да се добави във веригата, неговия статус  ще се стане "неприет" и няма да може да се похарчи. Това е възможно да се случи случайно, ако друг възел генерира блок няколко секунди след твоя.</translation>
-    </message>
-    <message>
-        <source>Debug information</source>
-        <translation>Информация за грешките</translation>
-    </message>
-    <message>
-        <source>Transaction</source>
-        <translation>Трансакция</translation>
-=======
-        <source>per kilobyte</source>
-        <translation>за килобайт</translation>
->>>>>>> 9460771a
-    </message>
-    <message>
-        <source>Hide</source>
-        <translation>Скрий</translation>
-    </message>
-    <message>
-        <source>total at least</source>
-        <translation>Крайна сума поне</translation>
-    </message>
-    <message>
-        <source>Recommended:</source>
-        <translation>Препоръчителна:</translation>
-    </message>
-    <message>
-        <source>Custom:</source>
-        <translation>По избор:</translation>
-    </message>
-    <message>
-        <source>Confirmation time:</source>
-        <translation>Време за потвърждение:</translation>
-    </message>
-    <message>
-        <source>normal</source>
-        <translation>нормален</translation>
-    </message>
-    <message>
-        <source>fast</source>
-        <translation>бърз</translation>
-    </message>
-    <message>
-        <source>Send to multiple recipients at once</source>
-        <translation>Изпращане към повече от един получател</translation>
-    </message>
-    <message>
-        <source>Add &amp;Recipient</source>
-        <translation>Добави &amp;получател</translation>
-    </message>
-    <message>
-        <source>Clear all fields of the form.</source>
-        <translation>Изчисти всички полета от формуляра.</translation>
-    </message>
-    <message>
-<<<<<<< HEAD
-        <source>Immature (%1 confirmations, will be available after %2)</source>
-        <translation>Неплатим (%1 потвърждения, ще бъде платим след %2)</translation>
-    </message>
-    <message>
-        <source>Open until %1</source>
-        <translation>Подлежи на промяна до %1</translation>
-=======
-        <source>Dust:</source>
-        <translation>Прах:</translation>
->>>>>>> 9460771a
-    </message>
-    <message>
-        <source>Clear &amp;All</source>
-        <translation>&amp;Изчисти</translation>
-    </message>
-    <message>
-        <source>Balance:</source>
-        <translation>Баланс:</translation>
-    </message>
-    <message>
-        <source>Confirm the send action</source>
-        <translation>Потвърдете изпращането</translation>
-    </message>
-    <message>
-<<<<<<< HEAD
-        <source>Offline</source>
-        <translation>Извън линия</translation>
-    </message>
-    <message>
-        <source>Unconfirmed</source>
-        <translation>Непотвърдено</translation>
-=======
-        <source>S&amp;end</source>
-        <translation>И&amp;зпрати</translation>
->>>>>>> 9460771a
-    </message>
-    </context>
-<context>
-    <name>SendCoinsEntry</name>
-    <message>
-        <source>A&amp;mount:</source>
-        <translation>С&amp;ума:</translation>
-    </message>
-    <message>
-        <source>Pay &amp;To:</source>
-        <translation>Плати &amp;На:</translation>
-    </message>
-    <message>
-        <source>&amp;Label:</source>
-        <translation>&amp;Име:</translation>
-    </message>
-    <message>
-        <source>Choose previously used address</source>
-        <translation>Изберете използван преди адрес</translation>
-    </message>
-    <message>
-        <source>This is a normal payment.</source>
-        <translation>Това е нормално плащане.</translation>
-    </message>
-    <message>
-        <source>Alt+A</source>
-        <translation>Alt+A</translation>
-    </message>
-    <message>
-        <source>Paste address from clipboard</source>
-        <translation>Вмъкни от клипборда</translation>
-    </message>
-    <message>
-        <source>Alt+P</source>
-        <translation>Alt+P</translation>
-    </message>
-    <message>
-        <source>Remove this entry</source>
-        <translation>Премахване на този запис</translation>
-    </message>
-    <message>
-        <source>Message:</source>
-        <translation>Съобщение:</translation>
-    </message>
-    <message>
-        <source>Pay To:</source>
-        <translation>Плащане на:</translation>
-    </message>
-    <message>
-        <source>Memo:</source>
-        <translation>Бележка:</translation>
-    </message>
-    </context>
-<context>
-    <name>SendConfirmationDialog</name>
-    </context>
-<context>
-    <name>ShutdownWindow</name>
-    <message>
-        <source>Do not shut down the computer until this window disappears.</source>
-        <translation>Не изключвайте компютъра докато този прозорец не изчезне.</translation>
-    </message>
-</context>
-<context>
-    <name>SignVerifyMessageDialog</name>
-    <message>
-        <source>Signatures - Sign / Verify a Message</source>
-        <translation>Подпиши / Провери съобщение</translation>
-    </message>
-    <message>
-        <source>&amp;Sign Message</source>
-        <translation>&amp;Подпиши</translation>
-    </message>
-    <message>
-        <source>Choose previously used address</source>
-        <translation>Изберете използван преди адрес</translation>
-    </message>
-    <message>
-        <source>Alt+A</source>
-        <translation>Alt+A</translation>
-    </message>
-    <message>
-<<<<<<< HEAD
-        <source>Copy transaction ID</source>
-        <translation>Копирай транзакция с ID</translation>
-    </message>
-    <message>
-        <source>Edit label</source>
-        <translation>Редактирай име</translation>
-=======
-        <source>Paste address from clipboard</source>
-        <translation>Вмъкни от клипборда</translation>
->>>>>>> 9460771a
-    </message>
-    <message>
-        <source>Alt+P</source>
-        <translation>Alt+P</translation>
-    </message>
-    <message>
-        <source>Enter the message you want to sign here</source>
-        <translation>Въведете съобщението тук</translation>
-    </message>
-    <message>
-        <source>Signature</source>
-        <translation>Подпис</translation>
-    </message>
-    <message>
-        <source>Copy the current signature to the system clipboard</source>
-        <translation>Копиране на текущия подпис</translation>
-    </message>
-    <message>
-<<<<<<< HEAD
-        <source>The transaction history was successfully saved to %1.</source>
-        <translation>Историята с транзакциите беше успешно запазена в %1.</translation>
-    </message>
-    <message>
-        <source>Comma separated file (*.csv)</source>
-        <translation>CSV файл (*.csv)</translation>
-=======
-        <source>Sign the message to prove you own this Bitcoin address</source>
-        <translation>Подпишете съобщение като доказателство, че притежавате определен адрес</translation>
->>>>>>> 9460771a
-    </message>
-    <message>
-        <source>Sign &amp;Message</source>
-        <translation>Подпиши &amp;съобщение</translation>
-    </message>
-    <message>
-        <source>Clear &amp;All</source>
-        <translation>&amp;Изчисти</translation>
-    </message>
-    <message>
-        <source>&amp;Verify Message</source>
-        <translation>&amp;Провери</translation>
-    </message>
-    <message>
-        <source>Verify the message to ensure it was signed with the specified Bitcoin address</source>
-        <translation>Проверете съобщение, за да сте сигурни че е подписано с определен Биткоин адрес</translation>
-    </message>
-    <message>
-        <source>Verify &amp;Message</source>
-        <translation>Потвърди &amp;съобщението</translation>
-    </message>
-    </context>
-<context>
-    <name>SplashScreen</name>
-    <message>
-        <source>[testnet]</source>
-        <translation>[testnet]</translation>
-    </message>
-</context>
-<context>
-    <name>TrafficGraphWidget</name>
-    <message>
-        <source>KB/s</source>
-        <translation>Килобайта в секунда</translation>
-    </message>
-</context>
-<context>
-    <name>TransactionDesc</name>
-    </context>
-<context>
-    <name>TransactionDescDialog</name>
-    <message>
-        <source>This pane shows a detailed description of the transaction</source>
-        <translation>Описание на транзакцията</translation>
-    </message>
-    </context>
-<context>
-    <name>TransactionTableModel</name>
-    </context>
-<context>
-    <name>TransactionView</name>
-    </context>
-<context>
-    <name>UnitDisplayStatusBarControl</name>
-    </context>
-<context>
-    <name>WalletFrame</name>
-    </context>
-<context>
-    <name>WalletModel</name>
-    </context>
-<context>
-    <name>WalletView</name>
-<<<<<<< HEAD
-    <message>
-        <source>&amp;Export</source>
-        <translation>Изнеси</translation>
-    </message>
-    <message>
-        <source>Export the data in the current tab to a file</source>
-        <translation>Запишете данните от текущия раздел във файл</translation>
-    </message>
-    <message>
-        <source>Backup Wallet</source>
-        <translation>Запазване на портфейла</translation>
-    </message>
-    <message>
-        <source>Wallet Data (*.dat)</source>
-        <translation>Информация за портфейла (*.dat)</translation>
-    </message>
-    <message>
-        <source>Backup Failed</source>
-        <translation>Неуспешно запазване на портфейла</translation>
-    </message>
-    <message>
-        <source>There was an error trying to save the wallet data to %1.</source>
-        <translation>Възникна грешка при запазването на информацията за портфейла в %1.</translation>
-    </message>
-    <message>
-        <source>The wallet data was successfully saved to %1.</source>
-        <translation>Информацията за портфейла беше успешно запазена в %1.</translation>
-    </message>
-    <message>
-        <source>Backup Successful</source>
-        <translation>Успешно запазване на портфейла</translation>
-    </message>
-</context>
-=======
-    </context>
->>>>>>> 9460771a
-<context>
-    <name>bitcoin-core</name>
-    <message>
-        <source>Options:</source>
-        <translation>Опции:</translation>
-    </message>
-    <message>
-        <source>Specify data directory</source>
-        <translation>Определете директория за данните</translation>
-    </message>
-    <message>
-        <source>Connect to a node to retrieve peer addresses, and disconnect</source>
-        <translation>Свържете се към сървър за да можете да извлечете адресите на пиърите след което се разкачете.</translation>
-<<<<<<< HEAD
-    </message>
-    <message>
-        <source>Specify your own public address</source>
-        <translation>Въведете Ваш публичен адрес</translation>
-    </message>
-    <message>
-        <source>Use the test network</source>
-        <translation>Използвайте тестовата мрежа</translation>
-    </message>
-    <message>
-        <source>Accept connections from outside (default: 1 if no -proxy or -connect)</source>
-        <translation>Приемайте връзки отвън.(по подразбиране:1 в противен случай -proxy или -connect)</translation>
-    </message>
-    <message>
-        <source>Warning: -paytxfee is set very high! This is the transaction fee you will pay if you send a transaction.</source>
-        <translation>Внимание: -paytxfee има голяма стойност! Това е таксата за транзакциите, която ще платите ако направите транзакция.</translation>
-    </message>
-    <message>
-=======
-    </message>
-    <message>
-        <source>Specify your own public address</source>
-        <translation>Въведете Ваш публичен адрес</translation>
-    </message>
-    <message>
-        <source>Accept connections from outside (default: 1 if no -proxy or -connect)</source>
-        <translation>Приемайте връзки отвън.(по подразбиране:1 в противен случай -proxy или -connect)</translation>
-    </message>
-    <message>
-        <source>Bitcoin Core</source>
-        <translation>Биткойн ядро</translation>
-    </message>
-    <message>
->>>>>>> 9460771a
         <source>Whitelist peers connecting from the given netmask or IP address. Can be specified multiple times.</source>
         <translation>Сложете в бял списък пиъри,свързващи се от дадената интернет маска или айпи адрес.Може да бъде заложено неколкократно.</translation>
     </message>
     <message>
-<<<<<<< HEAD
-        <source>(default: 1)</source>
-        <translation>(по подразбиране 1)</translation>
-=======
         <source>&lt;category&gt; can be:</source>
         <translation>&lt;category&gt; може да бъде:</translation>
->>>>>>> 9460771a
-    </message>
-    <message>
-        <source>&lt;category&gt; can be:</source>
-        <translation>&lt;category&gt; може да бъде:</translation>
     </message>
     <message>
         <source>Connection options:</source>
@@ -2831,40 +1504,14 @@
         <translation>Настройки на портфейла:</translation>
     </message>
     <message>
-<<<<<<< HEAD
-        <source>Set the number of threads for coin generation if enabled (-1 = all cores, default: %d)</source>
-        <translation>Заложете броя на нишки за генерация на монети ако е включено(-1 = всички ядра, по подразбиране: %d)</translation>
-    </message>
-    <message>
-        <source>Warning: -maxtxfee is set very high! Fees this large could be paid on a single transaction.</source>
-        <translation>Внимание: -maxtxfee има много висока стойност! Толкова високи такси могат да бъдат заплатени на една транзакция.</translation>
-    </message>
-    <message>
-=======
->>>>>>> 9460771a
         <source>Connect through SOCKS5 proxy</source>
         <translation>Свързване чрез SOCKS5  прокси</translation>
     </message>
     <message>
-<<<<<<< HEAD
-        <source>Copyright (C) 2009-%i The Bitcoin Core Developers</source>
-        <translation>Всички права запазени (C) 2009-%i Доставчиците на Биткойн</translation>
-    </message>
-    <message>
-=======
->>>>>>> 9460771a
         <source>Information</source>
         <translation>Информация</translation>
     </message>
     <message>
-        <source>Invalid amount for -minrelaytxfee=&lt;amount&gt;: '%s'</source>
-        <translation>Невалидна сума за -minrelaytxfee=&lt;amount&gt;: '%s'</translation>
-    </message>
-    <message>
-        <source>Invalid amount for -mintxfee=&lt;amount&gt;: '%s'</source>
-        <translation>Невалидна сума за -mintxfee=&lt;amount&gt;: '%s'</translation>
-    </message>
-    <message>
         <source>Send trace/debug info to console instead of debug.log file</source>
         <translation>Изпрати локализиращата или дебъг информацията към конзолата, вместо файлът debug.log</translation>
     </message>
@@ -2893,17 +1540,6 @@
         <translation>Предупреждение</translation>
     </message>
     <message>
-<<<<<<< HEAD
-        <source>Warning: This version is obsolete, upgrade required!</source>
-        <translation>Внимание: Използвате остаряла версия, необходимо е обновление!</translation>
-    </message>
-    <message>
-        <source>on startup</source>
-        <translation>по време на стартирането</translation>
-    </message>
-    <message>
-=======
->>>>>>> 9460771a
         <source>Password for JSON-RPC connections</source>
         <translation>Парола за  JSON-RPC връзките</translation>
     </message>
@@ -2928,22 +1564,6 @@
         <translation>Задайте pid  файл(по подразбиране: %s)</translation>
     </message>
     <message>
-        <source>Specify configuration file (default: %s)</source>
-        <translation>Назовете конфигурационен файл(по подразбиране %s)</translation>
-    </message>
-    <message>
-        <source>Specify connection timeout in milliseconds (minimum: 1, default: %d)</source>
-        <translation>Задайте време на изключване при проблеми със свързването в милисекунди(минимум:1, по подразбиране %d)</translation>
-    </message>
-    <message>
-        <source>Specify pid file (default: %s)</source>
-        <translation>Задайте pid  файл(по подразбиране: %s)</translation>
-    </message>
-    <message>
-        <source>Invalid amount for -paytxfee=&lt;amount&gt;: '%s'</source>
-        <translation>Невалидна сума за -paytxfee=&lt;amount&gt;: '%s'</translation>
-    </message>
-    <message>
         <source>Insufficient funds</source>
         <translation>Недостатъчно средства</translation>
     </message>
