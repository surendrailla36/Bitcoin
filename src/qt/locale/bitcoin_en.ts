<?xml version="1.0" encoding="utf-8"?>
<!DOCTYPE TS>
<TS version="2.1" language="en">
<context>
    <name>AddressBookPage</name>
    <message>
        <location filename="../forms/addressbookpage.ui" line="+37"/>
        <source>Right-click to edit address or label</source>
        <translation type="unfinished"></translation>
    </message>
    <message>
        <location line="+27"/>
        <source>Create a new address</source>
        <translation>Create a new address</translation>
    </message>
    <message>
        <location line="+3"/>
        <source>&amp;New</source>
        <translation type="unfinished"></translation>
    </message>
    <message>
        <location line="+14"/>
        <source>Copy the currently selected address to the system clipboard</source>
        <translation>Copy the currently selected address to the system clipboard</translation>
    </message>
    <message>
        <location line="+3"/>
        <source>&amp;Copy</source>
        <translation type="unfinished"></translation>
    </message>
    <message>
        <location line="+67"/>
        <source>C&amp;lose</source>
        <translation type="unfinished"></translation>
    </message>
    <message>
        <location line="-53"/>
        <source>Delete the currently selected address from the list</source>
        <translation>Delete the currently selected address from the list</translation>
    </message>
    <message>
        <location line="-71"/>
        <source>Enter address or label to search</source>
        <translation type="unfinished"></translation>
    </message>
    <message>
        <location line="+101"/>
        <source>Export the data in the current tab to a file</source>
        <translation>Export the data in the current tab to a file</translation>
    </message>
    <message>
        <location line="+3"/>
        <source>&amp;Export</source>
        <translation>&amp;Export</translation>
    </message>
    <message>
        <location line="-30"/>
        <location filename="../addressbookpage.cpp" line="+122"/>
        <source>&amp;Delete</source>
        <translation>&amp;Delete</translation>
    </message>
    <message>
        <location filename="../addressbookpage.cpp" line="-38"/>
        <source>Choose the address to send coins to</source>
        <translation type="unfinished"></translation>
    </message>
    <message>
        <location line="+1"/>
        <source>Choose the address to receive coins with</source>
        <translation type="unfinished"></translation>
    </message>
    <message>
        <location line="+5"/>
        <source>C&amp;hoose</source>
        <translation type="unfinished"></translation>
    </message>
    <message>
        <location line="+6"/>
        <source>Sending addresses</source>
        <translation type="unfinished"></translation>
    </message>
    <message>
        <location line="+1"/>
        <source>Receiving addresses</source>
        <translation type="unfinished"></translation>
    </message>
    <message>
        <location line="+7"/>
        <source>These are your Bitcoin addresses for sending payments. Always check the amount and the receiving address before sending coins.</source>
        <translation type="unfinished"></translation>
    </message>
    <message>
        <location line="+5"/>
        <source>These are your Bitcoin addresses for receiving payments. Use the &apos;Create new receiving address&apos; button in the receive tab to create new addresses.
Signing is only possible with addresses of the type &apos;legacy&apos;.</source>
        <translation type="unfinished"></translation>
    </message>
    <message>
        <location line="+8"/>
        <source>&amp;Copy Address</source>
        <translation type="unfinished"></translation>
    </message>
    <message>
        <location line="+1"/>
        <source>Copy &amp;Label</source>
        <translation type="unfinished"></translation>
    </message>
    <message>
        <location line="+1"/>
        <source>&amp;Edit</source>
        <translation type="unfinished"></translation>
    </message>
    <message>
        <location line="+164"/>
        <source>Export Address List</source>
        <translation type="unfinished"></translation>
    </message>
    <message>
        <location line="+3"/>
        <source>Comma separated file</source>
        <extracomment>Expanded name of the CSV file format. See: https://en.wikipedia.org/wiki/Comma-separated_values.</extracomment>
        <translation type="unfinished"></translation>
    </message>
    <message>
        <location line="+16"/>
        <source>There was an error trying to save the address list to %1. Please try again.</source>
        <extracomment>An error message. %1 is a stand-in argument for the name of the file we attempted to save to.</extracomment>
        <translation type="unfinished"></translation>
    </message>
    <message>
        <location line="-3"/>
        <source>Exporting Failed</source>
        <translation type="unfinished"></translation>
    </message>
</context>
<context>
    <name>AddressTableModel</name>
    <message>
        <location filename="../addresstablemodel.cpp" line="+168"/>
        <source>Label</source>
        <translation type="unfinished"></translation>
    </message>
    <message>
        <location line="+0"/>
        <source>Address</source>
        <translation type="unfinished"></translation>
    </message>
    <message>
        <location line="+38"/>
        <source>(no label)</source>
        <translation type="unfinished"></translation>
    </message>
</context>
<context>
    <name>AskPassphraseDialog</name>
    <message>
        <location filename="../forms/askpassphrasedialog.ui" line="+26"/>
        <source>Passphrase Dialog</source>
        <translation>Passphrase Dialog</translation>
    </message>
    <message>
        <location line="+30"/>
        <source>Enter passphrase</source>
        <translation>Enter passphrase</translation>
    </message>
    <message>
        <location line="+14"/>
        <source>New passphrase</source>
        <translation>New passphrase</translation>
    </message>
    <message>
        <location line="+14"/>
        <source>Repeat new passphrase</source>
        <translation>Repeat new passphrase</translation>
    </message>
    <message>
        <location line="+14"/>
        <source>Show passphrase</source>
        <translation type="unfinished"></translation>
    </message>
    <message>
        <location filename="../askpassphrasedialog.cpp" line="+51"/>
        <source>Encrypt wallet</source>
        <translation type="unfinished"></translation>
    </message>
    <message>
        <location line="+3"/>
        <source>This operation needs your wallet passphrase to unlock the wallet.</source>
        <translation type="unfinished"></translation>
    </message>
    <message>
        <location line="+5"/>
        <source>Unlock wallet</source>
        <translation type="unfinished"></translation>
    </message>
    <message>
        <location line="+3"/>
        <source>Change passphrase</source>
        <translation type="unfinished"></translation>
    </message>
    <message>
        <location line="+48"/>
        <source>Confirm wallet encryption</source>
        <translation type="unfinished"></translation>
    </message>
    <message>
        <location line="+1"/>
        <source>Warning: If you encrypt your wallet and lose your passphrase, you will &lt;b&gt;LOSE ALL OF YOUR BITCOINS&lt;/b&gt;!</source>
        <translation type="unfinished"></translation>
    </message>
    <message>
        <location line="+0"/>
        <source>Are you sure you wish to encrypt your wallet?</source>
        <translation type="unfinished"></translation>
    </message>
    <message>
        <location line="+18"/>
        <location line="+44"/>
        <source>Wallet encrypted</source>
        <translation type="unfinished"></translation>
    </message>
    <message>
        <location line="-125"/>
        <source>Enter the new passphrase for the wallet.&lt;br/&gt;Please use a passphrase of &lt;b&gt;ten or more random characters&lt;/b&gt;, or &lt;b&gt;eight or more words&lt;/b&gt;.</source>
        <translation type="unfinished"></translation>
    </message>
    <message>
        <location line="+15"/>
        <source>Enter the old passphrase and new passphrase for the wallet.</source>
        <translation type="unfinished"></translation>
    </message>
    <message>
        <location line="+55"/>
        <source>Remember that encrypting your wallet cannot fully protect your bitcoins from being stolen by malware infecting your computer.</source>
        <translation type="unfinished"></translation>
    </message>
    <message>
        <location line="+4"/>
        <source>Wallet to be encrypted</source>
        <translation type="unfinished"></translation>
    </message>
    <message>
        <location line="+2"/>
        <source>Your wallet is about to be encrypted. </source>
        <translation type="unfinished"></translation>
    </message>
    <message>
        <location line="+7"/>
        <source>Your wallet is now encrypted. </source>
        <translation type="unfinished"></translation>
    </message>
    <message>
        <location line="+2"/>
        <source>IMPORTANT: Any previous backups you have made of your wallet file should be replaced with the newly generated, encrypted wallet file. For security reasons, previous backups of the unencrypted wallet file will become useless as soon as you start using the new, encrypted wallet.</source>
        <translation type="unfinished"></translation>
    </message>
    <message>
        <location line="+6"/>
        <location line="+8"/>
        <location line="+32"/>
        <location line="+6"/>
        <source>Wallet encryption failed</source>
        <translation type="unfinished"></translation>
    </message>
    <message>
        <location line="-45"/>
        <source>Wallet encryption failed due to an internal error. Your wallet was not encrypted.</source>
        <translation type="unfinished"></translation>
    </message>
    <message>
        <location line="+8"/>
        <location line="+38"/>
        <source>The supplied passphrases do not match.</source>
        <translation type="unfinished"></translation>
    </message>
    <message>
        <location line="-27"/>
        <location line="+6"/>
        <source>Wallet unlock failed</source>
        <translation type="unfinished"></translation>
    </message>
    <message>
        <location line="-5"/>
        <location line="+20"/>
        <source>The passphrase entered for the wallet decryption was incorrect.</source>
        <translation type="unfinished"></translation>
    </message>
    <message>
        <location line="-6"/>
        <source>Wallet passphrase was successfully changed.</source>
        <translation type="unfinished"></translation>
    </message>
    <message>
        <location line="+46"/>
        <location line="+33"/>
        <source>Warning: The Caps Lock key is on!</source>
        <translation type="unfinished"></translation>
    </message>
</context>
<context>
    <name>BanTableModel</name>
    <message>
        <location filename="../bantablemodel.cpp" line="+85"/>
        <source>IP/Netmask</source>
        <translation type="unfinished"></translation>
    </message>
    <message>
        <location line="+0"/>
        <source>Banned Until</source>
        <translation type="unfinished"></translation>
    </message>
</context>
<context>
    <name>BitcoinApplication</name>
    <message>
        <location filename="../bitcoin.cpp" line="+433"/>
        <source>Runaway exception</source>
        <translation type="unfinished"></translation>
    </message>
    <message>
        <location line="+1"/>
        <source>A fatal error occurred. %1 can no longer continue safely and will quit.</source>
        <translation type="unfinished"></translation>
    </message>
    <message>
        <location line="+9"/>
        <source>Internal error</source>
        <translation type="unfinished"></translation>
    </message>
    <message>
        <location line="+1"/>
        <source>An internal error occurred. %1 will attempt to continue safely. This is an unexpected bug which can be reported as described below.</source>
        <translation type="unfinished"></translation>
    </message>
</context>
<context>
    <name>BitcoinGUI</name>
    <message>
        <location filename="../bitcoingui.cpp" line="+250"/>
        <source>&amp;Overview</source>
        <translation>&amp;Overview</translation>
    </message>
    <message>
        <location line="+1"/>
        <source>Show general overview of wallet</source>
        <translation>Show general overview of wallet</translation>
    </message>
    <message>
        <location line="+20"/>
        <source>&amp;Transactions</source>
        <translation>&amp;Transactions</translation>
    </message>
    <message>
        <location line="+1"/>
        <source>Browse transaction history</source>
        <translation>Browse transaction history</translation>
    </message>
    <message>
        <location line="+19"/>
        <source>E&amp;xit</source>
        <translation>E&amp;xit</translation>
    </message>
    <message>
        <location line="+1"/>
        <source>Quit application</source>
        <translation>Quit application</translation>
    </message>
    <message>
        <location line="+3"/>
        <source>&amp;About %1</source>
        <translation type="unfinished"></translation>
    </message>
    <message>
        <location line="+1"/>
        <source>Show information about %1</source>
        <translation type="unfinished"></translation>
    </message>
    <message>
        <location line="+3"/>
        <source>About &amp;Qt</source>
        <translation>About &amp;Qt</translation>
    </message>
    <message>
        <location line="+1"/>
        <source>Show information about Qt</source>
        <translation>Show information about Qt</translation>
    </message>
    <message>
        <location line="+3"/>
        <source>Modify configuration options for %1</source>
        <translation type="unfinished"></translation>
    </message>
    <message>
        <location line="+44"/>
        <source>Create a new wallet</source>
        <translation type="unfinished"></translation>
    </message>
    <message>
        <location line="+127"/>
        <source>&amp;Minimize</source>
        <translation type="unfinished"></translation>
    </message>
    <message>
        <location line="+79"/>
        <source>Wallet:</source>
        <translation type="unfinished"></translation>
    </message>
    <message>
        <location line="+392"/>
        <source>Network activity disabled.</source>
        <extracomment>A substring of the tooltip.</extracomment>
        <translation type="unfinished"></translation>
    </message>
    <message>
        <location line="+422"/>
        <source>Proxy is &lt;b&gt;enabled&lt;/b&gt;: %1</source>
        <translation type="unfinished"></translation>
    </message>
    <message>
        <location line="-1109"/>
        <source>Send coins to a Bitcoin address</source>
        <translation>Send coins to a Bitcoin address</translation>
    </message>
    <message>
        <location line="+53"/>
        <source>Backup wallet to another location</source>
        <translation>Backup wallet to another location</translation>
    </message>
    <message>
        <location line="+2"/>
        <source>Change the passphrase used for wallet encryption</source>
        <translation>Change the passphrase used for wallet encryption</translation>
    </message>
    <message>
        <location line="-56"/>
        <source>&amp;Send</source>
        <translation>&amp;Send</translation>
    </message>
    <message>
        <location line="+7"/>
        <source>&amp;Receive</source>
        <translation>&amp;Receive</translation>
    </message>
    <message>
        <location line="+38"/>
        <source>&amp;Options…</source>
        <translation type="unfinished"></translation>
    </message>
    <message>
        <location line="+5"/>
        <source>&amp;Encrypt Wallet…</source>
        <translation type="unfinished"></translation>
    </message>
    <message>
        <location line="+1"/>
        <source>Encrypt the private keys that belong to your wallet</source>
        <translation>Encrypt the private keys that belong to your wallet</translation>
    </message>
    <message>
        <location line="+2"/>
        <source>&amp;Backup Wallet…</source>
        <translation type="unfinished"></translation>
    </message>
    <message>
        <location line="+2"/>
        <source>&amp;Change Passphrase…</source>
        <translation type="unfinished"></translation>
    </message>
    <message>
        <location line="+2"/>
        <source>Sign &amp;message…</source>
        <translation type="unfinished"></translation>
    </message>
    <message>
        <location line="+1"/>
        <source>Sign messages with your Bitcoin addresses to prove you own them</source>
        <translation>Sign messages with your Bitcoin addresses to prove you own them</translation>
    </message>
    <message>
        <location line="+1"/>
        <source>&amp;Verify message…</source>
        <translation type="unfinished"></translation>
    </message>
    <message>
        <location line="+1"/>
        <source>Verify messages to ensure they were signed with specified Bitcoin addresses</source>
        <translation>Verify messages to ensure they were signed with specified Bitcoin addresses</translation>
    </message>
    <message>
        <location line="+1"/>
        <source>&amp;Load PSBT from file…</source>
        <translation type="unfinished"></translation>
    </message>
    <message>
        <location line="+16"/>
        <source>Open &amp;URI…</source>
        <translation type="unfinished"></translation>
    </message>
    <message>
        <location line="+8"/>
        <source>Close Wallet…</source>
        <translation type="unfinished"></translation>
    </message>
    <message>
        <location line="+3"/>
        <source>Create Wallet…</source>
        <translation type="unfinished"></translation>
    </message>
    <message>
        <location line="+4"/>
        <source>Close All Wallets…</source>
        <translation type="unfinished"></translation>
    </message>
    <message>
        <location line="+94"/>
        <source>&amp;File</source>
        <translation>&amp;File</translation>
    </message>
    <message>
        <location line="+18"/>
        <source>&amp;Settings</source>
        <translation>&amp;Settings</translation>
    </message>
    <message>
        <location line="+61"/>
        <source>&amp;Help</source>
        <translation>&amp;Help</translation>
    </message>
    <message>
        <location line="+11"/>
        <source>Tabs toolbar</source>
        <translation>Tabs toolbar</translation>
    </message>
    <message>
        <location line="+456"/>
        <source>Syncing Headers (%1%)…</source>
        <translation type="unfinished"></translation>
    </message>
    <message>
        <location line="+47"/>
        <source>Synchronizing with network…</source>
        <translation type="unfinished"></translation>
    </message>
    <message>
        <location line="+5"/>
        <source>Indexing blocks on disk…</source>
        <translation type="unfinished"></translation>
    </message>
    <message>
        <location line="+2"/>
        <source>Processing blocks on disk…</source>
        <translation type="unfinished"></translation>
    </message>
    <message>
        <location line="+4"/>
        <source>Reindexing blocks on disk…</source>
        <translation type="unfinished"></translation>
    </message>
    <message>
        <location line="+6"/>
        <source>Connecting to peers…</source>
        <translation type="unfinished"></translation>
    </message>
    <message>
        <location line="-788"/>
        <source>Request payments (generates QR codes and bitcoin: URIs)</source>
        <translation type="unfinished"></translation>
    </message>
    <message>
        <location line="+65"/>
        <source>Show the list of used sending addresses and labels</source>
        <translation type="unfinished"></translation>
    </message>
    <message>
        <location line="+2"/>
        <source>Show the list of used receiving addresses and labels</source>
        <translation type="unfinished"></translation>
    </message>
    <message>
        <location line="+20"/>
        <source>&amp;Command-line options</source>
        <translation type="unfinished"></translation>
    </message>
    <message numerus="yes">
        <location line="+710"/>
        <source>Processed %n block(s) of transaction history.</source>
        <translation>
            <numerusform>Processed %n block of transaction history.</numerusform>
            <numerusform>Processed %n blocks of transaction history.</numerusform>
        </translation>
    </message>
    <message>
        <location line="+23"/>
        <source>%1 behind</source>
        <translation>%1 behind</translation>
    </message>
    <message>
        <location line="+5"/>
        <source>Catching up…</source>
        <translation type="unfinished"></translation>
    </message>
    <message>
        <location line="+19"/>
        <source>Last received block was generated %1 ago.</source>
        <translation>Last received block was generated %1 ago.</translation>
    </message>
    <message>
        <location line="+2"/>
        <source>Transactions after this will not yet be visible.</source>
        <translation>Transactions after this will not yet be visible.</translation>
    </message>
    <message>
        <location line="+25"/>
        <source>Error</source>
        <translation>Error</translation>
    </message>
    <message>
        <location line="+4"/>
        <source>Warning</source>
        <translation>Warning</translation>
    </message>
    <message>
        <location line="+4"/>
        <source>Information</source>
        <translation>Information</translation>
    </message>
    <message>
        <location line="-78"/>
        <source>Up to date</source>
        <translation>Up to date</translation>
    </message>
    <message>
        <location line="-747"/>
        <source>Load Partially Signed Bitcoin Transaction</source>
        <translation type="unfinished"></translation>
    </message>
    <message>
        <location line="+1"/>
        <source>Load PSBT from &amp;clipboard…</source>
        <translation type="unfinished"></translation>
    </message>
    <message>
        <location line="+1"/>
        <source>Load Partially Signed Bitcoin Transaction from clipboard</source>
        <translation type="unfinished"></translation>
    </message>
    <message>
        <location line="+2"/>
        <source>Node window</source>
        <translation type="unfinished"></translation>
    </message>
    <message>
        <location line="+1"/>
        <source>Open node debugging and diagnostic console</source>
        <translation type="unfinished"></translation>
    </message>
    <message>
        <location line="+5"/>
        <source>&amp;Sending addresses</source>
        <translation type="unfinished"></translation>
    </message>
    <message>
        <location line="+2"/>
        <source>&amp;Receiving addresses</source>
        <translation type="unfinished"></translation>
    </message>
    <message>
        <location line="+4"/>
        <source>Open a bitcoin: URI</source>
        <translation type="unfinished"></translation>
    </message>
    <message>
        <location line="+2"/>
        <source>Open Wallet</source>
        <translation type="unfinished"></translation>
    </message>
    <message>
        <location line="+2"/>
        <source>Open a wallet</source>
        <translation type="unfinished"></translation>
    </message>
    <message>
        <location line="+4"/>
        <source>Close wallet</source>
        <translation type="unfinished"></translation>
    </message>
    <message>
        <location line="+7"/>
        <source>Close all wallets</source>
        <translation type="unfinished"></translation>
    </message>
    <message>
        <location line="+4"/>
        <source>Show the %1 help message to get a list with possible Bitcoin command-line options</source>
        <translation type="unfinished"></translation>
    </message>
    <message>
        <location line="+2"/>
        <source>&amp;Mask values</source>
        <translation type="unfinished"></translation>
    </message>
    <message>
        <location line="+2"/>
        <source>Mask the values in the Overview tab</source>
        <translation type="unfinished"></translation>
    </message>
    <message>
        <location line="+31"/>
        <source>default wallet</source>
        <translation type="unfinished"></translation>
    </message>
    <message>
        <location line="+20"/>
        <source>No wallets available</source>
        <translation type="unfinished"></translation>
    </message>
    <message>
        <location line="+63"/>
        <source>&amp;Window</source>
        <translation type="unfinished">&amp;Window</translation>
    </message>
    <message>
        <location line="+12"/>
        <source>Zoom</source>
        <translation type="unfinished"></translation>
    </message>
    <message>
        <location line="+18"/>
        <source>Main Window</source>
        <translation type="unfinished"></translation>
    </message>
    <message>
        <location line="+257"/>
        <source>%1 client</source>
        <translation type="unfinished"></translation>
    </message>
    <message>
        <location line="+65"/>
        <source>&amp;Hide</source>
        <translation type="unfinished"></translation>
    </message>
    <message>
        <location line="+1"/>
        <source>S&amp;how</source>
        <translation type="unfinished"></translation>
    </message>
    <message numerus="yes">
        <location line="+117"/>
        <source>%n active connection(s) to Bitcoin network.</source>
        <extracomment>A substring of the tooltip.</extracomment>
        <translation type="unfinished">
            <numerusform>%n active connection to Bitcoin network.</numerusform>
            <numerusform>%n active connections to Bitcoin network.</numerusform>
        </translation>
    </message>
    <message>
        <location line="+10"/>
        <source>Click for more actions.</source>
        <extracomment>A substring of the tooltip. &quot;More actions&quot; are available via the context menu.</extracomment>
        <translation type="unfinished"></translation>
    </message>
    <message>
        <location line="+17"/>
        <source>Show Peers tab</source>
        <extracomment>A context menu item. The &quot;Peers tab&quot; is an element of the &quot;Node window&quot;.</extracomment>
        <translation type="unfinished"></translation>
    </message>
    <message>
        <location line="+8"/>
        <source>Disable network activity</source>
        <extracomment>A context menu item.</extracomment>
        <translation type="unfinished"></translation>
    </message>
    <message>
        <location line="+2"/>
        <source>Enable network activity</source>
        <extracomment>A context menu item. The network activity was disabled previously.</extracomment>
        <translation type="unfinished"></translation>
    </message>
    <message>
        <location line="+158"/>
        <source>Error: %1</source>
        <translation type="unfinished"></translation>
    </message>
    <message>
        <location line="+4"/>
        <source>Warning: %1</source>
        <translation type="unfinished"></translation>
    </message>
    <message>
        <location line="+108"/>
        <source>Date: %1
</source>
        <translation type="unfinished"></translation>
    </message>
    <message>
        <location line="+1"/>
        <source>Amount: %1
</source>
        <translation type="unfinished"></translation>
    </message>
    <message>
        <location line="+2"/>
        <source>Wallet: %1
</source>
        <translation type="unfinished"></translation>
    </message>
    <message>
        <location line="+2"/>
        <source>Type: %1
</source>
        <translation type="unfinished"></translation>
    </message>
    <message>
        <location line="+2"/>
        <source>Label: %1
</source>
        <translation type="unfinished"></translation>
    </message>
    <message>
        <location line="+2"/>
        <source>Address: %1
</source>
        <translation type="unfinished"></translation>
    </message>
    <message>
        <location line="+1"/>
        <source>Sent transaction</source>
        <translation>Sent transaction</translation>
    </message>
    <message>
        <location line="+0"/>
        <source>Incoming transaction</source>
        <translation>Incoming transaction</translation>
    </message>
    <message>
        <location line="+52"/>
        <source>HD key generation is &lt;b&gt;enabled&lt;/b&gt;</source>
        <translation type="unfinished"></translation>
    </message>
    <message>
        <location line="+0"/>
        <source>HD key generation is &lt;b&gt;disabled&lt;/b&gt;</source>
        <translation type="unfinished"></translation>
    </message>
    <message>
        <location line="+0"/>
        <source>Private key &lt;b&gt;disabled&lt;/b&gt;</source>
        <translation type="unfinished"></translation>
    </message>
    <message>
        <location line="+17"/>
        <source>Wallet is &lt;b&gt;encrypted&lt;/b&gt; and currently &lt;b&gt;unlocked&lt;/b&gt;</source>
        <translation>Wallet is &lt;b&gt;encrypted&lt;/b&gt; and currently &lt;b&gt;unlocked&lt;/b&gt;</translation>
    </message>
    <message>
        <location line="+8"/>
        <source>Wallet is &lt;b&gt;encrypted&lt;/b&gt; and currently &lt;b&gt;locked&lt;/b&gt;</source>
        <translation>Wallet is &lt;b&gt;encrypted&lt;/b&gt; and currently &lt;b&gt;locked&lt;/b&gt;</translation>
    </message>
    <message>
        <location line="+119"/>
        <source>Original message:</source>
        <translation type="unfinished"></translation>
    </message>
<<<<<<< HEAD
    <message>
        <location filename="../bitcoin.cpp" line="+419"/>
        <source>A fatal error occurred. %1 can no longer continue safely and will quit.</source>
        <translation type="unfinished"></translation>
    </message>
=======
>>>>>>> f6a356d2
</context>
<context>
    <name>CoinControlDialog</name>
    <message>
        <location filename="../forms/coincontroldialog.ui" line="+14"/>
        <source>Coin Selection</source>
        <translation type="unfinished"></translation>
    </message>
    <message>
        <location line="+34"/>
        <source>Quantity:</source>
        <translation type="unfinished"></translation>
    </message>
    <message>
        <location line="+29"/>
        <source>Bytes:</source>
        <translation type="unfinished"></translation>
    </message>
    <message>
        <location line="+45"/>
        <source>Amount:</source>
        <translation type="unfinished"></translation>
    </message>
    <message>
        <location line="+80"/>
        <source>Fee:</source>
        <translation type="unfinished"></translation>
    </message>
    <message>
        <location line="-48"/>
        <source>Dust:</source>
        <translation type="unfinished"></translation>
    </message>
    <message>
        <location line="+93"/>
        <source>After Fee:</source>
        <translation type="unfinished"></translation>
    </message>
    <message>
        <location line="+32"/>
        <source>Change:</source>
        <translation type="unfinished"></translation>
    </message>
    <message>
        <location line="+56"/>
        <source>(un)select all</source>
        <translation type="unfinished"></translation>
    </message>
    <message>
        <location line="+16"/>
        <source>Tree mode</source>
        <translation type="unfinished"></translation>
    </message>
    <message>
        <location line="+13"/>
        <source>List mode</source>
        <translation type="unfinished"></translation>
    </message>
    <message>
        <location line="+56"/>
        <source>Amount</source>
        <translation type="unfinished">Amount</translation>
    </message>
    <message>
        <location line="+5"/>
        <source>Received with label</source>
        <translation type="unfinished"></translation>
    </message>
    <message>
        <location line="+5"/>
        <source>Received with address</source>
        <translation type="unfinished"></translation>
    </message>
    <message>
        <location line="+5"/>
        <source>Date</source>
        <translation type="unfinished">Date</translation>
    </message>
    <message>
        <location line="+5"/>
        <source>Confirmations</source>
        <translation type="unfinished"></translation>
    </message>
    <message>
        <location line="+3"/>
        <source>Confirmed</source>
        <translation type="unfinished">Confirmed</translation>
    </message>
    <message>
        <location filename="../coincontroldialog.cpp" line="+69"/>
        <source>Copy amount</source>
        <translation type="unfinished"></translation>
    </message>
    <message>
        <location line="-11"/>
        <source>&amp;Copy address</source>
        <translation type="unfinished"></translation>
    </message>
    <message>
        <location line="+1"/>
        <source>Copy &amp;label</source>
        <translation type="unfinished"></translation>
    </message>
    <message>
        <location line="+1"/>
        <source>Copy &amp;amount</source>
        <translation type="unfinished"></translation>
    </message>
    <message>
        <location line="+1"/>
        <source>Copy transaction &amp;ID and output index</source>
        <translation type="unfinished"></translation>
    </message>
    <message>
        <location line="+2"/>
        <source>L&amp;ock unspent</source>
        <translation type="unfinished"></translation>
    </message>
    <message>
        <location line="+1"/>
        <source>&amp;Unlock unspent</source>
        <translation type="unfinished"></translation>
    </message>
    <message>
        <location line="+4"/>
        <source>Copy quantity</source>
        <translation type="unfinished"></translation>
    </message>
    <message>
        <location line="+2"/>
        <source>Copy fee</source>
        <translation type="unfinished"></translation>
    </message>
    <message>
        <location line="+1"/>
        <source>Copy after fee</source>
        <translation type="unfinished"></translation>
    </message>
    <message>
        <location line="+1"/>
        <source>Copy bytes</source>
        <translation type="unfinished"></translation>
    </message>
    <message>
        <location line="+1"/>
        <source>Copy dust</source>
        <translation type="unfinished"></translation>
    </message>
    <message>
        <location line="+1"/>
        <source>Copy change</source>
        <translation type="unfinished"></translation>
    </message>
    <message>
        <location line="+306"/>
        <source>(%1 locked)</source>
        <translation type="unfinished"></translation>
    </message>
    <message>
        <location line="+155"/>
        <source>yes</source>
        <translation type="unfinished"></translation>
    </message>
    <message>
        <location line="+0"/>
        <source>no</source>
        <translation type="unfinished"></translation>
    </message>
    <message>
        <location line="+14"/>
        <source>This label turns red if any recipient receives an amount smaller than the current dust threshold.</source>
        <translation type="unfinished"></translation>
    </message>
    <message>
        <location line="+5"/>
        <source>Can vary +/- %1 satoshi(s) per input.</source>
        <translation type="unfinished"></translation>
    </message>
    <message>
        <location line="+47"/>
        <location line="+54"/>
        <source>(no label)</source>
        <translation type="unfinished"></translation>
    </message>
    <message>
        <location line="-7"/>
        <source>change from %1 (%2)</source>
        <translation type="unfinished"></translation>
    </message>
    <message>
        <location line="+1"/>
        <source>(change)</source>
        <translation type="unfinished"></translation>
    </message>
</context>
<context>
    <name>CreateWalletActivity</name>
    <message>
        <location filename="../walletcontroller.cpp" line="+243"/>
        <source>Create Wallet</source>
        <extracomment>Title of window indicating the progress of creation of a new wallet.</extracomment>
        <translation type="unfinished"></translation>
    </message>
    <message>
        <location line="+3"/>
        <source>Creating Wallet &lt;b&gt;%1&lt;/b&gt;…</source>
        <extracomment>Descriptive text of the create wallet progress window which indicates to the user which wallet is currently being created.</extracomment>
        <translation type="unfinished"></translation>
    </message>
    <message>
        <location line="+29"/>
        <source>Create wallet failed</source>
        <translation type="unfinished"></translation>
    </message>
    <message>
        <location line="+2"/>
        <source>Create wallet warning</source>
        <translation type="unfinished"></translation>
    </message>
    <message>
        <location line="+16"/>
        <source>Can&apos;t list signers</source>
        <translation type="unfinished"></translation>
    </message>
</context>
<context>
    <name>CreateWalletDialog</name>
    <message>
        <location filename="../forms/createwalletdialog.ui" line="+14"/>
        <source>Create Wallet</source>
        <translation type="unfinished"></translation>
    </message>
    <message>
<<<<<<< HEAD
        <location line="+24"/>
        <source>Wallet</source>
        <translation type="unfinished"></translation>
    </message>
    <message>
        <location line="-13"/>
=======
        <location line="+11"/>
>>>>>>> f6a356d2
        <source>Wallet Name</source>
        <translation type="unfinished"></translation>
    </message>
    <message>
<<<<<<< HEAD
        <location line="+22"/>
=======
        <location line="+13"/>
        <source>Wallet</source>
        <translation type="unfinished"></translation>
    </message>
    <message>
        <location line="+9"/>
>>>>>>> f6a356d2
        <source>Encrypt the wallet. The wallet will be encrypted with a passphrase of your choice.</source>
        <translation type="unfinished"></translation>
    </message>
    <message>
        <location line="+3"/>
        <source>Encrypt Wallet</source>
        <translation type="unfinished"></translation>
    </message>
    <message>
        <location line="+26"/>
        <source>Advanced Options</source>
        <translation type="unfinished"></translation>
    </message>
    <message>
        <location line="+9"/>
        <source>Disable private keys for this wallet. Wallets with private keys disabled will have no private keys and cannot have an HD seed or imported private keys. This is ideal for watch-only wallets.</source>
        <translation type="unfinished"></translation>
    </message>
    <message>
        <location line="+3"/>
        <source>Disable Private Keys</source>
        <translation type="unfinished"></translation>
    </message>
    <message>
        <location line="+7"/>
        <source>Make a blank wallet. Blank wallets do not initially have private keys or scripts. Private keys and addresses can be imported, or an HD seed can be set, at a later time.</source>
        <translation type="unfinished"></translation>
    </message>
    <message>
        <location line="+3"/>
        <source>Make Blank Wallet</source>
        <translation type="unfinished"></translation>
    </message>
    <message>
        <location line="+7"/>
        <source>Use descriptors for scriptPubKey management</source>
        <translation type="unfinished"></translation>
    </message>
    <message>
        <location line="+3"/>
        <source>Descriptor Wallet</source>
        <translation type="unfinished"></translation>
    </message>
    <message>
        <location line="+10"/>
        <source>Use an external signing device such as a hardware wallet. Configure the external signer script in wallet preferences first.</source>
        <translation type="unfinished"></translation>
    </message>
    <message>
        <location line="+3"/>
        <source>External signer</source>
        <translation type="unfinished"></translation>
    </message>
    <message>
        <location filename="../createwalletdialog.cpp" line="+22"/>
        <source>Create</source>
        <translation type="unfinished"></translation>
    </message>
    <message>
<<<<<<< HEAD
        <location line="+36"/>
=======
        <location line="+68"/>
>>>>>>> f6a356d2
        <source>Compiled without sqlite support (required for descriptor wallets)</source>
        <translation type="unfinished"></translation>
    </message>
    <message>
        <location line="+14"/>
        <source>Compiled without external signing support (required for external signing)</source>
        <extracomment>&quot;External signing&quot; means using devices such as hardware wallets.</extracomment>
        <translation type="unfinished"></translation>
    </message>
</context>
<context>
    <name>EditAddressDialog</name>
    <message>
        <location filename="../forms/editaddressdialog.ui" line="+14"/>
        <source>Edit Address</source>
        <translation>Edit Address</translation>
    </message>
    <message>
        <location line="+11"/>
        <source>&amp;Label</source>
        <translation>&amp;Label</translation>
    </message>
    <message>
        <location line="+10"/>
        <source>The label associated with this address list entry</source>
        <translation type="unfinished"></translation>
    </message>
    <message>
        <location line="+17"/>
        <source>The address associated with this address list entry. This can only be modified for sending addresses.</source>
        <translation type="unfinished"></translation>
    </message>
    <message>
        <location line="-10"/>
        <source>&amp;Address</source>
        <translation>&amp;Address</translation>
    </message>
    <message>
        <location filename="../editaddressdialog.cpp" line="+29"/>
        <source>New sending address</source>
        <translation type="unfinished"></translation>
    </message>
    <message>
        <location line="+3"/>
        <source>Edit receiving address</source>
        <translation type="unfinished"></translation>
    </message>
    <message>
        <location line="+4"/>
        <source>Edit sending address</source>
        <translation type="unfinished"></translation>
    </message>
    <message>
        <location line="+77"/>
        <source>The entered address &quot;%1&quot; is not a valid Bitcoin address.</source>
        <translation type="unfinished"></translation>
    </message>
    <message>
        <location line="+33"/>
        <source>Address &quot;%1&quot; already exists as a receiving address with label &quot;%2&quot; and so cannot be added as a sending address.</source>
        <translation type="unfinished"></translation>
    </message>
    <message>
        <location line="+5"/>
        <source>The entered address &quot;%1&quot; is already in the address book with label &quot;%2&quot;.</source>
        <translation type="unfinished"></translation>
    </message>
    <message>
        <location line="-28"/>
        <source>Could not unlock wallet.</source>
        <translation type="unfinished"></translation>
    </message>
    <message>
        <location line="+5"/>
        <source>New key generation failed.</source>
        <translation type="unfinished"></translation>
    </message>
</context>
<context>
    <name>FreespaceChecker</name>
    <message>
        <location filename="../intro.cpp" line="+73"/>
        <source>A new data directory will be created.</source>
        <translation>A new data directory will be created.</translation>
    </message>
    <message>
        <location line="+22"/>
        <source>name</source>
        <translation>name</translation>
    </message>
    <message>
        <location line="+2"/>
        <source>Directory already exists. Add %1 if you intend to create a new directory here.</source>
        <translation>Directory already exists. Add %1 if you intend to create a new directory here.</translation>
    </message>
    <message>
        <location line="+3"/>
        <source>Path already exists, and is not a directory.</source>
        <translation>Path already exists, and is not a directory.</translation>
    </message>
    <message>
        <location line="+7"/>
        <source>Cannot create data directory here.</source>
        <translation>Cannot create data directory here.</translation>
    </message>
</context>
<context>
    <name>HelpMessageDialog</name>
    <message>
        <location filename="../utilitydialog.cpp" line="+37"/>
        <source>version</source>
        <translation type="unfinished">version</translation>
    </message>
    <message>
        <location line="+4"/>
        <source>About %1</source>
        <translation type="unfinished"></translation>
    </message>
    <message>
        <location line="+19"/>
        <source>Command-line options</source>
        <translation type="unfinished"></translation>
    </message>
</context>
<context>
    <name>Intro</name>
    <message>
        <location filename="../forms/intro.ui" line="+14"/>
        <source>Welcome</source>
        <translation>Welcome</translation>
    </message>
    <message>
        <location line="+9"/>
        <source>Welcome to %1.</source>
        <translation type="unfinished"></translation>
    </message>
    <message>
        <location line="+26"/>
        <source>As this is the first time the program is launched, you can choose where %1 will store its data.</source>
        <translation type="unfinished"></translation>
    </message>
    <message>
        <location line="+157"/>
        <source>When you click OK, %1 will begin to download and process the full %4 block chain (%2GB) starting with the earliest transactions in %3 when %4 initially launched.</source>
        <translation type="unfinished"></translation>
    </message>
    <message>
        <location line="+32"/>
        <source>Limit block chain storage to</source>
        <translation type="unfinished"></translation>
    </message>
    <message>
        <location line="+3"/>
        <source>Reverting this setting requires re-downloading the entire blockchain. It is faster to download the full chain first and prune it later. Disables some advanced features.</source>
        <translation type="unfinished"></translation>
    </message>
    <message>
        <location line="+7"/>
        <source> GB</source>
        <translation type="unfinished"></translation>
    </message>
    <message>
        <location line="-32"/>
        <source>This initial synchronisation is very demanding, and may expose hardware problems with your computer that had previously gone unnoticed. Each time you run %1, it will continue downloading where it left off.</source>
        <translation type="unfinished"></translation>
    </message>
    <message>
        <location line="+10"/>
        <source>If you have chosen to limit block chain storage (pruning), the historical data must still be downloaded and processed, but will be deleted afterward to keep your disk usage low.</source>
        <translation type="unfinished"></translation>
    </message>
    <message>
        <location line="-160"/>
        <source>Use the default data directory</source>
        <translation>Use the default data directory</translation>
    </message>
    <message>
        <location line="+7"/>
        <source>Use a custom data directory:</source>
        <translation>Use a custom data directory:</translation>
    </message>
    <message>
        <location filename="../intro.cpp" line="+32"/>
        <source>Bitcoin</source>
        <translation type="unfinished">Bitcoin</translation>
    </message>
    <message>
        <location line="+162"/>
        <source>%1 GB of space available</source>
        <translation type="unfinished"></translation>
    </message>
    <message>
        <location line="+2"/>
        <source>(of %1 GB needed)</source>
        <translation type="unfinished"></translation>
    </message>
    <message>
        <location line="+3"/>
        <source>(%1 GB needed for full chain)</source>
        <translation type="unfinished"></translation>
    </message>
    <message>
        <location line="+72"/>
        <source>At least %1 GB of data will be stored in this directory, and it will grow over time.</source>
        <translation type="unfinished"></translation>
    </message>
    <message>
        <location line="+3"/>
        <source>Approximately %1 GB of data will be stored in this directory.</source>
        <translation type="unfinished"></translation>
    </message>
    <message numerus="yes">
        <location line="+9"/>
        <source>(sufficient to restore backups %n day(s) old)</source>
        <extracomment>Explanatory text on the capability of the current prune target.</extracomment>
        <translation type="unfinished">
            <numerusform>(sufficient to restore backups %n day old)</numerusform>
            <numerusform>(sufficient to restore backups %n days old)</numerusform>
        </translation>
    </message>
    <message>
        <location line="+2"/>
        <source>%1 will download and store a copy of the Bitcoin block chain.</source>
        <translation type="unfinished"></translation>
    </message>
    <message>
        <location line="+2"/>
        <source>The wallet will also be stored in this directory.</source>
        <translation type="unfinished"></translation>
    </message>
    <message>
        <location line="-144"/>
        <source>Error: Specified data directory &quot;%1&quot; cannot be created.</source>
        <translation type="unfinished"></translation>
    </message>
    <message>
        <location line="+30"/>
        <source>Error</source>
        <translation>Error</translation>
    </message>
</context>
<context>
    <name>LoadWalletsActivity</name>
    <message>
        <location filename="../walletcontroller.cpp" line="+69"/>
        <source>Load Wallets</source>
        <extracomment>Title of progress window which is displayed when wallets are being loaded.</extracomment>
        <translation type="unfinished"></translation>
    </message>
    <message>
        <location line="+3"/>
        <source>Loading wallets…</source>
        <extracomment>Descriptive text of the load wallets progress window which indicates to the user that wallets are currently being loaded.</extracomment>
        <translation type="unfinished"></translation>
    </message>
</context>
<context>
    <name>ModalOverlay</name>
    <message>
        <location filename="../forms/modaloverlay.ui" line="+14"/>
        <source>Form</source>
        <translation type="unfinished">Form</translation>
    </message>
    <message>
        <location line="+119"/>
        <source>Recent transactions may not yet be visible, and therefore your wallet&apos;s balance might be incorrect. This information will be correct once your wallet has finished synchronizing with the bitcoin network, as detailed below.</source>
        <translation type="unfinished"></translation>
    </message>
    <message>
        <location line="+19"/>
        <source>Attempting to spend bitcoins that are affected by not-yet-displayed transactions will not be accepted by the network.</source>
        <translation type="unfinished"></translation>
    </message>
    <message>
        <location line="+63"/>
        <source>Number of blocks left</source>
        <translation type="unfinished"></translation>
    </message>
    <message>
        <location line="+7"/>
        <location line="+26"/>
        <location filename="../modaloverlay.cpp" line="+152"/>
        <source>Unknown…</source>
        <translation type="unfinished"></translation>
    </message>
    <message>
        <location line="+44"/>
        <location line="+20"/>
        <source>calculating…</source>
        <translation type="unfinished"></translation>
    </message>
    <message>
        <location line="-77"/>
        <source>Last block time</source>
        <translation type="unfinished">Last block time</translation>
    </message>
    <message>
        <location line="+26"/>
        <source>Progress</source>
        <translation type="unfinished"></translation>
    </message>
    <message>
        <location line="+24"/>
        <source>Progress increase per hour</source>
        <translation type="unfinished"></translation>
    </message>
    <message>
        <location line="+20"/>
        <source>Estimated time left until synced</source>
        <translation type="unfinished"></translation>
    </message>
    <message>
        <location line="+37"/>
        <source>Hide</source>
        <translation type="unfinished"></translation>
    </message>
    <message>
        <location line="+3"/>
        <source>Esc</source>
        <translation type="unfinished"></translation>
    </message>
    <message>
        <location filename="../modaloverlay.cpp" line="-118"/>
        <source>%1 is currently syncing.  It will download headers and blocks from peers and validate them until reaching the tip of the block chain.</source>
        <translation type="unfinished"></translation>
    </message>
    <message>
        <location line="+124"/>
        <source>Unknown. Syncing Headers (%1, %2%)…</source>
        <translation type="unfinished"></translation>
    </message>
</context>
<context>
    <name>OpenURIDialog</name>
    <message>
        <location filename="../forms/openuridialog.ui" line="+14"/>
        <source>Open bitcoin URI</source>
        <translation type="unfinished"></translation>
    </message>
    <message>
        <location line="+8"/>
        <source>URI:</source>
        <translation type="unfinished"></translation>
    </message>
    <message>
        <location line="+14"/>
        <source>Paste address from clipboard</source>
        <extracomment>Tooltip text for button that allows you to paste an address that is in your clipboard.</extracomment>
        <translation type="unfinished">Paste address from clipboard</translation>
    </message>
</context>
<context>
    <name>OpenWalletActivity</name>
    <message>
        <location filename="../walletcontroller.cpp" line="-42"/>
        <source>Open wallet failed</source>
        <translation type="unfinished"></translation>
    </message>
    <message>
        <location line="+2"/>
        <source>Open wallet warning</source>
        <translation type="unfinished"></translation>
    </message>
    <message>
        <location line="+10"/>
        <source>default wallet</source>
        <translation type="unfinished"></translation>
    </message>
    <message>
        <location line="+4"/>
        <source>Open Wallet</source>
        <extracomment>Title of window indicating the progress of opening of a wallet.</extracomment>
        <translation type="unfinished"></translation>
    </message>
    <message>
        <location line="+3"/>
        <source>Opening Wallet &lt;b&gt;%1&lt;/b&gt;…</source>
        <extracomment>Descriptive text of the open wallet progress window which indicates to the user which wallet is currently being opened.</extracomment>
        <translation type="unfinished"></translation>
    </message>
</context>
<context>
    <name>OptionsDialog</name>
    <message>
        <location filename="../forms/optionsdialog.ui" line="+14"/>
        <source>Options</source>
        <translation>Options</translation>
    </message>
    <message>
        <location line="+13"/>
        <source>&amp;Main</source>
        <translation>&amp;Main</translation>
    </message>
    <message>
        <location line="+6"/>
        <source>Automatically start %1 after logging in to the system.</source>
        <translation type="unfinished"></translation>
    </message>
    <message>
        <location line="+3"/>
        <source>&amp;Start %1 on system login</source>
        <translation type="unfinished"></translation>
    </message>
    <message>
        <location line="+22"/>
        <source>Enabling pruning significantly reduces the disk space required to store transactions. All blocks are still fully validated. Reverting this setting requires re-downloading the entire blockchain.</source>
        <translation type="unfinished"></translation>
    </message>
    <message>
        <location line="+53"/>
        <source>Size of &amp;database cache</source>
        <translation type="unfinished"></translation>
    </message>
    <message>
        <location line="+46"/>
        <source>Number of script &amp;verification threads</source>
        <translation type="unfinished"></translation>
    </message>
    <message>
        <location line="+231"/>
        <location line="+187"/>
        <source>IP address of the proxy (e.g. IPv4: 127.0.0.1 / IPv6: ::1)</source>
        <translation type="unfinished"></translation>
    </message>
    <message>
        <location line="-118"/>
        <location line="+23"/>
        <location line="+23"/>
        <source>Shows if the supplied default SOCKS5 proxy is used to reach peers via this network type.</source>
        <translation type="unfinished"></translation>
    </message>
    <message>
        <location line="+169"/>
        <source>Minimize instead of exit the application when the window is closed. When this option is enabled, the application will be closed only after selecting Exit in the menu.</source>
        <translation type="unfinished"></translation>
    </message>
    <message>
        <location line="+272"/>
        <source>Open the %1 configuration file from the working directory.</source>
        <translation type="unfinished"></translation>
    </message>
    <message>
        <location line="+3"/>
        <source>Open Configuration File</source>
        <translation type="unfinished"></translation>
    </message>
    <message>
        <location line="+10"/>
        <source>Reset all client options to default.</source>
        <translation>Reset all client options to default.</translation>
    </message>
    <message>
        <location line="+3"/>
        <source>&amp;Reset Options</source>
        <translation>&amp;Reset Options</translation>
    </message>
    <message>
        <location line="-645"/>
        <source>&amp;Network</source>
        <translation>&amp;Network</translation>
    </message>
    <message>
        <location line="-254"/>
        <source>Prune &amp;block storage to</source>
        <translation type="unfinished"></translation>
    </message>
    <message>
        <location line="+10"/>
        <source>GB</source>
        <translation type="unfinished"></translation>
    </message>
    <message>
        <location line="+25"/>
        <source>Reverting this setting requires re-downloading the entire blockchain.</source>
        <translation type="unfinished"></translation>
    </message>
    <message>
        <location line="+12"/>
        <source>Maximum database cache size. A larger cache can contribute to faster sync, after which the benefit is less pronounced for most use cases. Lowering the cache size will reduce memory usage. Unused mempool memory is shared for this cache.</source>
        <extracomment>Tooltip text for Options window setting that sets the size of the database cache. Explains the corresponding effects of increasing/decreasing this value.</extracomment>
        <translation type="unfinished"></translation>
    </message>
    <message>
        <location line="+19"/>
        <source>MiB</source>
        <translation type="unfinished"></translation>
    </message>
    <message>
        <location line="+27"/>
        <source>Set the number of script verification threads. Negative values correspond to the number of cores you want to leave free to the system.</source>
        <extracomment>Tooltip text for Options window setting that sets the number of script verification threads. Explains that negative values mean to leave these many cores free to the system.</extracomment>
        <translation type="unfinished"></translation>
    </message>
    <message>
        <location line="+16"/>
        <source>(0 = auto, &lt;0 = leave that many cores free)</source>
        <translation type="unfinished"></translation>
    </message>
    <message>
        <location line="+22"/>
        <source>This allows you or a third party tool to communicate with the node through command-line and JSON-RPC commands.</source>
        <extracomment>Tooltip text for Options window setting that enables the RPC server.</extracomment>
        <translation type="unfinished"></translation>
    </message>
    <message>
        <location line="+3"/>
        <source>Enable R&amp;PC server</source>
        <extracomment>An Options window setting to enable the RPC server.</extracomment>
        <translation type="unfinished"></translation>
    </message>
    <message>
        <location line="+21"/>
        <source>W&amp;allet</source>
        <translation type="unfinished"></translation>
    </message>
    <message>
        <location line="+6"/>
        <source>Whether to set subtract fee from amount as default or not.</source>
        <extracomment>Tooltip text for Options window setting that sets subtracting the fee from a sending amount as default.</extracomment>
        <translation type="unfinished"></translation>
    </message>
    <message>
        <location line="+3"/>
        <source>Subtract &amp;fee from amount by default</source>
        <extracomment>An Options window setting to set subtracting the fee from a sending amount as default.</extracomment>
        <translation type="unfinished"></translation>
    </message>
    <message>
        <location line="+7"/>
        <source>Expert</source>
        <translation type="unfinished"></translation>
    </message>
    <message>
        <location line="+9"/>
        <source>Enable coin &amp;control features</source>
        <translation type="unfinished"></translation>
    </message>
    <message>
        <location line="+7"/>
        <source>If you disable the spending of unconfirmed change, the change from a transaction cannot be used until that transaction has at least one confirmation. This also affects how your balance is computed.</source>
        <translation type="unfinished"></translation>
    </message>
    <message>
        <location line="+3"/>
        <source>&amp;Spend unconfirmed change</source>
        <translation type="unfinished"></translation>
    </message>
    <message>
        <location line="+7"/>
        <source>Enable &amp;PSBT controls</source>
        <extracomment>An options window setting to enable PSBT controls.</extracomment>
        <translation type="unfinished"></translation>
    </message>
    <message>
        <location line="+3"/>
        <source>Whether to show PSBT controls.</source>
        <extracomment>Tooltip text for options window setting that enables PSBT controls.</extracomment>
        <translation type="unfinished"></translation>
    </message>
    <message>
        <location line="+10"/>
        <source>External Signer (e.g. hardware wallet)</source>
        <translation type="unfinished"></translation>
    </message>
    <message>
        <location line="+8"/>
        <source>&amp;External signer script path</source>
        <translation type="unfinished"></translation>
    </message>
    <message>
        <location line="+10"/>
        <source>Full path to a Bitcoin Core compatible script (e.g. C:\Downloads\hwi.exe or /Users/you/Downloads/hwi.py). Beware: malware can steal your coins!</source>
        <translation type="unfinished"></translation>
    </message>
    <message>
        <location line="+32"/>
        <source>Automatically open the Bitcoin client port on the router. This only works when your router supports UPnP and it is enabled.</source>
        <translation>Automatically open the Bitcoin client port on the router. This only works when your router supports UPnP and it is enabled.</translation>
    </message>
    <message>
        <location line="+3"/>
        <source>Map port using &amp;UPnP</source>
        <translation>Map port using &amp;UPnP</translation>
    </message>
    <message>
        <location line="+7"/>
        <source>Automatically open the Bitcoin client port on the router. This only works when your router supports NAT-PMP and it is enabled. The external port could be random.</source>
        <translation type="unfinished"></translation>
    </message>
    <message>
        <location line="+3"/>
        <source>Map port using NA&amp;T-PMP</source>
        <translation type="unfinished"></translation>
    </message>
    <message>
        <location line="+7"/>
        <source>Accept connections from outside.</source>
        <translation type="unfinished"></translation>
    </message>
    <message>
        <location line="+3"/>
        <source>Allow incomin&amp;g connections</source>
        <translation type="unfinished"></translation>
    </message>
    <message>
        <location line="+7"/>
        <source>Connect to the Bitcoin network through a SOCKS5 proxy.</source>
        <translation type="unfinished"></translation>
    </message>
    <message>
        <location line="+3"/>
        <source>&amp;Connect through SOCKS5 proxy (default proxy):</source>
        <translation type="unfinished"></translation>
    </message>
    <message>
        <location line="+9"/>
        <location line="+187"/>
        <source>Proxy &amp;IP:</source>
        <translation>Proxy &amp;IP:</translation>
    </message>
    <message>
        <location line="-155"/>
        <location line="+187"/>
        <source>&amp;Port:</source>
        <translation>&amp;Port:</translation>
    </message>
    <message>
        <location line="-162"/>
        <location line="+187"/>
        <source>Port of the proxy (e.g. 9050)</source>
        <translation>Port of the proxy (e.g. 9050)</translation>
    </message>
    <message>
        <location line="-163"/>
        <source>Used for reaching peers via:</source>
        <translation type="unfinished"></translation>
    </message>
    <message>
        <location line="+23"/>
        <source>IPv4</source>
        <translation type="unfinished"></translation>
    </message>
    <message>
        <location line="+23"/>
        <source>IPv6</source>
        <translation type="unfinished"></translation>
    </message>
    <message>
        <location line="+23"/>
        <source>Tor</source>
        <translation type="unfinished"></translation>
    </message>
    <message>
        <location line="+130"/>
        <source>&amp;Window</source>
        <translation>&amp;Window</translation>
    </message>
    <message>
        <location line="+6"/>
        <source>Show the icon in the system tray.</source>
        <translation type="unfinished"></translation>
    </message>
    <message>
        <location line="+3"/>
        <source>&amp;Show tray icon</source>
        <translation type="unfinished"></translation>
    </message>
    <message>
        <location line="+10"/>
        <source>Show only a tray icon after minimizing the window.</source>
        <translation>Show only a tray icon after minimizing the window.</translation>
    </message>
    <message>
        <location line="+3"/>
        <source>&amp;Minimize to the tray instead of the taskbar</source>
        <translation>&amp;Minimize to the tray instead of the taskbar</translation>
    </message>
    <message>
        <location line="+10"/>
        <source>M&amp;inimize on close</source>
        <translation>M&amp;inimize on close</translation>
    </message>
    <message>
        <location line="+21"/>
        <source>&amp;Display</source>
        <translation>&amp;Display</translation>
    </message>
    <message>
        <location line="+8"/>
        <source>User Interface &amp;language:</source>
        <translation>User Interface &amp;language:</translation>
    </message>
    <message>
        <location line="+13"/>
        <source>The user interface language can be set here. This setting will take effect after restarting %1.</source>
        <translation type="unfinished"></translation>
    </message>
    <message>
        <location line="+11"/>
        <source>&amp;Unit to show amounts in:</source>
        <translation>&amp;Unit to show amounts in:</translation>
    </message>
    <message>
        <location line="+13"/>
        <source>Choose the default subdivision unit to show in the interface and when sending coins.</source>
        <translation>Choose the default subdivision unit to show in the interface and when sending coins.</translation>
    </message>
    <message>
        <location line="+11"/>
        <location line="+13"/>
        <source>Third-party URLs (e.g. a block explorer) that appear in the transactions tab as context menu items. %s in the URL is replaced by transaction hash. Multiple URLs are separated by vertical bar |.</source>
        <translation type="unfinished"></translation>
    </message>
    <message>
        <location line="-10"/>
        <source>&amp;Third-party transaction URLs</source>
        <translation type="unfinished"></translation>
    </message>
    <message>
        <location line="-517"/>
        <source>Whether to show coin control features or not.</source>
        <translation type="unfinished"></translation>
    </message>
    <message>
        <location line="+300"/>
        <source>Connect to the Bitcoin network through a separate SOCKS5 proxy for Tor onion services.</source>
        <translation type="unfinished"></translation>
    </message>
    <message>
        <location line="+3"/>
        <source>Use separate SOCKS&amp;5 proxy to reach peers via Tor onion services:</source>
        <translation type="unfinished"></translation>
    </message>
    <message>
        <location line="+236"/>
        <source>Monospaced font in the Overview tab:</source>
        <translation type="unfinished"></translation>
    </message>
    <message>
        <location line="+8"/>
        <source>embedded &quot;%1&quot;</source>
        <translation type="unfinished"></translation>
    </message>
    <message>
        <location line="+49"/>
        <source>closest matching &quot;%1&quot;</source>
        <translation type="unfinished"></translation>
    </message>
    <message>
        <location line="+65"/>
        <source>Options set in this dialog are overridden by the command line or in the configuration file:</source>
        <translation type="unfinished"></translation>
    </message>
    <message>
        <location line="+141"/>
        <source>&amp;OK</source>
        <translation>&amp;OK</translation>
    </message>
    <message>
        <location line="+13"/>
        <source>&amp;Cancel</source>
        <translation>&amp;Cancel</translation>
    </message>
    <message>
        <location filename="../optionsdialog.cpp" line="+99"/>
        <source>Compiled without external signing support (required for external signing)</source>
        <extracomment>&quot;External signing&quot; means using devices such as hardware wallets.</extracomment>
        <translation type="unfinished"></translation>
    </message>
    <message>
        <location line="+12"/>
        <source>default</source>
        <translation>default</translation>
    </message>
    <message>
        <location line="+81"/>
        <source>none</source>
        <translation type="unfinished"></translation>
    </message>
    <message>
        <location line="+97"/>
        <source>Confirm options reset</source>
        <translation>Confirm options reset</translation>
    </message>
    <message>
        <location line="+1"/>
        <location line="+70"/>
        <source>Client restart required to activate changes.</source>
        <translation type="unfinished"></translation>
    </message>
    <message>
        <location line="-70"/>
        <source>Client will be shut down. Do you want to proceed?</source>
        <translation type="unfinished"></translation>
    </message>
    <message>
        <location line="+18"/>
        <source>Configuration options</source>
        <extracomment>Window title text of pop-up box that allows opening up of configuration file.</extracomment>
        <translation type="unfinished"></translation>
    </message>
    <message>
        <location line="+3"/>
        <source>The configuration file is used to specify advanced user options which override GUI settings. Additionally, any command-line options will override this configuration file.</source>
        <extracomment>Explanatory text about the priority order of instructions considered by client. The order from high to low being: command-line, configuration file, GUI settings.</extracomment>
        <translation type="unfinished"></translation>
    </message>
    <message>
        <location line="+3"/>
        <source>Continue</source>
        <translation type="unfinished"></translation>
    </message>
    <message>
        <location line="+1"/>
        <source>Cancel</source>
        <translation type="unfinished"></translation>
    </message>
    <message>
        <location line="+9"/>
        <source>Error</source>
        <translation type="unfinished">Error</translation>
    </message>
    <message>
        <location line="+0"/>
        <source>The configuration file could not be opened.</source>
        <translation type="unfinished"></translation>
    </message>
    <message>
        <location line="+40"/>
        <source>This change would require a client restart.</source>
        <translation type="unfinished"></translation>
    </message>
    <message>
        <location line="+28"/>
        <source>The supplied proxy address is invalid.</source>
        <translation>The supplied proxy address is invalid.</translation>
    </message>
</context>
<context>
    <name>OverviewPage</name>
    <message>
        <location filename="../forms/overviewpage.ui" line="+14"/>
        <source>Form</source>
        <translation>Form</translation>
    </message>
    <message>
        <location line="+62"/>
        <location line="+335"/>
        <source>The displayed information may be out of date. Your wallet automatically synchronizes with the Bitcoin network after a connection is established, but this process has not completed yet.</source>
        <translation>The displayed information may be out of date. Your wallet automatically synchronizes with the Bitcoin network after a connection is established, but this process has not completed yet.</translation>
    </message>
    <message>
        <location line="-127"/>
        <source>Watch-only:</source>
        <translation type="unfinished"></translation>
    </message>
    <message>
        <location line="+10"/>
        <source>Available:</source>
        <translation type="unfinished"></translation>
    </message>
    <message>
        <location line="+10"/>
        <source>Your current spendable balance</source>
        <translation>Your current spendable balance</translation>
    </message>
    <message>
        <location line="+35"/>
        <source>Pending:</source>
        <translation type="unfinished"></translation>
    </message>
    <message>
        <location line="-200"/>
        <source>Total of transactions that have yet to be confirmed, and do not yet count toward the spendable balance</source>
        <translation>Total of transactions that have yet to be confirmed, and do not yet count toward the spendable balance</translation>
    </message>
    <message>
        <location line="+100"/>
        <source>Immature:</source>
        <translation>Immature:</translation>
    </message>
    <message>
        <location line="-29"/>
        <source>Mined balance that has not yet matured</source>
        <translation>Mined balance that has not yet matured</translation>
    </message>
    <message>
        <location line="-150"/>
        <source>Balances</source>
        <translation type="unfinished"></translation>
    </message>
    <message>
        <location line="+140"/>
        <source>Total:</source>
        <translation>Total:</translation>
    </message>
    <message>
        <location line="+49"/>
        <source>Your current total balance</source>
        <translation>Your current total balance</translation>
    </message>
    <message>
        <location line="+74"/>
        <source>Your current balance in watch-only addresses</source>
        <translation type="unfinished"></translation>
    </message>
    <message>
        <location line="+23"/>
        <source>Spendable:</source>
        <translation type="unfinished"></translation>
    </message>
    <message>
        <location line="+49"/>
        <source>Recent transactions</source>
        <translation type="unfinished"></translation>
    </message>
    <message>
        <location line="-275"/>
        <source>Unconfirmed transactions to watch-only addresses</source>
        <translation type="unfinished"></translation>
    </message>
    <message>
        <location line="+38"/>
        <source>Mined balance in watch-only addresses that has not yet matured</source>
        <translation type="unfinished"></translation>
    </message>
    <message>
        <location line="+110"/>
        <source>Current total balance in watch-only addresses</source>
        <translation type="unfinished"></translation>
    </message>
    <message>
<<<<<<< HEAD
        <location filename="../overviewpage.cpp" line="+191"/>
=======
        <location filename="../overviewpage.cpp" line="+187"/>
>>>>>>> f6a356d2
        <source>Privacy mode activated for the Overview tab. To unmask the values, uncheck Settings-&gt;Mask values.</source>
        <translation type="unfinished"></translation>
    </message>
</context>
<context>
    <name>PSBTOperationsDialog</name>
    <message>
        <location filename="../forms/psbtoperationsdialog.ui" line="+14"/>
        <source>Dialog</source>
        <translation type="unfinished"></translation>
    </message>
    <message>
        <location line="+72"/>
        <source>Sign Tx</source>
        <translation type="unfinished"></translation>
    </message>
    <message>
        <location line="+16"/>
        <source>Broadcast Tx</source>
        <translation type="unfinished"></translation>
    </message>
    <message>
        <location line="+20"/>
        <source>Copy to Clipboard</source>
        <translation type="unfinished"></translation>
    </message>
    <message>
        <location line="+7"/>
        <source>Save…</source>
        <translation type="unfinished"></translation>
    </message>
    <message>
        <location line="+7"/>
        <source>Close</source>
        <translation type="unfinished"></translation>
    </message>
    <message>
        <location filename="../psbtoperationsdialog.cpp" line="+61"/>
        <source>Failed to load transaction: %1</source>
        <translation type="unfinished"></translation>
    </message>
    <message>
        <location line="+25"/>
        <source>Failed to sign transaction: %1</source>
        <translation type="unfinished"></translation>
    </message>
    <message>
        <location line="+8"/>
        <source>Cannot sign inputs while wallet is locked.</source>
        <translation type="unfinished"></translation>
    </message>
    <message>
        <location line="+2"/>
        <source>Could not sign any more inputs.</source>
        <translation type="unfinished"></translation>
    </message>
    <message>
        <location line="+2"/>
        <source>Signed %1 inputs, but more signatures are still required.</source>
        <translation type="unfinished"></translation>
    </message>
    <message>
        <location line="+3"/>
        <source>Signed transaction successfully. Transaction is ready to broadcast.</source>
        <translation type="unfinished"></translation>
    </message>
    <message>
        <location line="+12"/>
        <source>Unknown error processing transaction.</source>
        <translation type="unfinished"></translation>
    </message>
    <message>
        <location line="+10"/>
        <source>Transaction broadcast successfully! Transaction ID: %1</source>
        <translation type="unfinished"></translation>
    </message>
    <message>
        <location line="+3"/>
        <source>Transaction broadcast failed: %1</source>
        <translation type="unfinished"></translation>
    </message>
    <message>
        <location line="+9"/>
        <source>PSBT copied to clipboard.</source>
        <translation type="unfinished"></translation>
    </message>
    <message>
        <location line="+23"/>
        <source>Save Transaction Data</source>
        <translation type="unfinished"></translation>
    </message>
    <message>
        <location line="+2"/>
        <source>Partially Signed Transaction (Binary)</source>
        <extracomment>Expanded name of the binary PSBT file format. See: BIP 174.</extracomment>
        <translation type="unfinished"></translation>
    </message>
    <message>
        <location line="+7"/>
        <source>PSBT saved to disk.</source>
        <translation type="unfinished"></translation>
    </message>
    <message>
        <location line="+16"/>
        <source> * Sends %1 to %2</source>
        <translation type="unfinished"></translation>
    </message>
    <message>
        <location line="+10"/>
        <source>Unable to calculate transaction fee or total transaction amount.</source>
        <translation type="unfinished"></translation>
    </message>
    <message>
        <location line="+2"/>
        <source>Pays transaction fee: </source>
        <translation type="unfinished"></translation>
    </message>
    <message>
        <location line="+12"/>
        <source>Total Amount</source>
        <translation type="unfinished"></translation>
    </message>
    <message>
        <location line="+3"/>
        <source>or</source>
        <translation type="unfinished"></translation>
    </message>
    <message>
        <location line="+6"/>
        <source>Transaction has %1 unsigned inputs.</source>
        <translation type="unfinished"></translation>
    </message>
    <message>
        <location line="+46"/>
        <source>Transaction is missing some information about inputs.</source>
        <translation type="unfinished"></translation>
    </message>
    <message>
        <location line="+4"/>
        <source>Transaction still needs signature(s).</source>
        <translation type="unfinished"></translation>
    </message>
    <message>
        <location line="+3"/>
        <source>(But no wallet is loaded.)</source>
        <translation type="unfinished"></translation>
    </message>
    <message>
        <location line="+3"/>
        <source>(But this wallet cannot sign transactions.)</source>
        <translation type="unfinished"></translation>
    </message>
    <message>
        <location line="+3"/>
        <source>(But this wallet does not have the right keys.)</source>
        <translation type="unfinished"></translation>
    </message>
    <message>
        <location line="+8"/>
        <source>Transaction is fully signed and ready for broadcast.</source>
        <translation type="unfinished"></translation>
    </message>
    <message>
        <location line="+4"/>
        <source>Transaction status is unknown.</source>
        <translation type="unfinished"></translation>
    </message>
</context>
<context>
    <name>PaymentServer</name>
    <message>
        <location filename="../paymentserver.cpp" line="+173"/>
        <source>Payment request error</source>
        <translation type="unfinished"></translation>
    </message>
    <message>
        <location line="+1"/>
        <source>Cannot start bitcoin: click-to-pay handler</source>
        <translation type="unfinished"></translation>
    </message>
    <message>
        <location line="+50"/>
        <location line="+16"/>
        <location line="+6"/>
        <location line="+7"/>
        <source>URI handling</source>
        <translation type="unfinished"></translation>
    </message>
    <message>
        <location line="-29"/>
        <source>&apos;bitcoin://&apos; is not a valid URI. Use &apos;bitcoin:&apos; instead.</source>
        <translation type="unfinished"></translation>
    </message>
    <message>
        <location line="+17"/>
        <location line="+23"/>
        <source>Cannot process payment request because BIP70 is not supported.
Due to widespread security flaws in BIP70 it&apos;s strongly recommended that any merchant instructions to switch wallets be ignored.
If you are receiving this error you should request the merchant provide a BIP21 compatible URI.</source>
        <translation type="unfinished"></translation>
    </message>
    <message>
        <location line="-10"/>
        <source>URI cannot be parsed! This can be caused by an invalid Bitcoin address or malformed URI parameters.</source>
        <translation type="unfinished"></translation>
    </message>
    <message>
        <location line="+9"/>
        <source>Payment request file handling</source>
        <translation type="unfinished"></translation>
    </message>
</context>
<context>
    <name>PeerTableModel</name>
    <message>
        <location filename="../peertablemodel.h" line="+108"/>
        <source>User Agent</source>
        <extracomment>Title of Peers Table column which contains the peer&apos;s User Agent string.</extracomment>
        <translation type="unfinished"></translation>
    </message>
    <message>
        <location line="-9"/>
        <source>Ping</source>
        <extracomment>Title of Peers Table column which indicates the current latency of the connection with the peer.</extracomment>
        <translation type="unfinished"></translation>
    </message>
    <message>
        <location line="-15"/>
        <source>Peer</source>
        <extracomment>Title of Peers Table column which contains a unique number used to identify a connection.</extracomment>
        <translation type="unfinished"></translation>
    </message>
    <message>
        <location line="+6"/>
        <source>Direction</source>
        <extracomment>Title of Peers Table column which indicates the direction the peer connection was initiated from.</extracomment>
        <translation type="unfinished"></translation>
    </message>
    <message>
        <location line="+12"/>
        <source>Sent</source>
        <extracomment>Title of Peers Table column which indicates the total amount of network information we have sent to the peer.</extracomment>
        <translation type="unfinished"></translation>
    </message>
    <message>
        <location line="+3"/>
        <source>Received</source>
        <extracomment>Title of Peers Table column which indicates the total amount of network information we have received from the peer.</extracomment>
        <translation type="unfinished"></translation>
    </message>
    <message>
        <location line="-18"/>
        <source>Address</source>
        <extracomment>Title of Peers Table column which contains the IP/Onion/I2P address of the connected peer.</extracomment>
        <translation type="unfinished"></translation>
    </message>
    <message>
        <location line="+6"/>
        <source>Type</source>
        <extracomment>Title of Peers Table column which describes the type of peer connection. The &quot;type&quot; describes why the connection exists.</extracomment>
        <translation type="unfinished"></translation>
    </message>
    <message>
        <location line="+3"/>
        <source>Network</source>
        <extracomment>Title of Peers Table column which states the network the peer connected through.</extracomment>
        <translation type="unfinished">Network</translation>
    </message>
    <message>
        <location filename="../peertablemodel.cpp" line="+79"/>
        <source>Inbound</source>
        <extracomment>An Inbound Connection from a Peer.</extracomment>
        <translation type="unfinished"></translation>
    </message>
    <message>
        <location line="+2"/>
        <source>Outbound</source>
        <extracomment>An Outbound Connection to a Peer.</extracomment>
        <translation type="unfinished"></translation>
    </message>
</context>
<context>
    <name>QObject</name>
    <message>
        <location filename="../bitcoinunits.cpp" line="+215"/>
        <source>Amount</source>
        <translation type="unfinished">Amount</translation>
    </message>
    <message>
        <location filename="../guiutil.cpp" line="+127"/>
        <source>Enter a Bitcoin address (e.g. %1)</source>
        <translation type="unfinished"></translation>
    </message>
    <message>
        <location line="+546"/>
        <source>Unroutable</source>
        <translation type="unfinished"></translation>
    </message>
    <message>
        <location line="+6"/>
        <source>Internal</source>
        <translation type="unfinished"></translation>
    </message>
    <message>
        <location line="+13"/>
        <source>Inbound</source>
        <extracomment>An inbound connection from a peer. An inbound connection is a connection initiated by a peer.</extracomment>
        <translation type="unfinished"></translation>
    </message>
    <message>
        <location line="+3"/>
        <source>Outbound</source>
        <extracomment>An outbound connection to a peer. An outbound connection is a connection initiated by us.</extracomment>
        <translation type="unfinished"></translation>
    </message>
    <message>
        <location line="+5"/>
        <source>Full Relay</source>
        <extracomment>Peer connection type that relays all network information.</extracomment>
        <translation type="unfinished"></translation>
    </message>
    <message>
        <location line="+3"/>
        <source>Block Relay</source>
        <extracomment>Peer connection type that relays network information about blocks and not transactions or addresses.</extracomment>
        <translation type="unfinished"></translation>
    </message>
    <message>
        <location line="+2"/>
        <source>Manual</source>
        <extracomment>Peer connection type established manually through one of several methods.</extracomment>
        <translation type="unfinished"></translation>
    </message>
    <message>
        <location line="+2"/>
        <source>Feeler</source>
        <extracomment>Short-lived peer connection type that tests the aliveness of known addresses.</extracomment>
        <translation type="unfinished"></translation>
    </message>
    <message>
        <location line="+2"/>
        <source>Address Fetch</source>
        <extracomment>Short-lived peer connection type that solicits known addresses from a peer.</extracomment>
        <translation type="unfinished"></translation>
    </message>
    <message>
        <location line="+15"/>
        <source>%1 d</source>
        <translation type="unfinished"></translation>
    </message>
    <message>
        <location line="+2"/>
        <source>%1 h</source>
        <translation type="unfinished"></translation>
    </message>
    <message>
        <location line="+2"/>
        <source>%1 m</source>
        <translation type="unfinished"></translation>
    </message>
    <message>
        <location line="+2"/>
        <location line="+28"/>
        <source>%1 s</source>
        <translation type="unfinished"></translation>
    </message>
    <message>
        <location line="-12"/>
        <source>None</source>
        <translation type="unfinished"></translation>
    </message>
    <message>
        <location line="+6"/>
        <source>N/A</source>
        <translation type="unfinished">N/A</translation>
    </message>
    <message>
        <location line="+1"/>
        <source>%1 ms</source>
        <translation type="unfinished"></translation>
    </message>
    <message numerus="yes">
        <location line="+18"/>
        <source>%n second(s)</source>
        <translation>
            <numerusform>%n second</numerusform>
            <numerusform>%n seconds</numerusform>
        </translation>
    </message>
    <message numerus="yes">
        <location line="+4"/>
        <source>%n minute(s)</source>
        <translation>
            <numerusform>%n minute</numerusform>
            <numerusform>%n minutes</numerusform>
        </translation>
    </message>
    <message numerus="yes">
        <location line="+4"/>
        <source>%n hour(s)</source>
        <translation type="unfinished">
            <numerusform>%n hour</numerusform>
            <numerusform>%n hours</numerusform>
        </translation>
    </message>
    <message numerus="yes">
        <location line="+4"/>
        <source>%n day(s)</source>
        <translation type="unfinished">
            <numerusform>%n day</numerusform>
            <numerusform>%n days</numerusform>
        </translation>
    </message>
    <message numerus="yes">
        <location line="+4"/>
        <location line="+6"/>
        <source>%n week(s)</source>
        <translation type="unfinished">
            <numerusform>%n week</numerusform>
            <numerusform>%n weeks</numerusform>
        </translation>
    </message>
    <message>
        <location line="+0"/>
        <source>%1 and %2</source>
        <translation type="unfinished"></translation>
    </message>
    <message numerus="yes">
        <location line="+0"/>
        <source>%n year(s)</source>
        <translation type="unfinished">
            <numerusform>%n year</numerusform>
            <numerusform>%n years</numerusform>
        </translation>
    </message>
    <message>
        <location line="+8"/>
        <source>%1 B</source>
        <translation type="unfinished"></translation>
    </message>
    <message>
        <location line="+2"/>
        <source>%1 kB</source>
        <translation type="unfinished"></translation>
    </message>
    <message>
        <location line="+2"/>
        <source>%1 MB</source>
        <translation type="unfinished"></translation>
    </message>
    <message>
        <location line="+2"/>
        <source>%1 GB</source>
        <translation type="unfinished"></translation>
    </message>
    <message>
<<<<<<< HEAD
        <location filename="../bitcoin.cpp" line="+112"/>
=======
        <location filename="../bitcoin.cpp" line="-276"/>
        <source>Do you want to reset settings to default values, or to abort without making changes?</source>
        <extracomment>Explanatory text shown on startup when the settings file cannot be read. Prompts user to make a choice between resetting or aborting.</extracomment>
        <translation type="unfinished"></translation>
    </message>
    <message>
        <location line="+24"/>
        <source>A fatal error occurred. Check that settings file is writable, or try running with -nosettings.</source>
        <extracomment>Explanatory text shown on startup when the settings file could not be written. Prompts user to check that we have the ability to write to the file. Explains that the user has the option of running without a settings file.</extracomment>
        <translation type="unfinished"></translation>
    </message>
    <message>
        <location line="+373"/>
>>>>>>> f6a356d2
        <source>Error: Specified data directory &quot;%1&quot; does not exist.</source>
        <translation type="unfinished"></translation>
    </message>
    <message>
        <location line="+6"/>
        <source>Error: Cannot parse configuration file: %1.</source>
        <translation type="unfinished"></translation>
    </message>
    <message>
        <location line="+15"/>
        <source>Error: %1</source>
        <translation type="unfinished"></translation>
    </message>
    <message>
        <location line="+71"/>
        <source>%1 didn&apos;t yet exit safely…</source>
        <translation type="unfinished"></translation>
    </message>
    <message>
        <location filename="../modaloverlay.cpp" line="-35"/>
        <source>unknown</source>
        <translation type="unfinished"></translation>
    </message>
</context>
<context>
    <name>QRImageWidget</name>
    <message>
        <location filename="../qrimagewidget.cpp" line="+30"/>
        <source>&amp;Save Image…</source>
        <translation type="unfinished"></translation>
    </message>
    <message>
        <location line="+1"/>
        <source>&amp;Copy Image</source>
        <translation type="unfinished"></translation>
    </message>
    <message>
        <location line="+11"/>
        <source>Resulting URI too long, try to reduce the text for label / message.</source>
        <translation type="unfinished"></translation>
    </message>
    <message>
        <location line="+7"/>
        <source>Error encoding URI into QR Code.</source>
        <translation type="unfinished"></translation>
    </message>
    <message>
        <location line="+41"/>
        <source>QR code support not available.</source>
        <translation type="unfinished"></translation>
    </message>
    <message>
        <location line="+30"/>
        <source>Save QR Code</source>
        <translation type="unfinished"></translation>
    </message>
    <message>
        <location line="+3"/>
        <source>PNG Image</source>
        <extracomment>Expanded name of the PNG file format. See: https://en.wikipedia.org/wiki/Portable_Network_Graphics.</extracomment>
        <translation type="unfinished"></translation>
    </message>
</context>
<context>
    <name>RPCConsole</name>
    <message>
        <location filename="../forms/debugwindow.ui" line="+75"/>
        <location line="+26"/>
        <location line="+26"/>
        <location line="+29"/>
        <location line="+26"/>
        <location line="+36"/>
        <location line="+23"/>
        <location line="+36"/>
        <location line="+23"/>
        <location line="+36"/>
        <location line="+23"/>
        <location line="+692"/>
        <location line="+26"/>
        <location line="+26"/>
        <location line="+23"/>
        <location line="+23"/>
        <location line="+23"/>
        <location line="+29"/>
        <location line="+26"/>
        <location line="+23"/>
        <location line="+23"/>
        <location line="+23"/>
        <location line="+23"/>
        <location line="+26"/>
        <location line="+26"/>
        <location line="+23"/>
        <location line="+23"/>
        <location line="+23"/>
        <location line="+23"/>
        <location line="+23"/>
        <location line="+26"/>
        <location line="+23"/>
        <location line="+23"/>
        <location line="+26"/>
        <location line="+26"/>
        <location line="+26"/>
        <location line="+26"/>
        <location filename="../rpcconsole.h" line="+139"/>
        <source>N/A</source>
        <translation>N/A</translation>
    </message>
    <message>
        <location line="-1597"/>
        <source>Client version</source>
        <translation>Client version</translation>
    </message>
    <message>
        <location line="-22"/>
        <source>&amp;Information</source>
        <translation>&amp;Information</translation>
    </message>
    <message>
        <location line="+15"/>
        <source>General</source>
        <translation type="unfinished"></translation>
    </message>
    <message>
        <location line="+56"/>
        <source>Datadir</source>
        <translation type="unfinished"></translation>
    </message>
    <message>
        <location line="+10"/>
        <source>To specify a non-default location of the data directory use the &apos;%1&apos; option.</source>
        <translation type="unfinished"></translation>
    </message>
    <message>
        <location line="+19"/>
        <source>Blocksdir</source>
        <translation type="unfinished"></translation>
    </message>
    <message>
        <location line="+10"/>
        <source>To specify a non-default location of the blocks directory use the &apos;%1&apos; option.</source>
        <translation type="unfinished"></translation>
    </message>
    <message>
        <location line="+19"/>
        <source>Startup time</source>
        <translation>Startup time</translation>
    </message>
    <message>
        <location line="+29"/>
        <location line="+892"/>
        <source>Network</source>
        <translation>Network</translation>
    </message>
    <message>
        <location line="-885"/>
        <source>Name</source>
        <translation type="unfinished"></translation>
    </message>
    <message>
        <location line="+23"/>
        <source>Number of connections</source>
        <translation>Number of connections</translation>
    </message>
    <message>
        <location line="+29"/>
        <source>Block chain</source>
        <translation>Block chain</translation>
    </message>
    <message>
        <location line="+59"/>
        <source>Memory Pool</source>
        <translation type="unfinished"></translation>
    </message>
    <message>
        <location line="+7"/>
        <source>Current number of transactions</source>
        <translation type="unfinished"></translation>
    </message>
    <message>
        <location line="+23"/>
        <source>Memory usage</source>
        <translation type="unfinished"></translation>
    </message>
    <message>
        <location line="+94"/>
        <source>Wallet: </source>
        <translation type="unfinished"></translation>
    </message>
    <message>
        <location line="+11"/>
        <source>(none)</source>
        <translation type="unfinished"></translation>
    </message>
    <message>
        <location line="+211"/>
        <source>&amp;Reset</source>
        <translation type="unfinished"></translation>
    </message>
    <message>
        <location line="+80"/>
        <location line="+708"/>
        <source>Received</source>
        <translation type="unfinished"></translation>
    </message>
    <message>
        <location line="-628"/>
        <location line="+605"/>
        <source>Sent</source>
        <translation type="unfinished"></translation>
    </message>
    <message>
        <location line="-564"/>
        <source>&amp;Peers</source>
        <translation type="unfinished"></translation>
    </message>
    <message>
        <location line="+76"/>
        <source>Banned peers</source>
        <translation type="unfinished"></translation>
    </message>
    <message>
        <location line="+68"/>
        <location filename="../rpcconsole.cpp" line="+1160"/>
        <source>Select a peer to view detailed information.</source>
        <translation type="unfinished"></translation>
    </message>
    <message>
        <location line="+106"/>
        <source>Version</source>
        <translation type="unfinished"></translation>
    </message>
    <message>
        <location line="+124"/>
        <source>Starting Block</source>
        <translation type="unfinished"></translation>
    </message>
    <message>
        <location line="+23"/>
        <source>Synced Headers</source>
        <translation type="unfinished"></translation>
    </message>
    <message>
        <location line="+23"/>
        <source>Synced Blocks</source>
        <translation type="unfinished"></translation>
    </message>
    <message>
        <location line="+75"/>
        <source>Last Transaction</source>
        <translation type="unfinished"></translation>
    </message>
    <message>
        <location line="+210"/>
        <source>The mapped Autonomous System used for diversifying peer selection.</source>
        <translation type="unfinished"></translation>
    </message>
    <message>
        <location line="+3"/>
        <source>Mapped AS</source>
        <translation type="unfinished"></translation>
    </message>
    <message>
        <location line="+23"/>
        <source>Whether we relay addresses to this peer.</source>
        <extracomment>Tooltip text for the Address Relay field in the peer details area.</extracomment>
        <translation type="unfinished"></translation>
    </message>
    <message>
        <location line="+3"/>
        <source>Address Relay</source>
        <translation type="unfinished"></translation>
    </message>
    <message>
        <location line="+23"/>
        <source>Total number of addresses processed, excluding those dropped due to rate-limiting.</source>
        <extracomment>Tooltip text for the Addresses Processed field in the peer details area.</extracomment>
        <translation type="unfinished"></translation>
    </message>
    <message>
        <location line="+3"/>
        <source>Addresses Processed</source>
        <translation type="unfinished"></translation>
    </message>
    <message>
        <location line="+23"/>
        <source>Total number of addresses dropped due to rate-limiting.</source>
        <extracomment>Tooltip text for the Addresses Rate-Limited field in the peer details area.</extracomment>
        <translation type="unfinished"></translation>
    </message>
    <message>
        <location line="+3"/>
        <source>Addresses Rate-Limited</source>
        <translation type="unfinished"></translation>
    </message>
    <message>
        <location line="-1564"/>
        <location line="+1051"/>
        <source>User Agent</source>
        <translation type="unfinished"></translation>
    </message>
    <message>
        <location line="-1125"/>
        <source>Node window</source>
        <translation type="unfinished"></translation>
    </message>
    <message>
        <location line="+253"/>
        <source>Current block height</source>
        <translation type="unfinished"></translation>
    </message>
    <message>
        <location line="+130"/>
        <source>Open the %1 debug log file from the current data directory. This can take a few seconds for large log files.</source>
        <translation type="unfinished"></translation>
    </message>
    <message>
        <location line="+78"/>
        <source>Decrease font size</source>
        <translation type="unfinished"></translation>
    </message>
    <message>
        <location line="+20"/>
        <source>Increase font size</source>
        <translation type="unfinished"></translation>
    </message>
    <message>
        <location line="+546"/>
        <source>Permissions</source>
        <translation type="unfinished"></translation>
    </message>
    <message>
        <location line="+23"/>
        <source>The direction and type of peer connection: %1</source>
        <translation type="unfinished"></translation>
    </message>
    <message>
        <location line="+3"/>
        <source>Direction/Type</source>
        <translation type="unfinished"></translation>
    </message>
    <message>
        <location line="+23"/>
        <source>The network protocol this peer is connected through: IPv4, IPv6, Onion, I2P, or CJDNS.</source>
        <translation type="unfinished"></translation>
    </message>
    <message>
        <location line="+72"/>
        <source>Services</source>
        <translation type="unfinished"></translation>
    </message>
    <message>
        <location line="+26"/>
        <source>Whether the peer requested us to relay transactions.</source>
        <translation type="unfinished"></translation>
    </message>
    <message>
        <location line="+3"/>
        <source>Wants Tx Relay</source>
        <translation type="unfinished"></translation>
    </message>
    <message>
        <location line="+23"/>
        <source>High bandwidth BIP152 compact block relay: %1</source>
        <translation type="unfinished"></translation>
    </message>
    <message>
        <location line="+3"/>
        <source>High Bandwidth</source>
        <translation type="unfinished"></translation>
    </message>
    <message>
        <location line="+92"/>
        <source>Connection Time</source>
        <translation type="unfinished"></translation>
    </message>
    <message>
        <location line="+23"/>
        <source>Elapsed time since a novel block passing initial validity checks was received from this peer.</source>
        <translation type="unfinished"></translation>
    </message>
    <message>
        <location line="+3"/>
        <source>Last Block</source>
        <translation type="unfinished"></translation>
    </message>
    <message>
        <location line="+23"/>
        <source>Elapsed time since a novel transaction accepted into our mempool was received from this peer.</source>
        <extracomment>Tooltip text for the Last Transaction field in the peer details area.</extracomment>
        <translation type="unfinished"></translation>
    </message>
    <message>
        <location line="+26"/>
        <source>Last Send</source>
        <translation type="unfinished"></translation>
    </message>
    <message>
        <location line="+23"/>
        <source>Last Receive</source>
        <translation type="unfinished"></translation>
    </message>
    <message>
        <location line="+69"/>
        <source>Ping Time</source>
        <translation type="unfinished"></translation>
    </message>
    <message>
        <location line="+23"/>
        <source>The duration of a currently outstanding ping.</source>
        <translation type="unfinished"></translation>
    </message>
    <message>
        <location line="+3"/>
        <source>Ping Wait</source>
        <translation type="unfinished"></translation>
    </message>
    <message>
        <location line="+23"/>
        <source>Min Ping</source>
        <translation type="unfinished"></translation>
    </message>
    <message>
        <location line="+23"/>
        <source>Time Offset</source>
        <translation type="unfinished"></translation>
    </message>
    <message>
        <location line="-1258"/>
        <source>Last block time</source>
        <translation>Last block time</translation>
    </message>
    <message>
        <location line="+110"/>
        <source>&amp;Open</source>
        <translation>&amp;Open</translation>
    </message>
    <message>
        <location line="+26"/>
        <source>&amp;Console</source>
        <translation>&amp;Console</translation>
    </message>
    <message>
        <location line="+187"/>
        <source>&amp;Network Traffic</source>
        <translation type="unfinished"></translation>
    </message>
    <message>
        <location line="+68"/>
        <source>Totals</source>
        <translation type="unfinished"></translation>
    </message>
    <message>
        <location filename="../rpcconsole.cpp" line="-201"/>
        <source>In:</source>
        <translation type="unfinished"></translation>
    </message>
    <message>
        <location line="+1"/>
        <source>Out:</source>
        <translation type="unfinished"></translation>
    </message>
    <message>
        <location filename="../forms/debugwindow.ui" line="-291"/>
        <source>Debug log file</source>
        <translation>Debug log file</translation>
    </message>
    <message>
        <location line="+125"/>
        <source>Clear console</source>
        <translation>Clear console</translation>
    </message>
    <message>
        <location filename="../rpcconsole.h" line="-1"/>
        <source>Yes</source>
        <translation type="unfinished"></translation>
    </message>
    <message>
        <location line="+0"/>
        <source>No</source>
        <translation type="unfinished"></translation>
    </message>
    <message>
        <location line="+0"/>
        <source>To</source>
        <translation type="unfinished"></translation>
    </message>
    <message>
        <location line="+0"/>
        <source>From</source>
        <translation type="unfinished"></translation>
    </message>
    <message>
        <location line="+1"/>
        <source>Ban for</source>
        <translation type="unfinished"></translation>
    </message>
    <message>
        <location line="+41"/>
        <source>Never</source>
        <translation type="unfinished"></translation>
    </message>
    <message>
        <location filename="../rpcconsole.cpp" line="-457"/>
        <source>Inbound: initiated by peer</source>
        <extracomment>Explanatory text for an inbound peer connection.</extracomment>
        <translation type="unfinished"></translation>
    </message>
    <message>
        <location line="+4"/>
        <source>Outbound Full Relay: default</source>
        <extracomment>Explanatory text for an outbound peer connection that relays all network information. This is the default behavior for outbound connections.</extracomment>
        <translation type="unfinished"></translation>
    </message>
    <message>
        <location line="+3"/>
        <source>Outbound Block Relay: does not relay transactions or addresses</source>
        <extracomment>Explanatory text for an outbound peer connection that relays network information about blocks and not transactions or addresses.</extracomment>
        <translation type="unfinished"></translation>
    </message>
    <message>
        <location line="+5"/>
        <source>Outbound Manual: added using RPC %1 or %2/%3 configuration options</source>
        <extracomment>Explanatory text for an outbound peer connection that was established manually through one of several methods. The numbered arguments are stand-ins for the methods available to establish manual connections.</extracomment>
        <translation type="unfinished"></translation>
    </message>
    <message>
        <location line="+6"/>
        <source>Outbound Feeler: short-lived, for testing addresses</source>
        <extracomment>Explanatory text for a short-lived outbound peer connection that is used to test the aliveness of known addresses.</extracomment>
        <translation type="unfinished"></translation>
    </message>
    <message>
        <location line="+3"/>
        <source>Outbound Address Fetch: short-lived, for soliciting addresses</source>
        <extracomment>Explanatory text for a short-lived outbound peer connection that is used to request addresses from a peer.</extracomment>
        <translation type="unfinished"></translation>
    </message>
    <message>
        <location line="+4"/>
        <source>we selected the peer for high bandwidth relay</source>
        <translation type="unfinished"></translation>
    </message>
    <message>
        <location line="+1"/>
        <source>the peer selected us for high bandwidth relay</source>
        <translation type="unfinished"></translation>
    </message>
    <message>
        <location line="+1"/>
        <source>no high bandwidth relay selected</source>
        <translation type="unfinished"></translation>
    </message>
    <message>
        <location line="+13"/>
        <source>Ctrl++</source>
        <extracomment>Main shortcut to increase the RPC console font size.</extracomment>
        <translation type="unfinished"></translation>
    </message>
    <message>
        <location line="+2"/>
        <source>Ctrl+=</source>
        <extracomment>Secondary shortcut to increase the RPC console font size.</extracomment>
        <translation type="unfinished"></translation>
    </message>
    <message>
        <location line="+4"/>
        <source>Ctrl+-</source>
        <extracomment>Main shortcut to decrease the RPC console font size.</extracomment>
        <translation type="unfinished"></translation>
    </message>
    <message>
        <location line="+2"/>
        <source>Ctrl+_</source>
        <extracomment>Secondary shortcut to decrease the RPC console font size.</extracomment>
        <translation type="unfinished"></translation>
    </message>
    <message>
        <location line="+151"/>
        <source>&amp;Copy address</source>
        <extracomment>Context menu action to copy the address of a peer.</extracomment>
        <translation type="unfinished"></translation>
    </message>
    <message>
        <location line="+4"/>
        <source>&amp;Disconnect</source>
        <translation type="unfinished"></translation>
    </message>
    <message>
        <location line="+1"/>
        <source>1 &amp;hour</source>
        <translation type="unfinished"></translation>
    </message>
    <message>
        <location line="+1"/>
        <source>1 d&amp;ay</source>
        <translation type="unfinished"></translation>
    </message>
    <message>
        <location line="+1"/>
        <source>1 &amp;week</source>
        <translation type="unfinished"></translation>
    </message>
    <message>
        <location line="+1"/>
        <source>1 &amp;year</source>
        <translation type="unfinished"></translation>
    </message>
    <message>
        <location line="+25"/>
        <source>&amp;Copy IP/Netmask</source>
        <extracomment>Context menu action to copy the IP/Netmask of a banned peer. IP/Netmask is the combination of a peer&apos;s IP address and its Netmask. For IP address, see: https://en.wikipedia.org/wiki/IP_address.</extracomment>
        <translation type="unfinished"></translation>
    </message>
    <message>
        <location line="+4"/>
        <source>&amp;Unban</source>
        <translation type="unfinished"></translation>
    </message>
    <message>
        <location line="+224"/>
        <source>Network activity disabled</source>
        <translation type="unfinished"></translation>
    </message>
    <message>
        <location line="+77"/>
        <source>Executing command without any wallet</source>
        <translation type="unfinished"></translation>
    </message>
    <message>
        <location line="-2"/>
        <source>Executing command using &quot;%1&quot; wallet</source>
        <translation type="unfinished"></translation>
    </message>
    <message>
        <location line="-145"/>
        <source>Welcome to the %1 RPC console.
Use up and down arrows to navigate history, and %2 to clear screen.
Use %3 and %4 to increase or decrease the font size.
Type %5 for an overview of available commands.
For more information on using this console, type %6.

%7WARNING: Scammers have been active, telling users to type commands here, stealing their wallet contents. Do not use this console without fully understanding the ramifications of a command.%8</source>
        <extracomment>RPC console welcome message. Placeholders %7 and %8 are style tags for the warning content, and they are not space separated from the rest of the text intentionally.</extracomment>
        <translation type="unfinished"></translation>
    </message>
    <message>
        <location line="+155"/>
        <source>Executing…</source>
        <extracomment>A console message indicating an entered command is currently being executed.</extracomment>
        <translation type="unfinished"></translation>
    </message>
    <message>
        <location line="+118"/>
        <source>(peer: %1)</source>
        <translation type="unfinished"></translation>
    </message>
    <message>
        <location line="+2"/>
        <source>via %1</source>
        <translation type="unfinished"></translation>
    </message>
    <message>
        <location filename="../rpcconsole.h" line="-41"/>
        <source>Unknown</source>
        <translation type="unfinished"></translation>
    </message>
</context>
<context>
    <name>ReceiveCoinsDialog</name>
    <message>
        <location filename="../forms/receivecoinsdialog.ui" line="+37"/>
        <source>&amp;Amount:</source>
        <translation type="unfinished"></translation>
    </message>
    <message>
        <location line="+46"/>
        <source>&amp;Label:</source>
        <translation type="unfinished">&amp;Label:</translation>
    </message>
    <message>
        <location line="-30"/>
        <source>&amp;Message:</source>
        <translation type="unfinished"></translation>
    </message>
    <message>
        <location line="-3"/>
        <source>An optional message to attach to the payment request, which will be displayed when the request is opened. Note: The message will not be sent with the payment over the Bitcoin network.</source>
        <translation type="unfinished"></translation>
    </message>
    <message>
        <location line="+30"/>
        <source>An optional label to associate with the new receiving address.</source>
        <translation type="unfinished"></translation>
    </message>
    <message>
        <location line="-7"/>
        <source>Use this form to request payments. All fields are &lt;b&gt;optional&lt;/b&gt;.</source>
        <translation type="unfinished"></translation>
    </message>
    <message>
        <location line="-39"/>
        <location line="+159"/>
        <source>An optional amount to request. Leave this empty or zero to not request a specific amount.</source>
        <translation type="unfinished"></translation>
    </message>
    <message>
        <location line="-127"/>
        <source>An optional label to associate with the new receiving address (used by you to identify an invoice).  It is also attached to the payment request.</source>
        <translation type="unfinished"></translation>
    </message>
    <message>
        <location line="+30"/>
        <source>An optional message that is attached to the payment request and may be displayed to the sender.</source>
        <translation type="unfinished"></translation>
    </message>
    <message>
        <location line="+15"/>
        <source>&amp;Create new receiving address</source>
        <translation type="unfinished"></translation>
    </message>
    <message>
        <location line="+23"/>
        <source>Clear all fields of the form.</source>
        <translation type="unfinished"></translation>
    </message>
    <message>
        <location line="+3"/>
        <source>Clear</source>
        <translation type="unfinished"></translation>
    </message>
    <message>
        <location line="+136"/>
        <source>Requested payments history</source>
        <translation type="unfinished"></translation>
    </message>
    <message>
        <location line="+25"/>
        <source>Show the selected request (does the same as double clicking an entry)</source>
        <translation type="unfinished"></translation>
    </message>
    <message>
        <location line="+3"/>
        <source>Show</source>
        <translation type="unfinished"></translation>
    </message>
    <message>
        <location line="+17"/>
        <source>Remove the selected entries from the list</source>
        <translation type="unfinished"></translation>
    </message>
    <message>
        <location line="+3"/>
        <source>Remove</source>
        <translation type="unfinished"></translation>
    </message>
    <message>
        <location filename="../receivecoinsdialog.cpp" line="+47"/>
        <source>Copy &amp;URI</source>
        <translation type="unfinished"></translation>
    </message>
    <message>
        <location line="+1"/>
        <source>&amp;Copy address</source>
        <translation type="unfinished"></translation>
    </message>
    <message>
        <location line="+1"/>
        <source>Copy &amp;label</source>
        <translation type="unfinished"></translation>
    </message>
    <message>
        <location line="+1"/>
        <source>Copy &amp;message</source>
        <translation type="unfinished"></translation>
    </message>
    <message>
        <location line="+1"/>
        <source>Copy &amp;amount</source>
        <translation type="unfinished"></translation>
    </message>
    <message>
        <location line="+125"/>
        <source>Could not unlock wallet.</source>
        <translation type="unfinished"></translation>
    </message>
    <message>
        <location line="+5"/>
        <source>Could not generate new %1 address</source>
        <translation type="unfinished"></translation>
    </message>
</context>
<context>
    <name>ReceiveRequestDialog</name>
    <message>
        <location filename="../forms/receiverequestdialog.ui" line="+14"/>
        <source>Request payment to …</source>
        <translation type="unfinished"></translation>
    </message>
    <message>
        <location line="+76"/>
        <source>Address:</source>
        <translation type="unfinished"></translation>
    </message>
    <message>
        <location line="+29"/>
        <source>Amount:</source>
        <translation type="unfinished"></translation>
    </message>
    <message>
        <location line="+29"/>
        <source>Label:</source>
        <translation type="unfinished"></translation>
    </message>
    <message>
        <location line="+32"/>
        <source>Message:</source>
        <translation type="unfinished"></translation>
    </message>
    <message>
        <location line="+32"/>
        <source>Wallet:</source>
        <translation type="unfinished"></translation>
    </message>
    <message>
        <location line="+28"/>
        <source>Copy &amp;URI</source>
        <translation type="unfinished"></translation>
    </message>
    <message>
        <location line="+10"/>
        <source>Copy &amp;Address</source>
        <translation type="unfinished"></translation>
    </message>
    <message>
        <location line="+10"/>
        <source>&amp;Verify</source>
        <translation type="unfinished"></translation>
    </message>
    <message>
        <location line="+3"/>
        <source>Verify this address on e.g. a hardware wallet screen</source>
        <translation type="unfinished"></translation>
    </message>
    <message>
        <location line="+10"/>
        <source>&amp;Save Image…</source>
        <translation type="unfinished"></translation>
    </message>
    <message>
        <location filename="../receiverequestdialog.cpp" line="+49"/>
        <source>Request payment to %1</source>
        <translation type="unfinished"></translation>
    </message>
    <message>
        <location filename="../forms/receiverequestdialog.ui" line="-234"/>
        <source>Payment information</source>
        <translation type="unfinished"></translation>
    </message>
</context>
<context>
    <name>RecentRequestsTableModel</name>
    <message>
        <location filename="../recentrequeststablemodel.cpp" line="+32"/>
        <source>Date</source>
        <translation type="unfinished">Date</translation>
    </message>
    <message>
        <location line="+0"/>
        <source>Label</source>
        <translation type="unfinished"></translation>
    </message>
    <message>
        <location line="+0"/>
        <source>Message</source>
        <translation type="unfinished"></translation>
    </message>
    <message>
        <location line="+41"/>
        <source>(no label)</source>
        <translation type="unfinished"></translation>
    </message>
    <message>
        <location line="+9"/>
        <source>(no message)</source>
        <translation type="unfinished"></translation>
    </message>
    <message>
        <location line="+8"/>
        <source>(no amount requested)</source>
        <translation type="unfinished"></translation>
    </message>
    <message>
        <location line="+43"/>
        <source>Requested</source>
        <translation type="unfinished"></translation>
    </message>
</context>
<context>
    <name>SendCoinsDialog</name>
    <message>
        <location filename="../forms/sendcoinsdialog.ui" line="+14"/>
        <location filename="../sendcoinsdialog.cpp" line="+771"/>
        <source>Send Coins</source>
        <translation>Send Coins</translation>
    </message>
    <message>
        <location line="+76"/>
        <source>Coin Control Features</source>
        <translation type="unfinished"></translation>
    </message>
    <message>
        <location line="+30"/>
        <source>automatically selected</source>
        <translation type="unfinished"></translation>
    </message>
    <message>
        <location line="+19"/>
        <source>Insufficient funds!</source>
        <translation type="unfinished"></translation>
    </message>
    <message>
        <location line="+89"/>
        <source>Quantity:</source>
        <translation type="unfinished"></translation>
    </message>
    <message>
        <location line="+35"/>
        <source>Bytes:</source>
        <translation type="unfinished"></translation>
    </message>
    <message>
        <location line="+48"/>
        <source>Amount:</source>
        <translation type="unfinished"></translation>
    </message>
    <message>
        <location line="+80"/>
        <source>Fee:</source>
        <translation type="unfinished"></translation>
    </message>
    <message>
        <location line="+51"/>
        <source>After Fee:</source>
        <translation type="unfinished"></translation>
    </message>
    <message>
        <location line="+32"/>
        <source>Change:</source>
        <translation type="unfinished"></translation>
    </message>
    <message>
        <location line="+44"/>
        <source>If this is activated, but the change address is empty or invalid, change will be sent to a newly generated address.</source>
        <translation type="unfinished"></translation>
    </message>
    <message>
        <location line="+3"/>
        <source>Custom change address</source>
        <translation type="unfinished"></translation>
    </message>
    <message>
        <location line="+206"/>
        <source>Transaction Fee:</source>
        <translation type="unfinished"></translation>
    </message>
    <message>
        <location line="+38"/>
        <source>Using the fallbackfee can result in sending a transaction that will take several hours or days (or never) to confirm. Consider choosing your fee manually or wait until you have validated the complete chain.</source>
        <translation type="unfinished"></translation>
    </message>
    <message>
        <location line="+9"/>
        <source>Warning: Fee estimation is currently not possible.</source>
        <translation type="unfinished"></translation>
    </message>
    <message>
        <location line="+82"/>
        <source>per kilobyte</source>
        <translation type="unfinished"></translation>
    </message>
    <message>
        <location line="-53"/>
        <source>Hide</source>
        <translation type="unfinished"></translation>
    </message>
    <message>
        <location line="+112"/>
        <source>Recommended:</source>
        <translation type="unfinished"></translation>
    </message>
    <message>
        <location line="+30"/>
        <source>Custom:</source>
        <translation type="unfinished"></translation>
    </message>
    <message>
        <location line="+215"/>
        <source>Send to multiple recipients at once</source>
        <translation>Send to multiple recipients at once</translation>
    </message>
    <message>
        <location line="+3"/>
        <source>Add &amp;Recipient</source>
        <translation>Add &amp;Recipient</translation>
    </message>
    <message>
        <location line="-20"/>
        <source>Clear all fields of the form.</source>
        <translation type="unfinished"></translation>
    </message>
    <message>
        <location line="-1033"/>
        <source>Inputs…</source>
        <translation type="unfinished"></translation>
    </message>
    <message>
        <location line="+233"/>
        <source>Dust:</source>
        <translation type="unfinished"></translation>
    </message>
    <message>
        <location line="+398"/>
        <source>Choose…</source>
        <translation type="unfinished"></translation>
    </message>
    <message>
        <location line="+59"/>
        <source>Hide transaction fee settings</source>
        <translation type="unfinished"></translation>
    </message>
    <message>
        <location line="+51"/>
        <source>Specify a custom fee per kB (1,000 bytes) of the transaction&apos;s virtual size.

Note:  Since the fee is calculated on a per-byte basis, a fee rate of &quot;100 satoshis per kvB&quot; for a transaction size of 500 virtual bytes (half of 1 kvB) would ultimately yield a fee of only 50 satoshis.</source>
        <translation type="unfinished"></translation>
    </message>
    <message>
        <location line="+35"/>
        <source>When there is less transaction volume than space in the blocks, miners as well as relaying nodes may enforce a minimum fee. Paying only this minimum fee is just fine, but be aware that this can result in a never confirming transaction once there is more demand for bitcoin transactions than the network can process.</source>
        <translation type="unfinished"></translation>
    </message>
    <message>
        <location line="+3"/>
        <source>A too low fee might result in a never confirming transaction (read the tooltip)</source>
        <translation type="unfinished"></translation>
    </message>
    <message>
        <location line="+105"/>
        <source>(Smart fee not initialized yet. This usually takes a few blocks…)</source>
        <translation type="unfinished"></translation>
    </message>
    <message>
        <location line="+26"/>
        <source>Confirmation time target:</source>
        <translation type="unfinished"></translation>
    </message>
    <message>
        <location line="+58"/>
        <source>Enable Replace-By-Fee</source>
        <translation type="unfinished"></translation>
    </message>
    <message>
        <location line="+3"/>
        <source>With Replace-By-Fee (BIP-125) you can increase a transaction&apos;s fee after it is sent. Without this, a higher fee may be recommended to compensate for increased transaction delay risk.</source>
        <translation type="unfinished"></translation>
    </message>
    <message>
        <location line="+65"/>
        <source>Clear &amp;All</source>
        <translation>Clear &amp;All</translation>
    </message>
    <message>
        <location line="+55"/>
        <source>Balance:</source>
        <translation>Balance:</translation>
    </message>
    <message>
        <location line="-84"/>
        <source>Confirm the send action</source>
        <translation>Confirm the send action</translation>
    </message>
    <message>
        <location line="+3"/>
        <source>S&amp;end</source>
        <translation>S&amp;end</translation>
    </message>
    <message>
        <location filename="../sendcoinsdialog.cpp" line="-672"/>
        <source>Copy quantity</source>
        <translation type="unfinished"></translation>
    </message>
    <message>
        <location line="+1"/>
        <source>Copy amount</source>
        <translation type="unfinished"></translation>
    </message>
    <message>
        <location line="+1"/>
        <source>Copy fee</source>
        <translation type="unfinished"></translation>
    </message>
    <message>
        <location line="+1"/>
        <source>Copy after fee</source>
        <translation type="unfinished"></translation>
    </message>
    <message>
        <location line="+1"/>
        <source>Copy bytes</source>
        <translation type="unfinished"></translation>
    </message>
    <message>
        <location line="+1"/>
        <source>Copy dust</source>
        <translation type="unfinished"></translation>
    </message>
    <message>
        <location line="+1"/>
        <source>Copy change</source>
        <translation type="unfinished"></translation>
    </message>
    <message>
        <location line="+76"/>
        <source>%1 (%2 blocks)</source>
        <translation type="unfinished"></translation>
    </message>
    <message>
        <location line="+30"/>
        <source>Sign on device</source>
        <extracomment>&quot;device&quot; usually means a hardware wallet.</extracomment>
        <translation type="unfinished"></translation>
    </message>
    <message>
        <location line="+3"/>
        <source>Connect your hardware wallet first.</source>
        <translation type="unfinished"></translation>
    </message>
    <message>
        <location line="+4"/>
        <source>Set external signer script path in Options -&gt; Wallet</source>
        <extracomment>&quot;External signer&quot; means using devices such as hardware wallets.</extracomment>
        <translation type="unfinished"></translation>
    </message>
    <message>
        <location line="+3"/>
        <source>Cr&amp;eate Unsigned</source>
        <translation type="unfinished"></translation>
    </message>
    <message>
        <location line="+1"/>
        <source>Creates a Partially Signed Bitcoin Transaction (PSBT) for use with e.g. an offline %1 wallet, or a PSBT-compatible hardware wallet.</source>
        <translation type="unfinished"></translation>
    </message>
    <message>
        <location line="+90"/>
        <source> from wallet &apos;%1&apos;</source>
        <translation type="unfinished"></translation>
    </message>
    <message>
        <location line="+11"/>
        <source>%1 to &apos;%2&apos;</source>
        <translation type="unfinished"></translation>
    </message>
    <message>
        <location line="+5"/>
        <source>%1 to %2</source>
        <translation type="unfinished"></translation>
    </message>
    <message>
        <location line="+67"/>
        <source>To review recipient list click &quot;Show Details…&quot;</source>
        <translation type="unfinished"></translation>
    </message>
    <message>
        <location line="+60"/>
        <source>Sign failed</source>
        <translation type="unfinished"></translation>
    </message>
    <message>
        <location line="+5"/>
        <source>External signer not found</source>
        <extracomment>&quot;External signer&quot; means using devices such as hardware wallets.</extracomment>
        <translation type="unfinished"></translation>
    </message>
    <message>
        <location line="+5"/>
        <source>External signer failure</source>
        <extracomment>&quot;External signer&quot; means using devices such as hardware wallets.</extracomment>
        <translation type="unfinished"></translation>
    </message>
    <message>
        <location line="-34"/>
        <source>Save Transaction Data</source>
        <translation type="unfinished"></translation>
    </message>
    <message>
        <location line="+2"/>
        <source>Partially Signed Transaction (Binary)</source>
        <extracomment>Expanded name of the binary PSBT file format. See: BIP 174.</extracomment>
        <translation type="unfinished"></translation>
    </message>
    <message>
        <location line="+7"/>
        <source>PSBT saved</source>
        <translation type="unfinished"></translation>
    </message>
    <message>
        <location line="+273"/>
        <source>External balance:</source>
        <translation type="unfinished"></translation>
    </message>
    <message>
        <location line="-322"/>
        <source>or</source>
        <translation type="unfinished"></translation>
    </message>
    <message>
        <location line="-19"/>
        <source>You can increase the fee later (signals Replace-By-Fee, BIP-125).</source>
        <translation type="unfinished"></translation>
    </message>
    <message>
        <location line="-30"/>
        <source>Please, review your transaction proposal. This will produce a Partially Signed Bitcoin Transaction (PSBT) which you can save or copy and then sign with e.g. an offline %1 wallet, or a PSBT-compatible hardware wallet.</source>
        <extracomment>Text to inform a user attempting to create a transaction of their current options. At this stage, a user can only create a PSBT. This string is displayed when private keys are disabled and an external signer is not available.</extracomment>
        <translation type="unfinished"></translation>
    </message>
    <message>
        <location line="-6"/>
        <source>Do you want to create this transaction?</source>
        <extracomment>Message displayed when attempting to create a transaction. Cautionary text to prompt the user to verify that the displayed transaction details represent the transaction the user intends to create.</extracomment>
        <translation type="unfinished"></translation>
    </message>
    <message>
        <location line="+11"/>
        <source>Please, review your transaction. You can create and send this transaction or create a Partially Signed Bitcoin Transaction (PSBT), which you can save or copy and then sign with, e.g., an offline %1 wallet, or a PSBT-compatible hardware wallet.</source>
        <extracomment>Text to inform a user attempting to create a transaction of their current options. At this stage, a user can send their transaction or create a PSBT. This string is displayed when both private keys and PSBT controls are enabled.</extracomment>
        <translation type="unfinished"></translation>
    </message>
    <message>
        <location line="+3"/>
        <source>Please, review your transaction.</source>
        <extracomment>Text to prompt a user to review the details of the transaction they are attempting to send.</extracomment>
        <translation type="unfinished"></translation>
    </message>
    <message>
        <location line="+8"/>
        <source>Transaction fee</source>
        <translation type="unfinished"></translation>
    </message>
    <message>
        <location line="+16"/>
        <source>Not signalling Replace-By-Fee, BIP-125.</source>
        <translation type="unfinished"></translation>
    </message>
    <message>
        <location line="+14"/>
        <source>Total Amount</source>
        <translation type="unfinished"></translation>
    </message>
    <message>
        <location line="+99"/>
        <source>Confirm send coins</source>
        <translation type="unfinished"></translation>
    </message>
    <message>
        <location line="+229"/>
        <source>Watch-only balance:</source>
        <translation type="unfinished"></translation>
    </message>
    <message>
        <location line="+24"/>
        <source>The recipient address is not valid. Please recheck.</source>
        <translation type="unfinished"></translation>
    </message>
    <message>
        <location line="+3"/>
        <source>The amount to pay must be larger than 0.</source>
        <translation type="unfinished"></translation>
    </message>
    <message>
        <location line="+3"/>
        <source>The amount exceeds your balance.</source>
        <translation type="unfinished"></translation>
    </message>
    <message>
        <location line="+3"/>
        <source>The total exceeds your balance when the %1 transaction fee is included.</source>
        <translation type="unfinished"></translation>
    </message>
    <message>
        <location line="+3"/>
        <source>Duplicate address found: addresses should only be used once each.</source>
        <translation type="unfinished"></translation>
    </message>
    <message>
        <location line="+3"/>
        <source>Transaction creation failed!</source>
        <translation type="unfinished"></translation>
    </message>
    <message>
        <location line="+4"/>
        <source>A fee higher than %1 is considered an absurdly high fee.</source>
        <translation type="unfinished"></translation>
    </message>
    <message>
        <location line="+3"/>
        <source>Payment request expired.</source>
        <translation type="unfinished"></translation>
    </message>
    <message numerus="yes">
        <location line="+124"/>
        <source>Estimated to begin confirmation within %n block(s).</source>
        <translation>
            <numerusform>Estimated to begin confirmation within %n block.</numerusform>
            <numerusform>Estimated to begin confirmation within %n blocks.</numerusform>
        </translation>
    </message>
    <message>
        <location line="+101"/>
        <source>Warning: Invalid Bitcoin address</source>
        <translation type="unfinished"></translation>
    </message>
    <message>
        <location line="+5"/>
        <source>Warning: Unknown change address</source>
        <translation type="unfinished"></translation>
    </message>
    <message>
        <location line="+3"/>
        <source>Confirm custom change address</source>
        <translation type="unfinished"></translation>
    </message>
    <message>
        <location line="+0"/>
        <source>The address you selected for change is not part of this wallet. Any or all funds in your wallet may be sent to this address. Are you sure?</source>
        <translation type="unfinished"></translation>
    </message>
    <message>
        <location line="+21"/>
        <source>(no label)</source>
        <translation type="unfinished"></translation>
    </message>
</context>
<context>
    <name>SendCoinsEntry</name>
    <message>
        <location filename="../forms/sendcoinsentry.ui" line="+155"/>
        <location line="+550"/>
        <location line="+533"/>
        <source>A&amp;mount:</source>
        <translation>A&amp;mount:</translation>
    </message>
    <message>
        <location line="-1199"/>
        <source>Pay &amp;To:</source>
        <translation>Pay &amp;To:</translation>
    </message>
    <message>
        <location line="+93"/>
        <source>&amp;Label:</source>
        <translation>&amp;Label:</translation>
    </message>
    <message>
        <location line="-68"/>
        <source>Choose previously used address</source>
        <translation type="unfinished"></translation>
    </message>
    <message>
        <location line="-7"/>
        <source>The Bitcoin address to send the payment to</source>
        <translation type="unfinished"></translation>
    </message>
    <message>
        <location line="+23"/>
        <source>Alt+A</source>
        <translation>Alt+A</translation>
    </message>
    <message>
        <location line="+7"/>
        <source>Paste address from clipboard</source>
        <translation>Paste address from clipboard</translation>
    </message>
    <message>
        <location line="+16"/>
        <source>Alt+P</source>
        <translation>Alt+P</translation>
    </message>
    <message>
        <location line="+7"/>
        <location line="+562"/>
        <location line="+533"/>
        <source>Remove this entry</source>
        <translation type="unfinished"></translation>
    </message>
    <message>
        <location line="-1035"/>
        <source>The amount to send in the selected unit</source>
        <translation type="unfinished"></translation>
    </message>
    <message>
        <location line="+7"/>
        <source>The fee will be deducted from the amount being sent. The recipient will receive less bitcoins than you enter in the amount field. If multiple recipients are selected, the fee is split equally.</source>
        <translation type="unfinished"></translation>
    </message>
    <message>
        <location line="+3"/>
        <source>S&amp;ubtract fee from amount</source>
        <translation type="unfinished"></translation>
    </message>
    <message>
        <location line="+7"/>
        <source>Use available balance</source>
        <translation type="unfinished"></translation>
    </message>
    <message>
        <location line="+9"/>
        <source>Message:</source>
        <translation type="unfinished"></translation>
    </message>
    <message>
        <location line="+443"/>
        <source>This is an unauthenticated payment request.</source>
        <translation type="unfinished"></translation>
    </message>
    <message>
        <location line="+529"/>
        <source>This is an authenticated payment request.</source>
        <translation type="unfinished"></translation>
    </message>
    <message>
        <location line="-1023"/>
        <location line="+3"/>
        <source>Enter a label for this address to add it to the list of used addresses</source>
        <translation type="unfinished"></translation>
    </message>
    <message>
        <location line="+58"/>
        <source>A message that was attached to the bitcoin: URI which will be stored with the transaction for your reference. Note: This message will not be sent over the Bitcoin network.</source>
        <translation type="unfinished"></translation>
    </message>
    <message>
        <location line="+448"/>
        <location line="+529"/>
        <source>Pay To:</source>
        <translation type="unfinished"></translation>
    </message>
    <message>
        <location line="-495"/>
        <location line="+533"/>
        <source>Memo:</source>
        <translation type="unfinished"></translation>
    </message>
</context>
<context>
    <name>SendConfirmationDialog</name>
    <message>
        <location filename="../sendcoinsdialog.h" line="+144"/>
        <source>Send</source>
        <translation type="unfinished"></translation>
    </message>
    <message>
        <location line="+2"/>
        <source>Create Unsigned</source>
        <translation type="unfinished"></translation>
    </message>
</context>
<context>
    <name>ShutdownWindow</name>
    <message>
        <location filename="../utilitydialog.cpp" line="+85"/>
        <source>%1 is shutting down…</source>
        <translation type="unfinished"></translation>
    </message>
    <message>
        <location line="+1"/>
        <source>Do not shut down the computer until this window disappears.</source>
        <translation type="unfinished"></translation>
    </message>
</context>
<context>
    <name>SignVerifyMessageDialog</name>
    <message>
        <location filename="../forms/signverifymessagedialog.ui" line="+14"/>
        <source>Signatures - Sign / Verify a Message</source>
        <translation>Signatures - Sign / Verify a Message</translation>
    </message>
    <message>
        <location line="+13"/>
        <source>&amp;Sign Message</source>
        <translation>&amp;Sign Message</translation>
    </message>
    <message>
        <location line="+6"/>
        <source>You can sign messages/agreements with your addresses to prove you can receive bitcoins sent to them. Be careful not to sign anything vague or random, as phishing attacks may try to trick you into signing your identity over to them. Only sign fully-detailed statements you agree to.</source>
        <translation type="unfinished"></translation>
    </message>
    <message>
        <location line="+18"/>
        <source>The Bitcoin address to sign the message with</source>
        <translation type="unfinished"></translation>
    </message>
    <message>
        <location line="+7"/>
        <location line="+216"/>
        <source>Choose previously used address</source>
        <translation type="unfinished"></translation>
    </message>
    <message>
        <location line="-206"/>
        <location line="+216"/>
        <source>Alt+A</source>
        <translation>Alt+A</translation>
    </message>
    <message>
        <location line="-206"/>
        <source>Paste address from clipboard</source>
        <translation>Paste address from clipboard</translation>
    </message>
    <message>
        <location line="+10"/>
        <source>Alt+P</source>
        <translation>Alt+P</translation>
    </message>
    <message>
        <location line="+12"/>
        <location line="+3"/>
        <source>Enter the message you want to sign here</source>
        <translation>Enter the message you want to sign here</translation>
    </message>
    <message>
        <location line="+7"/>
        <source>Signature</source>
        <translation>Signature</translation>
    </message>
    <message>
        <location line="+30"/>
        <source>Copy the current signature to the system clipboard</source>
        <translation>Copy the current signature to the system clipboard</translation>
    </message>
    <message>
        <location line="+21"/>
        <source>Sign the message to prove you own this Bitcoin address</source>
        <translation>Sign the message to prove you own this Bitcoin address</translation>
    </message>
    <message>
        <location line="+3"/>
        <source>Sign &amp;Message</source>
        <translation>Sign &amp;Message</translation>
    </message>
    <message>
        <location line="+14"/>
        <source>Reset all sign message fields</source>
        <translation>Reset all sign message fields</translation>
    </message>
    <message>
        <location line="+3"/>
        <location line="+157"/>
        <source>Clear &amp;All</source>
        <translation>Clear &amp;All</translation>
    </message>
    <message>
        <location line="-98"/>
        <source>&amp;Verify Message</source>
        <translation>&amp;Verify Message</translation>
    </message>
    <message>
        <location line="+6"/>
        <source>Enter the receiver&apos;s address, message (ensure you copy line breaks, spaces, tabs, etc. exactly) and signature below to verify the message. Be careful not to read more into the signature than what is in the signed message itself, to avoid being tricked by a man-in-the-middle attack. Note that this only proves the signing party receives with the address, it cannot prove sendership of any transaction!</source>
        <translation type="unfinished"></translation>
    </message>
    <message>
        <location line="+21"/>
        <source>The Bitcoin address the message was signed with</source>
        <translation type="unfinished"></translation>
    </message>
    <message>
        <location line="+29"/>
        <location line="+3"/>
        <source>The signed message to verify</source>
        <translation type="unfinished"></translation>
    </message>
    <message>
        <location line="+7"/>
        <location line="+3"/>
        <source>The signature given when the message was signed</source>
        <translation type="unfinished"></translation>
    </message>
    <message>
        <location line="+9"/>
        <source>Verify the message to ensure it was signed with the specified Bitcoin address</source>
        <translation>Verify the message to ensure it was signed with the specified Bitcoin address</translation>
    </message>
    <message>
        <location line="+3"/>
        <source>Verify &amp;Message</source>
        <translation>Verify &amp;Message</translation>
    </message>
    <message>
        <location line="+14"/>
        <source>Reset all verify message fields</source>
        <translation>Reset all verify message fields</translation>
    </message>
    <message>
        <location line="-210"/>
        <source>Click &quot;Sign Message&quot; to generate signature</source>
        <translation type="unfinished"></translation>
    </message>
    <message>
        <location filename="../signverifymessagedialog.cpp" line="+120"/>
        <location line="+99"/>
        <source>The entered address is invalid.</source>
        <translation type="unfinished"></translation>
    </message>
    <message>
        <location line="-99"/>
        <location line="+7"/>
        <location line="+93"/>
        <location line="+7"/>
        <source>Please check the address and try again.</source>
        <translation type="unfinished"></translation>
    </message>
    <message>
        <location line="-100"/>
        <location line="+99"/>
        <source>The entered address does not refer to a key.</source>
        <translation type="unfinished"></translation>
    </message>
    <message>
        <location line="-91"/>
        <source>Wallet unlock was cancelled.</source>
        <translation type="unfinished"></translation>
    </message>
    <message>
        <location line="+11"/>
        <source>No error</source>
        <translation type="unfinished"></translation>
    </message>
    <message>
        <location line="+3"/>
        <source>Private key for the entered address is not available.</source>
        <translation type="unfinished"></translation>
    </message>
    <message>
        <location line="+3"/>
        <source>Message signing failed.</source>
        <translation type="unfinished"></translation>
    </message>
    <message>
        <location line="+12"/>
        <source>Message signed.</source>
        <translation type="unfinished"></translation>
    </message>
    <message>
        <location line="+69"/>
        <source>The signature could not be decoded.</source>
        <translation type="unfinished"></translation>
    </message>
    <message>
        <location line="+1"/>
        <location line="+7"/>
        <source>Please check the signature and try again.</source>
        <translation type="unfinished"></translation>
    </message>
    <message>
        <location line="-1"/>
        <source>The signature did not match the message digest.</source>
        <translation type="unfinished"></translation>
    </message>
    <message>
        <location line="+6"/>
        <source>Message verification failed.</source>
        <translation type="unfinished"></translation>
    </message>
    <message>
        <location line="-32"/>
        <source>Message verified.</source>
        <translation type="unfinished"></translation>
    </message>
</context>
<context>
    <name>SplashScreen</name>
    <message>
        <location filename="../splashscreen.cpp" line="+187"/>
        <source>(press q to shutdown and continue later)</source>
        <translation type="unfinished"></translation>
    </message>
    <message>
        <location line="+1"/>
        <source>press q to shutdown</source>
        <translation type="unfinished"></translation>
    </message>
</context>
<context>
    <name>TrafficGraphWidget</name>
    <message>
        <location filename="../trafficgraphwidget.cpp" line="+79"/>
        <source>kB/s</source>
        <translation type="unfinished"></translation>
    </message>
</context>
<context>
    <name>TransactionDesc</name>
    <message>
        <location filename="../transactiondesc.cpp" line="+40"/>
        <source>conflicted with a transaction with %1 confirmations</source>
        <translation type="unfinished"></translation>
    </message>
    <message>
        <location line="+3"/>
        <source>0/unconfirmed, %1</source>
        <translation type="unfinished"></translation>
    </message>
    <message>
        <location line="+0"/>
        <source>in memory pool</source>
        <translation type="unfinished"></translation>
    </message>
    <message>
        <location line="+0"/>
        <source>not in memory pool</source>
        <translation type="unfinished"></translation>
    </message>
    <message>
        <location line="-1"/>
        <source>abandoned</source>
        <translation type="unfinished"></translation>
    </message>
    <message>
        <location line="+3"/>
        <source>%1/unconfirmed</source>
        <translation type="unfinished"></translation>
    </message>
    <message>
        <location line="+2"/>
        <source>%1 confirmations</source>
        <translation type="unfinished"></translation>
    </message>
    <message>
        <location line="+51"/>
        <source>Status</source>
        <translation type="unfinished"></translation>
    </message>
    <message>
        <location line="+3"/>
        <source>Date</source>
        <translation type="unfinished">Date</translation>
    </message>
    <message>
        <location line="+7"/>
        <source>Source</source>
        <translation type="unfinished"></translation>
    </message>
    <message>
        <location line="+0"/>
        <source>Generated</source>
        <translation type="unfinished"></translation>
    </message>
    <message>
        <location line="+5"/>
        <location line="+14"/>
        <location line="+72"/>
        <source>From</source>
        <translation type="unfinished"></translation>
    </message>
    <message>
        <location line="-72"/>
        <source>unknown</source>
        <translation type="unfinished"></translation>
    </message>
    <message>
        <location line="+1"/>
        <location line="+20"/>
        <location line="+70"/>
        <source>To</source>
        <translation type="unfinished"></translation>
    </message>
    <message>
        <location line="-88"/>
        <source>own address</source>
        <translation type="unfinished"></translation>
    </message>
    <message>
        <location line="+0"/>
        <location line="+69"/>
        <source>watch-only</source>
        <translation type="unfinished"></translation>
    </message>
    <message>
        <location line="-67"/>
        <source>label</source>
        <translation type="unfinished"></translation>
    </message>
    <message>
        <location line="+36"/>
        <location line="+12"/>
        <location line="+54"/>
        <location line="+30"/>
        <location line="+60"/>
        <source>Credit</source>
        <translation type="unfinished"></translation>
    </message>
    <message numerus="yes">
        <location line="-154"/>
        <source>matures in %n more block(s)</source>
        <translation>
            <numerusform>matures in %n more block</numerusform>
            <numerusform>matures in %n more blocks</numerusform>
        </translation>
    </message>
    <message>
        <location line="+2"/>
        <source>not accepted</source>
        <translation type="unfinished"></translation>
    </message>
    <message>
        <location line="+60"/>
        <location line="+26"/>
        <location line="+63"/>
        <source>Debit</source>
        <translation type="unfinished"></translation>
    </message>
    <message>
        <location line="-79"/>
        <source>Total debit</source>
        <translation type="unfinished"></translation>
    </message>
    <message>
        <location line="+1"/>
        <source>Total credit</source>
        <translation type="unfinished"></translation>
    </message>
    <message>
        <location line="+5"/>
        <source>Transaction fee</source>
        <translation type="unfinished"></translation>
    </message>
    <message>
        <location line="+22"/>
        <source>Net amount</source>
        <translation type="unfinished"></translation>
    </message>
    <message>
        <location line="+6"/>
        <location line="+12"/>
        <source>Message</source>
        <translation type="unfinished"></translation>
    </message>
    <message>
        <location line="-10"/>
        <source>Comment</source>
        <translation type="unfinished"></translation>
    </message>
    <message>
        <location line="+2"/>
        <source>Transaction ID</source>
        <translation type="unfinished"></translation>
    </message>
    <message>
        <location line="+1"/>
        <source>Transaction total size</source>
        <translation type="unfinished"></translation>
    </message>
    <message>
        <location line="+1"/>
        <source>Transaction virtual size</source>
        <translation type="unfinished"></translation>
    </message>
    <message>
        <location line="+1"/>
        <source>Output index</source>
        <translation type="unfinished"></translation>
    </message>
    <message>
        <location line="+16"/>
        <source> (Certificate was not verified)</source>
        <translation type="unfinished"></translation>
    </message>
    <message>
        <location line="+3"/>
        <source>Merchant</source>
        <translation type="unfinished"></translation>
    </message>
    <message>
        <location line="+8"/>
        <source>Generated coins must mature %1 blocks before they can be spent. When you generated this block, it was broadcast to the network to be added to the block chain. If it fails to get into the chain, its state will change to &quot;not accepted&quot; and it won&apos;t be spendable. This may occasionally happen if another node generates a block within a few seconds of yours.</source>
        <translation type="unfinished"></translation>
    </message>
    <message>
        <location line="+8"/>
        <source>Debug information</source>
        <translation type="unfinished"></translation>
    </message>
    <message>
        <location line="+8"/>
        <source>Transaction</source>
        <translation type="unfinished"></translation>
    </message>
    <message>
        <location line="+3"/>
        <source>Inputs</source>
        <translation type="unfinished"></translation>
    </message>
    <message>
        <location line="+21"/>
        <source>Amount</source>
        <translation type="unfinished">Amount</translation>
    </message>
    <message>
        <location line="+1"/>
        <location line="+1"/>
        <source>true</source>
        <translation type="unfinished"></translation>
    </message>
    <message>
        <location line="-1"/>
        <location line="+1"/>
        <source>false</source>
        <translation type="unfinished"></translation>
    </message>
</context>
<context>
    <name>TransactionDescDialog</name>
    <message>
        <location filename="../forms/transactiondescdialog.ui" line="+20"/>
        <source>This pane shows a detailed description of the transaction</source>
        <translation>This pane shows a detailed description of the transaction</translation>
    </message>
    <message>
        <location filename="../transactiondescdialog.cpp" line="+18"/>
        <source>Details for %1</source>
        <translation type="unfinished"></translation>
    </message>
</context>
<context>
    <name>TransactionTableModel</name>
    <message>
        <location filename="../transactiontablemodel.cpp" line="+260"/>
        <source>Date</source>
        <translation type="unfinished">Date</translation>
    </message>
    <message>
        <location line="+0"/>
        <source>Type</source>
        <translation type="unfinished"></translation>
    </message>
    <message>
        <location line="+0"/>
        <source>Label</source>
        <translation type="unfinished"></translation>
    </message>
    <message>
        <location line="+60"/>
        <source>Unconfirmed</source>
        <translation type="unfinished"></translation>
    </message>
    <message>
        <location line="+3"/>
        <source>Abandoned</source>
        <translation type="unfinished"></translation>
    </message>
    <message>
        <location line="+3"/>
        <source>Confirming (%1 of %2 recommended confirmations)</source>
        <translation type="unfinished"></translation>
    </message>
    <message>
        <location line="+3"/>
        <source>Confirmed (%1 confirmations)</source>
        <translation type="unfinished"></translation>
    </message>
    <message>
        <location line="+3"/>
        <source>Conflicted</source>
        <translation type="unfinished"></translation>
    </message>
    <message>
        <location line="+3"/>
        <source>Immature (%1 confirmations, will be available after %2)</source>
        <translation type="unfinished"></translation>
    </message>
    <message>
        <location line="+3"/>
        <source>Generated but not accepted</source>
        <translation type="unfinished"></translation>
    </message>
    <message>
        <location line="+39"/>
        <source>Received with</source>
        <translation type="unfinished"></translation>
    </message>
    <message>
        <location line="+2"/>
        <source>Received from</source>
        <translation type="unfinished"></translation>
    </message>
    <message>
        <location line="+3"/>
        <source>Sent to</source>
        <translation type="unfinished"></translation>
    </message>
    <message>
        <location line="+2"/>
        <source>Payment to yourself</source>
        <translation type="unfinished"></translation>
    </message>
    <message>
        <location line="+2"/>
        <source>Mined</source>
        <translation type="unfinished"></translation>
    </message>
    <message>
        <location line="+28"/>
        <source>watch-only</source>
        <translation type="unfinished"></translation>
    </message>
    <message>
        <location line="+16"/>
        <source>(n/a)</source>
        <translation type="unfinished"></translation>
    </message>
    <message>
        <location line="+207"/>
        <source>(no label)</source>
        <translation type="unfinished"></translation>
    </message>
    <message>
        <location line="+39"/>
        <source>Transaction status. Hover over this field to show number of confirmations.</source>
        <translation type="unfinished"></translation>
    </message>
    <message>
        <location line="+2"/>
        <source>Date and time that the transaction was received.</source>
        <translation type="unfinished"></translation>
    </message>
    <message>
        <location line="+2"/>
        <source>Type of transaction.</source>
        <translation type="unfinished"></translation>
    </message>
    <message>
        <location line="+2"/>
        <source>Whether or not a watch-only address is involved in this transaction.</source>
        <translation type="unfinished"></translation>
    </message>
    <message>
        <location line="+2"/>
        <source>User-defined intent/purpose of the transaction.</source>
        <translation type="unfinished"></translation>
    </message>
    <message>
        <location line="+2"/>
        <source>Amount removed from or added to balance.</source>
        <translation type="unfinished"></translation>
    </message>
</context>
<context>
    <name>TransactionView</name>
    <message>
        <location filename="../transactionview.cpp" line="+73"/>
        <location line="+16"/>
        <source>All</source>
        <translation type="unfinished"></translation>
    </message>
    <message>
        <location line="-15"/>
        <source>Today</source>
        <translation type="unfinished"></translation>
    </message>
    <message>
        <location line="+1"/>
        <source>This week</source>
        <translation type="unfinished"></translation>
    </message>
    <message>
        <location line="+1"/>
        <source>This month</source>
        <translation type="unfinished"></translation>
    </message>
    <message>
        <location line="+1"/>
        <source>Last month</source>
        <translation type="unfinished"></translation>
    </message>
    <message>
        <location line="+1"/>
        <source>This year</source>
        <translation type="unfinished"></translation>
    </message>
    <message>
        <location line="+12"/>
        <source>Received with</source>
        <translation type="unfinished"></translation>
    </message>
    <message>
        <location line="+2"/>
        <source>Sent to</source>
        <translation type="unfinished"></translation>
    </message>
    <message>
        <location line="+2"/>
        <source>To yourself</source>
        <translation type="unfinished"></translation>
    </message>
    <message>
        <location line="+1"/>
        <source>Mined</source>
        <translation type="unfinished"></translation>
    </message>
    <message>
        <location line="+1"/>
        <source>Other</source>
        <translation type="unfinished"></translation>
    </message>
    <message>
        <location line="+5"/>
        <source>Enter address, transaction id, or label to search</source>
        <translation type="unfinished"></translation>
    </message>
    <message>
        <location line="+4"/>
        <source>Min amount</source>
        <translation type="unfinished"></translation>
    </message>
    <message>
        <location line="-26"/>
        <source>Range…</source>
        <translation type="unfinished"></translation>
    </message>
    <message>
        <location line="+90"/>
        <source>&amp;Copy address</source>
        <translation type="unfinished"></translation>
    </message>
    <message>
        <location line="+1"/>
        <source>Copy &amp;label</source>
        <translation type="unfinished"></translation>
    </message>
    <message>
        <location line="+1"/>
        <source>Copy &amp;amount</source>
        <translation type="unfinished"></translation>
    </message>
    <message>
        <location line="+1"/>
        <source>Copy transaction &amp;ID</source>
        <translation type="unfinished"></translation>
    </message>
    <message>
        <location line="+1"/>
        <source>Copy &amp;raw transaction</source>
        <translation type="unfinished"></translation>
    </message>
    <message>
        <location line="+1"/>
        <source>Copy full transaction &amp;details</source>
        <translation type="unfinished"></translation>
    </message>
    <message>
        <location line="+1"/>
        <source>&amp;Show transaction details</source>
        <translation type="unfinished"></translation>
    </message>
    <message>
        <location line="+2"/>
        <source>Increase transaction &amp;fee</source>
        <translation type="unfinished"></translation>
    </message>
    <message>
        <location line="+3"/>
        <source>A&amp;bandon transaction</source>
        <translation type="unfinished"></translation>
    </message>
    <message>
        <location line="+1"/>
        <source>&amp;Edit address label</source>
        <translation type="unfinished"></translation>
    </message>
    <message>
        <location line="+59"/>
        <source>Show in %1</source>
        <extracomment>Transactions table context menu action to show the selected transaction in a third-party block explorer. %1 is a stand-in argument for the URL of the explorer.</extracomment>
        <translation type="unfinished"></translation>
    </message>
    <message>
        <location line="+119"/>
        <source>Export Transaction History</source>
        <translation type="unfinished"></translation>
    </message>
    <message>
        <location line="+3"/>
        <source>Comma separated file</source>
        <extracomment>Expanded name of the CSV file format. See: https://en.wikipedia.org/wiki/Comma-separated_values.</extracomment>
        <translation type="unfinished"></translation>
    </message>
    <message>
        <location line="+9"/>
        <source>Confirmed</source>
        <translation type="unfinished">Confirmed</translation>
    </message>
    <message>
        <location line="+2"/>
        <source>Watch-only</source>
        <translation type="unfinished"></translation>
    </message>
    <message>
        <location line="+1"/>
        <source>Date</source>
        <translation type="unfinished">Date</translation>
    </message>
    <message>
        <location line="+1"/>
        <source>Type</source>
        <translation type="unfinished"></translation>
    </message>
    <message>
        <location line="+1"/>
        <source>Label</source>
        <translation type="unfinished"></translation>
    </message>
    <message>
        <location line="+1"/>
        <source>Address</source>
        <translation type="unfinished"></translation>
    </message>
    <message>
        <location line="+2"/>
        <source>ID</source>
        <translation type="unfinished"></translation>
    </message>
    <message>
        <location line="+3"/>
        <source>Exporting Failed</source>
        <translation type="unfinished"></translation>
    </message>
    <message>
        <location line="+0"/>
        <source>There was an error trying to save the transaction history to %1.</source>
        <translation type="unfinished"></translation>
    </message>
    <message>
        <location line="+4"/>
        <source>Exporting Successful</source>
        <translation type="unfinished"></translation>
    </message>
    <message>
        <location line="+0"/>
        <source>The transaction history was successfully saved to %1.</source>
        <translation type="unfinished"></translation>
    </message>
    <message>
        <location line="+172"/>
        <source>Range:</source>
        <translation type="unfinished"></translation>
    </message>
    <message>
        <location line="+8"/>
        <source>to</source>
        <translation type="unfinished"></translation>
    </message>
</context>
<context>
    <name>UnitDisplayStatusBarControl</name>
    <message>
        <location filename="../bitcoingui.cpp" line="+41"/>
        <source>Unit to show amounts in. Click to select another unit.</source>
        <translation type="unfinished"></translation>
    </message>
</context>
<context>
    <name>WalletController</name>
    <message>
        <location filename="../walletcontroller.cpp" line="-259"/>
        <source>Close wallet</source>
        <translation type="unfinished"></translation>
    </message>
    <message>
        <location line="+1"/>
        <source>Are you sure you wish to close the wallet &lt;i&gt;%1&lt;/i&gt;?</source>
        <translation type="unfinished"></translation>
    </message>
    <message>
        <location line="+1"/>
        <source>Closing the wallet for too long can result in having to resync the entire chain if pruning is enabled.</source>
        <translation type="unfinished"></translation>
    </message>
    <message>
        <location line="+13"/>
        <source>Close all wallets</source>
        <translation type="unfinished"></translation>
    </message>
    <message>
        <location line="+1"/>
        <source>Are you sure you wish to close all wallets?</source>
        <translation type="unfinished"></translation>
    </message>
</context>
<context>
    <name>WalletFrame</name>
    <message>
        <location filename="../walletframe.cpp" line="+45"/>
        <source>No wallet has been loaded.
Go to File &gt; Open Wallet to load a wallet.
- OR -</source>
        <translation type="unfinished"></translation>
    </message>
    <message>
        <location line="+5"/>
        <source>Create a new wallet</source>
        <translation type="unfinished"></translation>
    </message>
    <message>
        <location line="+154"/>
        <location line="+9"/>
        <location line="+10"/>
        <source>Error</source>
        <translation type="unfinished">Error</translation>
    </message>
    <message>
        <location line="-19"/>
        <source>Unable to decode PSBT from clipboard (invalid base64)</source>
        <translation type="unfinished"></translation>
    </message>
    <message>
        <location line="+5"/>
        <source>Load Transaction Data</source>
        <translation type="unfinished"></translation>
    </message>
    <message>
        <location line="+1"/>
        <source>Partially Signed Transaction (*.psbt)</source>
        <translation type="unfinished"></translation>
    </message>
    <message>
        <location line="+3"/>
        <source>PSBT file must be smaller than 100 MiB</source>
        <translation type="unfinished"></translation>
    </message>
    <message>
        <location line="+10"/>
        <source>Unable to decode PSBT</source>
        <translation type="unfinished"></translation>
    </message>
</context>
<context>
    <name>WalletModel</name>
    <message>
        <location filename="../walletmodel.cpp" line="+221"/>
        <source>Send Coins</source>
        <translation type="unfinished">Send Coins</translation>
    </message>
    <message>
        <location line="+260"/>
        <location line="+52"/>
        <location line="+15"/>
        <location line="+5"/>
        <source>Fee bump error</source>
        <translation type="unfinished"></translation>
    </message>
    <message>
        <location line="-72"/>
        <source>Increasing transaction fee failed</source>
        <translation type="unfinished"></translation>
    </message>
    <message>
        <location line="+7"/>
        <source>Do you want to increase the fee?</source>
        <extracomment>Asks a user if they would like to manually increase the fee of a transaction that has already been created.</extracomment>
        <translation type="unfinished"></translation>
    </message>
    <message>
        <location line="+4"/>
        <source>Current fee:</source>
        <translation type="unfinished"></translation>
    </message>
    <message>
        <location line="+4"/>
        <source>Increase:</source>
        <translation type="unfinished"></translation>
    </message>
    <message>
        <location line="+4"/>
        <source>New fee:</source>
        <translation type="unfinished"></translation>
    </message>
    <message>
        <location line="+8"/>
        <source>Warning: This may pay the additional fee by reducing change outputs or adding inputs, when necessary. It may add a new change output if one does not already exist. These changes may potentially leak privacy.</source>
        <translation type="unfinished"></translation>
    </message>
    <message>
        <location line="+3"/>
        <source>Confirm fee bump</source>
        <translation type="unfinished"></translation>
    </message>
    <message>
        <location line="+22"/>
        <source>Can&apos;t draft transaction.</source>
        <translation type="unfinished"></translation>
    </message>
    <message>
        <location line="+7"/>
        <source>PSBT copied</source>
        <translation type="unfinished"></translation>
    </message>
    <message>
        <location line="+8"/>
        <source>Can&apos;t sign transaction.</source>
        <translation type="unfinished"></translation>
    </message>
    <message>
        <location line="+5"/>
        <source>Could not commit transaction</source>
        <translation type="unfinished"></translation>
    </message>
    <message>
        <location line="+14"/>
        <source>Can&apos;t display address</source>
        <translation type="unfinished"></translation>
    </message>
    <message>
        <location line="+18"/>
        <source>default wallet</source>
        <translation type="unfinished"></translation>
    </message>
</context>
<context>
    <name>WalletView</name>
    <message>
        <location filename="../walletview.cpp" line="+52"/>
        <source>&amp;Export</source>
        <translation type="unfinished">&amp;Export</translation>
    </message>
    <message>
        <location line="+1"/>
        <source>Export the data in the current tab to a file</source>
        <translation type="unfinished">Export the data in the current tab to a file</translation>
    </message>
    <message>
        <location line="+164"/>
        <source>Backup Wallet</source>
        <translation type="unfinished"></translation>
    </message>
    <message>
        <location line="+2"/>
        <source>Wallet Data</source>
        <extracomment>Name of the wallet data file format.</extracomment>
        <translation type="unfinished"></translation>
    </message>
    <message>
        <location line="+6"/>
        <source>Backup Failed</source>
        <translation type="unfinished"></translation>
    </message>
    <message>
        <location line="+0"/>
        <source>There was an error trying to save the wallet data to %1.</source>
        <translation type="unfinished"></translation>
    </message>
    <message>
        <location line="+4"/>
        <source>Backup Successful</source>
        <translation type="unfinished"></translation>
    </message>
    <message>
        <location line="+0"/>
        <source>The wallet data was successfully saved to %1.</source>
        <translation type="unfinished"></translation>
    </message>
    <message>
        <location line="+37"/>
        <source>Cancel</source>
        <translation type="unfinished"></translation>
    </message>
</context>
<context>
    <name>bitcoin-core</name>
    <message>
        <location filename="../bitcoinstrings.cpp" line="+12"/>
        <source>The %s developers</source>
        <translation type="unfinished"></translation>
    </message>
    <message>
        <location line="+1"/>
        <source>%s corrupt. Try using the wallet tool bitcoin-wallet to salvage or restoring a backup.</source>
        <translation type="unfinished"></translation>
    </message>
    <message>
        <location line="+7"/>
        <source>-maxtxfee is set very high! Fees this large could be paid on a single transaction.</source>
        <translation type="unfinished"></translation>
    </message>
    <message>
        <location line="+3"/>
        <source>Cannot downgrade wallet from version %i to version %i. Wallet version unchanged.</source>
        <translation type="unfinished"></translation>
    </message>
    <message>
        <location line="+3"/>
        <source>Cannot obtain a lock on data directory %s. %s is probably already running.</source>
        <translation type="unfinished"></translation>
    </message>
    <message>
        <location line="+5"/>
        <source>Cannot upgrade a non HD split wallet from version %i to version %i without upgrading to support pre-split keypool. Please use version %i or no version specified.</source>
        <translation type="unfinished"></translation>
    </message>
    <message>
        <location line="+4"/>
        <source>Distributed under the MIT software license, see the accompanying file %s or %s</source>
        <translation type="unfinished"></translation>
    </message>
    <message>
        <location line="+6"/>
        <source>Error reading %s! All keys read correctly, but transaction data or address book entries might be missing or incorrect.</source>
        <translation type="unfinished"></translation>
    </message>
    <message>
        <location line="+3"/>
        <source>Error reading %s! Transaction data may be missing or incorrect. Rescanning wallet.</source>
        <translation type="unfinished"></translation>
    </message>
    <message>
        <location line="+3"/>
        <source>Error: Dumpfile format record is incorrect. Got &quot;%s&quot;, expected &quot;format&quot;.</source>
        <translation type="unfinished"></translation>
    </message>
    <message>
        <location line="+2"/>
        <source>Error: Dumpfile identifier record is incorrect. Got &quot;%s&quot;, expected &quot;%s&quot;.</source>
        <translation type="unfinished"></translation>
    </message>
    <message>
        <location line="+2"/>
        <source>Error: Dumpfile version is not supported. This version of bitcoin-wallet only supports version 1 dumpfiles. Got dumpfile with version %s</source>
        <translation type="unfinished"></translation>
    </message>
    <message>
        <location line="+3"/>
        <source>Error: Legacy wallets only support the &quot;legacy&quot;, &quot;p2sh-segwit&quot;, and &quot;bech32&quot; address types</source>
        <translation type="unfinished"></translation>
    </message>
    <message>
        <location line="+3"/>
        <source>Error: Listening for incoming connections failed (listen returned error %s)</source>
        <translation type="unfinished"></translation>
    </message>
    <message>
        <location line="+5"/>
        <source>Fee estimation failed. Fallbackfee is disabled. Wait a few blocks or enable -fallbackfee.</source>
        <translation type="unfinished"></translation>
    </message>
    <message>
        <location line="+3"/>
        <source>File %s already exists. If you are sure this is what you want, move it out of the way first.</source>
        <translation type="unfinished"></translation>
    </message>
    <message>
        <location line="+3"/>
        <source>Invalid amount for -maxtxfee=&lt;amount&gt;: &apos;%s&apos; (must be at least the minrelay fee of %s to prevent stuck transactions)</source>
        <translation type="unfinished"></translation>
    </message>
    <message>
        <location line="+3"/>
        <source>Invalid or corrupt peers.dat (%s). If you believe this is a bug, please report it to %s. As a workaround, you can move the file (%s) out of the way (rename, move, or delete) to have a new one created on the next start.</source>
        <translation type="unfinished"></translation>
    </message>
    <message>
        <location line="+4"/>
        <source>More than one onion bind address is provided. Using %s for the automatically created Tor onion service.</source>
        <translation type="unfinished"></translation>
    </message>
    <message>
        <location line="+3"/>
        <source>No dump file provided. To use createfromdump, -dumpfile=&lt;filename&gt; must be provided.</source>
        <translation type="unfinished"></translation>
    </message>
    <message>
        <location line="+3"/>
        <source>No dump file provided. To use dump, -dumpfile=&lt;filename&gt; must be provided.</source>
        <translation type="unfinished"></translation>
    </message>
    <message>
        <location line="+2"/>
        <source>No wallet file format provided. To use createfromdump, -format=&lt;format&gt; must be provided.</source>
        <translation type="unfinished"></translation>
    </message>
    <message>
        <location line="+7"/>
        <source>Please check that your computer&apos;s date and time are correct! If your clock is wrong, %s will not work properly.</source>
        <translation type="unfinished"></translation>
    </message>
    <message>
        <location line="+3"/>
        <source>Please contribute if you find %s useful. Visit %s for further information about the software.</source>
        <translation type="unfinished"></translation>
    </message>
    <message>
        <location line="+3"/>
        <source>Prune configured below the minimum of %d MiB.  Please use a higher number.</source>
        <translation type="unfinished"></translation>
    </message>
    <message>
        <location line="+2"/>
        <source>Prune: last wallet synchronisation goes beyond pruned data. You need to -reindex (download the whole blockchain again in case of pruned node)</source>
        <translation type="unfinished"></translation>
    </message>
    <message>
        <location line="+3"/>
        <source>SQLiteDatabase: Unknown sqlite wallet schema version %d. Only version %d is supported</source>
        <translation type="unfinished"></translation>
    </message>
    <message>
        <location line="+6"/>
        <source>The block database contains a block which appears to be from the future. This may be due to your computer&apos;s date and time being set incorrectly. Only rebuild the block database if you are sure that your computer&apos;s date and time are correct</source>
        <translation type="unfinished"></translation>
    </message>
    <message>
        <location line="+5"/>
        <source>The block index db contains a legacy &apos;txindex&apos;. To clear the occupied disk space, run a full -reindex, otherwise ignore this error. This error message will not be displayed again.</source>
        <translation type="unfinished"></translation>
    </message>
    <message>
        <location line="+4"/>
        <source>The transaction amount is too small to send after the fee has been deducted</source>
        <translation type="unfinished"></translation>
    </message>
    <message>
        <location line="+2"/>
        <source>This error could occur if this wallet was not shutdown cleanly and was last loaded using a build with a newer version of Berkeley DB. If so, please use the software that last loaded this wallet</source>
        <translation type="unfinished"></translation>
    </message>
    <message>
        <location line="+4"/>
        <source>This is a pre-release test build - use at your own risk - do not use for mining or merchant applications</source>
        <translation type="unfinished"></translation>
    </message>
    <message>
        <location line="+3"/>
        <source>This is the maximum transaction fee you pay (in addition to the normal fee) to prioritize partial spend avoidance over regular coin selection.</source>
        <translation type="unfinished"></translation>
    </message>
    <message>
        <location line="+3"/>
        <source>This is the transaction fee you may discard if change is smaller than dust at this level</source>
        <translation type="unfinished"></translation>
    </message>
    <message>
        <location line="+3"/>
        <source>This is the transaction fee you may pay when fee estimates are not available.</source>
        <translation type="unfinished"></translation>
    </message>
    <message>
        <location line="+2"/>
        <source>Total length of network version string (%i) exceeds maximum length (%i). Reduce the number or size of uacomments.</source>
        <translation type="unfinished"></translation>
    </message>
    <message>
        <location line="+3"/>
        <source>Unable to replay blocks. You will need to rebuild the database using -reindex-chainstate.</source>
        <translation type="unfinished"></translation>
    </message>
    <message>
        <location line="+3"/>
        <source>Unknown wallet file format &quot;%s&quot; provided. Please provide one of &quot;bdb&quot; or &quot;sqlite&quot;.</source>
        <translation type="unfinished"></translation>
    </message>
    <message>
        <location line="+3"/>
        <source>Warning: Dumpfile wallet format &quot;%s&quot; does not match command line specified format &quot;%s&quot;.</source>
        <translation type="unfinished"></translation>
    </message>
    <message>
        <location line="+3"/>
        <source>Warning: Private keys detected in wallet {%s} with disabled private keys</source>
        <translation type="unfinished"></translation>
    </message>
    <message>
        <location line="+2"/>
        <source>Warning: We do not appear to fully agree with our peers! You may need to upgrade, or other nodes may need to upgrade.</source>
        <translation type="unfinished"></translation>
    </message>
    <message>
        <location line="+3"/>
        <source>Witness data for blocks after height %d requires validation. Please restart with -reindex.</source>
        <translation type="unfinished"></translation>
    </message>
    <message>
        <location line="+3"/>
        <source>You need to rebuild the database using -reindex to go back to unpruned mode.  This will redownload the entire blockchain</source>
        <translation type="unfinished"></translation>
    </message>
    <message>
        <location line="+3"/>
        <source>%s is set very high!</source>
        <translation type="unfinished"></translation>
    </message>
    <message>
        <location line="+1"/>
        <source>-maxmempool must be at least %d MB</source>
        <translation type="unfinished"></translation>
    </message>
    <message>
        <location line="+1"/>
        <source>A fatal internal error occurred, see debug.log for details</source>
        <translation type="unfinished"></translation>
    </message>
    <message>
        <location line="+1"/>
        <source>Cannot resolve -%s address: &apos;%s&apos;</source>
        <translation type="unfinished"></translation>
    </message>
    <message>
        <location line="+1"/>
        <source>Cannot set -forcednsseed to true when setting -dnsseed to false.</source>
        <translation type="unfinished"></translation>
    </message>
    <message>
        <location line="+1"/>
        <source>Cannot set -peerblockfilters without -blockfilterindex.</source>
        <translation type="unfinished"></translation>
    </message>
    <message>
        <location line="+1"/>
        <source>Cannot write to data directory &apos;%s&apos;; check permissions.</source>
        <translation type="unfinished"></translation>
    </message>
    <message>
        <location line="-58"/>
        <source>The -txindex upgrade started by a previous version cannot be completed. Restart with the previous version or run a full -reindex.</source>
        <translation type="unfinished"></translation>
    </message>
    <message>
        <location line="-88"/>
        <source>%s request to listen on port %u. This port is considered &quot;bad&quot; and thus it is unlikely that any Bitcoin Core peers connect to it. See doc/p2p-bad-ports.md for details and a full list.</source>
        <translation type="unfinished"></translation>
    </message>
    <message>
        <location line="+12"/>
        <source>Cannot provide specific connections and have addrman find outgoing connections at the same time.</source>
        <translation type="unfinished"></translation>
    </message>
    <message>
        <location line="+10"/>
        <source>Error loading %s: External signer wallet being loaded without external signer support compiled</source>
        <translation type="unfinished"></translation>
    </message>
    <message>
        <location line="+21"/>
        <source>Failed to rename invalid peers.dat file. Please move or delete it and try again.</source>
        <translation type="unfinished"></translation>
    </message>
    <message>
        <location line="+27"/>
        <source>Outbound connections restricted to Tor (-onlynet=onion) but the proxy for reaching the Tor network is not provided (no -proxy= and no -onion= given) or it is explicitly forbidden (-onion=0)</source>
        <translation type="unfinished"></translation>
    </message>
    <message>
        <location line="+77"/>
        <source>Config setting for %s only applied on %s network when in [%s] section.</source>
        <translation type="unfinished"></translation>
    </message>
    <message>
        <location line="+1"/>
        <source>Copyright (C) %i-%i</source>
        <translation type="unfinished"></translation>
    </message>
    <message>
        <location line="+1"/>
        <source>Corrupted block database detected</source>
        <translation type="unfinished"></translation>
    </message>
    <message>
        <location line="+1"/>
        <source>Could not find asmap file %s</source>
        <translation type="unfinished"></translation>
    </message>
    <message>
        <location line="+1"/>
        <source>Could not parse asmap file %s</source>
        <translation type="unfinished"></translation>
    </message>
    <message>
        <location line="+1"/>
        <source>Disk space is too low!</source>
        <translation type="unfinished"></translation>
    </message>
    <message>
        <location line="+1"/>
        <source>Do you want to rebuild the block database now?</source>
        <translation type="unfinished"></translation>
    </message>
    <message>
        <location line="+1"/>
        <source>Done loading</source>
        <translation type="unfinished"></translation>
    </message>
    <message>
        <location line="+1"/>
        <source>Dump file %s does not exist.</source>
        <translation type="unfinished"></translation>
    </message>
    <message>
        <location line="+1"/>
        <source>Error creating %s</source>
        <translation type="unfinished"></translation>
    </message>
    <message>
        <location line="+1"/>
        <source>Error initializing block database</source>
        <translation type="unfinished"></translation>
    </message>
    <message>
        <location line="+1"/>
        <source>Error initializing wallet database environment %s!</source>
        <translation type="unfinished"></translation>
    </message>
    <message>
        <location line="+1"/>
        <source>Error loading %s</source>
        <translation type="unfinished"></translation>
    </message>
    <message>
        <location line="+1"/>
        <source>Error loading %s: Private keys can only be disabled during creation</source>
        <translation type="unfinished"></translation>
    </message>
    <message>
        <location line="+1"/>
        <source>Error loading %s: Wallet corrupted</source>
        <translation type="unfinished"></translation>
    </message>
    <message>
        <location line="+1"/>
        <source>Error loading %s: Wallet requires newer version of %s</source>
        <translation type="unfinished"></translation>
    </message>
    <message>
        <location line="+1"/>
        <source>Error loading block database</source>
        <translation type="unfinished"></translation>
    </message>
    <message>
        <location line="+1"/>
        <source>Error opening block database</source>
        <translation type="unfinished"></translation>
    </message>
    <message>
        <location line="+1"/>
        <source>Error reading from database, shutting down.</source>
        <translation type="unfinished"></translation>
    </message>
    <message>
        <location line="+1"/>
        <source>Error reading next record from wallet database</source>
        <translation type="unfinished"></translation>
    </message>
    <message>
        <location line="+1"/>
        <source>Error upgrading chainstate database</source>
        <translation type="unfinished"></translation>
    </message>
    <message>
        <location line="+1"/>
        <source>Error: Couldn&apos;t create cursor into database</source>
        <translation type="unfinished"></translation>
    </message>
    <message>
        <location line="+1"/>
        <source>Error: Disk space is low for %s</source>
        <translation type="unfinished"></translation>
    </message>
    <message>
        <location line="+1"/>
        <source>Error: Dumpfile checksum does not match. Computed %s, expected %s</source>
        <translation type="unfinished"></translation>
    </message>
    <message>
        <location line="+1"/>
        <source>Error: Got key that was not hex: %s</source>
        <translation type="unfinished"></translation>
    </message>
    <message>
        <location line="+1"/>
        <source>Error: Got value that was not hex: %s</source>
        <translation type="unfinished"></translation>
    </message>
    <message>
        <location line="+1"/>
        <source>Error: Keypool ran out, please call keypoolrefill first</source>
        <translation type="unfinished"></translation>
    </message>
    <message>
        <location line="+1"/>
        <source>Error: Missing checksum</source>
        <translation type="unfinished"></translation>
    </message>
    <message>
        <location line="+1"/>
        <source>Error: No %s addresses available.</source>
        <translation type="unfinished"></translation>
    </message>
    <message>
        <location line="+1"/>
        <source>Error: Unable to parse version %u as a uint32_t</source>
        <translation type="unfinished"></translation>
    </message>
    <message>
        <location line="+1"/>
        <source>Error: Unable to write record to new wallet</source>
        <translation type="unfinished"></translation>
    </message>
    <message>
        <location line="+1"/>
        <source>Failed to listen on any port. Use -listen=0 if you want this.</source>
        <translation type="unfinished"></translation>
    </message>
    <message>
        <location line="+1"/>
        <source>Failed to rescan the wallet during initialization</source>
        <translation type="unfinished"></translation>
    </message>
    <message>
        <location line="+1"/>
        <source>Failed to verify database</source>
        <translation type="unfinished"></translation>
    </message>
    <message>
        <location line="+1"/>
        <source>Fee rate (%s) is lower than the minimum fee rate setting (%s)</source>
        <translation type="unfinished"></translation>
    </message>
    <message>
        <location line="+1"/>
        <source>Ignoring duplicate -wallet %s.</source>
        <translation type="unfinished"></translation>
    </message>
    <message>
        <location line="+1"/>
        <source>Importing…</source>
        <translation type="unfinished"></translation>
    </message>
    <message>
        <location line="+1"/>
        <source>Incorrect or no genesis block found. Wrong datadir for network?</source>
        <translation type="unfinished"></translation>
    </message>
    <message>
        <location line="+1"/>
        <source>Initialization sanity check failed. %s is shutting down.</source>
        <translation type="unfinished"></translation>
    </message>
    <message>
        <location line="+1"/>
        <source>Input not found or already spent</source>
        <translation type="unfinished"></translation>
    </message>
    <message>
        <location line="+1"/>
        <source>Insufficient funds</source>
        <translation type="unfinished"></translation>
    </message>
    <message>
        <location line="+1"/>
        <source>Invalid -i2psam address or hostname: &apos;%s&apos;</source>
        <translation type="unfinished"></translation>
    </message>
    <message>
        <location line="+1"/>
        <source>Invalid -onion address or hostname: &apos;%s&apos;</source>
        <translation type="unfinished"></translation>
    </message>
    <message>
        <location line="+1"/>
        <source>Invalid -proxy address or hostname: &apos;%s&apos;</source>
        <translation type="unfinished"></translation>
    </message>
    <message>
        <location line="+1"/>
        <source>Invalid P2P permission: &apos;%s&apos;</source>
        <translation type="unfinished"></translation>
    </message>
    <message>
        <location line="+1"/>
        <source>Invalid amount for -%s=&lt;amount&gt;: &apos;%s&apos;</source>
        <translation type="unfinished"></translation>
    </message>
    <message>
        <location line="+1"/>
        <source>Invalid amount for -discardfee=&lt;amount&gt;: &apos;%s&apos;</source>
        <translation type="unfinished"></translation>
    </message>
    <message>
        <location line="+1"/>
        <source>Invalid amount for -fallbackfee=&lt;amount&gt;: &apos;%s&apos;</source>
        <translation type="unfinished"></translation>
    </message>
    <message>
        <location line="+1"/>
        <source>Invalid amount for -paytxfee=&lt;amount&gt;: &apos;%s&apos; (must be at least %s)</source>
        <translation type="unfinished"></translation>
    </message>
    <message>
        <location line="+1"/>
        <source>Invalid netmask specified in -whitelist: &apos;%s&apos;</source>
        <translation type="unfinished"></translation>
    </message>
    <message>
        <location line="+1"/>
        <source>Loading P2P addresses…</source>
        <translation type="unfinished"></translation>
    </message>
    <message>
        <location line="+1"/>
        <source>Loading banlist…</source>
        <translation type="unfinished"></translation>
    </message>
    <message>
        <location line="+1"/>
        <source>Loading block index…</source>
        <translation type="unfinished"></translation>
    </message>
    <message>
        <location line="+1"/>
        <source>Loading wallet…</source>
        <translation type="unfinished"></translation>
    </message>
    <message>
        <location line="+1"/>
        <source>Missing amount</source>
        <translation type="unfinished"></translation>
    </message>
    <message>
        <location line="+1"/>
        <source>Missing solving data for estimating transaction size</source>
        <translation type="unfinished"></translation>
    </message>
    <message>
        <location line="+1"/>
        <source>Need to specify a port with -whitebind: &apos;%s&apos;</source>
        <translation type="unfinished"></translation>
    </message>
    <message>
        <location line="+1"/>
        <source>No addresses available</source>
        <translation type="unfinished"></translation>
    </message>
    <message>
        <location line="+1"/>
        <source>No proxy server specified. Use -proxy=&lt;ip&gt; or -proxy=&lt;ip:port&gt;.</source>
        <translation type="unfinished"></translation>
    </message>
    <message>
        <location line="+1"/>
        <source>Not enough file descriptors available.</source>
        <translation type="unfinished"></translation>
    </message>
    <message>
        <location line="+1"/>
        <source>Prune cannot be configured with a negative value.</source>
        <translation type="unfinished"></translation>
    </message>
    <message>
        <location line="+1"/>
        <source>Prune mode is incompatible with -coinstatsindex.</source>
        <translation type="unfinished"></translation>
    </message>
    <message>
        <location line="+1"/>
        <source>Prune mode is incompatible with -txindex.</source>
        <translation type="unfinished"></translation>
    </message>
    <message>
        <location line="+1"/>
        <source>Pruning blockstore…</source>
        <translation type="unfinished"></translation>
    </message>
    <message>
        <location line="+1"/>
        <source>Reducing -maxconnections from %d to %d, because of system limitations.</source>
        <translation type="unfinished"></translation>
    </message>
    <message>
        <location line="+1"/>
        <source>Replaying blocks…</source>
        <translation type="unfinished"></translation>
    </message>
    <message>
        <location line="+1"/>
        <source>Rescanning…</source>
        <translation type="unfinished"></translation>
    </message>
    <message>
        <location line="+1"/>
        <source>SQLiteDatabase: Failed to execute statement to verify database: %s</source>
        <translation type="unfinished"></translation>
    </message>
    <message>
        <location line="+1"/>
        <source>SQLiteDatabase: Failed to prepare statement to verify database: %s</source>
        <translation type="unfinished"></translation>
    </message>
    <message>
        <location line="+1"/>
        <source>SQLiteDatabase: Failed to read database verification error: %s</source>
        <translation type="unfinished"></translation>
    </message>
    <message>
        <location line="+1"/>
        <source>SQLiteDatabase: Unexpected application id. Expected %u, got %u</source>
        <translation type="unfinished"></translation>
    </message>
    <message>
        <location line="+1"/>
        <source>Section [%s] is not recognized.</source>
        <translation type="unfinished"></translation>
    </message>
    <message>
        <location line="+1"/>
        <source>Signing transaction failed</source>
        <translation type="unfinished"></translation>
    </message>
    <message>
        <location line="+1"/>
        <source>Specified -walletdir &quot;%s&quot; does not exist</source>
        <translation type="unfinished"></translation>
    </message>
    <message>
        <location line="+1"/>
        <source>Specified -walletdir &quot;%s&quot; is a relative path</source>
        <translation type="unfinished"></translation>
    </message>
    <message>
        <location line="+1"/>
        <source>Specified -walletdir &quot;%s&quot; is not a directory</source>
        <translation type="unfinished"></translation>
    </message>
    <message>
        <location line="+1"/>
        <source>Specified blocks directory &quot;%s&quot; does not exist.</source>
        <translation type="unfinished"></translation>
    </message>
    <message>
        <location line="+1"/>
        <source>Starting network threads…</source>
        <translation type="unfinished"></translation>
    </message>
    <message>
        <location line="+1"/>
        <source>The source code is available from %s.</source>
        <translation type="unfinished"></translation>
    </message>
    <message>
        <location line="+1"/>
        <source>The specified config file %s does not exist</source>
        <translation type="unfinished"></translation>
    </message>
    <message>
        <location line="+1"/>
        <source>The transaction amount is too small to pay the fee</source>
        <translation type="unfinished"></translation>
    </message>
    <message>
        <location line="+1"/>
        <source>The wallet will avoid paying less than the minimum relay fee.</source>
        <translation type="unfinished"></translation>
    </message>
    <message>
        <location line="+1"/>
        <source>This is experimental software.</source>
        <translation type="unfinished"></translation>
    </message>
    <message>
        <location line="+1"/>
        <source>This is the minimum transaction fee you pay on every transaction.</source>
        <translation type="unfinished"></translation>
    </message>
    <message>
        <location line="+1"/>
        <source>This is the transaction fee you will pay if you send a transaction.</source>
        <translation type="unfinished"></translation>
    </message>
    <message>
        <location line="+1"/>
        <source>Transaction amount too small</source>
        <translation type="unfinished"></translation>
    </message>
    <message>
        <location line="+1"/>
        <source>Transaction amounts must not be negative</source>
        <translation type="unfinished"></translation>
    </message>
    <message>
        <location line="+1"/>
        <source>Transaction change output index out of range</source>
        <translation type="unfinished"></translation>
    </message>
    <message>
        <location line="+1"/>
        <source>Transaction has too long of a mempool chain</source>
        <translation type="unfinished"></translation>
    </message>
    <message>
        <location line="+1"/>
        <source>Transaction must have at least one recipient</source>
        <translation type="unfinished"></translation>
    </message>
    <message>
        <location line="+1"/>
        <source>Transaction needs a change address, but we can&apos;t generate it.</source>
        <translation type="unfinished"></translation>
    </message>
    <message>
        <location line="+1"/>
        <source>Transaction too large</source>
        <translation type="unfinished"></translation>
    </message>
    <message>
        <location line="+1"/>
        <source>Unable to bind to %s on this computer (bind returned error %s)</source>
        <translation type="unfinished"></translation>
    </message>
    <message>
        <location line="+1"/>
        <source>Unable to bind to %s on this computer. %s is probably already running.</source>
        <translation type="unfinished"></translation>
    </message>
    <message>
        <location line="+1"/>
        <source>Unable to create the PID file &apos;%s&apos;: %s</source>
        <translation type="unfinished"></translation>
    </message>
    <message>
        <location line="+1"/>
        <source>Unable to generate initial keys</source>
        <translation type="unfinished"></translation>
    </message>
    <message>
        <location line="+1"/>
        <source>Unable to generate keys</source>
        <translation type="unfinished"></translation>
    </message>
    <message>
        <location line="+1"/>
        <source>Unable to open %s for writing</source>
        <translation type="unfinished"></translation>
    </message>
    <message>
        <location line="+1"/>
        <source>Unable to parse -maxuploadtarget: &apos;%s&apos;</source>
        <translation type="unfinished"></translation>
    </message>
    <message>
        <location line="+1"/>
        <source>Unable to start HTTP server. See debug log for details.</source>
        <translation type="unfinished"></translation>
    </message>
    <message>
        <location line="+1"/>
        <source>Unknown -blockfilterindex value %s.</source>
        <translation type="unfinished"></translation>
    </message>
    <message>
        <location line="+1"/>
        <source>Unknown address type &apos;%s&apos;</source>
        <translation type="unfinished"></translation>
    </message>
    <message>
        <location line="+1"/>
        <source>Unknown change type &apos;%s&apos;</source>
        <translation type="unfinished"></translation>
    </message>
    <message>
        <location line="+1"/>
        <source>Unknown network specified in -onlynet: &apos;%s&apos;</source>
        <translation type="unfinished"></translation>
    </message>
    <message>
        <location line="+1"/>
        <source>Unknown new rules activated (versionbit %i)</source>
        <translation type="unfinished"></translation>
    </message>
    <message>
        <location line="+1"/>
        <source>Unsupported logging category %s=%s.</source>
        <translation type="unfinished"></translation>
    </message>
    <message>
        <location line="+1"/>
        <source>Upgrading UTXO database</source>
        <translation type="unfinished"></translation>
    </message>
    <message>
        <location line="+1"/>
        <source>User Agent comment (%s) contains unsafe characters.</source>
        <translation type="unfinished"></translation>
    </message>
    <message>
        <location line="+1"/>
        <source>Verifying blocks…</source>
        <translation type="unfinished"></translation>
    </message>
    <message>
        <location line="+1"/>
        <source>Verifying wallet(s)…</source>
        <translation type="unfinished"></translation>
    </message>
    <message>
        <location line="+1"/>
        <source>Wallet needed to be rewritten: restart %s to complete</source>
        <translation type="unfinished"></translation>
    </message>
    <message>
        <location filename="../bitcoin.cpp" line="-496"/>
        <source>Settings file could not be read</source>
        <translation type="unfinished"></translation>
    </message>
    <message>
        <location line="+23"/>
        <source>Settings file could not be written</source>
        <translation type="unfinished"></translation>
    </message>
</context>
</TS><|MERGE_RESOLUTION|>--- conflicted
+++ resolved
@@ -863,14 +863,6 @@
         <source>Original message:</source>
         <translation type="unfinished"></translation>
     </message>
-<<<<<<< HEAD
-    <message>
-        <location filename="../bitcoin.cpp" line="+419"/>
-        <source>A fatal error occurred. %1 can no longer continue safely and will quit.</source>
-        <translation type="unfinished"></translation>
-    </message>
-=======
->>>>>>> f6a356d2
 </context>
 <context>
     <name>CoinControlDialog</name>
@@ -1104,30 +1096,17 @@
         <translation type="unfinished"></translation>
     </message>
     <message>
-<<<<<<< HEAD
-        <location line="+24"/>
-        <source>Wallet</source>
-        <translation type="unfinished"></translation>
-    </message>
-    <message>
-        <location line="-13"/>
-=======
         <location line="+11"/>
->>>>>>> f6a356d2
         <source>Wallet Name</source>
         <translation type="unfinished"></translation>
     </message>
     <message>
-<<<<<<< HEAD
-        <location line="+22"/>
-=======
         <location line="+13"/>
         <source>Wallet</source>
         <translation type="unfinished"></translation>
     </message>
     <message>
         <location line="+9"/>
->>>>>>> f6a356d2
         <source>Encrypt the wallet. The wallet will be encrypted with a passphrase of your choice.</source>
         <translation type="unfinished"></translation>
     </message>
@@ -1187,11 +1166,7 @@
         <translation type="unfinished"></translation>
     </message>
     <message>
-<<<<<<< HEAD
-        <location line="+36"/>
-=======
         <location line="+68"/>
->>>>>>> f6a356d2
         <source>Compiled without sqlite support (required for descriptor wallets)</source>
         <translation type="unfinished"></translation>
     </message>
@@ -2124,11 +2099,7 @@
         <translation type="unfinished"></translation>
     </message>
     <message>
-<<<<<<< HEAD
-        <location filename="../overviewpage.cpp" line="+191"/>
-=======
         <location filename="../overviewpage.cpp" line="+187"/>
->>>>>>> f6a356d2
         <source>Privacy mode activated for the Overview tab. To unmask the values, uncheck Settings-&gt;Mask values.</source>
         <translation type="unfinished"></translation>
     </message>
@@ -2585,9 +2556,6 @@
         <translation type="unfinished"></translation>
     </message>
     <message>
-<<<<<<< HEAD
-        <location filename="../bitcoin.cpp" line="+112"/>
-=======
         <location filename="../bitcoin.cpp" line="-276"/>
         <source>Do you want to reset settings to default values, or to abort without making changes?</source>
         <extracomment>Explanatory text shown on startup when the settings file cannot be read. Prompts user to make a choice between resetting or aborting.</extracomment>
@@ -2601,7 +2569,6 @@
     </message>
     <message>
         <location line="+373"/>
->>>>>>> f6a356d2
         <source>Error: Specified data directory &quot;%1&quot; does not exist.</source>
         <translation type="unfinished"></translation>
     </message>
