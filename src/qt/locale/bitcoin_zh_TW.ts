<TS language="zh_TW" version="2.1">
<context>
    <name>AddressBookPage</name>
    <message>
        <source>Right-click to edit address or label</source>
        <translation>右鍵點一下來修改位址或標記</translation>
    </message>
    <message>
        <source>Create a new address</source>
        <translation>產生一個新位址</translation>
    </message>
    <message>
        <source>&amp;New</source>
        <translation>新增</translation>
    </message>
    <message>
        <source>Copy the currently selected address to the system clipboard</source>
        <translation>複製目前選擇的位址到系統剪貼簿</translation>
    </message>
    <message>
        <source>&amp;Copy</source>
        <translation>複製</translation>
    </message>
    <message>
        <source>C&amp;lose</source>
        <translation>關閉</translation>
    </message>
    <message>
        <source>Delete the currently selected address from the list</source>
        <translation>把目前選擇的位址從列表中刪掉</translation>
    </message>
    <message>
        <source>Export the data in the current tab to a file</source>
        <translation>把目前分頁的資料匯出存成檔案</translation>
    </message>
    <message>
        <source>&amp;Export</source>
        <translation>匯出</translation>
    </message>
    <message>
        <source>&amp;Delete</source>
        <translation>刪掉</translation>
    </message>
    <message>
        <source>Choose the address to send coins to</source>
        <translation>選擇要付錢過去的位址</translation>
    </message>
    <message>
        <source>Choose the address to receive coins with</source>
        <translation>選擇要收錢進來的位址</translation>
    </message>
    <message>
        <source>C&amp;hoose</source>
        <translation>選取</translation>
    </message>
    <message>
        <source>Sending addresses</source>
        <translation>付款位址</translation>
    </message>
    <message>
        <source>Receiving addresses</source>
        <translation>收款位址</translation>
    </message>
    <message>
        <source>These are your Bitcoin addresses for sending payments. Always check the amount and the receiving address before sending coins.</source>
        <translation>這些是你要付款過去的 Bitcoin 位址。在付錢之前，務必要檢查金額和收款位址是否正確。</translation>
    </message>
    <message>
        <source>These are your Bitcoin addresses for receiving payments. It is recommended to use a new receiving address for each transaction.</source>
        <translation>這些是你用來收款的 Bitcoin 位址。建議在每次交易時，都使用一個新的收款位址。</translation>
    </message>
    <message>
        <source>&amp;Copy Address</source>
        <translation>複製位址</translation>
    </message>
    <message>
        <source>Copy &amp;Label</source>
        <translation>複製標記</translation>
    </message>
    <message>
        <source>&amp;Edit</source>
        <translation>編輯</translation>
    </message>
    <message>
        <source>Export Address List</source>
        <translation>匯出位址清單</translation>
    </message>
    <message>
        <source>Comma separated file (*.csv)</source>
        <translation>逗點分隔資料檔(*.csv)</translation>
    </message>
    <message>
        <source>Exporting Failed</source>
        <translation>匯出失敗</translation>
    </message>
    <message>
        <source>There was an error trying to save the address list to %1. Please try again.</source>
        <translation>儲存位址列表到 %1 時發生錯誤。請重試一次。</translation>
    </message>
</context>
<context>
    <name>AddressTableModel</name>
    <message>
        <source>Label</source>
        <translation>標記</translation>
    </message>
    <message>
        <source>Address</source>
        <translation>位址</translation>
    </message>
    <message>
        <source>(no label)</source>
        <translation>(無標記)</translation>
    </message>
</context>
<context>
    <name>AskPassphraseDialog</name>
    <message>
        <source>Passphrase Dialog</source>
        <translation>密碼對話視窗</translation>
    </message>
    <message>
        <source>Enter passphrase</source>
        <translation>請輸入密碼</translation>
    </message>
    <message>
        <source>New passphrase</source>
        <translation>新密碼</translation>
    </message>
    <message>
        <source>Repeat new passphrase</source>
        <translation>重複新密碼</translation>
    </message>
    <message>
        <source>Enter the new passphrase to the wallet.&lt;br/&gt;Please use a passphrase of &lt;b&gt;ten or more random characters&lt;/b&gt;, or &lt;b&gt;eight or more words&lt;/b&gt;.</source>
        <translation>輸入錢包的新密碼。&lt;br/&gt;密碼請用&lt;b&gt;10 個以上的隨機字元&lt;/b&gt;，或是&lt;b&gt;8 個以上的字詞&lt;/b&gt;。</translation>
    </message>
    <message>
        <source>Encrypt wallet</source>
        <translation>加密錢包</translation>
    </message>
    <message>
        <source>This operation needs your wallet passphrase to unlock the wallet.</source>
        <translation>這個動作需要你的錢包密碼來解鎖錢包。</translation>
    </message>
    <message>
        <source>Unlock wallet</source>
        <translation>解鎖錢包</translation>
    </message>
    <message>
        <source>This operation needs your wallet passphrase to decrypt the wallet.</source>
        <translation>這個動作需要你的錢包密碼來把錢包解密。</translation>
    </message>
    <message>
        <source>Decrypt wallet</source>
        <translation>解密錢包</translation>
    </message>
    <message>
        <source>Change passphrase</source>
        <translation>改變密碼</translation>
    </message>
    <message>
        <source>Enter the old passphrase and new passphrase to the wallet.</source>
        <translation>請輸入錢包的舊密碼和新密碼。</translation>
    </message>
    <message>
        <source>Confirm wallet encryption</source>
        <translation>確認錢包加密</translation>
    </message>
    <message>
        <source>Warning: If you encrypt your wallet and lose your passphrase, you will &lt;b&gt;LOSE ALL OF YOUR BITCOINS&lt;/b&gt;!</source>
        <translation>警告: 如果把錢包加密後又忘記密碼，你就會從此&lt;b&gt;失去其中所有的 Bitcoin 了&lt;/b&gt;！</translation>
    </message>
    <message>
        <source>Are you sure you wish to encrypt your wallet?</source>
        <translation>你確定要把錢包加密嗎？</translation>
    </message>
    <message>
        <source>Wallet encrypted</source>
        <translation>錢包已加密</translation>
    </message>
    <message>
        <source>%1 will close now to finish the encryption process. Remember that encrypting your wallet cannot fully protect your bitcoins from being stolen by malware infecting your computer.</source>
        <translation>%1 現在要關閉，好完成加密程序。請注意，加密錢包不能完全防止入侵你的電腦的惡意程式偷取錢幣。</translation>
    </message>
    <message>
        <source>IMPORTANT: Any previous backups you have made of your wallet file should be replaced with the newly generated, encrypted wallet file. For security reasons, previous backups of the unencrypted wallet file will become useless as soon as you start using the new, encrypted wallet.</source>
        <translation>重要: 請改用新產生有加密的錢包檔，來取代舊錢包檔的備份。為了安全性的理由，當你開始使用新的有加密的錢包後，舊錢包檔的備份就不能再使用了。</translation>
    </message>
    <message>
        <source>Wallet encryption failed</source>
        <translation>錢包加密失敗</translation>
    </message>
    <message>
        <source>Wallet encryption failed due to an internal error. Your wallet was not encrypted.</source>
        <translation>因為內部錯誤導致錢包加密失敗。你的錢包還是沒加密。</translation>
    </message>
    <message>
        <source>The supplied passphrases do not match.</source>
        <translation>提供的密碼不一樣。</translation>
    </message>
    <message>
        <source>Wallet unlock failed</source>
        <translation>錢包解鎖失敗</translation>
    </message>
    <message>
        <source>The passphrase entered for the wallet decryption was incorrect.</source>
        <translation>輸入要用來解密錢包的密碼不對。</translation>
    </message>
    <message>
        <source>Wallet decryption failed</source>
        <translation>錢包解密失敗</translation>
    </message>
    <message>
        <source>Wallet passphrase was successfully changed.</source>
        <translation>錢包密碼改成功了。</translation>
    </message>
    <message>
        <source>Warning: The Caps Lock key is on!</source>
        <translation>警告: 大寫字母鎖定作用中！</translation>
    </message>
</context>
<context>
    <name>BanTableModel</name>
    <message>
        <source>IP/Netmask</source>
        <translation>網路位址/遮罩</translation>
    </message>
    <message>
        <source>Banned Until</source>
        <translation>禁止期限</translation>
    </message>
</context>
<context>
    <name>BitcoinGUI</name>
    <message>
        <source>Sign &amp;message...</source>
        <translation>簽署訊息...</translation>
    </message>
    <message>
        <source>Synchronizing with network...</source>
        <translation>正在跟網路進行同步...</translation>
    </message>
    <message>
        <source>&amp;Overview</source>
        <translation>總覽</translation>
    </message>
    <message>
        <source>Node</source>
        <translation>節點</translation>
    </message>
    <message>
        <source>Show general overview of wallet</source>
        <translation>顯示錢包一般總覽</translation>
    </message>
    <message>
        <source>&amp;Transactions</source>
        <translation>交易</translation>
    </message>
    <message>
        <source>Browse transaction history</source>
        <translation>瀏覽交易紀錄</translation>
    </message>
    <message>
        <source>E&amp;xit</source>
        <translation>結束</translation>
    </message>
    <message>
        <source>Quit application</source>
        <translation>結束應用程式</translation>
    </message>
    <message>
        <source>&amp;About %1</source>
        <translation>關於%1</translation>
    </message>
    <message>
        <source>Show information about %1</source>
        <translation>顯示 %1 的相關資訊</translation>
    </message>
    <message>
        <source>About &amp;Qt</source>
        <translation>關於 &amp;Qt</translation>
    </message>
    <message>
        <source>Show information about Qt</source>
        <translation>顯示 Qt 相關資訊</translation>
    </message>
    <message>
        <source>&amp;Options...</source>
        <translation>選項...</translation>
    </message>
    <message>
        <source>Modify configuration options for %1</source>
        <translation>修改 %1 的設定選項</translation>
    </message>
    <message>
        <source>&amp;Encrypt Wallet...</source>
        <translation>加密錢包...</translation>
    </message>
    <message>
        <source>&amp;Backup Wallet...</source>
        <translation>備份錢包...</translation>
    </message>
    <message>
        <source>&amp;Change Passphrase...</source>
        <translation>改變密碼...</translation>
    </message>
    <message>
        <source>&amp;Sending addresses...</source>
        <translation>付款位址...</translation>
    </message>
    <message>
        <source>&amp;Receiving addresses...</source>
        <translation>收款位址...</translation>
    </message>
    <message>
        <source>Open &amp;URI...</source>
        <translation>開啓 URI...</translation>
    </message>
    <message>
        <source>Reindexing blocks on disk...</source>
        <translation>正在為磁碟裡的區塊重建索引...</translation>
    </message>
    <message>
        <source>Send coins to a Bitcoin address</source>
        <translation>付錢給一個 Bitcoin 位址</translation>
    </message>
    <message>
        <source>Backup wallet to another location</source>
        <translation>把錢包備份到其它地方</translation>
    </message>
    <message>
        <source>Change the passphrase used for wallet encryption</source>
        <translation>改變錢包加密用的密碼</translation>
    </message>
    <message>
        <source>&amp;Debug window</source>
        <translation>除錯視窗</translation>
    </message>
    <message>
        <source>Open debugging and diagnostic console</source>
        <translation>開啓除錯和診斷主控台</translation>
    </message>
    <message>
        <source>&amp;Verify message...</source>
        <translation>驗證訊息...</translation>
    </message>
    <message>
        <source>Bitcoin</source>
        <translation>Bitcoin</translation>
    </message>
    <message>
        <source>Wallet</source>
        <translation>錢包</translation>
    </message>
    <message>
        <source>&amp;Send</source>
        <translation>已傳送</translation>
    </message>
    <message>
        <source>&amp;Receive</source>
        <translation>已接收</translation>
    </message>
    <message>
        <source>&amp;Show / Hide</source>
        <translation>顯示或隱藏</translation>
    </message>
    <message>
        <source>Show or hide the main Window</source>
        <translation>顯示或隱藏主視窗</translation>
    </message>
    <message>
        <source>Encrypt the private keys that belong to your wallet</source>
        <translation>把錢包中的密鑰加密</translation>
    </message>
    <message>
        <source>Sign messages with your Bitcoin addresses to prove you own them</source>
        <translation>用 Bitcoin 位址簽署訊息來證明位址是你的</translation>
    </message>
    <message>
        <source>Verify messages to ensure they were signed with specified Bitcoin addresses</source>
        <translation>驗證訊息是用來確定訊息是用指定的 Bitcoin 位址簽署的</translation>
    </message>
    <message>
        <source>&amp;File</source>
        <translation>檔案</translation>
    </message>
    <message>
        <source>&amp;Settings</source>
        <translation>設定</translation>
    </message>
    <message>
        <source>&amp;Help</source>
        <translation>說明</translation>
    </message>
    <message>
        <source>Tabs toolbar</source>
        <translation>分頁工具列</translation>
    </message>
    <message>
        <source>Request payments (generates QR codes and bitcoin: URIs)</source>
        <translation>要求付款(產生 QR Code 和 bitcoin 付款協議的資源識別碼: URI)</translation>
    </message>
    <message>
        <source>Show the list of used sending addresses and labels</source>
        <translation>顯示已使用過的付款位址和標記的清單</translation>
    </message>
    <message>
        <source>Show the list of used receiving addresses and labels</source>
        <translation>顯示已使用過的收款位址和標記的清單</translation>
    </message>
    <message>
        <source>Open a bitcoin: URI or payment request</source>
        <translation>開啓 bitcoin 協議的資源識別碼(URI)或付款要求</translation>
    </message>
    <message>
        <source>&amp;Command-line options</source>
        <translation>命令列選項</translation>
    </message>
    <message numerus="yes">
        <source>%n active connection(s) to Bitcoin network</source>
        <translation><numerusform>%n 個運作中的 Bitcoin 網路連線</numerusform></translation>
    </message>
    <message>
        <source>Indexing blocks on disk...</source>
        <translation>正在為磁碟裡的區塊建立索引...</translation>
    </message>
    <message>
        <source>Processing blocks on disk...</source>
        <translation>正在處理磁碟裡的區塊資料...</translation>
    </message>
    <message>
        <source>No block source available...</source>
        <translation>沒有可用的區塊來源...</translation>
    </message>
    <message numerus="yes">
        <source>Processed %n block(s) of transaction history.</source>
        <translation><numerusform>已經處理了 %n 個區塊的交易紀錄。</numerusform></translation>
    </message>
    <message numerus="yes">
        <source>%n hour(s)</source>
        <translation><numerusform>%n 個小時</numerusform></translation>
    </message>
    <message numerus="yes">
        <source>%n day(s)</source>
        <translation><numerusform>%n 天</numerusform></translation>
    </message>
    <message numerus="yes">
        <source>%n week(s)</source>
        <translation><numerusform>%n 個星期</numerusform></translation>
    </message>
    <message>
        <source>%1 and %2</source>
        <translation>%1又 %2</translation>
    </message>
    <message numerus="yes">
        <source>%n year(s)</source>
        <translation><numerusform>%n 年</numerusform></translation>
    </message>
    <message>
        <source>%1 behind</source>
        <translation>落後 %1</translation>
    </message>
    <message>
        <source>Last received block was generated %1 ago.</source>
        <translation>最近收到的區塊是在 %1 以前生出來的。</translation>
    </message>
    <message>
        <source>Transactions after this will not yet be visible.</source>
        <translation>暫時會看不到在這之後的交易。</translation>
    </message>
    <message>
        <source>Error</source>
        <translation>錯誤</translation>
    </message>
    <message>
        <source>Warning</source>
        <translation>警告</translation>
    </message>
    <message>
        <source>Information</source>
        <translation>資訊</translation>
    </message>
    <message>
        <source>Up to date</source>
        <translation>最新狀態</translation>
    </message>
    <message>
        <source>Show the %1 help message to get a list with possible Bitcoin command-line options</source>
        <translation>顯示 %1 的說明訊息，來取得可用命令列選項的列表</translation>
    </message>
    <message>
        <source>%1 client</source>
        <translation>%1 客戶端軟體</translation>
    </message>
    <message>
        <source>Catching up...</source>
        <translation>正在趕進度...</translation>
    </message>
    <message>
        <source>Date: %1
</source>
        <translation>日期: %1
</translation>
    </message>
    <message>
        <source>Amount: %1
</source>
        <translation>金額: %1
</translation>
    </message>
    <message>
        <source>Type: %1
</source>
        <translation>種類: %1
</translation>
    </message>
    <message>
        <source>Label: %1
</source>
        <translation>標記: %1
</translation>
    </message>
    <message>
        <source>Address: %1
</source>
        <translation>位址: %1
</translation>
    </message>
    <message>
        <source>Sent transaction</source>
        <translation>付款交易</translation>
    </message>
    <message>
        <source>Incoming transaction</source>
        <translation>收款交易</translation>
    </message>
    <message>
        <source>Wallet is &lt;b&gt;encrypted&lt;/b&gt; and currently &lt;b&gt;unlocked&lt;/b&gt;</source>
        <translation>錢包&lt;b&gt;已加密&lt;/b&gt;並且&lt;b&gt;解鎖中&lt;/b&gt;</translation>
    </message>
    <message>
        <source>Wallet is &lt;b&gt;encrypted&lt;/b&gt; and currently &lt;b&gt;locked&lt;/b&gt;</source>
        <translation>錢包&lt;b&gt;已加密&lt;/b&gt;並且&lt;b&gt;上鎖中&lt;/b&gt;</translation>
    </message>
</context>
<context>
    <name>CoinControlDialog</name>
    <message>
        <source>Coin Selection</source>
        <translation>選擇錢幣</translation>
    </message>
    <message>
        <source>Quantity:</source>
        <translation>數目:</translation>
    </message>
    <message>
        <source>Bytes:</source>
        <translation>位元組數:</translation>
    </message>
    <message>
        <source>Amount:</source>
        <translation>金額:</translation>
    </message>
    <message>
        <source>Priority:</source>
        <translation>優先度:</translation>
    </message>
    <message>
        <source>Fee:</source>
        <translation>手續費:</translation>
    </message>
    <message>
        <source>Dust:</source>
        <translation>零散錢:</translation>
    </message>
    <message>
        <source>After Fee:</source>
        <translation>計費後金額:</translation>
    </message>
    <message>
        <source>Change:</source>
        <translation>找零金額:</translation>
    </message>
    <message>
        <source>(un)select all</source>
        <translation>全選或全不選</translation>
    </message>
    <message>
        <source>Tree mode</source>
        <translation>樹狀模式</translation>
    </message>
    <message>
        <source>List mode</source>
        <translation>列表模式</translation>
    </message>
    <message>
        <source>Amount</source>
        <translation>金額</translation>
    </message>
    <message>
        <source>Received with label</source>
        <translation>收款標記</translation>
    </message>
    <message>
        <source>Received with address</source>
        <translation>收款位址</translation>
    </message>
    <message>
        <source>Date</source>
        <translation>日期</translation>
    </message>
    <message>
        <source>Confirmations</source>
        <translation>確認次數</translation>
    </message>
    <message>
        <source>Confirmed</source>
        <translation>已確認</translation>
    </message>
    <message>
        <source>Priority</source>
        <translation>優先度</translation>
    </message>
    <message>
        <source>Copy address</source>
        <translation>複製位址</translation>
    </message>
    <message>
        <source>Copy label</source>
        <translation>複製標記</translation>
    </message>
    <message>
        <source>Copy amount</source>
        <translation>複製金額</translation>
    </message>
    <message>
        <source>Copy transaction ID</source>
        <translation>複製交易識別碼</translation>
    </message>
    <message>
        <source>Lock unspent</source>
        <translation>鎖定不用</translation>
    </message>
    <message>
        <source>Unlock unspent</source>
        <translation>解鎖可用</translation>
    </message>
    <message>
        <source>Copy quantity</source>
        <translation>複製數目</translation>
    </message>
    <message>
        <source>Copy fee</source>
        <translation>複製手續費</translation>
    </message>
    <message>
        <source>Copy after fee</source>
        <translation>複製計費後金額</translation>
    </message>
    <message>
        <source>Copy bytes</source>
        <translation>複製位元組數</translation>
    </message>
    <message>
        <source>Copy priority</source>
        <translation>複製優先度</translation>
    </message>
    <message>
        <source>Copy dust</source>
        <translation>複製零散金額</translation>
    </message>
    <message>
        <source>Copy change</source>
        <translation>複製找零金額</translation>
    </message>
    <message>
        <source>highest</source>
        <translation>最高</translation>
    </message>
    <message>
        <source>higher</source>
        <translation>很高</translation>
    </message>
    <message>
        <source>high</source>
        <translation>高</translation>
    </message>
    <message>
        <source>medium-high</source>
        <translation>中高</translation>
    </message>
    <message>
        <source>medium</source>
        <translation>中等</translation>
    </message>
    <message>
        <source>low-medium</source>
        <translation>中低</translation>
    </message>
    <message>
        <source>low</source>
        <translation>低</translation>
    </message>
    <message>
        <source>lower</source>
        <translation>很低</translation>
    </message>
    <message>
        <source>lowest</source>
        <translation>最低</translation>
    </message>
    <message>
        <source>(%1 locked)</source>
        <translation>(鎖定 %1 枚)</translation>
    </message>
    <message>
        <source>none</source>
        <translation>無</translation>
    </message>
    <message>
        <source>yes</source>
        <translation>是</translation>
    </message>
    <message>
        <source>no</source>
        <translation>否</translation>
    </message>
    <message>
        <source>This label turns red if the transaction size is greater than 1000 bytes.</source>
        <translation>當交易大小大於 1000 位元組時，文字會變紅色。</translation>
    </message>
    <message>
        <source>This means a fee of at least %1 per kB is required.</source>
        <translation>表示每一千位元組(kB)需要至少 %1 的手續費。</translation>
    </message>
    <message>
        <source>Can vary +/- 1 byte per input.</source>
        <translation>每組輸入可能會誤差多或少 1 個位元組。</translation>
    </message>
    <message>
        <source>Transactions with higher priority are more likely to get included into a block.</source>
        <translation>優先度較高的交易比較有可能被接受放進區塊中。</translation>
    </message>
    <message>
        <source>This label turns red if the priority is smaller than "medium".</source>
        <translation>當優先度低於「中等」時，文字會變紅色。</translation>
    </message>
    <message>
        <source>This label turns red if any recipient receives an amount smaller than the current dust threshold.</source>
        <translation>當任何一個收款金額小於目前的零散金額上限時，文字會變紅色。</translation>
    </message>
    <message>
        <source>Can vary +/- %1 satoshi(s) per input.</source>
        <translation>每組輸入可能有 +/- %1 個 satoshi 的誤差。</translation>
    </message>
    <message>
        <source>(no label)</source>
        <translation>(無標記)</translation>
    </message>
    <message>
        <source>change from %1 (%2)</source>
        <translation>找零前是 %1 (%2)</translation>
    </message>
    <message>
        <source>(change)</source>
        <translation>(找零)</translation>
    </message>
</context>
<context>
    <name>EditAddressDialog</name>
    <message>
        <source>Edit Address</source>
        <translation>編輯位址</translation>
    </message>
    <message>
        <source>&amp;Label</source>
        <translation>標記</translation>
    </message>
    <message>
        <source>The label associated with this address list entry</source>
        <translation>跟這個位址簿項目關聯的標記</translation>
    </message>
    <message>
        <source>The address associated with this address list entry. This can only be modified for sending addresses.</source>
        <translation>跟這個位址簿項目關聯的位址。只有付款位址能被修改。</translation>
    </message>
    <message>
        <source>&amp;Address</source>
        <translation>位址</translation>
    </message>
    <message>
        <source>New receiving address</source>
        <translation>造新的收款位址</translation>
    </message>
    <message>
        <source>New sending address</source>
        <translation>造新的付款位址</translation>
    </message>
    <message>
        <source>Edit receiving address</source>
        <translation>編輯收款位址</translation>
    </message>
    <message>
        <source>Edit sending address</source>
        <translation>編輯付款位址</translation>
    </message>
    <message>
        <source>The entered address "%1" is not a valid Bitcoin address.</source>
        <translation>輸入的位址 %1 並不是有效的 Bitcoin 位址。</translation>
    </message>
    <message>
        <source>The entered address "%1" is already in the address book.</source>
        <translation>輸入的位址 %1 在位址簿中已經有了。</translation>
    </message>
    <message>
        <source>Could not unlock wallet.</source>
        <translation>沒辦法把錢包解鎖。</translation>
    </message>
    <message>
        <source>New key generation failed.</source>
        <translation>產生新的密鑰失敗了。</translation>
    </message>
</context>
<context>
    <name>FreespaceChecker</name>
    <message>
        <source>A new data directory will be created.</source>
        <translation>就要產生新的資料目錄。</translation>
    </message>
    <message>
        <source>name</source>
        <translation>名稱</translation>
    </message>
    <message>
        <source>Directory already exists. Add %1 if you intend to create a new directory here.</source>
        <translation>已經有這個目錄了。如果你要在裡面造出新的目錄的話，請加上 %1.</translation>
    </message>
    <message>
        <source>Path already exists, and is not a directory.</source>
        <translation>已經有指定的路徑了，並且不是一個目錄。</translation>
    </message>
    <message>
        <source>Cannot create data directory here.</source>
        <translation>沒辦法在這裡造出資料目錄。</translation>
    </message>
</context>
<context>
    <name>HelpMessageDialog</name>
    <message>
        <source>version</source>
        <translation>版本</translation>
    </message>
    <message>
        <source>(%1-bit)</source>
        <translation>(%1 位元)</translation>
    </message>
    <message>
        <source>About %1</source>
        <translation>關於 %1</translation>
    </message>
    <message>
        <source>Command-line options</source>
        <translation>命令列選項</translation>
    </message>
    <message>
        <source>Usage:</source>
        <translation>用法:</translation>
    </message>
    <message>
        <source>command-line options</source>
        <translation>命令列選項</translation>
    </message>
    <message>
        <source>UI Options:</source>
        <translation>使用介面選項:</translation>
    </message>
    <message>
        <source>Choose data directory on startup (default: %u)</source>
        <translation>啓動時選擇資料目錄(預設值: %u)</translation>
    </message>
    <message>
        <source>Set language, for example "de_DE" (default: system locale)</source>
        <translation>設定語言，比如說 de_DE (預設值: 系統語系)</translation>
    </message>
    <message>
        <source>Start minimized</source>
        <translation>啓動時縮到最小</translation>
    </message>
    <message>
        <source>Set SSL root certificates for payment request (default: -system-)</source>
        <translation>設定付款請求時所使用的 SSL 根憑證(預設值: 系統憑證庫)</translation>
    </message>
    <message>
        <source>Show splash screen on startup (default: %u)</source>
        <translation>顯示啓動畫面(預設值: %u)</translation>
    </message>
    <message>
        <source>Reset all settings changed in the GUI</source>
        <translation>重置所有在使用界面更改的設定</translation>
    </message>
</context>
<context>
    <name>Intro</name>
    <message>
        <source>Welcome</source>
        <translation>歡迎</translation>
    </message>
    <message>
        <source>Welcome to %1.</source>
        <translation>歡迎使用 %1。</translation>
    </message>
    <message>
        <source>As this is the first time the program is launched, you can choose where %1 will store its data.</source>
        <translation>因為這是程式第一次啓動，你可以選擇 %1 儲存資料的地方。</translation>
    </message>
    <message>
        <source>%1 will download and store a copy of the Bitcoin block chain. At least %2GB of data will be stored in this directory, and it will grow over time. The wallet will also be stored in this directory.</source>
        <translation>%1 會下載並儲存一份 Bitcoin 區塊鏈的拷貝。至少有 %2GB 的資料會儲存到這個目錄中，並且還會持續增長。另外錢包資料也會儲存在這個目錄。</translation>
    </message>
    <message>
        <source>Use the default data directory</source>
        <translation>使用預設的資料目錄</translation>
    </message>
    <message>
        <source>Use a custom data directory:</source>
        <translation>使用自訂的資料目錄:</translation>
    </message>
    <message>
        <source>Error: Specified data directory "%1" cannot be created.</source>
        <translation>錯誤: 無法新增指定的資料目錄: %1</translation>
    </message>
    <message>
        <source>Error</source>
        <translation>錯誤</translation>
    </message>
    <message numerus="yes">
        <source>%n GB of free space available</source>
        <translation><numerusform>可用空間尚存 %n GB</numerusform></translation>
    </message>
    <message numerus="yes">
        <source>(of %n GB needed)</source>
        <translation><numerusform>(需要 %n GB)</numerusform></translation>
    </message>
</context>
<context>
    <name>OpenURIDialog</name>
    <message>
        <source>Open URI</source>
        <translation>開啓 URI</translation>
    </message>
    <message>
        <source>Open payment request from URI or file</source>
        <translation>從 URI 或檔案開啟付款要求</translation>
    </message>
    <message>
        <source>URI:</source>
        <translation>URI:</translation>
    </message>
    <message>
        <source>Select payment request file</source>
        <translation>選擇付款要求資料檔</translation>
    </message>
    <message>
        <source>Select payment request file to open</source>
        <translation>選擇要開啟的付款要求資料檔</translation>
    </message>
</context>
<context>
    <name>OptionsDialog</name>
    <message>
        <source>Options</source>
        <translation>選項</translation>
    </message>
    <message>
        <source>&amp;Main</source>
        <translation>主要</translation>
    </message>
    <message>
        <source>Automatically start %1 after logging in to the system.</source>
        <translation>在登入系統後自動啓動 %1。</translation>
    </message>
    <message>
        <source>&amp;Start %1 on system login</source>
        <translation>系統登入時啟動 %1</translation>
    </message>
    <message>
        <source>Size of &amp;database cache</source>
        <translation>資料庫快取大小</translation>
    </message>
    <message>
        <source>MB</source>
        <translation>MB (百萬位元組)</translation>
    </message>
    <message>
        <source>Number of script &amp;verification threads</source>
        <translation>指令碼驗證執行緒數目</translation>
    </message>
    <message>
        <source>Accept connections from outside</source>
        <translation>接受外來連線</translation>
    </message>
    <message>
        <source>Allow incoming connections</source>
        <translation>接受外來連線</translation>
    </message>
    <message>
        <source>IP address of the proxy (e.g. IPv4: 127.0.0.1 / IPv6: ::1)</source>
        <translation>代理伺服器的網際網路位址(像是 IPv4 的 127.0.0.1 或 IPv6 的 ::1)</translation>
    </message>
    <message>
        <source>Minimize instead of exit the application when the window is closed. When this option is enabled, the application will be closed only after selecting Exit in the menu.</source>
        <translation>當視窗關閉時，把應用程式縮到最小，而不是結束。當勾選這個選項時，只能夠用選單中的結束來關掉應用程式。</translation>
    </message>
    <message>
        <source>Third party URLs (e.g. a block explorer) that appear in the transactions tab as context menu items. %s in the URL is replaced by transaction hash. Multiple URLs are separated by vertical bar |.</source>
        <translation>在交易頁籤的情境選單出現的第三方網址連結(URL)，比如說區塊探索網站。網址中的 %s 會被取代為交易的雜湊值。可以用直線符號 | 來分隔多個連結。</translation>
    </message>
    <message>
        <source>Third party transaction URLs</source>
        <translation>交易的第三方網址連結</translation>
    </message>
    <message>
        <source>Active command-line options that override above options:</source>
        <translation>從命令列取代掉以上設定的選項有:</translation>
    </message>
    <message>
        <source>Reset all client options to default.</source>
        <translation>重設所有客戶端軟體選項成預設值。</translation>
    </message>
    <message>
        <source>&amp;Reset Options</source>
        <translation>重設選項</translation>
    </message>
    <message>
        <source>&amp;Network</source>
        <translation>網路</translation>
    </message>
    <message>
        <source>(0 = auto, &lt;0 = leave that many cores free)</source>
        <translation>(0 表示程式自動決定，小於 0 表示保留處理器核心不用的數目)</translation>
    </message>
    <message>
        <source>W&amp;allet</source>
        <translation>錢包</translation>
    </message>
    <message>
        <source>Expert</source>
        <translation>專家</translation>
    </message>
    <message>
        <source>Enable coin &amp;control features</source>
        <translation>開啟錢幣控制功能</translation>
    </message>
    <message>
        <source>If you disable the spending of unconfirmed change, the change from a transaction cannot be used until that transaction has at least one confirmation. This also affects how your balance is computed.</source>
        <translation>如果你關掉「可以花還沒確認的零錢」，那麼交易中找零的零錢就必須要等交易至少有一次確認後，才能夠使用。這也會影響餘額的計算方式。</translation>
    </message>
    <message>
        <source>&amp;Spend unconfirmed change</source>
        <translation>可以花還沒確認的零錢</translation>
    </message>
    <message>
        <source>Automatically open the Bitcoin client port on the router. This only works when your router supports UPnP and it is enabled.</source>
        <translation>自動在路由器上開放 Bitcoin 的客戶端通訊埠。只有在你的路由器支援且開啓「通用即插即用」協定(UPnP)時才有作用。</translation>
    </message>
    <message>
        <source>Map port using &amp;UPnP</source>
        <translation>用 &amp;UPnP 設定通訊埠對應</translation>
    </message>
    <message>
        <source>Connect to the Bitcoin network through a SOCKS5 proxy.</source>
        <translation>透過 SOCKS5 代理伺服器來連線到 Bitcoin 網路。</translation>
    </message>
    <message>
        <source>&amp;Connect through SOCKS5 proxy (default proxy):</source>
        <translation>透過 SOCKS5 代理伺服器連線(預設代理伺服器):</translation>
    </message>
    <message>
        <source>Proxy &amp;IP:</source>
        <translation>代理位址:</translation>
    </message>
    <message>
        <source>&amp;Port:</source>
        <translation>埠號:</translation>
    </message>
    <message>
        <source>Port of the proxy (e.g. 9050)</source>
        <translation>代理伺服器的通訊埠(像是 9050)</translation>
    </message>
    <message>
        <source>Used for reaching peers via:</source>
        <translation>用來跟其他節點聯絡的中介:</translation>
    </message>
    <message>
        <source>Shows, if the supplied default SOCKS5 proxy is used to reach peers via this network type.</source>
        <translation>如果對這種網路類型，有指定用來跟其他節點聯絡的 SOCKS5 代理伺服器的話，就會顯示在這裡。</translation>
    </message>
    <message>
        <source>IPv4</source>
        <translation>IPv4</translation>
    </message>
    <message>
        <source>IPv6</source>
        <translation>IPv6</translation>
    </message>
    <message>
        <source>Tor</source>
        <translation>Tor</translation>
    </message>
    <message>
        <source>Connect to the Bitcoin network through a separate SOCKS5 proxy for Tor hidden services.</source>
        <translation>透過另外的 SOCKS5 代理伺服器來連線到 Bitcoin 網路中的 Tor 隱藏服務。</translation>
    </message>
    <message>
        <source>Use separate SOCKS5 proxy to reach peers via Tor hidden services:</source>
        <translation>用另外的 SOCKS5 代理伺服器，來透過 Tor 隱藏服務跟其他節點聯絡:</translation>
    </message>
    <message>
        <source>&amp;Window</source>
        <translation>視窗</translation>
    </message>
    <message>
        <source>&amp;Hide the icon from the system tray.</source>
        <translation>不在通知區顯示圖示。</translation>
    </message>
    <message>
        <source>Hide tray icon</source>
        <translation>不顯示通知區圖示</translation>
    </message>
    <message>
        <source>Show only a tray icon after minimizing the window.</source>
        <translation>視窗縮到最小後只在通知區顯示圖示。</translation>
    </message>
    <message>
        <source>&amp;Minimize to the tray instead of the taskbar</source>
        <translation>縮到最小到通知區而不是工作列</translation>
    </message>
    <message>
        <source>M&amp;inimize on close</source>
        <translation>關閉時縮到最小</translation>
    </message>
    <message>
        <source>&amp;Display</source>
        <translation>顯示</translation>
    </message>
    <message>
        <source>User Interface &amp;language:</source>
        <translation>使用界面語言:</translation>
    </message>
    <message>
        <source>The user interface language can be set here. This setting will take effect after restarting %1.</source>
        <translation>可以在這裡設定使用者介面的語言。這個設定在重啓 %1 後才會生效。</translation>
    </message>
    <message>
        <source>&amp;Unit to show amounts in:</source>
        <translation>金額顯示單位:</translation>
    </message>
    <message>
        <source>Choose the default subdivision unit to show in the interface and when sending coins.</source>
        <translation>選擇操作界面和付款時，預設顯示金額的細分單位。</translation>
    </message>
    <message>
        <source>Whether to show coin control features or not.</source>
        <translation>是否要顯示錢幣控制功能。</translation>
    </message>
    <message>
        <source>&amp;OK</source>
        <translation>好</translation>
    </message>
    <message>
        <source>&amp;Cancel</source>
        <translation>取消</translation>
    </message>
    <message>
        <source>default</source>
        <translation>預設值</translation>
    </message>
    <message>
        <source>none</source>
        <translation>無</translation>
    </message>
    <message>
        <source>Confirm options reset</source>
        <translation>確認重設選項</translation>
    </message>
    <message>
        <source>Client restart required to activate changes.</source>
        <translation>需要重新啟動客戶端軟體來讓改變生效。</translation>
    </message>
    <message>
        <source>Client will be shut down. Do you want to proceed?</source>
        <translation>客戶端軟體就要關掉了。繼續做下去嗎？</translation>
    </message>
    <message>
        <source>This change would require a client restart.</source>
        <translation>這項改變需要重新啟動客戶端軟體。</translation>
    </message>
    <message>
        <source>The supplied proxy address is invalid.</source>
        <translation>提供的代理伺服器位址無效。</translation>
    </message>
</context>
<context>
    <name>OverviewPage</name>
    <message>
        <source>Form</source>
        <translation>表單</translation>
    </message>
    <message>
        <source>The displayed information may be out of date. Your wallet automatically synchronizes with the Bitcoin network after a connection is established, but this process has not completed yet.</source>
        <translation>顯示的資訊可能是過期的。跟 Bitcoin 網路的連線建立後，你的錢包會自動和網路同步，但是這個步驟還沒完成。</translation>
    </message>
    <message>
        <source>Watch-only:</source>
        <translation>只能看:</translation>
    </message>
    <message>
        <source>Available:</source>
        <translation>可用金額:</translation>
    </message>
    <message>
        <source>Your current spendable balance</source>
        <translation>目前可用餘額</translation>
    </message>
    <message>
        <source>Pending:</source>
        <translation>未定金額:</translation>
    </message>
    <message>
        <source>Total of transactions that have yet to be confirmed, and do not yet count toward the spendable balance</source>
        <translation>還沒被確認的交易的總金額，可用餘額不包含這些金額</translation>
    </message>
    <message>
        <source>Immature:</source>
        <translation>未成熟金額:</translation>
    </message>
    <message>
        <source>Mined balance that has not yet matured</source>
        <translation>還沒成熟的開採金額</translation>
    </message>
    <message>
        <source>Balances</source>
        <translation>餘額</translation>
    </message>
    <message>
        <source>Total:</source>
        <translation>總金額:</translation>
    </message>
    <message>
        <source>Your current total balance</source>
        <translation>目前全部餘額</translation>
    </message>
    <message>
        <source>Your current balance in watch-only addresses</source>
        <translation>所有只能看位址的目前餘額</translation>
    </message>
    <message>
        <source>Spendable:</source>
        <translation>可支配:</translation>
    </message>
    <message>
        <source>Recent transactions</source>
        <translation>最近的交易</translation>
    </message>
    <message>
        <source>Unconfirmed transactions to watch-only addresses</source>
        <translation>所有只能看位址還沒確認的交易</translation>
    </message>
    <message>
        <source>Mined balance in watch-only addresses that has not yet matured</source>
        <translation>所有只能看位址還沒成熟的開採金額</translation>
    </message>
    <message>
        <source>Current total balance in watch-only addresses</source>
        <translation>所有只能看位址的目前全部餘額</translation>
    </message>
</context>
<context>
    <name>PaymentServer</name>
    <message>
        <source>Payment request error</source>
        <translation>要求付款時發生錯誤</translation>
    </message>
    <message>
        <source>Cannot start bitcoin: click-to-pay handler</source>
        <translation>沒辦法啟動 bitcoin 協議的「按就付」處理器</translation>
    </message>
    <message>
        <source>URI handling</source>
        <translation>URI 處理</translation>
    </message>
    <message>
        <source>Payment request fetch URL is invalid: %1</source>
        <translation>取得付款要求的 URL 無效: %1</translation>
    </message>
    <message>
        <source>Invalid payment address %1</source>
        <translation>無效的付款位址 %1</translation>
    </message>
    <message>
        <source>URI cannot be parsed! This can be caused by an invalid Bitcoin address or malformed URI parameters.</source>
        <translation>沒辦法解析 URI 位址！可能是因為 Bitcoin 位址無效，或是 URI 參數格式錯誤。</translation>
    </message>
    <message>
        <source>Payment request file handling</source>
        <translation>處理付款要求檔案</translation>
    </message>
    <message>
        <source>Payment request file cannot be read! This can be caused by an invalid payment request file.</source>
        <translation>沒辦法讀取付款要求檔案！可能是無效的檔案造成的。</translation>
    </message>
    <message>
        <source>Payment request rejected</source>
        <translation>付款的要求被拒絕了</translation>
    </message>
    <message>
        <source>Payment request network doesn't match client network.</source>
        <translation>付款要求的網路類型跟客戶端不符。</translation>
    </message>
    <message>
        <source>Payment request expired.</source>
        <translation>付款的要求過期了。</translation>
    </message>
    <message>
        <source>Payment request is not initialized.</source>
        <translation>付款的要求沒有完成初始化。</translation>
    </message>
    <message>
        <source>Unverified payment requests to custom payment scripts are unsupported.</source>
        <translation>不支援含有自訂付款指令碼，且沒驗證過的付款要求。</translation>
    </message>
    <message>
        <source>Invalid payment request.</source>
        <translation>付款的要求無效。</translation>
    </message>
    <message>
        <source>Requested payment amount of %1 is too small (considered dust).</source>
        <translation>要求付款的金額 %1 太少(會被網路認為是沒必要的零散錢)。</translation>
    </message>
    <message>
        <source>Refund from %1</source>
        <translation>來自 %1 的退款</translation>
    </message>
    <message>
        <source>Payment request %1 is too large (%2 bytes, allowed %3 bytes).</source>
        <translation>付款要求 %1 過大 (%2 位元組, 上限 %3 位元組).</translation>
    </message>
    <message>
<<<<<<< HEAD
        <source>Payment request DoS protection</source>
        <translation>支付請求的分佈式阻斷服務攻擊DoS保護</translation>
    </message>
    <message>
=======
>>>>>>> 9460771a
        <source>Error communicating with %1: %2</source>
        <translation>跟 %1 通訊時發生錯誤: %2</translation>
    </message>
    <message>
        <source>Payment request cannot be parsed!</source>
        <translation>沒辦法解析付款要求內容！</translation>
    </message>
    <message>
        <source>Bad response from server %1</source>
        <translation>伺服器 %1 的回應有誤</translation>
    </message>
    <message>
        <source>Network request error</source>
        <translation>發出要求時發生網路錯誤</translation>
    </message>
    <message>
        <source>Payment acknowledged</source>
        <translation>付款已確認</translation>
    </message>
</context>
<context>
    <name>PeerTableModel</name>
    <message>
        <source>User Agent</source>
        <translation>使用者代理</translation>
    </message>
    <message>
        <source>Node/Service</source>
        <translation>節點/服務</translation>
    </message>
    <message>
        <source>Ping Time</source>
        <translation>Ping 時間</translation>
    </message>
</context>
<context>
    <name>QObject</name>
    <message>
        <source>Amount</source>
        <translation>金額</translation>
    </message>
    <message>
        <source>Enter a Bitcoin address (e.g. %1)</source>
        <translation>輸入 Bitcoin 位址 (比如說 %1)</translation>
    </message>
    <message>
        <source>%1 d</source>
        <translation>%1 天</translation>
    </message>
    <message>
        <source>%1 h</source>
        <translation>%1 小時</translation>
    </message>
    <message>
        <source>%1 m</source>
        <translation>%1 分鐘</translation>
    </message>
    <message>
        <source>%1 s</source>
        <translation>%1 秒</translation>
    </message>
    <message>
        <source>None</source>
        <translation>無</translation>
    </message>
    <message>
        <source>N/A</source>
        <translation>未知</translation>
    </message>
    <message>
        <source>%1 ms</source>
        <translation>%1 毫秒</translation>
    </message>
</context>
<context>
    <name>QRImageWidget</name>
    <message>
        <source>&amp;Save Image...</source>
        <translation>儲存圖片...</translation>
    </message>
    <message>
        <source>&amp;Copy Image</source>
        <translation>複製圖片</translation>
    </message>
    <message>
        <source>Save QR Code</source>
        <translation>儲存 QR Code</translation>
    </message>
    <message>
        <source>PNG Image (*.png)</source>
        <translation>PNG 圖檔(*.png)</translation>
    </message>
</context>
<context>
    <name>RPCConsole</name>
    <message>
        <source>N/A</source>
        <translation>未知</translation>
    </message>
    <message>
        <source>Client version</source>
        <translation>客戶端軟體版本</translation>
    </message>
    <message>
        <source>&amp;Information</source>
        <translation>資訊</translation>
    </message>
    <message>
        <source>Debug window</source>
        <translation>除錯視窗</translation>
    </message>
    <message>
        <source>General</source>
        <translation>普通</translation>
    </message>
    <message>
        <source>Using BerkeleyDB version</source>
        <translation>使用 BerkeleyDB 版本</translation>
    </message>
    <message>
        <source>Datadir</source>
        <translation>資料目錄</translation>
    </message>
    <message>
        <source>Startup time</source>
        <translation>啓動時間</translation>
    </message>
    <message>
        <source>Network</source>
        <translation>網路</translation>
    </message>
    <message>
        <source>Name</source>
        <translation>名稱</translation>
    </message>
    <message>
        <source>Number of connections</source>
        <translation>連線數</translation>
    </message>
    <message>
        <source>Block chain</source>
        <translation>區塊鏈</translation>
    </message>
    <message>
        <source>Current number of blocks</source>
        <translation>目前區塊數</translation>
    </message>
    <message>
        <source>Memory Pool</source>
        <translation>記憶體暫存池</translation>
    </message>
    <message>
        <source>Current number of transactions</source>
        <translation>目前交易數目</translation>
    </message>
    <message>
        <source>Memory usage</source>
        <translation>記憶體使用量</translation>
    </message>
    <message>
        <source>Received</source>
        <translation>收到</translation>
    </message>
    <message>
        <source>Sent</source>
        <translation>送出</translation>
    </message>
    <message>
        <source>&amp;Peers</source>
        <translation>節點</translation>
    </message>
    <message>
        <source>Banned peers</source>
        <translation>被禁節點</translation>
    </message>
    <message>
        <source>Select a peer to view detailed information.</source>
        <translation>選一個節點來看詳細資訊</translation>
    </message>
    <message>
        <source>Whitelisted</source>
        <translation>列在白名單</translation>
    </message>
    <message>
        <source>Direction</source>
        <translation>方向</translation>
    </message>
    <message>
        <source>Version</source>
        <translation>版本</translation>
    </message>
    <message>
        <source>Starting Block</source>
        <translation>起始區塊</translation>
    </message>
    <message>
        <source>Synced Headers</source>
        <translation>已同步前導資料</translation>
    </message>
    <message>
        <source>Synced Blocks</source>
        <translation>已同步區塊</translation>
    </message>
    <message>
        <source>User Agent</source>
        <translation>使用者代理</translation>
    </message>
    <message>
        <source>Open the %1 debug log file from the current data directory. This can take a few seconds for large log files.</source>
        <translation>從目前的資料目錄下開啓 %1 的除錯紀錄檔。當紀錄檔很大時，可能會花好幾秒的時間。</translation>
    </message>
    <message>
        <source>Decrease font size</source>
        <translation>縮小文字</translation>
    </message>
    <message>
        <source>Increase font size</source>
        <translation>放大文字</translation>
    </message>
    <message>
        <source>Services</source>
        <translation>服務</translation>
    </message>
    <message>
        <source>Ban Score</source>
        <translation>惡劣分數</translation>
    </message>
    <message>
        <source>Connection Time</source>
        <translation>連線時間</translation>
    </message>
    <message>
        <source>Last Send</source>
        <translation>最近送出</translation>
    </message>
    <message>
        <source>Last Receive</source>
        <translation>最近收到</translation>
    </message>
    <message>
        <source>Ping Time</source>
        <translation>Ping 時間</translation>
    </message>
    <message>
        <source>The duration of a currently outstanding ping.</source>
        <translation>目前這一次 ping 已經過去的時間。</translation>
    </message>
    <message>
        <source>Ping Wait</source>
        <translation>Ping 等待時間</translation>
    </message>
    <message>
        <source>Time Offset</source>
        <translation>時間差</translation>
    </message>
    <message>
        <source>Last block time</source>
        <translation>最近區塊時間</translation>
    </message>
    <message>
        <source>&amp;Open</source>
        <translation>開啓</translation>
    </message>
    <message>
        <source>&amp;Console</source>
        <translation>主控台</translation>
    </message>
    <message>
        <source>&amp;Network Traffic</source>
        <translation>網路流量</translation>
    </message>
    <message>
        <source>&amp;Clear</source>
        <translation>清掉</translation>
    </message>
    <message>
        <source>Totals</source>
        <translation>總計</translation>
    </message>
    <message>
        <source>In:</source>
        <translation>來:</translation>
    </message>
    <message>
        <source>Out:</source>
        <translation>去:</translation>
    </message>
    <message>
        <source>Debug log file</source>
        <translation>除錯紀錄檔</translation>
    </message>
    <message>
        <source>Clear console</source>
        <translation>清主控台</translation>
    </message>
    <message>
        <source>&amp;Disconnect Node</source>
        <translation>跟節點斷線</translation>
    </message>
    <message>
        <source>Ban Node for</source>
        <translation>禁止節點連線:</translation>
    </message>
    <message>
        <source>1 &amp;hour</source>
        <translation>1 小時</translation>
    </message>
    <message>
        <source>1 &amp;day</source>
        <translation>1 天</translation>
    </message>
    <message>
        <source>1 &amp;week</source>
        <translation>1 星期</translation>
    </message>
    <message>
        <source>1 &amp;year</source>
        <translation>1 年</translation>
    </message>
    <message>
        <source>&amp;Unban Node</source>
        <translation>解禁節點連線</translation>
    </message>
    <message>
        <source>Welcome to the %1 RPC console.</source>
        <translation>歡迎使用 %1 的 RPC 主控台。</translation>
    </message>
    <message>
        <source>Use up and down arrows to navigate history, and &lt;b&gt;Ctrl-L&lt;/b&gt; to clear screen.</source>
        <translation>請用上下游標鍵來瀏覽先前指令的紀錄，並用 &lt;b&gt;Ctrl-L&lt;/b&gt; 來清畫面。</translation>
    </message>
    <message>
        <source>Type &lt;b&gt;help&lt;/b&gt; for an overview of available commands.</source>
        <translation>請打 &lt;b&gt;help&lt;/b&gt; 來看可用指令的簡介。</translation>
    </message>
    <message>
        <source>%1 B</source>
        <translation>%1 B (位元組)</translation>
    </message>
    <message>
        <source>%1 KB</source>
        <translation>%1 KB (千位元組)</translation>
    </message>
    <message>
        <source>%1 MB</source>
        <translation>%1 MB (百萬位元組)</translation>
    </message>
    <message>
        <source>%1 GB</source>
        <translation>%1 GB (十億位元組)</translation>
    </message>
    <message>
        <source>(node id: %1)</source>
        <translation>(節點識別碼: %1)</translation>
    </message>
    <message>
        <source>via %1</source>
        <translation>經由 %1</translation>
    </message>
    <message>
        <source>never</source>
        <translation>沒有過</translation>
    </message>
    <message>
        <source>Inbound</source>
        <translation>進來</translation>
    </message>
    <message>
        <source>Outbound</source>
        <translation>出去</translation>
    </message>
    <message>
        <source>Yes</source>
        <translation>是</translation>
    </message>
    <message>
        <source>No</source>
        <translation>否</translation>
    </message>
    <message>
        <source>Unknown</source>
        <translation>不明</translation>
    </message>
</context>
<context>
    <name>ReceiveCoinsDialog</name>
    <message>
        <source>&amp;Amount:</source>
        <translation>金額:</translation>
    </message>
    <message>
        <source>&amp;Label:</source>
        <translation>標記:</translation>
    </message>
    <message>
        <source>&amp;Message:</source>
        <translation>訊息:</translation>
    </message>
    <message>
        <source>Reuse one of the previously used receiving addresses. Reusing addresses has security and privacy issues. Do not use this unless re-generating a payment request made before.</source>
        <translation>重複使用先前使用過的收款位址。重複使用位址會有安全和隱私方面的問題。除非是要重新產生先前的付款要求，不然請不要使用。</translation>
    </message>
    <message>
        <source>R&amp;euse an existing receiving address (not recommended)</source>
        <translation>重複使用現有的收款位址(不建議)</translation>
    </message>
    <message>
        <source>An optional message to attach to the payment request, which will be displayed when the request is opened. Note: The message will not be sent with the payment over the Bitcoin network.</source>
        <translation>附加在付款要求中的訊息，可以不填，打開要求內容時會顯示。注意: 這個訊息不會隨著付款送到 Bitcoin 網路上。</translation>
    </message>
    <message>
        <source>An optional label to associate with the new receiving address.</source>
        <translation>跟新收款位址關聯的標記，可以不填。</translation>
    </message>
    <message>
        <source>Use this form to request payments. All fields are &lt;b&gt;optional&lt;/b&gt;.</source>
        <translation>請用這份表單來要求付款。所有欄位都&lt;b&gt;可以不填&lt;/b&gt;。</translation>
    </message>
    <message>
        <source>An optional amount to request. Leave this empty or zero to not request a specific amount.</source>
        <translation>要求付款的金額，可以不填。不確定金額時可以留白或是填零。</translation>
    </message>
    <message>
        <source>Clear all fields of the form.</source>
        <translation>把表單中的所有欄位清空。</translation>
    </message>
    <message>
        <source>Clear</source>
        <translation>清空</translation>
    </message>
    <message>
        <source>Requested payments history</source>
        <translation>先前要求付款的記錄</translation>
    </message>
    <message>
        <source>&amp;Request payment</source>
        <translation>要求付款</translation>
    </message>
    <message>
        <source>Show the selected request (does the same as double clicking an entry)</source>
        <translation>顯示選擇的要求內容(效果跟按它兩下一樣)</translation>
    </message>
    <message>
        <source>Show</source>
        <translation>顯示</translation>
    </message>
    <message>
        <source>Remove the selected entries from the list</source>
        <translation>從列表中刪掉選擇的項目</translation>
    </message>
    <message>
        <source>Remove</source>
        <translation>刪掉</translation>
    </message>
    <message>
        <source>Copy label</source>
        <translation>複製標記</translation>
    </message>
    <message>
        <source>Copy message</source>
        <translation>複製訊息</translation>
    </message>
    <message>
        <source>Copy amount</source>
        <translation>複製金額</translation>
    </message>
</context>
<context>
    <name>ReceiveRequestDialog</name>
    <message>
        <source>QR Code</source>
        <translation>QR Code</translation>
    </message>
    <message>
        <source>Copy &amp;URI</source>
        <translation>複製 URI</translation>
    </message>
    <message>
        <source>Copy &amp;Address</source>
        <translation>複製位址</translation>
    </message>
    <message>
        <source>&amp;Save Image...</source>
        <translation>儲存圖片...</translation>
    </message>
    <message>
        <source>Request payment to %1</source>
        <translation>付款給 %1 的要求</translation>
    </message>
    <message>
        <source>Payment information</source>
        <translation>付款資訊</translation>
    </message>
    <message>
        <source>URI</source>
        <translation>URI</translation>
    </message>
    <message>
        <source>Address</source>
        <translation>位址</translation>
    </message>
    <message>
        <source>Amount</source>
        <translation>金額</translation>
    </message>
    <message>
        <source>Label</source>
        <translation>標記:</translation>
    </message>
    <message>
        <source>Message</source>
        <translation>訊息</translation>
    </message>
    <message>
        <source>Resulting URI too long, try to reduce the text for label / message.</source>
        <translation>產生的 URI 過長，請試著縮短標記或訊息的文字內容。</translation>
    </message>
    <message>
        <source>Error encoding URI into QR Code.</source>
        <translation>把 URI 編碼成 QR Code 時發生錯誤。</translation>
    </message>
</context>
<context>
    <name>RecentRequestsTableModel</name>
    <message>
        <source>Date</source>
        <translation>日期</translation>
    </message>
    <message>
        <source>Label</source>
        <translation>標記:</translation>
    </message>
    <message>
        <source>Message</source>
        <translation>訊息</translation>
    </message>
    <message>
        <source>(no label)</source>
        <translation>(無標記)</translation>
    </message>
    <message>
        <source>(no message)</source>
        <translation>(無訊息)</translation>
    </message>
    <message>
        <source>(no amount requested)</source>
        <translation>(無要求金額)</translation>
    </message>
    <message>
        <source>Requested</source>
        <translation>要求金額</translation>
    </message>
</context>
<context>
    <name>SendCoinsDialog</name>
    <message>
        <source>Send Coins</source>
        <translation>付款</translation>
    </message>
    <message>
        <source>Coin Control Features</source>
        <translation>錢幣控制功能</translation>
    </message>
    <message>
        <source>Inputs...</source>
        <translation>輸入...</translation>
    </message>
    <message>
        <source>automatically selected</source>
        <translation>自動選擇</translation>
    </message>
    <message>
        <source>Insufficient funds!</source>
        <translation>累計金額不足！</translation>
    </message>
    <message>
        <source>Quantity:</source>
        <translation>數目:</translation>
    </message>
    <message>
        <source>Bytes:</source>
        <translation>位元組數:</translation>
    </message>
    <message>
        <source>Amount:</source>
        <translation>金額:</translation>
    </message>
    <message>
        <source>Priority:</source>
        <translation>優先度:</translation>
    </message>
    <message>
        <source>Fee:</source>
        <translation>手續費:</translation>
    </message>
    <message>
        <source>After Fee:</source>
        <translation>計費後金額:</translation>
    </message>
    <message>
        <source>Change:</source>
        <translation>找零金額:</translation>
    </message>
    <message>
        <source>If this is activated, but the change address is empty or invalid, change will be sent to a newly generated address.</source>
        <translation>如果這項有打開，但是找零位址是空的或無效，那麼找零的錢會送到一個新產生的位址去。</translation>
    </message>
    <message>
        <source>Custom change address</source>
        <translation>自訂找零位址</translation>
    </message>
    <message>
        <source>Transaction Fee:</source>
        <translation>交易手續費:</translation>
    </message>
    <message>
        <source>Choose...</source>
        <translation>選項...</translation>
    </message>
    <message>
        <source>collapse fee-settings</source>
        <translation>展開手續費設定</translation>
    </message>
    <message>
<<<<<<< HEAD
        <source>Minimize</source>
        <translation>縮小</translation>
    </message>
    <message>
        <source>If the custom fee is set to 1000 satoshis and the transaction is only 250 bytes, then "per kilobyte" only pays 250 satoshis in fee, while "at least" pays 1000 satoshis. For transactions bigger than a kilobyte both pay by kilobyte.</source>
        <translation>如果自訂手續費設定為 1000 satoshi, 而交易資料大小只有 250 個位元組的話，那麽選擇「每千位元組」就只會付 250 satoshi 的手續費，換做選「總共至少」就會付 1000 satoshi. 但是如果交易資料大小超過一千個位元組，那麽兩者都是每千位元組的費用。</translation>
    </message>
    <message>
=======
>>>>>>> 9460771a
        <source>per kilobyte</source>
        <translation>每千位元組</translation>
    </message>
    <message>
        <source>If the custom fee is set to 1000 satoshis and the transaction is only 250 bytes, then "per kilobyte" only pays 250 satoshis in fee, while "total at least" pays 1000 satoshis. For transactions bigger than a kilobyte both pay by kilobyte.</source>
        <translation>如果自訂手續費設定為 1000 satoshi, 而交易資料大小只有 250 個位元組的話，那麽選擇「每千位元組」就只會付 250 satoshi 的手續費，換做選「總共至少」就會付 1000 satoshi. 但是如果交易資料大小超過一千個位元組，那麽兩者都是每千位元組的費用。</translation>
    </message>
    <message>
<<<<<<< HEAD
=======
        <source>Hide</source>
        <translation>隱藏</translation>
    </message>
    <message>
>>>>>>> 9460771a
        <source>total at least</source>
        <translation>總共最少</translation>
    </message>
    <message>
        <source>Paying only the minimum fee is just fine as long as there is less transaction volume than space in the blocks. But be aware that this can end up in a never confirming transaction once there is more demand for bitcoin transactions than the network can process.</source>
        <translation>當交易量少於區塊可容納的空間時，只付最低手續費不會有什麽問題。但是當交易量的需求成長到超過整體網路可以處理的量時，可能會造成一筆一直不會被確認的交易。</translation>
    </message>
    <message>
        <source>(read the tooltip)</source>
        <translation>(請看提示)</translation>
    </message>
    <message>
        <source>Recommended:</source>
        <translation>建議值:</translation>
    </message>
    <message>
        <source>Custom:</source>
        <translation>自訂:</translation>
    </message>
    <message>
        <source>(Smart fee not initialized yet. This usually takes a few blocks...)</source>
        <translation>(手續費智慧演算法還沒準備好。通常都要等幾個區塊才行...)</translation>
    </message>
    <message>
        <source>Confirmation time:</source>
        <translation>確認時間:</translation>
    </message>
    <message>
        <source>normal</source>
        <translation>正常</translation>
    </message>
    <message>
        <source>fast</source>
        <translation>快速</translation>
<<<<<<< HEAD
    </message>
    <message>
        <source>Send as zero-fee transaction if possible</source>
        <translation>盡可能送不用付手續費的交易</translation>
=======
>>>>>>> 9460771a
    </message>
    <message>
        <source>(confirmation may take longer)</source>
        <translation>(確認時間可能拉長)</translation>
    </message>
    <message>
        <source>Send to multiple recipients at once</source>
        <translation>一次付給多個收款人</translation>
    </message>
    <message>
        <source>Add &amp;Recipient</source>
        <translation>增加收款人</translation>
    </message>
    <message>
        <source>Clear all fields of the form.</source>
        <translation>把表單中的所有欄位清空。</translation>
    </message>
    <message>
        <source>Dust:</source>
        <translation>零散錢:</translation>
    </message>
    <message>
        <source>Clear &amp;All</source>
        <translation>全部清掉</translation>
    </message>
    <message>
        <source>Balance:</source>
        <translation>餘額:</translation>
    </message>
    <message>
        <source>Confirm the send action</source>
        <translation>確認付款動作</translation>
    </message>
    <message>
        <source>S&amp;end</source>
        <translation>付款</translation>
    </message>
    <message>
        <source>Copy quantity</source>
        <translation>複製數目</translation>
    </message>
    <message>
        <source>Copy amount</source>
        <translation>複製金額</translation>
    </message>
    <message>
        <source>Copy fee</source>
        <translation>複製手續費</translation>
    </message>
    <message>
        <source>Copy after fee</source>
        <translation>複製計費後金額</translation>
    </message>
    <message>
        <source>Copy bytes</source>
        <translation>複製位元組數</translation>
    </message>
    <message>
        <source>Copy priority</source>
        <translation>複製優先度</translation>
    </message>
    <message>
        <source>Copy dust</source>
        <translation>複製零散金額</translation>
    </message>
    <message>
        <source>Copy change</source>
        <translation>複製找零金額</translation>
    </message>
    <message>
<<<<<<< HEAD
        <source>Total Amount %1&lt;span style='font-size:10pt;font-weight:normal;'&gt;&lt;br /&gt;(=%2)&lt;/span&gt;</source>
        <translation>總金額 %1&lt;span style='font-size:10pt;font-weight:normal;'&gt;&lt;br /&gt;(=%2)&lt;/span&gt;</translation>
=======
        <source>%1 to %2</source>
        <translation>%1 給 %2</translation>
    </message>
    <message>
        <source>Are you sure you want to send?</source>
        <translation>你確定要付錢出去嗎？</translation>
    </message>
    <message>
        <source>added as transaction fee</source>
        <translation>加做交易手續費</translation>
    </message>
    <message>
        <source>Total Amount %1</source>
        <translation>總金額 %1</translation>
>>>>>>> 9460771a
    </message>
    <message>
        <source>or</source>
        <translation>或</translation>
    </message>
    <message>
        <source>Confirm send coins</source>
        <translation>確認付款金額</translation>
    </message>
    <message>
        <source>The recipient address is not valid. Please recheck.</source>
        <translation>收款位址無效。請再檢查看看。</translation>
    </message>
    <message>
        <source>The amount to pay must be larger than 0.</source>
        <translation>付款金額必須大於零。</translation>
    </message>
    <message>
        <source>The amount exceeds your balance.</source>
        <translation>金額超過餘額了。</translation>
    </message>
    <message>
        <source>The total exceeds your balance when the %1 transaction fee is included.</source>
        <translation>包含 %1 的交易手續費後，總金額超過你的餘額了。</translation>
    </message>
    <message>
        <source>Duplicate address found: addresses should only be used once each.</source>
        <translation>發現有重複的位址: 每個位址只能出現一次。</translation>
    </message>
    <message>
        <source>Transaction creation failed!</source>
        <translation>製造交易失敗了！</translation>
    </message>
    <message>
        <source>The transaction was rejected! This might happen if some of the coins in your wallet were already spent, such as if you used a copy of wallet.dat and coins were spent in the copy but not marked as spent here.</source>
        <translation>交易被拒絕了！有時候會發生這種錯誤，是因為你錢包中的一些錢已經被花掉了。比如說你複製了錢包檔 wallet.dat, 然後用複製的錢包花掉了錢，你現在所用的原來的錢包中，卻沒有那筆錢已經花掉的紀錄。</translation>
    </message>
    <message>
<<<<<<< HEAD
        <source>A fee higher than %1 is considered an insanely high fee.</source>
        <translation>高於 %1 的手續費會被認為是不正常。</translation>
    </message>
    <message>
        <source>Pay only the minimum fee of %1</source>
        <translation>只付最低手續費 %1</translation>
    </message>
    <message>
        <source>Estimated to begin confirmation within %1 block(s).</source>
        <translation>預計可在 %1 個區塊內開始確認。</translation>
    </message>
    <message>
        <source>Warning: Invalid Bitcoin address</source>
        <translation>警告: 位元幣位址無效</translation>
=======
        <source>A fee higher than %1 is considered an absurdly high fee.</source>
        <translation>高於 %1 的手續費會被認為是不合理。</translation>
>>>>>>> 9460771a
    </message>
    <message>
        <source>Payment request expired.</source>
        <translation>付款的要求過期了。</translation>
    </message>
    <message>
        <source>Pay only the required fee of %1</source>
        <translation>只付必要的手續費 %1</translation>
    </message>
    <message>
        <source>Warning: Invalid Bitcoin address</source>
        <translation>警告: Bitcoin 位址無效</translation>
    </message>
    <message>
        <source>Warning: Unknown change address</source>
        <translation>警告: 不明的找零位址</translation>
    </message>
    <message>
        <source>(no label)</source>
        <translation>(無標記)</translation>
    </message>
</context>
<context>
    <name>SendCoinsEntry</name>
    <message>
        <source>A&amp;mount:</source>
        <translation>金額:</translation>
    </message>
    <message>
        <source>Pay &amp;To:</source>
        <translation>付給:</translation>
    </message>
    <message>
        <source>&amp;Label:</source>
        <translation>標記:</translation>
    </message>
    <message>
        <source>Choose previously used address</source>
        <translation>選擇先前使用過的位址</translation>
    </message>
    <message>
        <source>This is a normal payment.</source>
        <translation>這是一筆正常的付款。</translation>
    </message>
    <message>
        <source>The Bitcoin address to send the payment to</source>
        <translation>接收付款的 Bitcoin 位址</translation>
    </message>
    <message>
        <source>Alt+A</source>
        <translation>Alt+A</translation>
    </message>
    <message>
        <source>Paste address from clipboard</source>
        <translation>貼上剪貼簿裡的位址</translation>
    </message>
    <message>
        <source>Alt+P</source>
        <translation>Alt+P</translation>
    </message>
    <message>
        <source>Remove this entry</source>
        <translation>刪掉這個項目</translation>
    </message>
    <message>
        <source>The fee will be deducted from the amount being sent. The recipient will receive less bitcoins than you enter in the amount field. If multiple recipients are selected, the fee is split equally.</source>
        <translation>手續費會從要付款出去的金額中扣掉。因此收款人會收到比輸入的金額還要少的 bitcoin。如果有多個收款人的話，手續費會平均分配來扣除。</translation>
    </message>
    <message>
        <source>S&amp;ubtract fee from amount</source>
        <translation>從付款金額減去手續費</translation>
    </message>
    <message>
        <source>Message:</source>
        <translation>訊息:</translation>
    </message>
    <message>
        <source>This is an unauthenticated payment request.</source>
        <translation>這是個沒有驗證過身份的付款要求。</translation>
    </message>
    <message>
        <source>This is an authenticated payment request.</source>
        <translation>這是個已經驗證過身份的付款要求。</translation>
    </message>
    <message>
        <source>Enter a label for this address to add it to the list of used addresses</source>
        <translation>請輸入這個位址的標記，來把它加進去已使用過位址的清單。</translation>
    </message>
    <message>
        <source>A message that was attached to the bitcoin: URI which will be stored with the transaction for your reference. Note: This message will not be sent over the Bitcoin network.</source>
        <translation>附加在 Bitcoin 付款協議的資源識別碼(URI)中的訊息，會和交易內容一起存起來，給你自己做參考。注意: 這個訊息不會送到 Bitcoin 網路上。</translation>
    </message>
    <message>
        <source>Pay To:</source>
        <translation>付給:</translation>
    </message>
    <message>
        <source>Memo:</source>
        <translation>備註:</translation>
    </message>
    <message>
        <source>Enter a label for this address to add it to your address book</source>
        <translation>請輸入這個位址的標記來把它加進位址簿中</translation>
    </message>
</context>
<context>
    <name>SendConfirmationDialog</name>
    <message>
        <source>Yes</source>
        <translation>是</translation>
    </message>
</context>
<context>
    <name>ShutdownWindow</name>
    <message>
        <source>%1 is shutting down...</source>
        <translation>正在關閉 %1 中...</translation>
    </message>
    <message>
        <source>Do not shut down the computer until this window disappears.</source>
        <translation> 在這個視窗不見以前，請不要關掉電腦。</translation>
    </message>
</context>
<context>
    <name>SignVerifyMessageDialog</name>
    <message>
        <source>Signatures - Sign / Verify a Message</source>
        <translation>簽章 - 簽署或驗證訊息</translation>
    </message>
    <message>
        <source>&amp;Sign Message</source>
        <translation>簽署訊息</translation>
    </message>
    <message>
        <source>You can sign messages/agreements with your addresses to prove you can receive bitcoins sent to them. Be careful not to sign anything vague or random, as phishing attacks may try to trick you into signing your identity over to them. Only sign fully-detailed statements you agree to.</source>
        <translation>你可以用自己的位址簽署訊息或合約，來證明你可以從該位址收款。但是請小心，不要簽署語意含糊不清，或隨機產生的內容，因為釣魚式詐騙可能會用騙你簽署的手法來冒充是你。只有在語句中的細節你都同意時才簽署。</translation>
    </message>
    <message>
        <source>The Bitcoin address to sign the message with</source>
        <translation>用來簽署訊息的 Bitcoin 位址</translation>
    </message>
    <message>
        <source>Choose previously used address</source>
        <translation>選擇先前使用過的位址</translation>
    </message>
    <message>
        <source>Alt+A</source>
        <translation>Alt+A</translation>
    </message>
    <message>
        <source>Paste address from clipboard</source>
        <translation>貼上剪貼簿裡的位址</translation>
    </message>
    <message>
        <source>Alt+P</source>
        <translation>Alt+P</translation>
    </message>
    <message>
        <source>Enter the message you want to sign here</source>
        <translation>請在這裡輸入你想簽署的訊息</translation>
    </message>
    <message>
        <source>Signature</source>
        <translation>簽章</translation>
    </message>
    <message>
        <source>Copy the current signature to the system clipboard</source>
        <translation>複製目前的簽章到系統剪貼簿</translation>
    </message>
    <message>
        <source>Sign the message to prove you own this Bitcoin address</source>
        <translation>簽署這個訊息來證明這個 Bitcoin 位址是你的</translation>
    </message>
    <message>
        <source>Sign &amp;Message</source>
        <translation>簽署訊息</translation>
    </message>
    <message>
        <source>Reset all sign message fields</source>
        <translation>重設所有訊息簽署欄位</translation>
    </message>
    <message>
        <source>Clear &amp;All</source>
        <translation>全部清掉</translation>
    </message>
    <message>
        <source>&amp;Verify Message</source>
        <translation>驗證訊息</translation>
    </message>
    <message>
        <source>Enter the receiver's address, message (ensure you copy line breaks, spaces, tabs, etc. exactly) and signature below to verify the message. Be careful not to read more into the signature than what is in the signed message itself, to avoid being tricked by a man-in-the-middle attack. Note that this only proves the signing party receives with the address, it cannot prove sendership of any transaction!</source>
        <translation>請在下面輸入收款人的位址，訊息(請確定完整複製了所包含的換行，空格，跳位符號等等)，以及簽章，來驗證這個訊息。請小心，除了訊息內容以外，不要對簽章本身過度解讀，以避免被用「中間人攻擊法」詐騙。請注意，通過驗證的簽章只能證明簽章人確實可以從該位址收款，不能證明任何交易中的付款人身份！</translation>
    </message>
    <message>
        <source>The Bitcoin address the message was signed with</source>
        <translation>簽署這個訊息的 Bitcoin 位址</translation>
    </message>
    <message>
        <source>Verify the message to ensure it was signed with the specified Bitcoin address</source>
        <translation>驗證這個訊息來確定是用指定的 Bitcoin 位址簽署的</translation>
    </message>
    <message>
        <source>Verify &amp;Message</source>
        <translation>驗證訊息</translation>
    </message>
    <message>
        <source>Reset all verify message fields</source>
        <translation>重設所有訊息驗證欄位</translation>
    </message>
    <message>
        <source>Click "Sign Message" to generate signature</source>
        <translation>請按一下「簽署訊息」來產生簽章</translation>
    </message>
    <message>
        <source>The entered address is invalid.</source>
        <translation>輸入的位址無效。</translation>
    </message>
    <message>
        <source>Please check the address and try again.</source>
        <translation>請檢查位址是否正確後再試一次。</translation>
    </message>
    <message>
        <source>The entered address does not refer to a key.</source>
        <translation>輸入的位址沒有對應到你的任何密鑰。</translation>
    </message>
    <message>
        <source>Wallet unlock was cancelled.</source>
        <translation>錢包解鎖已取消。</translation>
    </message>
    <message>
        <source>Private key for the entered address is not available.</source>
        <translation>沒有對應輸入位址的密鑰。</translation>
    </message>
    <message>
        <source>Message signing failed.</source>
        <translation>訊息簽署失敗。</translation>
    </message>
    <message>
        <source>Message signed.</source>
        <translation>訊息簽署好了。</translation>
    </message>
    <message>
        <source>The signature could not be decoded.</source>
        <translation>沒辦法把這個簽章解碼。</translation>
    </message>
    <message>
        <source>Please check the signature and try again.</source>
        <translation>請檢查簽章是否正確後再試一次。</translation>
    </message>
    <message>
        <source>The signature did not match the message digest.</source>
        <translation>這個簽章跟訊息的數位摘要不符。</translation>
    </message>
    <message>
        <source>Message verification failed.</source>
        <translation>訊息驗證失敗。</translation>
    </message>
    <message>
        <source>Message verified.</source>
        <translation>訊息驗證沒錯。</translation>
    </message>
</context>
<context>
    <name>SplashScreen</name>
    <message>
        <source>[testnet]</source>
        <translation>[testnet]</translation>
    </message>
</context>
<context>
    <name>TrafficGraphWidget</name>
    <message>
        <source>KB/s</source>
        <translation>KB/s</translation>
    </message>
</context>
<context>
    <name>TransactionDesc</name>
    <message numerus="yes">
        <source>Open for %n more block(s)</source>
        <translation><numerusform>到下 %n 個區塊生出來前可修改</numerusform></translation>
    </message>
    <message>
        <source>Open until %1</source>
        <translation>到 %1 前可修改</translation>
    </message>
    <message>
        <source>conflicted with a transaction with %1 confirmations</source>
        <translation>跟一個目前確認 %1 次的交易互相衝突</translation>
    </message>
    <message>
        <source>%1/offline</source>
        <translation>%1 次/離線中</translation>
    </message>
    <message>
        <source>0/unconfirmed, %1</source>
        <translation>0 次/未確認，%1</translation>
    </message>
    <message>
        <source>in memory pool</source>
        <translation>在記憶池中</translation>
    </message>
    <message>
        <source>not in memory pool</source>
        <translation>不在記憶池中</translation>
    </message>
    <message>
        <source>abandoned</source>
        <translation>已中止</translation>
    </message>
    <message>
        <source>%1/unconfirmed</source>
        <translation>%1 次/未確認</translation>
    </message>
    <message>
        <source>%1 confirmations</source>
        <translation>確認 %1 次</translation>
    </message>
    <message>
        <source>Status</source>
        <translation>狀態</translation>
    </message>
    <message>
        <source>, has not been successfully broadcast yet</source>
        <translation>，還沒成功公告出去</translation>
    </message>
    <message numerus="yes">
        <source>, broadcast through %n node(s)</source>
        <translation><numerusform>，已公告給 %n 個節點</numerusform></translation>
    </message>
    <message>
        <source>Date</source>
        <translation>日期</translation>
    </message>
    <message>
        <source>Source</source>
        <translation>來源</translation>
    </message>
    <message>
        <source>Generated</source>
        <translation>生產出來</translation>
    </message>
    <message>
        <source>From</source>
        <translation>來源</translation>
    </message>
    <message>
        <source>unknown</source>
        <translation>未知</translation>
    </message>
    <message>
        <source>To</source>
        <translation>目的</translation>
    </message>
    <message>
        <source>own address</source>
        <translation>自己的位址</translation>
    </message>
    <message>
        <source>watch-only</source>
        <translation>只能看</translation>
    </message>
    <message>
        <source>label</source>
        <translation>標記</translation>
    </message>
    <message>
        <source>Credit</source>
        <translation>入帳</translation>
    </message>
    <message numerus="yes">
        <source>matures in %n more block(s)</source>
        <translation><numerusform>再等 %n 個區塊生出來後成熟</numerusform></translation>
    </message>
    <message>
        <source>not accepted</source>
        <translation>不被接受</translation>
    </message>
    <message>
        <source>Debit</source>
        <translation>出帳</translation>
    </message>
    <message>
        <source>Total debit</source>
        <translation>出帳總額</translation>
    </message>
    <message>
        <source>Total credit</source>
        <translation>入帳總額</translation>
    </message>
    <message>
        <source>Transaction fee</source>
        <translation>交易手續費</translation>
    </message>
    <message>
        <source>Net amount</source>
        <translation>淨額</translation>
    </message>
    <message>
        <source>Message</source>
        <translation>訊息</translation>
    </message>
    <message>
        <source>Comment</source>
        <translation>附註</translation>
    </message>
    <message>
        <source>Transaction ID</source>
        <translation>交易識別碼</translation>
    </message>
    <message>
        <source>Output index</source>
        <translation>輸出索引</translation>
    </message>
    <message>
        <source>Merchant</source>
        <translation>商家</translation>
    </message>
    <message>
        <source>Generated coins must mature %1 blocks before they can be spent. When you generated this block, it was broadcast to the network to be added to the block chain. If it fails to get into the chain, its state will change to "not accepted" and it won't be spendable. This may occasionally happen if another node generates a block within a few seconds of yours.</source>
        <translation>生產出來的錢要再等 %1 個區塊生出來後才成熟可以用。當區塊生產出來時會公布到網路上，來被加進區塊鏈。如果加失敗了，狀態就會變成「不被接受」，而且不能夠花。如果在你生產出區塊的幾秒鐘內，也有其他節點生產出來的話，就有可能會發生這種情形。</translation>
    </message>
    <message>
        <source>Debug information</source>
        <translation>除錯資訊</translation>
    </message>
    <message>
        <source>Transaction</source>
        <translation>交易</translation>
    </message>
    <message>
        <source>Inputs</source>
        <translation>輸入</translation>
    </message>
    <message>
        <source>Amount</source>
        <translation>金額</translation>
    </message>
    <message>
        <source>true</source>
        <translation>是</translation>
    </message>
    <message>
        <source>false</source>
        <translation>否</translation>
    </message>
</context>
<context>
    <name>TransactionDescDialog</name>
    <message>
        <source>This pane shows a detailed description of the transaction</source>
        <translation>這個版面顯示這次交易的詳細說明</translation>
    </message>
    <message>
        <source>Details for %1</source>
        <translation>交易 %1 的明細</translation>
    </message>
</context>
<context>
    <name>TransactionTableModel</name>
    <message>
        <source>Date</source>
        <translation>日期</translation>
    </message>
    <message>
        <source>Type</source>
        <translation>種類</translation>
    </message>
    <message>
        <source>Label</source>
        <translation>標記:</translation>
    </message>
    <message numerus="yes">
        <source>Open for %n more block(s)</source>
        <translation><numerusform>到下 %n 個區塊生出來前可修改</numerusform></translation>
    </message>
    <message>
        <source>Open until %1</source>
        <translation>到 %1 前可修改</translation>
    </message>
    <message>
        <source>Offline</source>
        <translation>離線中</translation>
    </message>
    <message>
        <source>Unconfirmed</source>
        <translation>未確認</translation>
    </message>
    <message>
        <source>Abandoned</source>
        <translation>已中止</translation>
    </message>
    <message>
        <source>Confirming (%1 of %2 recommended confirmations)</source>
        <translation>確認中(已經 %1 次，建議至少 %2 次)</translation>
    </message>
    <message>
        <source>Confirmed (%1 confirmations)</source>
        <translation>已確認(%1 次)</translation>
    </message>
    <message>
        <source>Conflicted</source>
        <translation>有衝突</translation>
    </message>
    <message>
        <source>Immature (%1 confirmations, will be available after %2)</source>
        <translation>未成熟(確認 %1 次，會在 %2 次後可用)</translation>
    </message>
    <message>
        <source>This block was not received by any other nodes and will probably not be accepted!</source>
        <translation>沒有其他節點收到這個區塊，也許它不會被接受！</translation>
    </message>
    <message>
        <source>Generated but not accepted</source>
        <translation>生產出來但是不被接受</translation>
    </message>
    <message>
        <source>Received with</source>
        <translation>收款</translation>
    </message>
    <message>
        <source>Received from</source>
        <translation>收款自</translation>
    </message>
    <message>
        <source>Sent to</source>
        <translation>付款</translation>
    </message>
    <message>
        <source>Payment to yourself</source>
        <translation>付給自己</translation>
    </message>
    <message>
        <source>Mined</source>
        <translation>開採所得</translation>
    </message>
    <message>
        <source>watch-only</source>
        <translation>只能看</translation>
    </message>
    <message>
        <source>(n/a)</source>
        <translation>(不適用)</translation>
    </message>
    <message>
        <source>(no label)</source>
        <translation>(無標記)</translation>
    </message>
    <message>
        <source>Transaction status. Hover over this field to show number of confirmations.</source>
        <translation>交易狀態。把游標停在欄位上會顯示確認次數。</translation>
    </message>
    <message>
        <source>Date and time that the transaction was received.</source>
        <translation>收到交易的日期和時間。</translation>
    </message>
    <message>
        <source>Type of transaction.</source>
        <translation>交易的種類。</translation>
    </message>
    <message>
        <source>Whether or not a watch-only address is involved in this transaction.</source>
        <translation>不論如何有一個只能觀看的地只有參與這次的交易</translation>
    </message>
    <message>
        <source>User-defined intent/purpose of the transaction.</source>
        <translation>使用者定義的交易動機或理由。</translation>
    </message>
    <message>
        <source>Amount removed from or added to balance.</source>
        <translation>要減掉或加進餘額的金額。</translation>
    </message>
</context>
<context>
    <name>TransactionView</name>
    <message>
        <source>All</source>
        <translation>全部</translation>
    </message>
    <message>
        <source>Today</source>
        <translation>今天</translation>
    </message>
    <message>
        <source>This week</source>
        <translation>這星期</translation>
    </message>
    <message>
        <source>This month</source>
        <translation>這個月</translation>
    </message>
    <message>
        <source>Last month</source>
        <translation>上個月</translation>
    </message>
    <message>
        <source>This year</source>
        <translation>今年</translation>
    </message>
    <message>
        <source>Range...</source>
        <translation>指定範圍...</translation>
    </message>
    <message>
        <source>Received with</source>
        <translation>收款</translation>
    </message>
    <message>
        <source>Sent to</source>
        <translation>付款</translation>
    </message>
    <message>
        <source>To yourself</source>
        <translation>給自己</translation>
    </message>
    <message>
        <source>Mined</source>
        <translation>開採所得</translation>
    </message>
    <message>
        <source>Other</source>
        <translation>其它</translation>
    </message>
    <message>
        <source>Enter address or label to search</source>
        <translation>請輸入要搜尋的位址或標記</translation>
    </message>
    <message>
        <source>Min amount</source>
        <translation>最小金額</translation>
    </message>
    <message>
        <source>Abandon transaction</source>
        <translation>中止交易</translation>
    </message>
    <message>
        <source>Copy address</source>
        <translation>複製位址</translation>
    </message>
    <message>
        <source>Copy label</source>
        <translation>複製標記</translation>
    </message>
    <message>
        <source>Copy amount</source>
        <translation>複製金額</translation>
    </message>
    <message>
        <source>Copy transaction ID</source>
        <translation>複製交易識別碼</translation>
    </message>
    <message>
        <source>Copy raw transaction</source>
        <translation>複製交易原始資料</translation>
    </message>
    <message>
        <source>Copy full transaction details</source>
        <translation>複製完整交易明細</translation>
    </message>
    <message>
        <source>Edit label</source>
        <translation>編輯標記</translation>
    </message>
    <message>
        <source>Show transaction details</source>
        <translation>顯示交易明細</translation>
    </message>
    <message>
        <source>Export Transaction History</source>
        <translation>匯出交易記錄</translation>
    </message>
    <message>
        <source>Comma separated file (*.csv)</source>
        <translation>逗點分隔資料檔(*.csv)</translation>
    </message>
    <message>
        <source>Confirmed</source>
        <translation>已確認</translation>
    </message>
    <message>
        <source>Watch-only</source>
        <translation>只能觀看的</translation>
    </message>
    <message>
        <source>Date</source>
        <translation>日期</translation>
    </message>
    <message>
        <source>Type</source>
        <translation>種類</translation>
    </message>
    <message>
        <source>Label</source>
        <translation>標記:</translation>
    </message>
    <message>
        <source>Address</source>
        <translation>位址</translation>
    </message>
    <message>
        <source>ID</source>
        <translation>識別碼</translation>
    </message>
    <message>
        <source>Exporting Failed</source>
        <translation>匯出失敗</translation>
    </message>
    <message>
        <source>There was an error trying to save the transaction history to %1.</source>
        <translation>儲存交易記錄到 %1 時發生錯誤。</translation>
    </message>
    <message>
        <source>Exporting Successful</source>
        <translation>匯出成功</translation>
    </message>
    <message>
        <source>The transaction history was successfully saved to %1.</source>
        <translation>交易記錄已經成功儲存到 %1 了。</translation>
    </message>
    <message>
        <source>Range:</source>
        <translation>範圍:</translation>
    </message>
    <message>
        <source>to</source>
        <translation>到</translation>
    </message>
</context>
<context>
    <name>UnitDisplayStatusBarControl</name>
    <message>
        <source>Unit to show amounts in. Click to select another unit.</source>
        <translation>金額顯示單位。可以點選其他單位。</translation>
    </message>
</context>
<context>
    <name>WalletFrame</name>
    <message>
        <source>No wallet has been loaded.</source>
        <translation>沒有載入錢包。</translation>
    </message>
</context>
<context>
    <name>WalletModel</name>
    <message>
        <source>Send Coins</source>
        <translation>付款</translation>
    </message>
</context>
<context>
    <name>WalletView</name>
    <message>
        <source>&amp;Export</source>
        <translation>匯出</translation>
    </message>
    <message>
        <source>Export the data in the current tab to a file</source>
        <translation>將目前分頁的資料匯出存成檔案</translation>
    </message>
    <message>
        <source>Backup Wallet</source>
        <translation>備份錢包</translation>
    </message>
    <message>
        <source>Wallet Data (*.dat)</source>
        <translation>錢包資料檔(*.dat)</translation>
    </message>
    <message>
        <source>Backup Failed</source>
        <translation>備份失敗</translation>
    </message>
    <message>
        <source>There was an error trying to save the wallet data to %1.</source>
        <translation>儲存錢包資料到 %1 時發生錯誤。</translation>
    </message>
    <message>
        <source>Backup Successful</source>
        <translation>備份成功</translation>
    </message>
    <message>
        <source>The wallet data was successfully saved to %1.</source>
        <translation>錢包的資料已經成功儲存到 %1 了。</translation>
    </message>
</context>
<context>
    <name>bitcoin-core</name>
    <message>
        <source>Options:</source>
        <translation>選項:</translation>
    </message>
    <message>
        <source>Specify data directory</source>
        <translation>指定資料目錄</translation>
    </message>
    <message>
        <source>Connect to a node to retrieve peer addresses, and disconnect</source>
        <translation>連線到某個節點來取得其它節點的位址，然後斷線</translation>
    </message>
    <message>
        <source>Specify your own public address</source>
        <translation>指定自己的公開位址</translation>
    </message>
    <message>
        <source>Accept command line and JSON-RPC commands</source>
        <translation>接受指令列和 JSON-RPC 指令
</translation>
    </message>
    <message>
        <source>If &lt;category&gt; is not supplied or if &lt;category&gt; = 1, output all debugging information.</source>
        <translation>如果沒有提供 &lt;category&gt; 或是值為 1 就會輸出所有的除錯資訊。</translation>
    </message>
    <message>
        <source>Prune configured below the minimum of %d MiB.  Please use a higher number.</source>
        <translation>設定的修剪值小於最小需求的 %d 百萬位元組(MiB)。請指定大一點的數字。</translation>
    </message>
    <message>
        <source>Prune: last wallet synchronisation goes beyond pruned data. You need to -reindex (download the whole blockchain again in case of pruned node)</source>
        <translation>修剪模式：錢包的最後同步狀態是在被修剪掉的區塊資料中。你需要用 -reindex 參數執行(會重新下載整個區塊鏈)</translation>
    </message>
    <message>
        <source>Reduce storage requirements by pruning (deleting) old blocks. This mode is incompatible with -txindex and -rescan. Warning: Reverting this setting requires re-downloading the entire blockchain. (default: 0 = disable pruning blocks, &gt;%u = target size in MiB to use for block files)</source>
        <translation>修剪(刪除)掉老舊區塊來減少需要的儲存空間。這種模式會關閉錢包功能，並且和 -txindex 及 -rescan 參數不相容。警告: 從這種模式還原會需要重新下載一整個區塊鏈。(預設值: 0 表示不修剪區塊，&gt;%u 表示為區塊檔案的目標大小，單位是百萬位元組 MiB)</translation>
    </message>
    <message>
        <source>Rescans are not possible in pruned mode. You will need to use -reindex which will download the whole blockchain again.</source>
        <translation>在修剪模式下沒辦法重新掃描區塊鏈。你需要配合使用 -reindex 參數來重新下載整個區塊鏈。</translation>
    </message>
    <message>
        <source>Error: A fatal internal error occurred, see debug.log for details</source>
        <translation>錯誤: 發生了致命的內部錯誤，詳情請看 debug.log</translation>
    </message>
    <message>
        <source>Fee (in %s/kB) to add to transactions you send (default: %s)</source>
        <translation>交易付款時每千位元組(kB)的交易手續費(單位是 %s，預設值: %s)</translation>
    </message>
    <message>
        <source>Pruning blockstore...</source>
        <translation>正在修剪區塊資料庫中...</translation>
    </message>
    <message>
        <source>Run in the background as a daemon and accept commands</source>
        <translation>用護靈模式在背景執行並接受指令</translation>
    </message>
    <message>
        <source>Unable to start HTTP server. See debug log for details.</source>
        <translation>無法啟動 HTTP 伺服器。詳情請看除錯紀錄。</translation>
    </message>
    <message>
        <source>Accept connections from outside (default: 1 if no -proxy or -connect)</source>
        <translation>是否接受外來連線(預設值: 當沒有 -proxy 或 -connect 時為 1)</translation>
    </message>
    <message>
<<<<<<< HEAD
=======
        <source>Bitcoin Core</source>
        <translation>Bitcoin Core</translation>
    </message>
    <message>
        <source>The %s developers</source>
        <translation>%s 開發人員</translation>
    </message>
    <message>
        <source>-fallbackfee is set very high! This is the transaction fee you may pay when fee estimates are not available.</source>
        <translation>警告: -fallbackfee 設定了很高的金額！這是當預估手續費還沒計算出來時，交易付款預設會付的手續費。</translation>
    </message>
    <message>
        <source>A fee rate (in %s/kB) that will be used when fee estimation has insufficient data (default: %s)</source>
        <translation>當沒有足夠的資料計算預估手續費時，所使用的手續費費率(單位是 %s/kB, 預設值: %s)</translation>
    </message>
    <message>
        <source>Accept relayed transactions received from whitelisted peers even when not relaying transactions (default: %d)</source>
        <translation>接受從白名點節點收到的轉發交易，即使沒有(符合準則)轉發出去(預設值: %d)</translation>
    </message>
    <message>
>>>>>>> 9460771a
        <source>Bind to given address and always listen on it. Use [host]:port notation for IPv6</source>
        <translation>和指定的位址繫結，並且一直在指定位址聽候連線。IPv6 請用 [主機]:通訊埠 這種格式</translation>
    </message>
    <message>
        <source>Cannot obtain a lock on data directory %s. %s is probably already running.</source>
        <translation>沒辦法鎖定資料目錄 %s。%s 可能已經在執行了。</translation>
    </message>
    <message>
        <source>Delete all wallet transactions and only recover those parts of the blockchain through -rescan on startup</source>
        <translation>清掉錢包裡的所有交易，並且在下次啟動時，使用 -rescan 來從區塊鏈中復原回來。</translation>
    </message>
    <message>
        <source>Distributed under the MIT software license, see the accompanying file COPYING or &lt;http://www.opensource.org/licenses/mit-license.php&gt;.</source>
        <translation>這套軟體是依據 MIT 軟體授權條款散布，詳情請見附帶的 COPYING 檔案，或是以下網站:  &lt;http://www.opensource.org/licenses/mit-license.php&gt;.</translation>
    </message>
    <message>
        <source>Equivalent bytes per sigop in transactions for relay and mining (default: %u)</source>
        <translation>轉發和開採時，交易資料中每個 sigop 的等同位元組數(預設值: %u)</translation>
    </message>
    <message>
<<<<<<< HEAD
=======
        <source>Error loading %s: You can't enable HD on a already existing non-HD wallet</source>
        <translation>載入 %s 發生錯誤：不能對已存在的非 HD 錢包啟用 HD 功能。</translation>
    </message>
    <message>
        <source>Error reading %s! All keys read correctly, but transaction data or address book entries might be missing or incorrect.</source>
        <translation>讀取錢包檔 %s 時發生錯誤！所有的密鑰都正確讀取了，但是交易資料或位址簿資料可能會缺少或不正確。</translation>
    </message>
    <message>
>>>>>>> 9460771a
        <source>Execute command when a wallet transaction changes (%s in cmd is replaced by TxID)</source>
        <translation>當錢包有交易改變時要執行的指令(指令中的 %s 會被取代成交易識別碼)</translation>
    </message>
    <message>
        <source>Maximum allowed median peer time offset adjustment. Local perspective of time may be influenced by peers forward or backward by this amount. (default: %u seconds)</source>
        <translation>跟其他節點的時間差最高可接受的中位數值。本機所認為的時間可能會被其他節點影響，往前或往後在這個值之內。(預設值: %u 秒)</translation>
    </message>
    <message>
        <source>Maximum total fees (in %s) to use in a single wallet transaction or raw transaction; setting this too low may abort large transactions (default: %s)</source>
        <translation>允許一次錢包交易或未加工交易付出的最高總手續費(單位是 %s)；設定太低的話，可能會無法進行資料量大的交易(預設值: %s)</translation>
    </message>
    <message>
        <source>Please check that your computer's date and time are correct! If your clock is wrong, %s will not work properly.</source>
        <translation>請檢查電腦日期和時間是否正確！%s 沒辦法在時鐘不準的情況下正常運作。</translation>
    </message>
    <message>
        <source>Please contribute if you find %s useful. Visit %s for further information about the software.</source>
        <translation>如果你覺得 %s 有用，可以幫助我們。關於這個軟體的更多資訊請見 %s。</translation>
    </message>
    <message>
        <source>Set the number of script verification threads (%u to %d, 0 = auto, &lt;0 = leave that many cores free, default: %d)</source>
        <translation>設定指令碼驗證的執行緒數目 (%u 到 %d，0 表示程式自動決定，小於 0 表示保留處理器核心不用的數目，預設值: %d)</translation>
    </message>
    <message>
        <source>The block database contains a block which appears to be from the future. This may be due to your computer's date and time being set incorrectly. Only rebuild the block database if you are sure that your computer's date and time are correct</source>
        <translation>區塊資料庫中有來自未來的區塊。可能是你電腦的日期時間不對。如果確定電腦日期時間沒錯的話，就重建區塊資料庫看看。</translation>
    </message>
    <message>
        <source>This is a pre-release test build - use at your own risk - do not use for mining or merchant applications</source>
        <translation>這是個還沒發表的測試版本 - 使用請自負風險 - 請不要用來開採或商業應用</translation>
    </message>
    <message>
        <source>Unable to rewind the database to a pre-fork state. You will need to redownload the blockchain</source>
        <translation>沒辦法將資料庫倒轉回分岔前的狀態。必須要重新下載區塊鍊。</translation>
    </message>
    <message>
        <source>Use UPnP to map the listening port (default: 1 when listening and no -proxy)</source>
        <translation>是否要使用「通用即插即用」協定(UPnP)，來設定聽候連線的通訊埠的對應(預設值: 當有聽候連線且沒有指定 -proxy 參數時為 1)</translation>
    </message>
    <message>
        <source>Warning: The network does not appear to fully agree! Some miners appear to be experiencing issues.</source>
        <translation>警告: 節點網路對於區塊鏈結的決定目前有分歧！看來有些礦工會有問題。</translation>
    </message>
    <message>
        <source>Warning: We do not appear to fully agree with our peers! You may need to upgrade, or other nodes may need to upgrade.</source>
        <translation>警告: 我們和某些連線的節點對於區塊鏈結的決定不同！你可能需要升級，或是需要等其它的節點升級。</translation>
    </message>
    <message>
        <source>Whitelist peers connecting from the given netmask or IP address. Can be specified multiple times.</source>
        <translation>把來自指定網域或位址的節點放進白名單。這個選項可以設定多次。</translation>
    </message>
    <message>
        <source>You need to rebuild the database using -reindex-chainstate to change -txindex</source>
        <translation>改變 -txindex 參數後，必須要用 -reindex-chainstate 參數來重建資料庫</translation>
    </message>
    <message>
        <source>%s corrupt, salvage failed</source>
        <translation>錢包檔 %s 壞掉了，搶救失敗</translation>
    </message>
    <message>
        <source>-maxmempool must be at least %d MB</source>
        <translation>參數 -maxmempool 至少要給 %d 百萬位元組(MB)</translation>
    </message>
    <message>
        <source>&lt;category&gt; can be:</source>
        <translation>&lt;category&gt; 可以是:</translation>
    </message>
    <message>
        <source>Append comment to the user agent string</source>
        <translation>對使用者代理字串添加註解</translation>
    </message>
    <message>
        <source>Attempt to recover private keys from a corrupt wallet on startup</source>
        <translation>啟動時嘗試從壞掉的錢包檔復原密鑰</translation>
    </message>
    <message>
        <source>Block creation options:</source>
        <translation>區塊製造選項:</translation>
    </message>
    <message>
        <source>Cannot resolve -%s address: '%s'</source>
        <translation>沒辦法解析 -%s 參數指定的位址: '%s'</translation>
    </message>
    <message>
        <source>Change index out of range</source>
        <translation>找零的索引值超出範圍</translation>
    </message>
    <message>
        <source>Connect only to the specified node(s)</source>
        <translation>只連線到指定節點(可多個)</translation>
    </message>
    <message>
        <source>Connection options:</source>
        <translation>連線選項:</translation>
    </message>
    <message>
        <source>Copyright (C) %i-%i</source>
        <translation>版權所有 (C) %i-%i</translation>
    </message>
    <message>
        <source>Corrupted block database detected</source>
        <translation>發現區塊資料庫壞掉了</translation>
    </message>
    <message>
        <source>Debugging/Testing options:</source>
        <translation>除錯與測試選項</translation>
    </message>
    <message>
        <source>Do not load the wallet and disable wallet RPC calls</source>
        <translation>不要載入錢包，並且拿掉錢包相關的 RPC 功能請求。</translation>
    </message>
    <message>
        <source>Do you want to rebuild the block database now?</source>
        <translation>你想要現在重建區塊資料庫嗎？</translation>
    </message>
    <message>
        <source>Enable publish hash block in &lt;address&gt;</source>
        <translation>開啟傳送區塊雜湊值到目標 ZeroMQ 位址 &lt;address&gt; 去</translation>
    </message>
    <message>
        <source>Enable publish hash transaction in &lt;address&gt;</source>
        <translation>開啟傳送交易雜湊值到目標 ZeroMQ 位址 &lt;address&gt; 去</translation>
    </message>
    <message>
        <source>Enable publish raw block in &lt;address&gt;</source>
        <translation>開啟傳送區塊原始資料到目標 ZeroMQ 位址 &lt;address&gt; 去</translation>
    </message>
    <message>
        <source>Enable publish raw transaction in &lt;address&gt;</source>
        <translation>開啟傳送交易原始資料到目標 ZeroMQ 位址 &lt;address&gt; 去</translation>
    </message>
    <message>
        <source>Enable transaction replacement in the memory pool (default: %u)</source>
        <translation>對交易暫存池啟用替代交易(預設值: %u)</translation>
    </message>
    <message>
        <source>Error initializing block database</source>
        <translation>初始化區塊資料庫時發生錯誤</translation>
    </message>
    <message>
        <source>Error initializing wallet database environment %s!</source>
        <translation>初始化錢包資料庫環境 %s 時發生錯誤！</translation>
    </message>
    <message>
        <source>Error loading %s</source>
        <translation>載入檔案 %s 時發生錯誤</translation>
    </message>
    <message>
        <source>Error loading %s: Wallet corrupted</source>
        <translation>載入檔案 %s 時發生錯誤: 錢包損毀了</translation>
    </message>
    <message>
        <source>Error loading %s: Wallet requires newer version of %s</source>
        <translation>載入檔案 %s 時發生錯誤: 這個錢包需要新版的 %s</translation>
    </message>
    <message>
        <source>Error loading %s: You can't disable HD on a already existing HD wallet</source>
        <translation>載入 %s 發生錯誤：不能對已存在的 HD 錢包停用 HD 功能。</translation>
    </message>
    <message>
        <source>Error loading block database</source>
        <translation>載入區塊資料庫時發生錯誤</translation>
    </message>
    <message>
        <source>Error opening block database</source>
        <translation>打開區塊資料庫時發生錯誤</translation>
    </message>
    <message>
        <source>Error: Disk space is low!</source>
        <translation>錯誤: 磁碟空間很少！</translation>
    </message>
    <message>
        <source>Failed to listen on any port. Use -listen=0 if you want this.</source>
        <translation>在任意的通訊埠聽候失敗。如果你希望這樣的話，可以設定 -listen=0.</translation>
    </message>
    <message>
        <source>Importing...</source>
        <translation>正在匯入中...</translation>
    </message>
    <message>
        <source>Incorrect or no genesis block found. Wrong datadir for network?</source>
        <translation>創世區塊不正確或找不到。資料目錄錯了嗎？</translation>
    </message>
    <message>
        <source>Initialization sanity check failed. %s is shutting down.</source>
        <translation>初始化時的基本檢查失敗了。%s 就要關閉了。</translation>
    </message>
    <message>
        <source>Invalid -onion address: '%s'</source>
        <translation>無效的 -onion 位址: '%s'</translation>
    </message>
    <message>
        <source>Invalid amount for -%s=&lt;amount&gt;: '%s'</source>
        <translation>參數 -%s=&lt;金額&gt; 指定的金額無效: '%s'</translation>
    </message>
    <message>
        <source>Invalid amount for -fallbackfee=&lt;amount&gt;: '%s'</source>
        <translation>設定 -fallbackfee=&lt;金額&gt; 的金額無效: '%s'</translation>
    </message>
    <message>
        <source>Keep the transaction memory pool below &lt;n&gt; megabytes (default: %u)</source>
        <translation>在記憶體暫存池中保持最多 &lt;n&gt; 個百萬位元組的交易(預設值: %u)</translation>
    </message>
    <message>
        <source>Loading banlist...</source>
        <translation>正在載入禁止連線名單中...</translation>
    </message>
    <message>
        <source>Location of the auth cookie (default: data dir)</source>
        <translation>認證 cookie 資料的位置(預設值: 同資料目錄)</translation>
    </message>
    <message>
        <source>Not enough file descriptors available.</source>
        <translation>檔案描述元不足。</translation>
    </message>
    <message>
        <source>Only connect to nodes in network &lt;net&gt; (ipv4, ipv6 or onion)</source>
        <translation>只和 &lt;net&gt; 網路上的節點連線(ipv4, ipv6, 或 onion)</translation>
    </message>
    <message>
        <source>Print this help message and exit</source>
        <translation>顯示說明訊息後結束</translation>
    </message>
    <message>
        <source>Print version and exit</source>
        <translation>顯示版本後結束</translation>
    </message>
    <message>
        <source>Prune cannot be configured with a negative value.</source>
        <translation>修剪值不能設定為負的。</translation>
    </message>
    <message>
        <source>Prune mode is incompatible with -txindex.</source>
        <translation>修剪模式和 -txindex 參數不相容。</translation>
    </message>
    <message>
        <source>Rebuild chain state and block index from the blk*.dat files on disk</source>
        <translation>從磁碟裡的區塊檔 blk*.dat 重建區塊鏈狀態和區塊索引</translation>
    </message>
    <message>
        <source>Rebuild chain state from the currently indexed blocks</source>
        <translation>從目前已編索引的區塊資料重建區塊鏈狀態</translation>
    </message>
    <message>
        <source>Rewinding blocks...</source>
        <translation>正在倒轉回區塊鏈之前的狀態...</translation>
    </message>
    <message>
        <source>Set database cache size in megabytes (%d to %d, default: %d)</source>
        <translation>設定資料庫快取大小是多少百萬位元組(MB，範圍: %d 到 %d，預設值: %d)</translation>
    </message>
    <message>
        <source>Set maximum BIP141 block weight (default: %d)</source>
        <translation>設定 BIP141 區塊重量的最大值(預設值: %d)</translation>
    </message>
    <message>
        <source>Set maximum block size in bytes (default: %d)</source>
        <translation>設定區塊大小上限成多少位元組(預設值: %d)</translation>
    </message>
    <message>
        <source>Specify wallet file (within data directory)</source>
        <translation>指定錢包檔(會在資料目錄中)</translation>
    </message>
    <message>
        <source>Starting network threads...</source>
        <translation>正在啟動網路執行緒...</translation>
    </message>
    <message>
        <source>The source code is available from %s.</source>
        <translation>原始碼可以在 %s 取得。</translation>
    </message>
    <message>
        <source>Unable to bind to %s on this computer. %s is probably already running.</source>
        <translation>沒辦法繫結在這台電腦上的 %s 。%s 可能已經在執行了。</translation>
    </message>
    <message>
        <source>Unsupported argument -benchmark ignored, use -debug=bench.</source>
        <translation>忽略了不再支援的 -benchmark 參數，請改用 -debug=bench</translation>
    </message>
    <message>
        <source>Unsupported argument -debugnet ignored, use -debug=net.</source>
        <translation>忽略了不再支援的 -debugnet 參數，請改用 -debug=net</translation>
    </message>
    <message>
        <source>Unsupported argument -tor found, use -onion.</source>
        <translation>找到不再支援的 -tor 參數，請改用 -onion 參數。</translation>
    </message>
    <message>
        <source>Use UPnP to map the listening port (default: %u)</source>
        <translation>使用通用隨插即用 (UPnP) 協定來設定對應的服務連接埠(預設值: %u)</translation>
    </message>
    <message>
        <source>User Agent comment (%s) contains unsafe characters.</source>
        <translation>使用者代理註解(%s)中含有不安全的字元。</translation>
    </message>
    <message>
        <source>Verifying blocks...</source>
        <translation>正在驗證區塊資料...</translation>
    </message>
    <message>
        <source>Verifying wallet...</source>
        <translation>正在驗證錢包資料...</translation>
    </message>
    <message>
        <source>Wallet %s resides outside data directory %s</source>
        <translation>錢包檔 %s 沒有在資料目錄 %s 裡面</translation>
    </message>
    <message>
        <source>Wallet debugging/testing options:</source>
        <translation>錢包除錯與測試選項:</translation>
    </message>
    <message>
        <source>Wallet needed to be rewritten: restart %s to complete</source>
        <translation>錢包需要重寫: 請重新啓動 %s 來完成</translation>
    </message>
    <message>
        <source>Wallet options:</source>
        <translation>錢包選項:</translation>
    </message>
    <message>
        <source>Allow JSON-RPC connections from specified source. Valid for &lt;ip&gt; are a single IP (e.g. 1.2.3.4), a network/netmask (e.g. 1.2.3.4/255.255.255.0) or a network/CIDR (e.g. 1.2.3.4/24). This option can be specified multiple times</source>
        <translation>允許指定的來源建立 JSON-RPC 連線。&lt;ip&gt; 的有效值可以是一個單獨位址(像是 1.2.3.4)，一個網段/網段罩遮值(像是 1.2.3.4/255.255.255.0)，或是網段/CIDR值(像是 1.2.3.4/24)。這個選項可以設定多次。</translation>
    </message>
    <message>
        <source>Bind to given address and whitelist peers connecting to it. Use [host]:port notation for IPv6</source>
        <translation>和指定的位址繫結，並且把連線過來的節點放進白名單。IPv6 請用 [主機]:通訊埠 這種格式</translation>
    </message>
    <message>
        <source>Bind to given address to listen for JSON-RPC connections. Use [host]:port notation for IPv6. This option can be specified multiple times (default: bind to all interfaces)</source>
        <translation>和指定的位址繫結以聽候 JSON-RPC 連線。IPv6 請用 [主機]:通訊埠 這種格式。這個選項可以設定多次。(預設值: 跟所有網路界面上的位址繫結)</translation>
    </message>
    <message>
        <source>Create new files with system default permissions, instead of umask 077 (only effective with disabled wallet functionality)</source>
        <translation>用系統預設權限來造出新的檔案，而不是用使用者權限罩遮(umask)值 077 (只有在關掉錢包功能時才有作用)。</translation>
    </message>
    <message>
        <source>Discover own IP addresses (default: 1 when listening and no -externalip or -proxy)</source>
        <translation>找出自己的網際網路位址(預設值: 當有聽候連線且沒有指定 -externalip 或 -proxy 時為 1)</translation>
    </message>
    <message>
        <source>Error: Listening for incoming connections failed (listen returned error %s)</source>
        <translation>錯誤: 聽候外來連線失敗(回傳錯誤 %s)</translation>
    </message>
    <message>
        <source>Execute command when a relevant alert is received or we see a really long fork (%s in cmd is replaced by message)</source>
        <translation>當收到相關警示，或發現相當長的分支時，所要執行的指令(指令中的 %s 會被取代成警示訊息)</translation>
    </message>
    <message>
        <source>Fees (in %s/kB) smaller than this are considered zero fee for relaying, mining and transaction creation (default: %s)</source>
        <translation>當處理轉發的交易、挖礦、或製造交易時，如果每千位元組(kB)的手續費比這個值(單位是 %s)低，就視為沒付手續費(預設值: %s)</translation>
    </message>
    <message>
        <source>Force relay of transactions from whitelisted peers even if they violate local relay policy (default: %d)</source>
        <translation>強制轉發從白名點節點收到的交易，即使它們違反了本機的轉發準則(預設值: %d)</translation>
    </message>
    <message>
        <source>If paytxfee is not set, include enough fee so transactions begin confirmation on average within n blocks (default: %u)</source>
        <translation>當沒有設定 paytxfee 時，自動包含可以讓交易能在平均 n 個區塊內開始確認的手續費(預設值: %u)</translation>
    </message>
    <message>
        <source>Invalid amount for -maxtxfee=&lt;amount&gt;: '%s' (must be at least the minrelay fee of %s to prevent stuck transactions)</source>
        <translation>-maxtxfee=&lt;amount&gt;: '%s' 的金額無效 (必須大於最低轉發手續費 %s 以避免交易無法確認)</translation>
    </message>
    <message>
        <source>If paytxfee is not set, include enough fee so transactions begin confirmation on average within n blocks (default: %u)</source>
        <translation>當沒有設定 paytxfee 時，自動包含可以讓交易能在平均 n 個區塊內開始確認的手續費(預設值: %u)</translation>
    </message>
    <message>
        <source>Invalid amount for -maxtxfee=&lt;amount&gt;: '%s' (must be at least the minrelay fee of %s to prevent stuck transactions)</source>
        <translation>-maxtxfee=&lt;amount&gt;: '%s' 的金額無效 (必須大於最低轉發手續費 %s 以避免交易無法確認)</translation>
    </message>
    <message>
        <source>Maximum size of data in data carrier transactions we relay and mine (default: %u)</source>
        <translation>轉發和開採時，對只帶資料的交易的大小上限(預設值: %u)</translation>
    </message>
    <message>
        <source>Maximum total fees to use in a single wallet transaction, setting too low may abort large transactions (default: %s)</source>
        <translation>一次錢包交易允許付出最高的總手續費，設定太低的話，可能會無法進行資料量大的交易(預設值: %s)</translation>
    </message>
    <message>
        <source>Query for peer addresses via DNS lookup, if low on addresses (default: 1 unless -connect)</source>
        <translation>是否允許在節點位址數目不足時，使用域名查詢來搜尋節點 (預設值: 當沒用 -connect 時為 1)</translation>
    </message>
    <message>
<<<<<<< HEAD
        <source>Require high priority for relaying free or low-fee transactions (default:%u)</source>
        <translation>沒有手續費或手續費比較低的交易是否必須要是高優先權才會轉發(預設值: %u)</translation>
=======
        <source>Randomize credentials for every proxy connection. This enables Tor stream isolation (default: %u)</source>
        <translation>對每個代理連線使用隨機產生的憑證。這個選項會開啟 Tor 的串流隔離(預設值: %u)</translation>
>>>>>>> 9460771a
    </message>
    <message>
        <source>Set maximum size of high-priority/low-fee transactions in bytes (default: %d)</source>
        <translation>設定高優先度或低手續費的交易資料大小上限成多少位元組(預設值: %d)</translation>
    </message>
    <message>
        <source>The transaction amount is too small to send after the fee has been deducted</source>
        <translation>扣除手續費後的交易金額太少而不能傳送</translation>
    </message>
    <message>
        <source>This product includes software developed by the OpenSSL Project for use in the OpenSSL Toolkit &lt;https://www.openssl.org/&gt; and cryptographic software written by Eric Young and UPnP software written by Thomas Bernard.</source>
        <translation>此產品也包含了由 OpenSSL Project 所開發的 OpenSSL Toolkit 軟體 &lt;https://www.openssl.org/&gt;, 和由 Eric Young 撰寫的加解密軟體，以及由 Thomas Bernard 所撰寫的 UPnP 軟體。</translation>
    </message>
    <message>
<<<<<<< HEAD
        <source>To use bitcoind, or the -server option to bitcoin-qt, you must set an rpcpassword in the configuration file:
%s
It is recommended you use the following random password:
rpcuser=bitcoinrpc
rpcpassword=%s
(you do not need to remember this password)
The username and password MUST NOT be the same.
If the file does not exist, create it with owner-readable-only file permissions.
It is also recommended to set alertnotify so you are notified of problems;
for example: alertnotify=echo %%s | mail -s "Bitcoin Alert" admin@foo.com
</source>
        <translation>要使用 bitcoind, 或是對 bitcoin-qt 指定 -server 選項，你必須要在以下設定檔中設定 RPC 密碼(選項: rpcpassword):
%s
建議你使用以下隨機產生的密碼:
rpcuser=bitcoinrpc
rpcpassword=%s
(你不用記住這個密碼)
注意使用者名稱(rpcuser)和密碼(rpcpassword)不可以相同！
如果設定檔還不存在，請在新增時，設定檔案權限為"只有主人才能讀取"。
也建議你設定警示通知，這樣發生問題時你才會被通知到；
比如說設定: alertnotify=echo %%s | mail -s "Bitcoin Alert" admin@foo.com
</translation>
    </message>
    <message>
        <source>Warning: -maxtxfee is set very high! Fees this large could be paid on a single transaction.</source>
        <translation>警告: -maxtxfee 設定了很高的金額！這可是一次交易就有可能付出的最高手續費。</translation>
    </message>
    <message>
        <source>Warning: Please check that your computer's date and time are correct! If your clock is wrong Bitcoin Core will not work properly.</source>
        <translation>警告: 請檢查電腦日期和時間是否正確！位元幣核心沒辦法在時鐘不準的情況下正常運作。</translation>
=======
        <source>Use hierarchical deterministic key generation (HD) after BIP32. Only has effect during wallet creation/first start</source>
        <translation>在 BIP32 開始作用後，啟用階層式可預期性密鑰產生方式(HD)。只有在產生新錢包或第一次啟動時才有作用。</translation>
>>>>>>> 9460771a
    </message>
    <message>
        <source>Whitelisted peers cannot be DoS banned and their transactions are always relayed, even if they are already in the mempool, useful e.g. for a gateway</source>
        <translation>在白名單中的節點不會因為偵測到阻斷服務攻擊(DoS)而被停用。來自這些節點的交易也一定會被轉發，即使說交易本來就在記憶池裡了也一樣。適用於像是閘道伺服器。</translation>
    </message>
    <message>
<<<<<<< HEAD
        <source>Accept public REST requests (default: %u)</source>
        <translation>接受公開的REST請求 (預設值: %u)</translation>
    </message>
    <message>
        <source>Cannot resolve -whitebind address: '%s'</source>
        <translation>沒辦法解析 -whitebind 指定的位址: '%s'</translation>
=======
        <source>You need to rebuild the database using -reindex to go back to unpruned mode.  This will redownload the entire blockchain</source>
        <translation>回到非修剪的模式需要用 -reindex 參數來重建資料庫。這會導致重新下載整個區塊鏈。</translation>
>>>>>>> 9460771a
    </message>
    <message>
        <source>(default: %u)</source>
        <translation>(預設值: %u)</translation>
    </message>
    <message>
        <source>Accept public REST requests (default: %u)</source>
        <translation>接受公開的REST請求 (預設值: %u)</translation>
    </message>
    <message>
        <source>Automatically create Tor hidden service (default: %d)</source>
        <translation>自動產生 Tor 隱藏服務(預設值: %d)</translation>
    </message>
    <message>
        <source>Connect through SOCKS5 proxy</source>
        <translation>透過 SOCKS5 代理伺服器連線</translation>
    </message>
    <message>
        <source>Error reading from database, shutting down.</source>
        <translation>讀取資料庫時發生錯誤，要關閉了。</translation>
<<<<<<< HEAD
    </message>
    <message>
        <source>Error: A fatal internal error occurred, see debug.log for details</source>
        <translation>錯誤：發生了致命的內部錯誤，細節請看 debug.log</translation>
    </message>
    <message>
        <source>Error: Unsupported argument -tor found, use -onion.</source>
        <translation>錯誤: 找到不再支援的 -tor 參數，請改用 -onion 參數。</translation>
=======
>>>>>>> 9460771a
    </message>
    <message>
        <source>Imports blocks from external blk000??.dat file on startup</source>
        <translation>啟動時從其它來源的 blk000??.dat 檔匯入區塊</translation>
    </message>
    <message>
        <source>Information</source>
        <translation>資訊</translation>
    </message>
    <message>
<<<<<<< HEAD
        <source>Initialization sanity check failed. Bitcoin Core is shutting down.</source>
        <translation>初始化時的基本檢查失敗了。位元幣核心就要關閉了。</translation>
    </message>
    <message>
        <source>Invalid amount for -maxtxfee=&lt;amount&gt;: '%s'</source>
        <translation>-maxtxfee=&lt;amount&gt;: '%s' 的金額無效</translation>
    </message>
    <message>
        <source>Invalid amount for -minrelaytxfee=&lt;amount&gt;: '%s'</source>
        <translation>設定最低轉發手續費 -minrelaytxfee=&lt;金額&gt; 的金額無效: '%s'</translation>
    </message>
    <message>
        <source>Invalid amount for -mintxfee=&lt;amount&gt;: '%s'</source>
        <translation>設定 -mintxfee=&lt;金額&gt; 的金額無效: '%s'</translation>
    </message>
    <message>
=======
>>>>>>> 9460771a
        <source>Invalid amount for -paytxfee=&lt;amount&gt;: '%s' (must be at least %s)</source>
        <translation>設定 -paytxfee=&lt;金額&gt; 的金額無效: '%s' (至少要有 %s)</translation>
    </message>
    <message>
        <source>Invalid netmask specified in -whitelist: '%s'</source>
        <translation>指定在 -whitelist 的網段無效: '%s'</translation>
    </message>
    <message>
        <source>Keep at most &lt;n&gt; unconnectable transactions in memory (default: %u)</source>
        <translation>保持最多 &lt;n&gt; 無法連結的交易在記憶體 (預設: %u)</translation>
    </message>
    <message>
        <source>Need to specify a port with -whitebind: '%s'</source>
        <translation>指定 -whitebind 時必須包含通訊埠: '%s'</translation>
    </message>
    <message>
        <source>Node relay options:</source>
        <translation>節點轉發選項:</translation>
    </message>
    <message>
<<<<<<< HEAD
        <source>RPC SSL options: (see the Bitcoin Wiki for SSL setup instructions)</source>
        <translation>RPC SSL 選項: (SSL 設定程序請見 Bitcoin Wiki)</translation>
    </message>
    <message>
=======
>>>>>>> 9460771a
        <source>RPC server options:</source>
        <translation>RPC 伺服器選項:</translation>
    </message>
    <message>
<<<<<<< HEAD
        <source>RPC support for HTTP persistent connections (default: %d)</source>
        <translation>RPC 是否支援 HTTP 持久連線(預設值: %d)</translation>
    </message>
    <message>
        <source>Randomly drop 1 of every &lt;n&gt; network messages</source>
        <translation>隨機丟掉 &lt;n&gt; 分之一的網路訊息</translation>
=======
        <source>Reducing -maxconnections from %d to %d, because of system limitations.</source>
        <translation>因為系統的限制，將 -maxconnections 參數從 %d 降到了 %d</translation>
>>>>>>> 9460771a
    </message>
    <message>
        <source>Rescan the block chain for missing wallet transactions on startup</source>
        <translation>啟動時重新掃描區塊鏈，來尋找錢包可能漏掉的交易。</translation>
    </message>
    <message>
        <source>Receive and display P2P network alerts (default: %u)</source>
        <translation>接收並顯示 P2P 網路警示 (預設值: %u)</translation>
    </message>
    <message>
        <source>Send trace/debug info to console instead of debug.log file</source>
        <translation>在終端機顯示追蹤或除錯資訊，而不是寫到檔案 debug.log 中</translation>
    </message>
    <message>
        <source>Send transactions as zero-fee transactions if possible (default: %u)</source>
        <translation>盡可能送出不用付手續費的交易(預設值: %u)</translation>
    </message>
    <message>
        <source>Show all debugging options (usage: --help -help-debug)</source>
        <translation>顯示所有的除錯選項 (用法: --help --help-debug)</translation>
    </message>
    <message>
        <source>Shrink debug.log file on client startup (default: 1 when no -debug)</source>
        <translation>客戶端軟體啓動時把 debug.log 檔縮小(預設值: 當沒有 -debug 時為 1)</translation>
    </message>
    <message>
        <source>Signing transaction failed</source>
        <translation>簽署交易失敗</translation>
    </message>
    <message>
        <source>The transaction amount is too small to pay the fee</source>
        <translation>交易金額太少而付不起手續費</translation>
    </message>
    <message>
        <source>This is experimental software.</source>
        <translation>這套軟體屬於實驗性質。</translation>
    </message>
    <message>
        <source>Tor control port password (default: empty)</source>
        <translation>Tor 控制埠密碼(預設值: 空白)</translation>
    </message>
    <message>
        <source>Tor control port to use if onion listening enabled (default: %s)</source>
        <translation>開啟聽候 onion 連線時的 Tor 控制埠號碼(預設值: %s)</translation>
    </message>
    <message>
        <source>Transaction amount too small</source>
        <translation>交易金額太小</translation>
    </message>
    <message>
        <source>Transaction amounts must be positive</source>
        <translation>交易金額必須是正的</translation>
    </message>
    <message>
        <source>Transaction too large for fee policy</source>
        <translation>根據交易手續費準則，本交易的位元量過大</translation>
    </message>
    <message>
        <source>Transaction too large</source>
        <translation>交易位元量太大</translation>
    </message>
    <message>
        <source>Unable to bind to %s on this computer (bind returned error %s)</source>
        <translation>無法和這台電腦上的 %s 繫結(回傳錯誤 %s)</translation>
    </message>
    <message>
        <source>Upgrade wallet to latest format on startup</source>
        <translation>啟動時把錢包檔案升級成最新的格式</translation>
    </message>
    <message>
        <source>Username for JSON-RPC connections</source>
        <translation>JSON-RPC 連線使用者名稱</translation>
    </message>
    <message>
        <source>Warning</source>
        <translation>警告</translation>
    </message>
    <message>
        <source>Warning: unknown new rules activated (versionbit %i)</source>
        <translation>警告: 不明的交易規則被啟用了(versionbit %i)</translation>
    </message>
    <message>
        <source>Whether to operate in a blocks only mode (default: %u)</source>
        <translation>是否要用只要區塊模式運作(預設值: %u)</translation>
    </message>
    <message>
        <source>Zapping all transactions from wallet...</source>
        <translation>正在砍掉錢包中的所有交易...</translation>
    </message>
    <message>
        <source>ZeroMQ notification options:</source>
        <translation>ZeroMQ 通知選項:</translation>
    </message>
    <message>
        <source>Password for JSON-RPC connections</source>
        <translation>JSON-RPC 連線密碼</translation>
    </message>
    <message>
        <source>Execute command when the best block changes (%s in cmd is replaced by block hash)</source>
        <translation>當最新區塊改變時要執行的指令(指令中的 %s 會被取代成區塊雜湊值)</translation>
    </message>
    <message>
        <source>Allow DNS lookups for -addnode, -seednode and -connect</source>
        <translation>允許對 -addnode, -seednode, -connect 的參數使用域名查詢 </translation>
    </message>
    <message>
        <source>Loading addresses...</source>
        <translation>正在載入位址資料...</translation>
    </message>
    <message>
        <source>(1 = keep tx meta data e.g. account owner and payment request information, 2 = drop tx meta data)</source>
        <translation>(1 表示保留交易描述資料，像是帳戶使用者和付款請求資訊；2 表示丟掉交易描述資料)</translation>
    </message>
    <message>
        <source>-maxtxfee is set very high! Fees this large could be paid on a single transaction.</source>
        <translation>參數 -maxtxfee 設定了很高的金額！這可是你一次交易就有可能付出的最高手續費。</translation>
    </message>
    <message>
        <source>-paytxfee is set very high! This is the transaction fee you will pay if you send a transaction.</source>
        <translation>參數 -paytxfee 設定了很高的金額！這可是你交易付款時所要付的手續費。</translation>
    </message>
    <message>
        <source>Do not keep transactions in the mempool longer than &lt;n&gt; hours (default: %u)</source>
        <translation>不要讓交易留在記憶池中超過 &lt;n&gt; 個小時(預設值: %u)</translation>
    </message>
    <message>
<<<<<<< HEAD
        <source>Log transaction priority and fee per kB when mining blocks (default: %u)</source>
        <translation>開採區塊的時候，紀錄交易的優先度以及每千位元組(kB)的手續費(預設值: %u)</translation>
=======
        <source>Fees (in %s/kB) smaller than this are considered zero fee for transaction creation (default: %s)</source>
        <translation>當製造交易時，如果每千位元組(kB)的手續費比這個值(單位是 %s)低，就視為沒付手續費(預設值: %s)</translation>
    </message>
    <message>
        <source>How thorough the block verification of -checkblocks is (0-4, default: %u)</source>
        <translation>使用 -checkblocks 檢查區塊的仔細程度(0 到 4，預設值: %u)</translation>
>>>>>>> 9460771a
    </message>
    <message>
        <source>Maintain a full transaction index, used by the getrawtransaction rpc call (default: %u)</source>
        <translation>維護全部交易的索引，用在 getrawtransaction 這個 RPC 請求(預設值: %u)</translation>
    </message>
    <message>
        <source>Number of seconds to keep misbehaving peers from reconnecting (default: %u)</source>
        <translation>避免與亂搞的節點連線的秒數(預設: %u)</translation>
    </message>
    <message>
        <source>Output debugging information (default: %u, supplying &lt;category&gt; is optional)</source>
        <translation>輸出除錯資訊(預設值: %u, 不一定要指定 &lt;category&gt;)</translation>
    </message>
    <message>
        <source>Support filtering of blocks and transaction with bloom filters (default: %u)</source>
        <translation>支援用布倫過濾器來過濾區塊和交易(預設值: %u)</translation>
    </message>
    <message>
        <source>Total length of network version string (%i) exceeds maximum length (%i). Reduce the number or size of uacomments.</source>
        <translation>網路版本字串的總長度(%i)超過最大長度(%i)了。請減少 uacomment 參數的數目或長度。</translation>
    </message>
    <message>
        <source>Tries to keep outbound traffic under the given target (in MiB per 24h), 0 = no limit (default: %d)</source>
        <translation>試著保持輸出流量在目標值以下，單位是每 24 小時的百萬位元組(MiB)數，0 表示沒有限制(預設值: %d)</translation>
    </message>
    <message>
        <source>Unsupported argument -socks found. Setting SOCKS version isn't possible anymore, only SOCKS5 proxies are supported.</source>
        <translation>找到不再支援的 -socks 參數。現在只支援 SOCKS5 協定的代理伺服器，因此不可以指定 SOCKS 協定版本了。</translation>
    </message>
    <message>
        <source>Unsupported argument -whitelistalwaysrelay ignored, use -whitelistrelay and/or -whitelistforcerelay.</source>
        <translation>忽略不支援的參數 -whitelistalwaysrelay，請改用 -whitelistrelay 和 -whitelistforcerelay​ 的組合。</translation>
    </message>
    <message>
        <source>Use separate SOCKS5 proxy to reach peers via Tor hidden services (default: %s)</source>
        <translation>使用另外的 SOCK5 代理伺服器，來透過 Tor 隱藏服務跟其他節點聯絡(預設值: %s)</translation>
    </message>
    <message>
        <source>Username and hashed password for JSON-RPC connections. The field &lt;userpw&gt; comes in the format: &lt;USERNAME&gt;:&lt;SALT&gt;$&lt;HASH&gt;. A canonical python script is included in share/rpcuser. This option can be specified multiple times</source>
        <translation>JSON-RPC 連線要用的使用者名稱和雜湊密碼。&lt;userpw&gt; 的格式是：&lt;使用者名稱&gt;:&lt;調味值&gt;$&lt;雜湊值&gt;。在 share/rpcuser 目錄下有一個示範的 python 程式。這個選項可以給很多次。</translation>
    </message>
    <message>
        <source>Warning: Unknown block versions being mined! It's possible unknown rules are in effect</source>
        <translation>警告: 有礦工正在開採不明版本的區塊！這表示有不明的交易規則正在作用中</translation>
    </message>
    <message>
        <source>Warning: Wallet file corrupt, data salvaged! Original %s saved as %s in %s; if your balance or transactions are incorrect you should restore from a backup.</source>
        <translation>警告: 錢包檔壞掉，但資料被救回來了！原來的檔案 %s 改儲存為 %s，在目錄 %s 下。 如果餘額或交易資料有誤的話，你應該要從備份資料復原回來。</translation>
    </message>
    <message>
        <source>(default: %s)</source>
        <translation>(預設值: %s)</translation>
    </message>
    <message>
        <source>Always query for peer addresses via DNS lookup (default: %u)</source>
        <translation>是否一定要用域名查詢來搜尋節點(預設值: %u)</translation>
    </message>
    <message>
        <source>How many blocks to check at startup (default: %u, 0 = all)</source>
        <translation>啓動時檢查的區塊數(預設值: %u, 指定 0 表示全部)</translation>
    </message>
    <message>
        <source>Include IP addresses in debug output (default: %u)</source>
        <translation>在除錯輸出內容中包含網際網路位址(預設值: %u)</translation>
    </message>
    <message>
        <source>Invalid -proxy address: '%s'</source>
        <translation>無效的 -proxy 位址: '%s'</translation>
    </message>
    <message>
        <source>Listen for JSON-RPC connections on &lt;port&gt; (default: %u or testnet: %u)</source>
        <translation>在通訊埠 &lt;port&gt; 聽候 JSON-RPC 連線(預設值: %u, 或若為測試網路: %u)</translation>
    </message>
    <message>
        <source>Listen for connections on &lt;port&gt; (default: %u or testnet: %u)</source>
        <translation>在通訊埠 &lt;port&gt; 聽候連線(預設值: %u, 或若為測試網路: %u)</translation>
    </message>
    <message>
        <source>Maintain at most &lt;n&gt; connections to peers (default: %u)</source>
        <translation>維持與節點連線數的上限為 &lt;n&gt; 個(預設值: %u)</translation>
    </message>
    <message>
        <source>Make the wallet broadcast transactions</source>
        <translation>讓錢包能公告交易</translation>
    </message>
    <message>
        <source>Maximum per-connection receive buffer, &lt;n&gt;*1000 bytes (default: %u)</source>
        <translation>每個連線的接收緩衝區大小上限為 &lt;n&gt;*1000 個位元組(預設值: %u)</translation>
    </message>
    <message>
        <source>Maximum per-connection send buffer, &lt;n&gt;*1000 bytes (default: %u)</source>
        <translation>每個連線的傳送緩衝區大小上限為 &lt;n&gt;*1000 個位元組(預設值: %u)</translation>
    </message>
    <message>
        <source>Prepend debug output with timestamp (default: %u)</source>
        <translation>在除錯輸出內容前附加時間(預設值: %u)</translation>
    </message>
    <message>
        <source>Relay and mine data carrier transactions (default: %u)</source>
        <translation>允許轉發和開採只帶資料的交易(預設值: %u)</translation>
    </message>
    <message>
        <source>Relay non-P2SH multisig (default: %u)</source>
        <translation>允許轉發非 P2SH 的多簽章交易(預設值: %u)</translation>
    </message>
    <message>
        <source>Set key pool size to &lt;n&gt; (default: %u)</source>
        <translation>設定密鑰池大小為 &lt;n&gt; (預設值: %u)</translation>
    </message>
    <message>
        <source>Set the number of threads to service RPC calls (default: %d)</source>
        <translation>設定處理 RPC 服務請求的執行緒數目(預設值: %d)</translation>
    </message>
    <message>
        <source>Specify configuration file (default: %s)</source>
        <translation>指定設定檔(預設值: %s)</translation>
    </message>
    <message>
        <source>Specify connection timeout in milliseconds (minimum: 1, default: %d)</source>
        <translation>指定連線在幾毫秒後逾時 (最少值: 1, 預設值: %d)</translation>
    </message>
    <message>
        <source>Specify pid file (default: %s)</source>
        <translation>指定行程識別碼檔案(預設值: %s)</translation>
    </message>
    <message>
        <source>Spend unconfirmed change when sending transactions (default: %u)</source>
        <translation>傳送交易時可以花還沒確認的零錢(預設值: %u)</translation>
    </message>
    <message>
        <source>Threshold for disconnecting misbehaving peers (default: %u)</source>
        <translation>與亂搞的節點斷線的臨界值 (預設: %u)</translation>
    </message>
    <message>
        <source>Unknown network specified in -onlynet: '%s'</source>
        <translation>在 -onlynet 指定了不明的網路別: '%s'</translation>
    </message>
    <message>
<<<<<<< HEAD
        <source>Cannot resolve -bind address: '%s'</source>
        <translation>沒辦法解析 -bind 位址: '%s'</translation>
    </message>
    <message>
        <source>Cannot resolve -externalip address: '%s'</source>
        <translation>沒辦法解析 -externalip 位址: '%s'</translation>
    </message>
    <message>
        <source>Invalid amount for -paytxfee=&lt;amount&gt;: '%s'</source>
        <translation>設定 -paytxfee=&lt;金額&gt; 的金額無效: '%s'</translation>
    </message>
    <message>
=======
>>>>>>> 9460771a
        <source>Insufficient funds</source>
        <translation>累積金額不足</translation>
    </message>
    <message>
        <source>Loading block index...</source>
        <translation>正在載入區塊索引...</translation>
    </message>
    <message>
        <source>Add a node to connect to and attempt to keep the connection open</source>
        <translation>增加一個要連線的節線，並試著保持對它的連線暢通</translation>
    </message>
    <message>
        <source>Loading wallet...</source>
        <translation>正在載入錢包資料...</translation>
    </message>
    <message>
        <source>Cannot downgrade wallet</source>
        <translation>沒辦法把錢包格式降級</translation>
    </message>
    <message>
        <source>Cannot write default address</source>
        <translation>沒辦法把預設位址寫進去</translation>
    </message>
    <message>
        <source>Rescanning...</source>
        <translation>正在重新掃描...</translation>
    </message>
    <message>
        <source>Done loading</source>
        <translation>載入完成</translation>
    </message>
    <message>
        <source>Error</source>
        <translation>錯誤</translation>
    </message>
</context>
</TS><|MERGE_RESOLUTION|>--- conflicted
+++ resolved
@@ -355,11 +355,11 @@
     </message>
     <message>
         <source>&amp;Send</source>
-        <translation>已傳送</translation>
+        <translation>付款</translation>
     </message>
     <message>
         <source>&amp;Receive</source>
-        <translation>已接收</translation>
+        <translation>收款</translation>
     </message>
     <message>
         <source>&amp;Show / Hide</source>
@@ -1347,13 +1347,6 @@
         <translation>付款要求 %1 過大 (%2 位元組, 上限 %3 位元組).</translation>
     </message>
     <message>
-<<<<<<< HEAD
-        <source>Payment request DoS protection</source>
-        <translation>支付請求的分佈式阻斷服務攻擊DoS保護</translation>
-    </message>
-    <message>
-=======
->>>>>>> 9460771a
         <source>Error communicating with %1: %2</source>
         <translation>跟 %1 通訊時發生錯誤: %2</translation>
     </message>
@@ -1978,17 +1971,6 @@
         <translation>展開手續費設定</translation>
     </message>
     <message>
-<<<<<<< HEAD
-        <source>Minimize</source>
-        <translation>縮小</translation>
-    </message>
-    <message>
-        <source>If the custom fee is set to 1000 satoshis and the transaction is only 250 bytes, then "per kilobyte" only pays 250 satoshis in fee, while "at least" pays 1000 satoshis. For transactions bigger than a kilobyte both pay by kilobyte.</source>
-        <translation>如果自訂手續費設定為 1000 satoshi, 而交易資料大小只有 250 個位元組的話，那麽選擇「每千位元組」就只會付 250 satoshi 的手續費，換做選「總共至少」就會付 1000 satoshi. 但是如果交易資料大小超過一千個位元組，那麽兩者都是每千位元組的費用。</translation>
-    </message>
-    <message>
-=======
->>>>>>> 9460771a
         <source>per kilobyte</source>
         <translation>每千位元組</translation>
     </message>
@@ -1997,13 +1979,10 @@
         <translation>如果自訂手續費設定為 1000 satoshi, 而交易資料大小只有 250 個位元組的話，那麽選擇「每千位元組」就只會付 250 satoshi 的手續費，換做選「總共至少」就會付 1000 satoshi. 但是如果交易資料大小超過一千個位元組，那麽兩者都是每千位元組的費用。</translation>
     </message>
     <message>
-<<<<<<< HEAD
-=======
         <source>Hide</source>
         <translation>隱藏</translation>
     </message>
     <message>
->>>>>>> 9460771a
         <source>total at least</source>
         <translation>總共最少</translation>
     </message>
@@ -2038,17 +2017,6 @@
     <message>
         <source>fast</source>
         <translation>快速</translation>
-<<<<<<< HEAD
-    </message>
-    <message>
-        <source>Send as zero-fee transaction if possible</source>
-        <translation>盡可能送不用付手續費的交易</translation>
-=======
->>>>>>> 9460771a
-    </message>
-    <message>
-        <source>(confirmation may take longer)</source>
-        <translation>(確認時間可能拉長)</translation>
     </message>
     <message>
         <source>Send to multiple recipients at once</source>
@@ -2115,10 +2083,6 @@
         <translation>複製找零金額</translation>
     </message>
     <message>
-<<<<<<< HEAD
-        <source>Total Amount %1&lt;span style='font-size:10pt;font-weight:normal;'&gt;&lt;br /&gt;(=%2)&lt;/span&gt;</source>
-        <translation>總金額 %1&lt;span style='font-size:10pt;font-weight:normal;'&gt;&lt;br /&gt;(=%2)&lt;/span&gt;</translation>
-=======
         <source>%1 to %2</source>
         <translation>%1 給 %2</translation>
     </message>
@@ -2133,7 +2097,6 @@
     <message>
         <source>Total Amount %1</source>
         <translation>總金額 %1</translation>
->>>>>>> 9460771a
     </message>
     <message>
         <source>or</source>
@@ -2172,25 +2135,8 @@
         <translation>交易被拒絕了！有時候會發生這種錯誤，是因為你錢包中的一些錢已經被花掉了。比如說你複製了錢包檔 wallet.dat, 然後用複製的錢包花掉了錢，你現在所用的原來的錢包中，卻沒有那筆錢已經花掉的紀錄。</translation>
     </message>
     <message>
-<<<<<<< HEAD
-        <source>A fee higher than %1 is considered an insanely high fee.</source>
-        <translation>高於 %1 的手續費會被認為是不正常。</translation>
-    </message>
-    <message>
-        <source>Pay only the minimum fee of %1</source>
-        <translation>只付最低手續費 %1</translation>
-    </message>
-    <message>
-        <source>Estimated to begin confirmation within %1 block(s).</source>
-        <translation>預計可在 %1 個區塊內開始確認。</translation>
-    </message>
-    <message>
-        <source>Warning: Invalid Bitcoin address</source>
-        <translation>警告: 位元幣位址無效</translation>
-=======
         <source>A fee higher than %1 is considered an absurdly high fee.</source>
         <translation>高於 %1 的手續費會被認為是不合理。</translation>
->>>>>>> 9460771a
     </message>
     <message>
         <source>Payment request expired.</source>
@@ -3043,8 +2989,6 @@
         <translation>是否接受外來連線(預設值: 當沒有 -proxy 或 -connect 時為 1)</translation>
     </message>
     <message>
-<<<<<<< HEAD
-=======
         <source>Bitcoin Core</source>
         <translation>Bitcoin Core</translation>
     </message>
@@ -3065,7 +3009,6 @@
         <translation>接受從白名點節點收到的轉發交易，即使沒有(符合準則)轉發出去(預設值: %d)</translation>
     </message>
     <message>
->>>>>>> 9460771a
         <source>Bind to given address and always listen on it. Use [host]:port notation for IPv6</source>
         <translation>和指定的位址繫結，並且一直在指定位址聽候連線。IPv6 請用 [主機]:通訊埠 這種格式</translation>
     </message>
@@ -3086,8 +3029,6 @@
         <translation>轉發和開採時，交易資料中每個 sigop 的等同位元組數(預設值: %u)</translation>
     </message>
     <message>
-<<<<<<< HEAD
-=======
         <source>Error loading %s: You can't enable HD on a already existing non-HD wallet</source>
         <translation>載入 %s 發生錯誤：不能對已存在的非 HD 錢包啟用 HD 功能。</translation>
     </message>
@@ -3096,7 +3037,6 @@
         <translation>讀取錢包檔 %s 時發生錯誤！所有的密鑰都正確讀取了，但是交易資料或位址簿資料可能會缺少或不正確。</translation>
     </message>
     <message>
->>>>>>> 9460771a
         <source>Execute command when a wallet transaction changes (%s in cmd is replaced by TxID)</source>
         <translation>當錢包有交易改變時要執行的指令(指令中的 %s 會被取代成交易識別碼)</translation>
     </message>
@@ -3461,33 +3401,16 @@
         <translation>-maxtxfee=&lt;amount&gt;: '%s' 的金額無效 (必須大於最低轉發手續費 %s 以避免交易無法確認)</translation>
     </message>
     <message>
-        <source>If paytxfee is not set, include enough fee so transactions begin confirmation on average within n blocks (default: %u)</source>
-        <translation>當沒有設定 paytxfee 時，自動包含可以讓交易能在平均 n 個區塊內開始確認的手續費(預設值: %u)</translation>
-    </message>
-    <message>
-        <source>Invalid amount for -maxtxfee=&lt;amount&gt;: '%s' (must be at least the minrelay fee of %s to prevent stuck transactions)</source>
-        <translation>-maxtxfee=&lt;amount&gt;: '%s' 的金額無效 (必須大於最低轉發手續費 %s 以避免交易無法確認)</translation>
-    </message>
-    <message>
         <source>Maximum size of data in data carrier transactions we relay and mine (default: %u)</source>
         <translation>轉發和開採時，對只帶資料的交易的大小上限(預設值: %u)</translation>
     </message>
     <message>
-        <source>Maximum total fees to use in a single wallet transaction, setting too low may abort large transactions (default: %s)</source>
-        <translation>一次錢包交易允許付出最高的總手續費，設定太低的話，可能會無法進行資料量大的交易(預設值: %s)</translation>
-    </message>
-    <message>
         <source>Query for peer addresses via DNS lookup, if low on addresses (default: 1 unless -connect)</source>
         <translation>是否允許在節點位址數目不足時，使用域名查詢來搜尋節點 (預設值: 當沒用 -connect 時為 1)</translation>
     </message>
     <message>
-<<<<<<< HEAD
-        <source>Require high priority for relaying free or low-fee transactions (default:%u)</source>
-        <translation>沒有手續費或手續費比較低的交易是否必須要是高優先權才會轉發(預設值: %u)</translation>
-=======
         <source>Randomize credentials for every proxy connection. This enables Tor stream isolation (default: %u)</source>
         <translation>對每個代理連線使用隨機產生的憑證。這個選項會開啟 Tor 的串流隔離(預設值: %u)</translation>
->>>>>>> 9460771a
     </message>
     <message>
         <source>Set maximum size of high-priority/low-fee transactions in bytes (default: %d)</source>
@@ -3502,68 +3425,26 @@
         <translation>此產品也包含了由 OpenSSL Project 所開發的 OpenSSL Toolkit 軟體 &lt;https://www.openssl.org/&gt;, 和由 Eric Young 撰寫的加解密軟體，以及由 Thomas Bernard 所撰寫的 UPnP 軟體。</translation>
     </message>
     <message>
-<<<<<<< HEAD
-        <source>To use bitcoind, or the -server option to bitcoin-qt, you must set an rpcpassword in the configuration file:
-%s
-It is recommended you use the following random password:
-rpcuser=bitcoinrpc
-rpcpassword=%s
-(you do not need to remember this password)
-The username and password MUST NOT be the same.
-If the file does not exist, create it with owner-readable-only file permissions.
-It is also recommended to set alertnotify so you are notified of problems;
-for example: alertnotify=echo %%s | mail -s "Bitcoin Alert" admin@foo.com
-</source>
-        <translation>要使用 bitcoind, 或是對 bitcoin-qt 指定 -server 選項，你必須要在以下設定檔中設定 RPC 密碼(選項: rpcpassword):
-%s
-建議你使用以下隨機產生的密碼:
-rpcuser=bitcoinrpc
-rpcpassword=%s
-(你不用記住這個密碼)
-注意使用者名稱(rpcuser)和密碼(rpcpassword)不可以相同！
-如果設定檔還不存在，請在新增時，設定檔案權限為"只有主人才能讀取"。
-也建議你設定警示通知，這樣發生問題時你才會被通知到；
-比如說設定: alertnotify=echo %%s | mail -s "Bitcoin Alert" admin@foo.com
-</translation>
-    </message>
-    <message>
-        <source>Warning: -maxtxfee is set very high! Fees this large could be paid on a single transaction.</source>
-        <translation>警告: -maxtxfee 設定了很高的金額！這可是一次交易就有可能付出的最高手續費。</translation>
-    </message>
-    <message>
-        <source>Warning: Please check that your computer's date and time are correct! If your clock is wrong Bitcoin Core will not work properly.</source>
-        <translation>警告: 請檢查電腦日期和時間是否正確！位元幣核心沒辦法在時鐘不準的情況下正常運作。</translation>
-=======
         <source>Use hierarchical deterministic key generation (HD) after BIP32. Only has effect during wallet creation/first start</source>
         <translation>在 BIP32 開始作用後，啟用階層式可預期性密鑰產生方式(HD)。只有在產生新錢包或第一次啟動時才有作用。</translation>
->>>>>>> 9460771a
     </message>
     <message>
         <source>Whitelisted peers cannot be DoS banned and their transactions are always relayed, even if they are already in the mempool, useful e.g. for a gateway</source>
         <translation>在白名單中的節點不會因為偵測到阻斷服務攻擊(DoS)而被停用。來自這些節點的交易也一定會被轉發，即使說交易本來就在記憶池裡了也一樣。適用於像是閘道伺服器。</translation>
     </message>
     <message>
-<<<<<<< HEAD
+        <source>You need to rebuild the database using -reindex to go back to unpruned mode.  This will redownload the entire blockchain</source>
+        <translation>回到非修剪的模式需要用 -reindex 參數來重建資料庫。這會導致重新下載整個區塊鏈。</translation>
+    </message>
+    <message>
+        <source>(default: %u)</source>
+        <translation>(預設值: %u)</translation>
+    </message>
+    <message>
         <source>Accept public REST requests (default: %u)</source>
         <translation>接受公開的REST請求 (預設值: %u)</translation>
     </message>
     <message>
-        <source>Cannot resolve -whitebind address: '%s'</source>
-        <translation>沒辦法解析 -whitebind 指定的位址: '%s'</translation>
-=======
-        <source>You need to rebuild the database using -reindex to go back to unpruned mode.  This will redownload the entire blockchain</source>
-        <translation>回到非修剪的模式需要用 -reindex 參數來重建資料庫。這會導致重新下載整個區塊鏈。</translation>
->>>>>>> 9460771a
-    </message>
-    <message>
-        <source>(default: %u)</source>
-        <translation>(預設值: %u)</translation>
-    </message>
-    <message>
-        <source>Accept public REST requests (default: %u)</source>
-        <translation>接受公開的REST請求 (預設值: %u)</translation>
-    </message>
-    <message>
         <source>Automatically create Tor hidden service (default: %d)</source>
         <translation>自動產生 Tor 隱藏服務(預設值: %d)</translation>
     </message>
@@ -3574,17 +3455,6 @@
     <message>
         <source>Error reading from database, shutting down.</source>
         <translation>讀取資料庫時發生錯誤，要關閉了。</translation>
-<<<<<<< HEAD
-    </message>
-    <message>
-        <source>Error: A fatal internal error occurred, see debug.log for details</source>
-        <translation>錯誤：發生了致命的內部錯誤，細節請看 debug.log</translation>
-    </message>
-    <message>
-        <source>Error: Unsupported argument -tor found, use -onion.</source>
-        <translation>錯誤: 找到不再支援的 -tor 參數，請改用 -onion 參數。</translation>
-=======
->>>>>>> 9460771a
     </message>
     <message>
         <source>Imports blocks from external blk000??.dat file on startup</source>
@@ -3595,25 +3465,6 @@
         <translation>資訊</translation>
     </message>
     <message>
-<<<<<<< HEAD
-        <source>Initialization sanity check failed. Bitcoin Core is shutting down.</source>
-        <translation>初始化時的基本檢查失敗了。位元幣核心就要關閉了。</translation>
-    </message>
-    <message>
-        <source>Invalid amount for -maxtxfee=&lt;amount&gt;: '%s'</source>
-        <translation>-maxtxfee=&lt;amount&gt;: '%s' 的金額無效</translation>
-    </message>
-    <message>
-        <source>Invalid amount for -minrelaytxfee=&lt;amount&gt;: '%s'</source>
-        <translation>設定最低轉發手續費 -minrelaytxfee=&lt;金額&gt; 的金額無效: '%s'</translation>
-    </message>
-    <message>
-        <source>Invalid amount for -mintxfee=&lt;amount&gt;: '%s'</source>
-        <translation>設定 -mintxfee=&lt;金額&gt; 的金額無效: '%s'</translation>
-    </message>
-    <message>
-=======
->>>>>>> 9460771a
         <source>Invalid amount for -paytxfee=&lt;amount&gt;: '%s' (must be at least %s)</source>
         <translation>設定 -paytxfee=&lt;金額&gt; 的金額無效: '%s' (至少要有 %s)</translation>
     </message>
@@ -3634,38 +3485,18 @@
         <translation>節點轉發選項:</translation>
     </message>
     <message>
-<<<<<<< HEAD
-        <source>RPC SSL options: (see the Bitcoin Wiki for SSL setup instructions)</source>
-        <translation>RPC SSL 選項: (SSL 設定程序請見 Bitcoin Wiki)</translation>
-    </message>
-    <message>
-=======
->>>>>>> 9460771a
         <source>RPC server options:</source>
         <translation>RPC 伺服器選項:</translation>
     </message>
     <message>
-<<<<<<< HEAD
-        <source>RPC support for HTTP persistent connections (default: %d)</source>
-        <translation>RPC 是否支援 HTTP 持久連線(預設值: %d)</translation>
-    </message>
-    <message>
-        <source>Randomly drop 1 of every &lt;n&gt; network messages</source>
-        <translation>隨機丟掉 &lt;n&gt; 分之一的網路訊息</translation>
-=======
         <source>Reducing -maxconnections from %d to %d, because of system limitations.</source>
         <translation>因為系統的限制，將 -maxconnections 參數從 %d 降到了 %d</translation>
->>>>>>> 9460771a
     </message>
     <message>
         <source>Rescan the block chain for missing wallet transactions on startup</source>
         <translation>啟動時重新掃描區塊鏈，來尋找錢包可能漏掉的交易。</translation>
     </message>
     <message>
-        <source>Receive and display P2P network alerts (default: %u)</source>
-        <translation>接收並顯示 P2P 網路警示 (預設值: %u)</translation>
-    </message>
-    <message>
         <source>Send trace/debug info to console instead of debug.log file</source>
         <translation>在終端機顯示追蹤或除錯資訊，而不是寫到檔案 debug.log 中</translation>
     </message>
@@ -3782,17 +3613,12 @@
         <translation>不要讓交易留在記憶池中超過 &lt;n&gt; 個小時(預設值: %u)</translation>
     </message>
     <message>
-<<<<<<< HEAD
-        <source>Log transaction priority and fee per kB when mining blocks (default: %u)</source>
-        <translation>開採區塊的時候，紀錄交易的優先度以及每千位元組(kB)的手續費(預設值: %u)</translation>
-=======
         <source>Fees (in %s/kB) smaller than this are considered zero fee for transaction creation (default: %s)</source>
         <translation>當製造交易時，如果每千位元組(kB)的手續費比這個值(單位是 %s)低，就視為沒付手續費(預設值: %s)</translation>
     </message>
     <message>
         <source>How thorough the block verification of -checkblocks is (0-4, default: %u)</source>
         <translation>使用 -checkblocks 檢查區塊的仔細程度(0 到 4，預設值: %u)</translation>
->>>>>>> 9460771a
     </message>
     <message>
         <source>Maintain a full transaction index, used by the getrawtransaction rpc call (default: %u)</source>
@@ -3931,21 +3757,6 @@
         <translation>在 -onlynet 指定了不明的網路別: '%s'</translation>
     </message>
     <message>
-<<<<<<< HEAD
-        <source>Cannot resolve -bind address: '%s'</source>
-        <translation>沒辦法解析 -bind 位址: '%s'</translation>
-    </message>
-    <message>
-        <source>Cannot resolve -externalip address: '%s'</source>
-        <translation>沒辦法解析 -externalip 位址: '%s'</translation>
-    </message>
-    <message>
-        <source>Invalid amount for -paytxfee=&lt;amount&gt;: '%s'</source>
-        <translation>設定 -paytxfee=&lt;金額&gt; 的金額無效: '%s'</translation>
-    </message>
-    <message>
-=======
->>>>>>> 9460771a
         <source>Insufficient funds</source>
         <translation>累積金額不足</translation>
     </message>
