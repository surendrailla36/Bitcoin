--- conflicted
+++ resolved
@@ -1,50 +1,4 @@
-<<<<<<< HEAD
-<?xml version="1.0" ?><!DOCTYPE TS><TS language="es_CL" version="2.0">
-<defaultcodec>UTF-8</defaultcodec>
-<context>
-    <name>AboutDialog</name>
-    <message>
-        <location filename="../forms/aboutdialog.ui" line="+14"/>
-        <source>About Peercoin</source>
-        <translation>Sobre Peercoin</translation>
-    </message>
-    <message>
-        <location line="+39"/>
-        <source>&lt;b&gt;Peercoin&lt;/b&gt; version</source>
-        <translation>&lt;b&gt;Peercoin&lt;/b&gt; - versión </translation>
-    </message>
-    <message>
-        <location line="+57"/>
-        <source>
-This is experimental software.
-
-Distributed under the MIT/X11 software license, see the accompanying file COPYING or http://www.opensource.org/licenses/mit-license.php.
-
-This product includes software developed by the OpenSSL Project for use in the OpenSSL Toolkit (http://www.openssl.org/) and cryptographic software written by Eric Young (eay@cryptsoft.com) and UPnP software written by Thomas Bernard.</source>
-        <translation>
-Este es un software experimental.
-
-Distribuido bajo la licencia MIT/X11, vea el archivo adjunto
-COPYING o http://www.opensource.org/licenses/mit-license.php.
-
-Este producto incluye software desarrollado por OpenSSL Project para su uso en
-el OpenSSL Toolkit (http://www.openssl.org/), software criptográfico escrito por
-Eric Young (eay@cryptsoft.com) y UPnP software escrito por Thomas Bernard.</translation>
-    </message>
-    <message>
-        <location filename="../aboutdialog.cpp" line="+14"/>
-        <source>Copyright</source>
-        <translation type="unfinished"/>
-    </message>
-    <message>
-        <location line="+0"/>
-        <source>The Peercoin developers</source>
-        <translation type="unfinished"/>
-    </message>
-</context>
-=======
 <TS language="es_CL" version="2.1">
->>>>>>> dac5d68f
 <context>
     <name>AddressBookPage</name>
     <message>
@@ -68,14 +22,8 @@
         <translation>y copiar</translation>
     </message>
     <message>
-<<<<<<< HEAD
-        <location filename="../addressbookpage.cpp" line="+63"/>
-        <source>These are your Peercoin addresses for receiving payments. You may want to give a different one to each sender so you can keep track of who is paying you.</source>
-        <translation>Estas son tus direcciones Peercoin para recibir pagos. Puedes utilizar una diferente por cada persona emisora para saber quien te está pagando.</translation>
-=======
         <source>C&amp;lose</source>
         <translation>C y perder</translation>
->>>>>>> dac5d68f
     </message>
     <message>
         <source>Delete the currently selected address from the list</source>
@@ -86,14 +34,8 @@
         <translation>Exportar los datos de la pestaña actual a un archivo</translation>
     </message>
     <message>
-<<<<<<< HEAD
-        <location line="+11"/>
-        <source>Sign a message to prove you own a Peercoin address</source>
-        <translation>Firmar un mensaje para provar que usted es dueño de esta dirección</translation>
-=======
         <source>&amp;Export</source>
         <translation>y exportar</translation>
->>>>>>> dac5d68f
     </message>
     <message>
         <source>&amp;Delete</source>
@@ -112,14 +54,8 @@
         <translation>Seleccione</translation>
     </message>
     <message>
-<<<<<<< HEAD
-        <location line="-44"/>
-        <source>Verify a message to ensure it was signed with a specified Peercoin address</source>
-        <translation type="unfinished"/>
-=======
         <source>Sending addresses</source>
         <translation>Enviando direcciones</translation>
->>>>>>> dac5d68f
     </message>
     <message>
         <source>Receiving addresses</source>
@@ -130,14 +66,8 @@
         <translation>Estas son tus direcciones de Bitcoin para recibir pagos. Siempre revise el monto y la dirección de envío antes de enviar criptomonedas.</translation>
     </message>
     <message>
-<<<<<<< HEAD
-        <location filename="../addressbookpage.cpp" line="-5"/>
-        <source>These are your Peercoin addresses for sending payments. Always check the amount and the receiving address before sending coins.</source>
-        <translation type="unfinished"/>
-=======
         <source>These are your Bitcoin addresses for receiving payments. It is recommended to use a new receiving address for each transaction.</source>
         <translation>Estas son tus direcciones para recibir pagos. Es recomendable utilizar una nueva dirección para cada transacción.</translation>
->>>>>>> dac5d68f
     </message>
     <message>
         <source>&amp;Copy Address</source>
@@ -242,14 +172,8 @@
         <translation>Confirmar cifrado del monedero</translation>
     </message>
     <message>
-<<<<<<< HEAD
-        <location line="+1"/>
-        <source>Warning: If you encrypt your wallet and lose your passphrase, you will &lt;b&gt;LOSE ALL OF YOUR PEERCOINS&lt;/b&gt;!</source>
-        <translation>Atención: ¡Si codificas tu billetera y pierdes la contraseña perderás &lt;b&gt;TODOS TUS PEERCOINS&lt;/b&gt;!</translation>
-=======
         <source>Warning: If you encrypt your wallet and lose your passphrase, you will &lt;b&gt;LOSE ALL OF YOUR BITCOINS&lt;/b&gt;!</source>
         <translation>Advertencia: Si encriptas tu billetera y pierdes tu contraseña, vas a perder&lt;b&gt;TODOS TUS BITCOINS&lt;/b&gt;!</translation>
->>>>>>> dac5d68f
     </message>
     <message>
         <source>Are you sure you wish to encrypt your wallet?</source>
@@ -260,18 +184,12 @@
         <translation>Billetera codificada</translation>
     </message>
     <message>
-<<<<<<< HEAD
-        <location line="-56"/>
-        <source>Peercoin will close now to finish the encryption process. Remember that encrypting your wallet cannot fully protect your peercoins from being stolen by malware infecting your computer.</source>
-        <translation>Peercoin se cerrará para finalizar el proceso de encriptación. Recuerde que encriptar su billetera no protegera completatamente sus peercoins de ser robados por malware que infecte su computador</translation>
-=======
         <source>%1 will close now to finish the encryption process. Remember that encrypting your wallet cannot fully protect your bitcoins from being stolen by malware infecting your computer.</source>
         <translation>%1 se cerrará para finalizar el proceso de encriptación. Recuerda que encriptar tu billetera no protege completamente a tus bitcoins de ser robados por virus y malwares en tu computadora.</translation>
     </message>
     <message>
         <source>IMPORTANT: Any previous backups you have made of your wallet file should be replaced with the newly generated, encrypted wallet file. For security reasons, previous backups of the unencrypted wallet file will become useless as soon as you start using the new, encrypted wallet.</source>
         <translation>IMPORTANTE: Cualquier respaldo anterior que hayas hecho del archivo de tu billetera debe ser reemplazado por el nuevo archivo encriptado que has generado. Por razones de seguridad, todos los respaldos realizados anteriormente serán inutilizables al momento de que utilices tu nueva billetera encriptada.</translation>
->>>>>>> dac5d68f
     </message>
     <message>
         <source>Wallet encryption failed</source>
@@ -356,18 +274,12 @@
         <translation>Salir del programa</translation>
     </message>
     <message>
-<<<<<<< HEAD
-        <location line="+4"/>
-        <source>Show information about Peercoin</source>
-        <translation>Muestra información acerca de Peercoin</translation>
-=======
         <source>&amp;About %1</source>
         <translation>S&amp;obre %1</translation>
     </message>
     <message>
         <source>Show information about %1</source>
         <translation>Mostrar Información sobre %1</translation>
->>>>>>> dac5d68f
     </message>
     <message>
         <source>About &amp;Qt</source>
@@ -430,24 +342,10 @@
         <translation>Cargando el index de bloques...</translation>
     </message>
     <message>
-<<<<<<< HEAD
-        <location line="-347"/>
-        <source>Send coins to a Peercoin address</source>
-        <translation>Enviar monedas a una dirección peercoin</translation>
-    </message>
-    <message>
-        <location line="+49"/>
-        <source>Modify configuration options for Peercoin</source>
-        <translation>Modifica las opciones de configuración de peercoin</translation>
-    </message>
-    <message>
-        <location line="+9"/>
-=======
         <source>Send coins to a Bitcoin address</source>
         <translation>Enviar monedas a una dirección bitcoin</translation>
     </message>
     <message>
->>>>>>> dac5d68f
         <source>Backup wallet to another location</source>
         <translation>Respaldar billetera en otra ubicación</translation>
     </message>
@@ -468,15 +366,8 @@
         <translation>Verificar mensaje....</translation>
     </message>
     <message>
-<<<<<<< HEAD
-        <location line="-165"/>
-        <location line="+530"/>
-        <source>Peercoin</source>
-        <translation>Peercoin</translation>
-=======
         <source>Bitcoin</source>
         <translation>Bitcoin</translation>
->>>>>>> dac5d68f
     </message>
     <message>
         <source>Wallet</source>
@@ -488,21 +379,7 @@
     </message>
     <message>
         <source>&amp;Receive</source>
-<<<<<<< HEAD
-        <translation type="unfinished"/>
-    </message>
-    <message>
-        <location line="+14"/>
-        <source>&amp;Addresses</source>
-        <translation type="unfinished"/>
-    </message>
-    <message>
-        <location line="+22"/>
-        <source>&amp;About Peercoin</source>
-        <translation>&amp;Sobre Peercoin</translation>
-=======
         <translation>y recibir</translation>
->>>>>>> dac5d68f
     </message>
     <message>
         <source>&amp;Show / Hide</source>
@@ -517,29 +394,6 @@
         <translation>Cifrar las claves privadas de su monedero</translation>
     </message>
     <message>
-<<<<<<< HEAD
-        <location line="+1"/>
-        <source>Decrypt wallet only for minting. Sending coins will still require the password.</source>
-        <translation type="unfinished"></translation>
-    </message>
-    <message>
-        <location line="+7"/>
-        <source>Sign messages with your Peercoin addresses to prove you own them</source>
-        <translation type="unfinished"/>
-    </message>
-    <message>
-        <location line="+2"/>
-        <source>Verify messages to ensure they were signed with specified Peercoin addresses</source>
-        <translation type="unfinished"/>
-    </message>
-    <message>
-        <location line="+3"/>
-        <source>UI to create multisig addresses</source>
-        <translation type="unfinished"></translation>
-    </message>
-    <message>
-        <location line="+28"/>
-=======
         <source>Sign messages with your Bitcoin addresses to prove you own them</source>
         <translation>Firmar un mensaje para provar que usted es dueño de esta dirección</translation>
     </message>
@@ -548,7 +402,6 @@
         <translation>Verificar mensajes comprobando que están firmados con direcciones Bitcoin concretas</translation>
     </message>
     <message>
->>>>>>> dac5d68f
         <source>&amp;File</source>
         <translation>&amp;Archivo</translation>
     </message>
@@ -569,19 +422,8 @@
         <translation>Pide pagos (genera codigos QR and bitcoin: URls)</translation>
     </message>
     <message>
-<<<<<<< HEAD
-        <location line="+47"/>
-        <source>Peercoin client</source>
-        <translation>Cliente Peercoin</translation>
-    </message>
-    <message numerus="yes">
-        <location line="+141"/>
-        <source>%n active connection(s) to Peercoin network</source>
-        <translation><numerusform>%n conexión activa hacia la red Peercoin</numerusform><numerusform>%n conexiones activas hacia la red Peercoin</numerusform></translation>
-=======
         <source>Show the list of used sending addresses and labels</source>
         <translation>Mostrar la lista de direcciones de envío y etiquetas</translation>
->>>>>>> dac5d68f
     </message>
     <message>
         <source>Show the list of used receiving addresses and labels</source>
@@ -636,15 +478,6 @@
         <translation>Información</translation>
     </message>
     <message>
-<<<<<<< HEAD
-        <location line="+70"/>
-        <source>You can send this transaction for a fee of %1, which is burned and prevents spamming of the network. Do you want to pay the fee?</source>
-        <translation type="unfinished"/>
-    </message>
-    <message>
-        <location line="-140"/>
-=======
->>>>>>> dac5d68f
         <source>Up to date</source>
         <translation>Actualizado</translation>
     </message>
@@ -707,15 +540,8 @@
         <translation>La generación de clave HD está &lt;b&gt;habilitada&lt;/b&gt;</translation>
     </message>
     <message>
-<<<<<<< HEAD
-        <location line="-23"/>
-        <location line="+23"/>
-        <source>URI can not be parsed! This can be caused by an invalid Peercoin address or malformed URI parameters.</source>
-        <translation type="unfinished"/>
-=======
         <source>HD key generation is &lt;b&gt;disabled&lt;/b&gt;</source>
         <translation>La generación de clave HD está &lt;b&gt;deshabilitada&lt;/b&gt;</translation>
->>>>>>> dac5d68f
     </message>
     <message>
         <source>Wallet is &lt;b&gt;encrypted&lt;/b&gt; and currently &lt;b&gt;unlocked&lt;/b&gt;</source>
@@ -726,14 +552,8 @@
         <translation>La billetera esta &lt;b&gt;codificada&lt;/b&gt; y actualmente &lt;b&gt;bloqueda&lt;/b&gt;</translation>
     </message>
     <message>
-<<<<<<< HEAD
-        <location filename="../bitcoin.cpp" line="+111"/>
-        <source>A fatal error occurred. Peercoin can no longer continue safely and will quit.</source>
-        <translation type="unfinished"/>
-=======
         <source>A fatal error occurred. Bitcoin can no longer continue safely and will quit.</source>
         <translation>Ha ocurrido un error fatal. Bitcoin no puede seguir seguro y se cerrará.</translation>
->>>>>>> dac5d68f
     </message>
 </context>
 <context>
@@ -784,14 +604,8 @@
         <translation>Modo lista</translation>
     </message>
     <message>
-<<<<<<< HEAD
-        <location line="-5"/>
-        <source>The entered address &quot;%1&quot; is not a valid Peercoin address.</source>
-        <translation>La dirección introducida &quot;%1&quot; no es una dirección Peercoin valida.</translation>
-=======
         <source>Amount</source>
         <translation>Cantidad</translation>
->>>>>>> dac5d68f
     </message>
     <message>
         <source>Received with label</source>
@@ -802,15 +616,8 @@
         <translation>Recibido con dirección</translation>
     </message>
     <message>
-<<<<<<< HEAD
-        <location filename="../guiutil.cpp" line="+424"/>
-        <location line="+12"/>
-        <source>Peercoin-Qt</source>
-        <translation type="unfinished"/>
-=======
         <source>Date</source>
         <translation>Fecha</translation>
->>>>>>> dac5d68f
     </message>
     <message>
         <source>Confirmations</source>
@@ -849,36 +656,6 @@
         <translation>Copiar cantidad</translation>
     </message>
     <message>
-<<<<<<< HEAD
-        <location line="+6"/>
-        <source>Mandatory network transaction fee per kB transferred. Most transactions are 1 kB and incur a 0.01 PPC fee. Note: transfer size may increase depending on the number of input transactions required to be added together to fund the payment.</source>
-        <translation type="unfinished"/>
-    </message>
-    <message>
-        <location line="+15"/>
-        <source>Additional network &amp;fee</source>
-        <translation type="unfinished"/>
-    </message>
-    <message>
-        <location line="+31"/>
-        <source>Automatically start Peercoin after logging in to the system.</source>
-        <translation>Inicia Peercoin automáticamente despues de encender el computador</translation>
-    </message>
-    <message>
-        <location line="+46"/>
-        <source>Check this box to follow the centrally issued checkpoints.</source>
-        <translation type="unfinished"/>
-    </message>
-    <message>
-        <location line="+3"/>
-        <source>&amp;Start Peercoin on system login</source>
-        <translation>&amp;Inicia Peercoin al iniciar el sistema</translation>
-    </message>
-    <message>
-        <location line="+7"/>
-        <source>Enforce checkpoints</source>
-        <translation type="unfinished"></translation>
-=======
         <source>Copy fee</source>
         <translation>Copiar comisión</translation>
     </message>
@@ -893,7 +670,6 @@
     <message>
         <source>Copy dust</source>
         <translation>Copiar polvo</translation>
->>>>>>> dac5d68f
     </message>
     <message>
         <source>Copy change</source>
@@ -908,28 +684,16 @@
         <translation>si</translation>
     </message>
     <message>
-<<<<<<< HEAD
-        <location line="+6"/>
-        <source>Automatically open the Peercoin client port on the router. This only works when your router supports UPnP and it is enabled.</source>
-        <translation>Abre automáticamente el puerto del cliente Peercoin en el router. Esto funciona solo cuando tu router es compatible con UPnP y está habilitado.</translation>
-=======
         <source>no</source>
         <translation>no</translation>
->>>>>>> dac5d68f
     </message>
     <message>
         <source>This label turns red if any recipient receives an amount smaller than the current dust threshold.</source>
         <translation>Está etiqueta se vuelve roja si algún receptor recibe una cantidad inferior al límite actual establecido para el polvo.</translation>
     </message>
     <message>
-<<<<<<< HEAD
-        <location line="+7"/>
-        <source>Connect to the Peercoin network through a SOCKS proxy (e.g. when connecting through Tor).</source>
-        <translation>Conecta a la red Peercoin a través de un proxy SOCKS (ej. cuando te conectas por la red Tor)</translation>
-=======
         <source>Can vary +/- %1 satoshi(s) per input.</source>
         <translation>Puede variar +/- %1 satoshi(s) por entrada.</translation>
->>>>>>> dac5d68f
     </message>
     <message>
         <source>(no label)</source>
@@ -991,14 +755,8 @@
         <translation>La dirección introducida "%1" ya esta guardada en la libreta de direcciones.</translation>
     </message>
     <message>
-<<<<<<< HEAD
-        <location line="+13"/>
-        <source>The user interface language can be set here. This setting will take effect after restarting Peercoin.</source>
-        <translation type="unfinished"/>
-=======
         <source>Could not unlock wallet.</source>
         <translation>No se pudo desbloquear la billetera.</translation>
->>>>>>> dac5d68f
     </message>
     <message>
         <source>New key generation failed.</source>
@@ -1012,14 +770,8 @@
         <translation>Un nuevo directorio de datos será creado.</translation>
     </message>
     <message>
-<<<<<<< HEAD
-        <location line="+9"/>
-        <source>Whether to show Peercoin addresses in the transaction list or not.</source>
-        <translation type="unfinished"/>
-=======
         <source>name</source>
         <translation>Nombre</translation>
->>>>>>> dac5d68f
     </message>
     <message>
         <source>Directory already exists. Add %1 if you intend to create a new directory here.</source>
@@ -1900,15 +1652,8 @@
         <translation>Salida:</translation>
     </message>
     <message>
-<<<<<<< HEAD
-        <location line="-9"/>
-        <location line="+9"/>
-        <source>This setting will take effect after restarting Peercoin.</source>
-        <translation type="unfinished"/>
-=======
         <source>Debug log file</source>
         <translation>Archivo del registro de depuración</translation>
->>>>>>> dac5d68f
     </message>
     <message>
         <source>Clear console</source>
@@ -1919,15 +1664,8 @@
         <translation>1 &amp;hora</translation>
     </message>
     <message>
-<<<<<<< HEAD
-        <location line="+50"/>
-        <location line="+166"/>
-        <source>The displayed information may be out of date. Your wallet automatically synchronizes with the Peercoin network after a connection is established, but this process has not completed yet.</source>
-        <translation type="unfinished"/>
-=======
         <source>1 &amp;day</source>
         <translation>1 &amp;día</translation>
->>>>>>> dac5d68f
     </message>
     <message>
         <source>1 &amp;week</source>
@@ -1966,14 +1704,8 @@
         <translation>Actividad de red desactivada</translation>
     </message>
     <message>
-<<<<<<< HEAD
-        <location filename="../paymentserver.cpp" line="+107"/>
-        <source>Cannot start peercoin: click-to-pay handler</source>
-        <translation type="unfinished"/>
-=======
         <source>(node id: %1)</source>
         <translation>(identificador del nodo: %1)</translation>
->>>>>>> dac5d68f
     </message>
     <message>
         <source>via %1</source>
@@ -2106,14 +1838,8 @@
         <translation>URI</translation>
     </message>
     <message>
-<<<<<<< HEAD
-        <location line="+7"/>
-        <source>Show the Peercoin-Qt help message to get a list with possible Peercoin command-line options.</source>
-        <translation type="unfinished"/>
-=======
         <source>Address</source>
         <translation>Dirección</translation>
->>>>>>> dac5d68f
     </message>
     <message>
         <source>Amount</source>
@@ -2128,55 +1854,31 @@
         <translation>Mensaje</translation>
     </message>
     <message>
-<<<<<<< HEAD
-        <location line="-104"/>
-        <source>Peercoin - Debug window</source>
-        <translation type="unfinished"/>
-=======
         <source>Error encoding URI into QR Code.</source>
         <translation>Fallo al codificar URI en código QR.</translation>
->>>>>>> dac5d68f
     </message>
 </context>
 <context>
     <name>RecentRequestsTableModel</name>
     <message>
-<<<<<<< HEAD
-        <location line="+25"/>
-        <source>Peercoin Core</source>
-        <translation type="unfinished"/>
-=======
         <source>Date</source>
         <translation>Fecha</translation>
->>>>>>> dac5d68f
     </message>
     <message>
         <source>Label</source>
         <translation>Etiqueta</translation>
     </message>
     <message>
-<<<<<<< HEAD
-        <location line="+7"/>
-        <source>Open the Peercoin debug log file from the current data directory. This can take a few seconds for large log files.</source>
-        <translation type="unfinished"/>
-=======
         <source>Message</source>
         <translation>Mensaje</translation>
->>>>>>> dac5d68f
     </message>
     <message>
         <source>(no label)</source>
         <translation>(sin etiqueta)</translation>
     </message>
     <message>
-<<<<<<< HEAD
-        <location filename="../rpcconsole.cpp" line="-30"/>
-        <source>Welcome to the Peercoin RPC console.</source>
-        <translation type="unfinished"/>
-=======
         <source>(no message)</source>
         <translation>(sin mensaje)</translation>
->>>>>>> dac5d68f
     </message>
     <message>
         <source>(no amount requested)</source>
@@ -2512,14 +2214,8 @@
         <translation>%1 se esta cerrando...</translation>
     </message>
     <message>
-<<<<<<< HEAD
-        <location filename="../sendcoinsentry.cpp" line="+1"/>
-        <source>Enter a Peercoin address</source>
-        <translation>Introduce una dirección Peercoin</translation>
-=======
         <source>Do not shut down the computer until this window disappears.</source>
         <translation>No apague el equipo hasta que desaparezca esta ventana.</translation>
->>>>>>> dac5d68f
     </message>
 </context>
 <context>
@@ -2533,19 +2229,8 @@
         <translation>&amp;Firmar Mensaje</translation>
     </message>
     <message>
-<<<<<<< HEAD
-        <location line="+6"/>
-        <source>You can sign messages with your addresses to prove you own them. Be careful not to sign anything vague, as phishing attacks may try to trick you into signing your identity over to them. Only sign fully-detailed statements you agree to.</source>
-        <translation type="unfinished"/>
-    </message>
-    <message>
-        <location line="+18"/>
-        <source>The address to sign the message with (e.g. 1NS17iag9jJgTHD1VXjvLCEnZuQ3rJDE9L)</source>
-        <translation>Introduce una dirección Peercoin (ej. 1NS17iag9jJgTHD1VXjvLCEnZuQ3rJDE9L)</translation>
-=======
         <source>The Bitcoin address to sign the message with</source>
         <translation>Dirección Bitcoin con la que firmar el mensaje</translation>
->>>>>>> dac5d68f
     </message>
     <message>
         <source>Choose previously used address</source>
@@ -2576,12 +2261,7 @@
         <translation>Copiar la firma actual al portapapeles del sistema</translation>
     </message>
     <message>
-<<<<<<< HEAD
-        <location line="+21"/>
-        <source>Sign the message to prove you own this Peercoin address</source>
-=======
         <source>Sign the message to prove you own this Bitcoin address</source>
->>>>>>> dac5d68f
         <translation>Firmar un mensjage para probar que usted es dueño de esta dirección</translation>
     </message>
     <message>
@@ -2601,23 +2281,12 @@
         <translation>&amp;Firmar Mensaje</translation>
     </message>
     <message>
-<<<<<<< HEAD
-        <location line="+21"/>
-        <source>The address the message was signed with (e.g. 1NS17iag9jJgTHD1VXjvLCEnZuQ3rJDE9L)</source>
-        <translation>Introduce una dirección Peercoin (ej. 1NS17iag9jJgTHD1VXjvLCEnZuQ3rJDE9L)</translation>
-    </message>
-    <message>
-        <location line="+40"/>
-        <source>Verify the message to ensure it was signed with the specified Peercoin address</source>
-        <translation type="unfinished"/>
-=======
         <source>The Bitcoin address the message was signed with</source>
         <translation>La dirección Bitcoin con la que se firmó el mensaje</translation>
     </message>
     <message>
         <source>Verify the message to ensure it was signed with the specified Bitcoin address</source>
         <translation>Verifica el mensaje para asegurar que fue firmado con la dirección de Bitcoin especificada.</translation>
->>>>>>> dac5d68f
     </message>
     <message>
         <source>Verify &amp;Message</source>
@@ -2625,31 +2294,11 @@
     </message>
     <message>
         <source>Reset all verify message fields</source>
-<<<<<<< HEAD
-        <translation type="unfinished"/>
-    </message>
-    <message>
-        <location filename="../signverifymessagedialog.cpp" line="+27"/>
-        <location line="+3"/>
-        <source>Enter a Peercoin address</source>
-        <translation>Introduce una dirección Peercoin (ej. 1NS17iag9jJgTHD1VXjvLCEnZuQ3rJDE9L)</translation>
-    </message>
-    <message>
-        <location line="-2"/>
-        <source>Click &quot;Sign Message&quot; to generate signature</source>
-        <translation>Click en &quot;Firmar Mensage&quot; para conseguir firma</translation>
-    </message>
-    <message>
-        <location line="+3"/>
-        <source>Enter Peercoin signature</source>
-        <translation type="unfinished"/>
-=======
         <translation>Limpiar todos los campos de la verificación de mensaje</translation>
     </message>
     <message>
         <source>Click "Sign Message" to generate signature</source>
         <translation>Click en "Firmar mensaje" para generar una firma</translation>
->>>>>>> dac5d68f
     </message>
     <message>
         <source>The entered address is invalid.</source>
@@ -2703,15 +2352,6 @@
 <context>
     <name>SplashScreen</name>
     <message>
-<<<<<<< HEAD
-        <location filename="../splashscreen.cpp" line="+22"/>
-        <source>The Peercoin developers</source>
-        <translation type="unfinished"/>
-    </message>
-    <message>
-        <location line="+1"/>
-=======
->>>>>>> dac5d68f
         <source>[testnet]</source>
         <translation>[red-de-pruebas]</translation>
     </message>
@@ -3240,26 +2880,10 @@
     </message>
 </context>
 <context>
-    <name>Peercoin-core</name>
-    <message>
-<<<<<<< HEAD
-        <location filename="../bitcoinstrings.cpp" line="+94"/>
-        <source>Peercoin version</source>
-        <translation>Versión Peercoin</translation>
-    </message>
-    <message>
-        <location line="+102"/>
-        <source>Usage:</source>
-        <translation>Uso:</translation>
-    </message>
-    <message>
-        <location line="-29"/>
-        <source>Send command to -server or peercoind</source>
-        <translation>Envia comando a peercoin lanzado con -server u peercoind
-=======
+    <name>bitcoin-core</name>
+    <message>
         <source>Options:</source>
         <translation>Opciones:
->>>>>>> dac5d68f
 </translation>
     </message>
     <message>
@@ -3276,18 +2900,6 @@
         <translation>Especifica tu propia dirección pública</translation>
     </message>
     <message>
-<<<<<<< HEAD
-        <location line="+24"/>
-        <source>Specify configuration file (default: peercoin.conf)</source>
-        <translation>Especifica archivo de configuración (predeterminado: peercoin.conf)
-</translation>
-    </message>
-    <message>
-        <location line="+3"/>
-        <source>Specify pid file (default: peercoind.pid)</source>
-        <translation>Especifica archivo pid (predeterminado: peercoin.pid)
-</translation>
-=======
         <source>Accept command line and JSON-RPC commands</source>
         <translation>Aceptar comandos consola y JSON-RPC
 </translation>
@@ -3295,7 +2907,6 @@
     <message>
         <source>Distributed under the MIT software license, see the accompanying file %s or %s</source>
         <translation>Distribuido bajo la licencia de software MIT, vea el archivo adjunto %s o %s</translation>
->>>>>>> dac5d68f
     </message>
     <message>
         <source>If &lt;category&gt; is not supplied or if &lt;category&gt; = 1, output all debugging information.</source>
@@ -3352,26 +2963,7 @@
     </message>
     <message>
         <source>Accept connections from outside (default: 1 if no -proxy or -connect)</source>
-<<<<<<< HEAD
-        <translation type="unfinished"/>
-    </message>
-    <message>
-        <location line="-80"/>
-        <source>%s, you must set a rpcpassword in the configuration file:
-%s
-It is recommended you use the following random password:
-rpcuser=peercoinrpc
-rpcpassword=%s
-(you do not need to remember this password)
-The username and password MUST NOT be the same.
-If the file does not exist, create it with owner-readable-only file permissions.
-It is also recommended to set alertnotify so you are notified of problems;
-for example: alertnotify=echo %%s | mail -s &quot;Peercoin Alert&quot; admin@foo.com
-</source>
-        <translation type="unfinished"/>
-=======
         <translation>Aceptar conexiones desde el exterior (por defecto: 1 si no -proxy o -connect)</translation>
->>>>>>> dac5d68f
     </message>
     <message>
         <source>Append comment to the user agent string</source>
@@ -3382,14 +2974,8 @@
         <translation>Intento de recuperar claves privadas de un monedero corrupto en el arranque</translation>
     </message>
     <message>
-<<<<<<< HEAD
-        <location line="+3"/>
-        <source>Cannot obtain a lock on data directory %s. Peercoin is probably already running.</source>
-        <translation type="unfinished"/>
-=======
         <source>Block creation options:</source>
         <translation>Opciones de creación de bloques:</translation>
->>>>>>> dac5d68f
     </message>
     <message>
         <source>Cannot resolve -%s address: '%s'</source>
@@ -3424,14 +3010,8 @@
         <translation>No cargar el monedero y desactivar las llamadas RPC del monedero</translation>
     </message>
     <message>
-<<<<<<< HEAD
-        <location line="+3"/>
-        <source>Warning: Please check that your computer&apos;s date and time are correct! If your clock is wrong Peercoin will not work properly.</source>
-        <translation>Precaución: Por favor revise que la fecha y hora de tu ordenador son correctas. Si tu reloj está mal configurado Peercoin no funcionará correctamente.</translation>
-=======
         <source>Do you want to rebuild the block database now?</source>
         <translation>¿Quieres reconstruir la base de datos de bloques ahora?</translation>
->>>>>>> dac5d68f
     </message>
     <message>
         <source>Enable publish hash block in &lt;address&gt;</source>
@@ -3817,23 +3397,12 @@
         <translation>Establecer la serialización de las transacciones sin procesar o el bloque hexadecimal devuelto en non-verbose mode, non-segwit(O) o segwit(1) (por defecto: %d)</translation>
     </message>
     <message>
-<<<<<<< HEAD
-        <location line="+1"/>
-        <source>Error loading wallet.dat: Wallet requires newer version of Peercoin</source>
-        <translation>Error cargando wallet.dat: Billetera necesita una vercion reciente de Peercoin</translation>
-    </message>
-    <message>
-        <location line="+93"/>
-        <source>Wallet needed to be rewritten: restart Peercoin to complete</source>
-        <translation>La billetera necesita ser reescrita: reinicie Peercoin para completar</translation>
-=======
         <source>Support filtering of blocks and transaction with bloom filters (default: %u)</source>
         <translation>Soporta el filtrado de bloques, y transacciones con filtros Bloom (por defecto : %u)</translation>
     </message>
     <message>
         <source>The fee rate (in %s/kB) that indicates your tolerance for discarding change by adding it to the fee (default: %s). Note: An output is discarded if it is dust at this rate, but we will always discard up to the dust relay fee and a discard fee above that is limited by the fee estimate for the longest target</source>
         <translation>La comisión (en %s/kB) que indica tu tolerancia para descartar el cambio y añadirlo a la comisión (por defecto: %s). Nota: Una salida se descarta si es polvo(dust) a esa comisión, pero solo se descarta hasta la comisión de reenvío de polvo(dust) y una comisión de descarte por encima de eso está limitada por la estimación de la comisión para el objetivo más largo</translation>
->>>>>>> dac5d68f
     </message>
     <message>
         <source>This is the transaction fee you may pay when fee estimates are not available.</source>
@@ -3900,14 +3469,8 @@
         <translation>Cuántos bloques para comprobar al iniciar (predeterminado: %u, 0 = todos)</translation>
     </message>
     <message>
-<<<<<<< HEAD
-        <location line="-25"/>
-        <source>Unable to bind to %s on this computer. Peercoin is probably already running.</source>
-        <translation>No es posible escuchar en el %s en este ordenador. Probablemente Peercoin ya se está ejecutando.</translation>
-=======
         <source>Include IP addresses in debug output (default: %u)</source>
         <translation>Incluir direcciones IP en la salida de depuración (por defecto: %u)</translation>
->>>>>>> dac5d68f
     </message>
     <message>
         <source>Keypool ran out, please call keypoolrefill first</source>
