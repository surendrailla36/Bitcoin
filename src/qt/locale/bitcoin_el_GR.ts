--- conflicted
+++ resolved
@@ -169,8 +169,8 @@
         <translation>Είστε σίγουροι ότι θέλετε να κρυπτογραφήσετε το πορτοφόλι σας;</translation>
     </message>
     <message>
-        <source>Bitcoin Core will close now to finish the encryption process. Remember that encrypting your wallet cannot fully protect your bitcoins from being stolen by malware infecting your computer.</source>
-        <translation>Το Bitcoin Core θα κλεισει τώρα για να τελειώσει την διαδικασία κρυπτογράφησης. Θυμήσου ότι κρυπτογραφώντας το πορτοφόλι σου δεν μπορείς να προστατέψεις πλήρως τα bitcoins σου από κλοπή στην περίπτωση που μολυνθεί ο υπολογιστής σου με κακόβουλο λογισμικό.
+        <source>Zetacoin Core will close now to finish the encryption process. Remember that encrypting your wallet cannot fully protect your zetacoins from being stolen by malware infecting your computer.</source>
+        <translation>Το Zetacoin Core θα κλεισει τώρα για να τελειώσει την διαδικασία κρυπτογράφησης. Θυμήσου ότι κρυπτογραφώντας το πορτοφόλι σου δεν μπορείς να προστατέψεις πλήρως τα zetacoins σου από κλοπή στην περίπτωση που μολυνθεί ο υπολογιστής σου με κακόβουλο λογισμικό.
 </translation>
     </message>
     <message>
@@ -312,13 +312,8 @@
         <translation>Φόρτωση ευρετηρίου μπλοκ στον σκληρο δισκο...</translation>
     </message>
     <message>
-<<<<<<< HEAD
         <source>Send coins to a Zetacoin address</source>
         <translation>Στείλε νομίσματα σε μια διεύθυνση zetacoin</translation>
-=======
-        <source>Send coins to a Bitcoin address</source>
-        <translation>Στείλε νομίσματα σε μια διεύθυνση bitcoin</translation>
->>>>>>> 188ca9c3
     </message>
     <message>
         <source>Backup wallet to another location</source>
@@ -425,13 +420,8 @@
         <translation>&amp;Επιλογές γραμμής εντολών</translation>
     </message>
     <message>
-<<<<<<< HEAD
         <source>Show the Zetacoin Core help message to get a list with possible Zetacoin command-line options</source>
         <translation>Εμφανιση του Zetacoin-Qt μήνυματος βοήθειας για να πάρετε μια λίστα με τις πιθανές επιλογές Zetacoin γραμμής εντολών.</translation>
-=======
-        <source>Show the Bitcoin Core help message to get a list with possible Bitcoin command-line options</source>
-        <translation>Εμφανιση του Bitcoin-Qt μήνυματος βοήθειας για να πάρετε μια λίστα με τις πιθανές επιλογές Bitcoin γραμμής εντολών.</translation>
->>>>>>> 188ca9c3
     </message>
     <message>
         <source>No block source available...</source>
@@ -489,7 +479,6 @@
         <source>Type: %1
 </source>
         <translation>Τύπος: %1
-<<<<<<< HEAD
 </translation>
     </message>
     <message>
@@ -505,23 +494,6 @@
 </translation>
     </message>
     <message>
-=======
-</translation>
-    </message>
-    <message>
-        <source>Label: %1
-</source>
-        <translation>Ετικέτα: %1
-</translation>
-    </message>
-    <message>
-        <source>Address: %1
-</source>
-        <translation>Διεύθυνση: %1
-</translation>
-    </message>
-    <message>
->>>>>>> 188ca9c3
         <source>Sent transaction</source>
         <translation>Η συναλλαγή απεστάλη</translation>
     </message>
@@ -732,13 +704,10 @@
         <translation>Αυτή η ετικέτα γίνεται κόκκινη αν οποιοσδήποτε παραλήπτης λάβει ποσό μικρότερο από %1.</translation>
     </message>
     <message>
-<<<<<<< HEAD
-=======
         <source>Can vary +/- %1 satoshi(s) per input.</source>
         <translation>Μπορεί να διαφέρει +/- %1 Satoshi (ες) ανά εγγραφή.</translation>
     </message>
     <message>
->>>>>>> 188ca9c3
         <source>yes</source>
         <translation>ναι</translation>
     </message>
@@ -751,13 +720,10 @@
         <translation>Ελάχιστο χρεώσιμο ποσό τουλάχιστο %1 ανα kB</translation>
     </message>
     <message>
-<<<<<<< HEAD
-=======
         <source>Can vary +/- 1 byte per input.</source>
         <translation>Μπορεί να διαφέρει +/- 1 byte ανά εγγραφή.</translation>
     </message>
     <message>
->>>>>>> 188ca9c3
         <source>Transactions with higher priority are more likely to get included into a block.</source>
         <translation>Συναλλαγές με υψηλότερη προτεραιότητα είναι πιο πιθανό να περιλαμβάνονται σε ένα μπλοκ.</translation>
     </message>
@@ -883,11 +849,7 @@
         <source>command-line options</source>
         <translation>επιλογής γραμμής εντολών</translation>
     </message>
-<<<<<<< HEAD
-</context>
-=======
     </context>
->>>>>>> 188ca9c3
 <context>
     <name>Intro</name>
     <message>
@@ -1045,13 +1007,8 @@
         <translation>&amp;Ξόδεμα μη επικυρωμένων ρέστων</translation>
     </message>
     <message>
-<<<<<<< HEAD
         <source>Automatically open the Zetacoin client port on the router. This only works when your router supports UPnP and it is enabled.</source>
         <translation>Αυτόματο άνοιγμα των θυρών Zetacoin στον δρομολογητή. Λειτουργεί μόνο αν ο δρομολογητής σας υποστηρίζει τη λειτουργία UPnP.</translation>
-=======
-        <source>Automatically open the Bitcoin client port on the router. This only works when your router supports UPnP and it is enabled.</source>
-        <translation>Αυτόματο άνοιγμα των θυρών Bitcoin στον δρομολογητή. Λειτουργεί μόνο αν ο δρομολογητής σας υποστηρίζει τη λειτουργία UPnP.</translation>
->>>>>>> 188ca9c3
     </message>
     <message>
         <source>Map port using &amp;UPnP</source>
@@ -1433,17 +1390,6 @@
         <translation>Υπηρεσίες</translation>
     </message>
     <message>
-<<<<<<< HEAD
-        <source>Starting Height</source>
-        <translation>Αρχικό ύψος</translation>
-    </message>
-    <message>
-        <source>Sync Height</source>
-        <translation>Ύψος συγχονισμού</translation>
-    </message>
-    <message>
-=======
->>>>>>> 188ca9c3
         <source>Ban Score</source>
         <translation>Σκορ αποκλησμού</translation>
     </message>
@@ -1460,17 +1406,6 @@
         <translation>Τελευταία λήψη</translation>
     </message>
     <message>
-<<<<<<< HEAD
-        <source>Bytes Sent</source>
-        <translation>Σταλθέντα bytes</translation>
-    </message>
-    <message>
-        <source>Bytes Received</source>
-        <translation>Ληφθέντα bytes</translation>
-    </message>
-    <message>
-=======
->>>>>>> 188ca9c3
         <source>Ping Time</source>
         <translation>Χρόνος καθυστέρησης</translation>
     </message>
@@ -1562,13 +1497,6 @@
         <source>Unknown</source>
         <translation>Άγνωστο(α)</translation>
     </message>
-<<<<<<< HEAD
-    <message>
-        <source>Fetching...</source>
-        <translation>Ανάκτηση...</translation>
-    </message>
-=======
->>>>>>> 188ca9c3
 </context>
 <context>
     <name>ReceiveCoinsDialog</name>
@@ -1949,13 +1877,8 @@
         <translation>Αυτή είναι μια απλή πληρωμή.</translation>
     </message>
     <message>
-<<<<<<< HEAD
         <source>The Zetacoin address to send the payment to</source>
         <translation>Η διεύθυνση Zetacoin που θα σταλεί η πληρωμή</translation>
-=======
-        <source>The Bitcoin address to send the payment to</source>
-        <translation>Η διεύθυνση Bitcoin που θα σταλεί η πληρωμή</translation>
->>>>>>> 188ca9c3
     </message>
     <message>
         <source>Alt+A</source>
@@ -2012,13 +1935,8 @@
         <translation>&amp;Υπογραφή Μηνύματος</translation>
     </message>
     <message>
-<<<<<<< HEAD
         <source>The Zetacoin address to sign the message with</source>
         <translation>Διεύθυνση Zetacoin που θα σταλεί το μήνυμα</translation>
-=======
-        <source>The Bitcoin address to sign the message with</source>
-        <translation>Διεύθυνση Bitcoin που θα σταλεί το μήνυμα</translation>
->>>>>>> 188ca9c3
     </message>
     <message>
         <source>Choose previously used address</source>
@@ -2069,21 +1987,12 @@
         <translation>&amp;Επιβεβαίωση μηνύματος</translation>
     </message>
     <message>
-<<<<<<< HEAD
         <source>The Zetacoin address the message was signed with</source>
         <translation>Διεύθυνση Zetacoin η οποία το μήνυμα έχει υπογραφεί</translation>
     </message>
     <message>
         <source>Verify the message to ensure it was signed with the specified Zetacoin address</source>
         <translation>Υπογράψτε ένα μήνυμα για ν' αποδείξετε πως υπογραφθηκε απο μια συγκεκριμένη διεύθυνση Zetacoin</translation>
-=======
-        <source>The Bitcoin address the message was signed with</source>
-        <translation>Διεύθυνση Bitcoin η οποία το μήνυμα έχει υπογραφεί</translation>
-    </message>
-    <message>
-        <source>Verify the message to ensure it was signed with the specified Bitcoin address</source>
-        <translation>Υπογράψτε ένα μήνυμα για ν' αποδείξετε πως υπογραφθηκε απο μια συγκεκριμένη διεύθυνση Bitcoin</translation>
->>>>>>> 188ca9c3
     </message>
     <message>
         <source>Verify &amp;Message</source>
@@ -2709,13 +2618,10 @@
     <message>
         <source>Only connect to nodes in network &lt;net&gt; (ipv4, ipv6 or onion)</source>
         <translation>Μόνο σύνδεση σε κόμβους του δικτύου &lt;net&gt; (ipv4, ipv6 ή onion)</translation>
-<<<<<<< HEAD
-=======
     </message>
     <message>
         <source>Set maximum block size in bytes (default: %d)</source>
         <translation>Ορίστε το μέγιστο μέγεθος block σε bytes (προεπιλογή: %d)</translation>
->>>>>>> 188ca9c3
     </message>
     <message>
         <source>Specify wallet file (within data directory)</source>
@@ -2732,37 +2638,22 @@
     <message>
         <source>Wallet %s resides outside data directory %s</source>
         <translation>Το πορτοφόλι %s βρίσκεται έξω από το φάκελο δεδομένων %s</translation>
-<<<<<<< HEAD
     </message>
     <message>
         <source>Wallet options:</source>
         <translation>Επιλογές πορτοφολιού:</translation>
-=======
->>>>>>> 188ca9c3
-    </message>
-    <message>
-        <source>Wallet options:</source>
-        <translation>Επιλογές πορτοφολιού:</translation>
     </message>
     <message>
         <source>Cannot obtain a lock on data directory %s. Zetacoin Core is probably already running.</source>
         <translation>Αδυναμία κλειδώματος του φακέλου δεδομένων %s. Πιθανώς το Zetacoin να είναι ήδη ενεργό.</translation>
     </message>
     <message>
-        <source>Warning: Please check that your computer's date and time are correct! If your clock is wrong Zetacoin Core will not work properly.</source>
-        <translation>Προειδοποίηση: Παρακαλώ ελέγξτε ότι η ημερομηνία και ώρα του υπολογιστή σας είναι σωστά ρυθμισμένες! Εάν το ρολόι σας είναι λάθος το Zetacoin Core δεν θα λειτουργήσει σωστά. </translation>
-    </message>
-    <message>
-        <source>Choose data directory on startup (default: 0)</source>
-        <translation>Επιλογή φακέλου δεδομένων στην εκκίνηση (προεπιλεγμένο: 0)</translation>
-    </message>
-    <message>
         <source>Connect through SOCKS5 proxy</source>
         <translation>Σύνδεση μέσω διαμεσολαβητή SOCKS5</translation>
     </message>
     <message>
-        <source>Copyright (C) 2009-%i The Bitcoin Core Developers</source>
-        <translation>Πνευματικά δικαιώματα 2009-%i Οι προγραμματιστές του Bitcoin Core</translation>
+        <source>Copyright (C) 2009-%i The Zetacoin Core Developers</source>
+        <translation>Πνευματικά δικαιώματα 2009-%i Οι προγραμματιστές του Zetacoin Core</translation>
     </message>
     <message>
         <source>Error loading wallet.dat: Wallet requires newer version of Zetacoin Core</source>
@@ -2773,21 +2664,12 @@
         <translation>Σφάλμα ανάγνωσης από τη βάση δεδομένων, γίνεται τερματισμός.</translation>
     </message>
     <message>
-        <source>Error reading from database, shutting down.</source>
-        <translation>Σφάλμα ανάγνωσης από τη βάση δεδομένων, γίνεται τερματισμός.</translation>
-    </message>
-    <message>
         <source>Information</source>
         <translation>Πληροφορία</translation>
     </message>
     <message>
-<<<<<<< HEAD
         <source>Initialization sanity check failed. Zetacoin Core is shutting down.</source>
         <translation>Η εκκίνηση ελέγχου ορθότητας απέτυχε.  Γίνεται τερματισμός του Zetacoin Core.</translation>
-=======
-        <source>Initialization sanity check failed. Bitcoin Core is shutting down.</source>
-        <translation>Η εκκίνηση ελέγχου ορθότητας απέτυχε.  Γίνεται τερματισμός του Bitcoin Core.</translation>
->>>>>>> 188ca9c3
     </message>
     <message>
         <source>Invalid amount for -maxtxfee=&lt;amount&gt;: '%s'</source>
@@ -2806,45 +2688,18 @@
         <translation>Επιλογές αναμετάδοσης κόμβου: </translation>
     </message>
     <message>
-<<<<<<< HEAD
-        <source>RPC SSL options: (see the Bitcoin Wiki for SSL setup instructions)</source>
-        <translation>Ρυθμίσεις SSL: (ανατρέξτε στο Bitcoin Wiki για οδηγίες ρυθμίσεων SSL)</translation>
-=======
         <source>RPC server options:</source>
         <translation>Επιλογές διακομιστή RPC:</translation>
->>>>>>> 188ca9c3
-    </message>
-    <message>
-        <source>RPC server options:</source>
-        <translation>Επιλογές διακομιστή RPC:</translation>
     </message>
     <message>
         <source>Send trace/debug info to console instead of debug.log file</source>
         <translation>Αποστολή πληροφοριών εντοπισμού σφαλμάτων στην κονσόλα αντί του αρχείου debug.log</translation>
     </message>
     <message>
-<<<<<<< HEAD
-        <source>Set SSL root certificates for payment request (default: -system-)</source>
-        <translation>Ορίστε SSL root certificates για αίτηση πληρωμής (default: -system-)</translation>
-    </message>
-    <message>
-        <source>Set language, for example "de_DE" (default: system locale)</source>
-        <translation>Όρισε γλώσσα, για παράδειγμα "de_DE"(προεπιλογή:τοπικές ρυθμίσεις)</translation>
-    </message>
-    <message>
-=======
->>>>>>> 188ca9c3
         <source>Show all debugging options (usage: --help -help-debug)</source>
         <translation>Προβολή όλων των επιλογών εντοπισμού σφαλμάτων (χρήση: --help -help-debug)</translation>
     </message>
     <message>
-<<<<<<< HEAD
-        <source>Show splash screen on startup (default: 1)</source>
-        <translation>Εμφάνισε την οθόνη εκκίνησης κατά την εκκίνηση(προεπιλογή:1)</translation>
-    </message>
-    <message>
-=======
->>>>>>> 188ca9c3
         <source>Shrink debug.log file on client startup (default: 1 when no -debug)</source>
         <translation>Συρρίκνωση του αρχείο debug.log κατα την εκκίνηση του πελάτη (προεπιλογή: 1 όταν δεν-debug)</translation>
     </message>
@@ -2853,10 +2708,6 @@
         <translation>Η υπογραφή συναλλαγής απέτυχε </translation>
     </message>
     <message>
-        <source>Start minimized</source>
-        <translation>Έναρξη ελαχιστοποιημένο</translation>
-    </message>
-    <message>
         <source>This is experimental software.</source>
         <translation>Η εφαρμογή είναι σε πειραματικό στάδιο.</translation>
     </message>
@@ -2945,17 +2796,12 @@
         <translation>Δεν είναι έγκυρη η διεύθυνση διαμεσολαβητή: '%s'</translation>
     </message>
     <message>
-<<<<<<< HEAD
-        <source>Server certificate file (default: %s)</source>
-        <translation>Αρχείο πιστοποιητικού του διακομιστή  (προεπιλογή: %s)</translation>
-=======
         <source>Maintain at most &lt;n&gt; connections to peers (default: %u)</source>
         <translation>Μέγιστες αριθμός συνδέσεων με τους peers &lt;n&gt; (προεπιλογή: %u)</translation>
     </message>
     <message>
         <source>Specify configuration file (default: %s)</source>
         <translation>Ορίστε αρχείο ρυθμίσεων (προεπιλογή: %s)</translation>
->>>>>>> 188ca9c3
     </message>
     <message>
         <source>Specify connection timeout in milliseconds (minimum: 1, default: %d)</source>
