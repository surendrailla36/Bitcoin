--- conflicted
+++ resolved
@@ -70,13 +70,8 @@
         <translation>אלו הן כתובות הביטקוין שלך לשליחת תשלומים. חשוב לבדוק את הסכום ואת הכתובת המקבלת לפני שליחת מטבעות.</translation>
     </message>
     <message>
-<<<<<<< HEAD
-        <source>These are your NdovuCoin addresses for receiving payments. It is recommended to use a new receiving address for each transaction.</source>
-        <translation>אלו הן כתובות הביטקוין שלך לקבלת תשלומים. מומלץ להשתמש בכתובת חדשה לכל העברה.</translation>
-=======
         <source>These are your Bitcoin addresses for receiving payments. Use the 'Create new receiving address' button in the receive tab to create new addresses.</source>
         <translation>אלה כתובות הביטקוין שלך לקבלת תשלומים. השתמש בלחצן 'צור כתובת קבלה חדשה' בכרטיסייה קבלה כדי ליצור כתובות חדשות.</translation>
->>>>>>> a284bbbe
     </message>
     <message>
         <source>&amp;Copy Address</source>
@@ -300,11 +295,7 @@
     </message>
     <message>
         <source>&amp;Change Passphrase...</source>
-<<<<<<< HEAD
-        <translation>ה&amp;חלפת מילת הצופן…</translation>
-=======
         <translation>&amp;שנה סיסמה...</translation>
->>>>>>> a284bbbe
     </message>
     <message>
         <source>Open &amp;URI...</source>
@@ -363,13 +354,6 @@
         <translation>&amp;אימות הודעה…</translation>
     </message>
     <message>
-<<<<<<< HEAD
-        <source>NdovuCoin</source>
-        <translation>ביטקוין</translation>
-    </message>
-    <message>
-=======
->>>>>>> a284bbbe
         <source>&amp;Send</source>
         <translation>&amp;שליחה</translation>
     </message>
@@ -478,9 +462,6 @@
         <translation>עדכני</translation>
     </message>
     <message>
-<<<<<<< HEAD
-        <source>Show the %1 help message to get a list with possible NdovuCoin command-line options</source>
-=======
         <source>&amp;Sending addresses</source>
         <translation>&amp;כתובות למשלוח</translation>
     </message>
@@ -506,7 +487,6 @@
     </message>
     <message>
         <source>Show the %1 help message to get a list with possible Bitcoin command-line options</source>
->>>>>>> a284bbbe
         <translation>יש להציג את הודעת העזרה של %1 כדי להציג רשימה עם אפשרויות שורת פקודה לביטקוין</translation>
     </message>
     <message>
@@ -514,19 +494,14 @@
         <translation>ארנק בררת מחדל</translation>
     </message>
     <message>
-<<<<<<< HEAD
-=======
         <source>No wallets available</source>
         <translation>אין ארנקים זמינים</translation>
     </message>
     <message>
->>>>>>> a284bbbe
         <source>&amp;Window</source>
         <translation>&amp;חלון</translation>
     </message>
     <message>
-<<<<<<< HEAD
-=======
         <source>Minimize</source>
         <translation>מזעור</translation>
     </message>
@@ -539,7 +514,6 @@
         <translation>חלון עיקרי</translation>
     </message>
     <message>
->>>>>>> a284bbbe
         <source>%1 client</source>
         <translation>לקוח %1</translation>
     </message>
@@ -995,15 +969,11 @@
         <source>Hide</source>
         <translation>הסתר</translation>
     </message>
-<<<<<<< HEAD
-    </context>
-=======
     <message>
         <source>Unknown. Syncing Headers (%1, %2%)...</source>
         <translation>לא ידוע. סינכרון כותרות (%1, %2%)...</translation>
     </message>
 </context>
->>>>>>> a284bbbe
 <context>
     <name>OpenURIDialog</name>
     <message>
@@ -2390,22 +2360,14 @@
         <source>Payment request expired.</source>
         <translation>בקשת התשלום פגה.</translation>
     </message>
-<<<<<<< HEAD
-    <message>
-<<<<<<< HEAD
-        <source>Pay only the required fee of %1</source>
-        <translation>תשלום של העמלה הנדרשת בלבד על סך %1</translation>
-=======
+
+    <message>
     <message numerus="yes">
         <source>Estimated to begin confirmation within %n block(s).</source>
         <translation><numerusform>האמדן לתחילת ביצוע אימות בתוך בלוק %n </numerusform><numerusform>האמדן לתחילת ביצוע אימות בתוך %n בלוקים</numerusform><numerusform>האמדן לתחילת ביצוע אימות בתוך %n בלוקים</numerusform><numerusform>C.</numerusform></translation>
->>>>>>> a284bbbe
-    </message>
-    <message>
-        <source>Warning: Invalid NdovuCoin address</source>
-=======
+    </message>
+    <message>
         <source>Warning: Invalid Bitcoin address</source>
->>>>>>> upstream/0.18
         <translation>אזהרה: כתובת ביטקיון שגויה</translation>
     </message>
     <message>
@@ -2597,15 +2559,11 @@
         <translation>&amp;אימות הודעה</translation>
     </message>
     <message>
-<<<<<<< HEAD
-        <source>The NdovuCoin address the message was signed with</source>
-=======
         <source>Enter the receiver's address, message (ensure you copy line breaks, spaces, tabs, etc. exactly) and signature below to verify the message. Be careful not to read more into the signature than what is in the signed message itself, to avoid being tricked by a man-in-the-middle attack. Note that this only proves the signing party receives with the address, it cannot prove sendership of any transaction!</source>
         <translation>יש להזין את כתובת הנמען, ההודעה (נא לוודא שמעתיקים במדויק את תווי קפיצות השורה, רווחים, טאבים וכדומה). והחותימה מתחת אשר מאמתת את ההודעה. יש להזהר שלא לקרוא לתוך החתימה יותר מאשר בהודעה החתומה עצמה, כדי להמנע מניצול לרעה של המתווך שבדרך. יש לשים לב שהדגר רק מוכיח שהצד החותם מקבל עם הכתובת. הדבר אינו מוכיח משלוח כלשהו של עיסקה!</translation>
     </message>
     <message>
         <source>The Bitcoin address the message was signed with</source>
->>>>>>> a284bbbe
         <translation>כתובת הביטקוין שאתה נחתמה ההודעה</translation>
     </message>
     <message>
@@ -3133,9 +3091,6 @@
 </context>
 <context>
     <name>WalletController</name>
-<<<<<<< HEAD
-    </context>
-=======
     <message>
         <source>Close wallet</source>
         <translation>סגירת ארנק</translation>
@@ -3145,7 +3100,6 @@
         <translation>סגירת הארנק למשך זמן רב מדי יכול לגרור את הצורך לסינכרון מחדש של כל השרשרת אם אופצית הגיזום אקטיבית.</translation>
     </message>
 </context>
->>>>>>> a284bbbe
 <context>
     <name>WalletFrame</name>
     <message>
@@ -3192,13 +3146,10 @@
         <translation>אי אפשר לחתום על ההעברה.</translation>
     </message>
     <message>
-<<<<<<< HEAD
-=======
         <source>Could not commit transaction</source>
         <translation>שילוב העסקה נכשל</translation>
     </message>
     <message>
->>>>>>> a284bbbe
         <source>default wallet</source>
         <translation>ארנק בררת מחדל</translation>
     </message>
@@ -3269,13 +3220,8 @@
         <translation>מקצץ את ה blockstore...</translation>
     </message>
     <message>
-<<<<<<< HEAD
-        <source>NdovuCoin Core</source>
-        <translation>ליבת ביטקוין</translation>
-=======
         <source>Unable to start HTTP server. See debug log for details.</source>
         <translation>שרת ה HTTP לא עלה. ראו את ה debug לוג לפרטים.</translation>
->>>>>>> a284bbbe
     </message>
     <message>
         <source>The %s developers</source>
@@ -3629,8 +3575,6 @@
         <translation>שולה את כל העסקאות מתוך הארנק...</translation>
     </message>
     <message>
-<<<<<<< HEAD
-=======
         <source>-maxtxfee is set very high! Fees this large could be paid on a single transaction.</source>
         <translation>-maxtxfee נקבע לעמלות גבוהות מאד! עמלות גבוהות כאלו יכולות משולמות עבר עסקה בודדת.</translation>
     </message>
@@ -3659,7 +3603,6 @@
         <translation>שגיאת טעינת ארנק %s. שם קובץ  -wallet  כפול הוגדר.</translation>
     </message>
     <message>
->>>>>>> a284bbbe
         <source>Starting network threads...</source>
         <translation>תהליכי הרשת מופעלים…</translation>
     </message>
