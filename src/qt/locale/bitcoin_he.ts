<TS language="he" version="2.1">
<context>
    <name>AddressBookPage</name>
    <message>
<<<<<<< HEAD
=======
        <source>Right-click to edit address or label</source>
        <translation>לחץ מקש ימני כדי לערוך כתובת או תווית</translation>
    </message>
    <message>
>>>>>>> 9460771a
        <source>Create a new address</source>
        <translation>יצירת כתובת חדשה</translation>
    </message>
    <message>
        <source>&amp;New</source>
        <translation>&amp;חדש</translation>
    </message>
    <message>
        <source>Copy the currently selected address to the system clipboard</source>
        <translation>העתקת הכתובת המסומנת ללוח הגזירים</translation>
    </message>
    <message>
        <source>&amp;Copy</source>
        <translation>ה&amp;עתקה</translation>
    </message>
    <message>
        <source>C&amp;lose</source>
        <translation>סגירה</translation>
    </message>
    <message>
        <source>Delete the currently selected address from the list</source>
        <translation>מחיקת הכתובת שנבחרה מהרשימה</translation>
    </message>
    <message>
        <source>Export the data in the current tab to a file</source>
        <translation>יצוא הנתונים מהלשונית הנוכחית לקובץ</translation>
    </message>
    <message>
        <source>&amp;Export</source>
        <translation>י&amp;צוא</translation>
    </message>
    <message>
        <source>&amp;Delete</source>
        <translation>מ&amp;חיקה</translation>
    </message>
    <message>
        <source>Choose the address to send coins to</source>
        <translation>בחר את הכתובת אליה תרצה לשלוח את המטבעות</translation>
    </message>
    <message>
        <source>Choose the address to receive coins with</source>
        <translation>בחר את הכתובת בה תקבל את המטבעות</translation>
    </message>
    <message>
        <source>C&amp;hoose</source>
        <translation>בחר</translation>
    </message>
    <message>
        <source>Sending addresses</source>
        <translation>כתובת לשליחה</translation>
    </message>
    <message>
        <source>Receiving addresses</source>
        <translation>מקבל כתובות</translation>
    </message>
    <message>
        <source>These are your Bitcoin addresses for sending payments. Always check the amount and the receiving address before sending coins.</source>
        <translation>אלה הם כתובות הביטקוין שלך לשליחת תשלומים. חשוב לבדוק את הכמות של הכתובות המקבלות לפני שליחת מטבעות</translation>
    </message>
    <message>
        <source>These are your Bitcoin addresses for receiving payments. It is recommended to use a new receiving address for each transaction.</source>
        <translation>אלה הן כתובות הביטקוין שלך לקבלת תשלומים. מומלץ להשתמש בכתובת חדשה לכל העברה.</translation>
    </message>
    <message>
        <source>&amp;Copy Address</source>
        <translation>&amp;העתק כתובת</translation>
    </message>
    <message>
        <source>Copy &amp;Label</source>
        <translation>העתק &amp;תוית</translation>
    </message>
    <message>
        <source>&amp;Edit</source>
        <translation>&amp;ערוך</translation>
    </message>
    <message>
        <source>Exporting Failed</source>
        <translation>יצוא נכשל</translation>
    </message>
    <message>
        <source>There was an error trying to save the address list to %1. Please try again.</source>
        <translation>אירעה שגיאה בעת הניסיון לשמור את רשימת הכתובת אל %1. נא לנסות שוב.</translation>
    </message>
</context>
<context>
    <name>AddressTableModel</name>
    <message>
        <source>Label</source>
        <translation>תוית</translation>
    </message>
    <message>
        <source>Address</source>
        <translation>כתובת</translation>
    </message>
    <message>
        <source>(no label)</source>
        <translation>(ללא תוית)</translation>
    </message>
</context>
<context>
    <name>AskPassphraseDialog</name>
    <message>
        <source>Passphrase Dialog</source>
        <translation>דו־שיח מילת צופן</translation>
    </message>
    <message>
        <source>Enter passphrase</source>
        <translation>נא להזין מילת צופן</translation>
    </message>
    <message>
        <source>New passphrase</source>
        <translation>מילת צופן חדשה</translation>
    </message>
    <message>
        <source>Repeat new passphrase</source>
        <translation>נא לחזור על מילת הצופן החדשה</translation>
    </message>
    </context>
<context>
    <name>BanTableModel</name>
    <message>
        <source>Banned Until</source>
        <translation>חסום עד</translation>
    </message>
</context>
<context>
    <name>BitcoinGUI</name>
    <message>
        <source>Sign &amp;message...</source>
        <translation>&amp;חתימה על הודעה…</translation>
    </message>
    <message>
        <source>Synchronizing with network...</source>
        <translation>בסנכרון עם הרשת…</translation>
    </message>
    <message>
        <source>&amp;Overview</source>
        <translation>&amp;סקירה</translation>
    </message>
    <message>
        <source>Node</source>
        <translation>מפרק</translation>
    </message>
    <message>
        <source>Show general overview of wallet</source>
        <translation>הצגת סקירה כללית של הארנק</translation>
    </message>
    <message>
        <source>&amp;Transactions</source>
        <translation>ה&amp;עברות</translation>
    </message>
    <message>
        <source>Browse transaction history</source>
        <translation>עיון בהיסטוריית ההעברות</translation>
    </message>
    <message>
        <source>E&amp;xit</source>
        <translation>י&amp;ציאה</translation>
    </message>
    <message>
        <source>Quit application</source>
        <translation>יציאה מהתכנית</translation>
    </message>
    <message>
        <source>&amp;About %1</source>
        <translation>&amp;אודות %1</translation>
    </message>
    <message>
        <source>Show information about %1</source>
        <translation>הצג מידע על %1</translation>
    </message>
    <message>
        <source>About &amp;Qt</source>
        <translation>על אודות Qt</translation>
    </message>
    <message>
        <source>Show information about Qt</source>
        <translation>הצגת מידע על Qt</translation>
    </message>
    <message>
        <source>&amp;Options...</source>
        <translation>&amp;אפשרויות…</translation>
    </message>
    <message>
        <source>&amp;Encrypt Wallet...</source>
        <translation>ה&amp;צפנת הארנק…</translation>
    </message>
    <message>
        <source>&amp;Backup Wallet...</source>
        <translation>&amp;גיבוי הארנק…</translation>
    </message>
    <message>
        <source>&amp;Change Passphrase...</source>
        <translation>ה&amp;חלפת מילת הצופן…</translation>
    </message>
    <message>
        <source>&amp;Sending addresses...</source>
        <translation>כתובת ה&amp;שליחה…</translation>
    </message>
    <message>
        <source>&amp;Receiving addresses...</source>
        <translation>כתובות ה&amp;קבלה…</translation>
    </message>
    <message>
        <source>Open &amp;URI...</source>
        <translation>פתיחת &amp;כתובת משאב…</translation>
    </message>
    <message>
        <source>Reindexing blocks on disk...</source>
        <translation>המקטעים נוספים למפתח בכונן…</translation>
    </message>
    <message>
        <source>Send coins to a Bitcoin address</source>
        <translation>שליחת מטבעות לכתובת ביטקוין</translation>
    </message>
    <message>
        <source>Backup wallet to another location</source>
        <translation>גיבוי הארנק למיקום אחר</translation>
    </message>
    <message>
        <source>Change the passphrase used for wallet encryption</source>
        <translation>החלפת מילת הצופן להצפנת הארנק</translation>
    </message>
    <message>
        <source>&amp;Debug window</source>
        <translation>חלון &amp;ניפוי</translation>
    </message>
    <message>
        <source>Open debugging and diagnostic console</source>
        <translation>פתיחת לוח הבקרה לאבחון ולניפוי</translation>
    </message>
    <message>
        <source>&amp;Verify message...</source>
        <translation>&amp;אימות הודעה…</translation>
    </message>
    <message>
        <source>Bitcoin</source>
        <translation>ביטקוין</translation>
    </message>
    <message>
        <source>Wallet</source>
        <translation>ארנק</translation>
    </message>
    <message>
        <source>&amp;Send</source>
        <translation>&amp;שליחה</translation>
    </message>
    <message>
        <source>&amp;Receive</source>
        <translation>&amp;קבלה</translation>
    </message>
    <message>
        <source>&amp;Show / Hide</source>
        <translation>ה&amp;צגה / הסתרה</translation>
    </message>
    <message>
        <source>Show or hide the main Window</source>
        <translation>הצגה או הסתרה של החלון הראשי</translation>
    </message>
    <message>
        <source>Encrypt the private keys that belong to your wallet</source>
        <translation>הצפנת המפתחות הפרטיים ששייכים לארנק שלך</translation>
    </message>
    <message>
        <source>Sign messages with your Bitcoin addresses to prove you own them</source>
        <translation>חתום על הודעות עם כתובות הביטקוין שלך כדי להוכיח שהן בבעלותך</translation>
    </message>
    <message>
        <source>Verify messages to ensure they were signed with specified Bitcoin addresses</source>
        <translation>אמת הודעות כדי להבטיח שהן נחתמו עם כתובת ביטקוין מסוימות</translation>
    </message>
    <message>
        <source>&amp;File</source>
        <translation>&amp;קובץ</translation>
    </message>
    <message>
        <source>&amp;Settings</source>
        <translation>ה&amp;גדרות</translation>
    </message>
    <message>
        <source>&amp;Help</source>
        <translation>ע&amp;זרה</translation>
    </message>
    <message>
        <source>Tabs toolbar</source>
        <translation>סרגל כלים לשוניות</translation>
    </message>
    <message>
        <source>Request payments (generates QR codes and bitcoin: URIs)</source>
        <translation>בקשת תשלומים (יצירה של קודים מסוג QR וסכימות כתובות משאב של :bitcoin)</translation>
    </message>
    <message>
        <source>Show the list of used sending addresses and labels</source>
        <translation>הצג את רשימת הכתובות לשליחה שהיו בשימוש לרבות התוויות</translation>
    </message>
    <message>
        <source>Show the list of used receiving addresses and labels</source>
        <translation>הצגת רשימת הכתובות והתוויות הנמצאות בשימוש</translation>
    </message>
    <message>
        <source>Open a bitcoin: URI or payment request</source>
        <translation>פתיחת ביטקוין: כתובת משאב או בקשת תשלום</translation>
    </message>
    <message>
        <source>&amp;Command-line options</source>
        <translation>אפשרויות &amp;שורת הפקודה</translation>
    </message>
    <message>
        <source>Processing blocks on disk...</source>
        <translation>מעבד בלוקים על הדיסק...</translation>
    </message>
    <message>
        <source>No block source available...</source>
        <translation>אין מקור מקטעים זמין…</translation>
    </message>
    <message>
        <source>%1 and %2</source>
        <translation>%1 ו%2</translation>
    </message>
    <message>
        <source>%1 behind</source>
        <translation>%1 מאחור</translation>
    </message>
    <message>
        <source>Last received block was generated %1 ago.</source>
        <translation>המקטע האחרון שהתקבל נוצר לפני %1.</translation>
    </message>
    <message>
        <source>Transactions after this will not yet be visible.</source>
        <translation>ההעברות שבוצעו לאחר העברה זו לא יופיעו.</translation>
    </message>
    <message>
        <source>Error</source>
        <translation>שגיאה</translation>
    </message>
    <message>
        <source>Warning</source>
        <translation>אזהרה</translation>
    </message>
    <message>
        <source>Information</source>
        <translation>מידע</translation>
    </message>
    <message>
        <source>Up to date</source>
        <translation>עדכני</translation>
    </message>
    <message>
        <source>Catching up...</source>
        <translation>מתבצע עדכון…</translation>
    </message>
    <message>
        <source>Sent transaction</source>
        <translation>העברת שליחה</translation>
    </message>
    <message>
        <source>Incoming transaction</source>
        <translation>העברת קבלה</translation>
    </message>
    <message>
        <source>Wallet is &lt;b&gt;encrypted&lt;/b&gt; and currently &lt;b&gt;unlocked&lt;/b&gt;</source>
        <translation>הארנק &lt;b&gt;מוצפן&lt;/b&gt; ו&lt;b&gt;פתוח&lt;/b&gt; כרגע</translation>
    </message>
    <message>
        <source>Wallet is &lt;b&gt;encrypted&lt;/b&gt; and currently &lt;b&gt;locked&lt;/b&gt;</source>
        <translation>הארנק &lt;b&gt;מוצפן&lt;/b&gt; ו&lt;b&gt;נעול&lt;/b&gt; כרגע</translation>
    </message>
</context>
<context>
    <name>CoinControlDialog</name>
    <message>
        <source>Coin Selection</source>
        <translation>בחירת מטבע</translation>
    </message>
    <message>
        <source>Quantity:</source>
        <translation>כמות:</translation>
    </message>
    <message>
        <source>Bytes:</source>
        <translation>בתים:</translation>
    </message>
    <message>
        <source>Amount:</source>
        <translation>סכום:</translation>
    </message>
    <message>
        <source>Priority:</source>
        <translation>עדיפות:</translation>
    </message>
    <message>
        <source>Fee:</source>
        <translation>עמלה:</translation>
    </message>
    <message>
        <source>Dust:</source>
        <translation>אבק:</translation>
    </message>
    <message>
        <source>After Fee:</source>
        <translation>לאחר עמלה:</translation>
    </message>
    <message>
        <source>Change:</source>
        <translation>עודף:</translation>
    </message>
    <message>
        <source>(un)select all</source>
        <translation>ביטול/אישור הבחירה</translation>
    </message>
    <message>
        <source>Tree mode</source>
        <translation>מצב עץ</translation>
    </message>
    <message>
        <source>List mode</source>
        <translation>מצב רשימה</translation>
    </message>
    <message>
        <source>Amount</source>
        <translation>כמות</translation>
    </message>
    <message>
        <source>Received with label</source>
        <translation>התקבל עם תווית</translation>
    </message>
    <message>
        <source>Received with address</source>
        <translation>התקבל עם כתובת</translation>
    </message>
    <message>
        <source>Date</source>
        <translation>תאריך</translation>
    </message>
    <message>
        <source>Confirmations</source>
        <translation>אישורים</translation>
    </message>
    <message>
        <source>Confirmed</source>
        <translation>מאושר</translation>
    </message>
    <message>
        <source>Priority</source>
        <translation>עדיפות</translation>
    </message>
    <message>
        <source>(no label)</source>
        <translation>(ללא תוית)</translation>
    </message>
    </context>
<context>
    <name>EditAddressDialog</name>
    <message>
        <source>Edit Address</source>
        <translation>עריכת כתובת</translation>
    </message>
    <message>
        <source>&amp;Label</source>
        <translation>ת&amp;ווית</translation>
    </message>
    <message>
        <source>The label associated with this address list entry</source>
        <translation>התווית המשויכת לרשומה הזו ברשימת הכתובות</translation>
    </message>
    <message>
        <source>The address associated with this address list entry. This can only be modified for sending addresses.</source>
        <translation>הכתובת המשויכת עם רשומה זו ברשימת הכתובות. ניתן לשנות זאת רק עבור כתובות לשליחה.</translation>
    </message>
    <message>
        <source>&amp;Address</source>
        <translation>&amp;כתובת</translation>
    </message>
    </context>
<context>
    <name>FreespaceChecker</name>
    <message>
        <source>A new data directory will be created.</source>
        <translation>תיקיית נתונים חדשה תיווצר.</translation>
    </message>
    <message>
        <source>name</source>
        <translation>שם</translation>
    </message>
    <message>
        <source>Directory already exists. Add %1 if you intend to create a new directory here.</source>
        <translation>התיקייה כבר קיימת. ניתן להוסיף %1 אם יש ליצור תיקייה חדשה כאן.</translation>
    </message>
    <message>
        <source>Path already exists, and is not a directory.</source>
        <translation>הנתיב כבר קיים ואינו מצביע על תיקייה.</translation>
    </message>
    <message>
        <source>Cannot create data directory here.</source>
        <translation>לא ניתן ליצור כאן תיקיית נתונים.</translation>
    </message>
</context>
<context>
    <name>HelpMessageDialog</name>
    <message>
        <source>version</source>
        <translation>גרסה</translation>
    </message>
    <message>
        <source>(%1-bit)</source>
        <translation>(%1-סיביות)</translation>
    </message>
    <message>
        <source>Command-line options</source>
        <translation>אפשרויות שורת פקודה</translation>
    </message>
    <message>
        <source>Usage:</source>
        <translation>שימוש:</translation>
    </message>
    <message>
        <source>command-line options</source>
        <translation>אפשרויות שורת פקודה</translation>
    </message>
    <message>
        <source>UI Options:</source>
        <translation>אפשרויות ממשק</translation>
    </message>
    <message>
        <source>Start minimized</source>
        <translation>התחל ממוזער</translation>
    </message>
    <message>
        <source>Reset all settings changed in the GUI</source>
        <translation>איפוס כל שינויי הגדרות התצוגה</translation>
    </message>
</context>
<context>
    <name>Intro</name>
    <message>
        <source>Welcome</source>
        <translation>ברוך בואך</translation>
    </message>
    <message>
        <source>Welcome to %1.</source>
        <translation>ברוך הבא ל %1.</translation>
    </message>
    <message>
        <source>Use the default data directory</source>
        <translation>שימוש בבררת המחדל של תיקיית הנתונים.</translation>
    </message>
    <message>
        <source>Use a custom data directory:</source>
        <translation>שימוש בתיקיית נתונים מותאמת אישית:</translation>
    </message>
    <message>
        <source>Error: Specified data directory "%1" cannot be created.</source>
        <translation>שגיאה: לא ניתן ליצור את תיקיית הנתונים שצוינה „%1“.</translation>
    </message>
    <message>
        <source>Error</source>
        <translation>שגיאה</translation>
    </message>
    </context>
<context>
    <name>OpenURIDialog</name>
    <message>
        <source>Open URI</source>
        <translation>פתיחת כתובת משאב</translation>
    </message>
    <message>
        <source>Open payment request from URI or file</source>
        <translation>פתיחת בקשת תשלום מכתובת משאב או מקובץ</translation>
    </message>
    <message>
        <source>URI:</source>
        <translation>כתובת משאב:</translation>
    </message>
    <message>
        <source>Select payment request file</source>
        <translation>בחירת קובץ בקשת תשלום</translation>
    </message>
    </context>
<context>
    <name>OptionsDialog</name>
    <message>
        <source>Options</source>
        <translation>אפשרויות</translation>
    </message>
    <message>
        <source>&amp;Main</source>
        <translation>&amp;ראשי</translation>
    </message>
    <message>
        <source>Size of &amp;database cache</source>
        <translation>גודל מ&amp;טמון מסד הנתונים</translation>
    </message>
    <message>
        <source>MB</source>
        <translation>מ״ב</translation>
    </message>
    <message>
        <source>Number of script &amp;verification threads</source>
        <translation>מספר תהליכי ה&amp;אימות של הסקריפט</translation>
    </message>
    <message>
        <source>Accept connections from outside</source>
        <translation>קבלת חיבורים מבחוץ</translation>
    </message>
    <message>
        <source>Allow incoming connections</source>
        <translation>לאפשר חיבורים נכנסים</translation>
    </message>
    <message>
        <source>IP address of the proxy (e.g. IPv4: 127.0.0.1 / IPv6: ::1)</source>
        <translation>כתובת ה־IP של המתווך (לדוגמה IPv4: 127.0.0.1‏ / IPv6: ::1)</translation>
    </message>
    <message>
        <source>Third party URLs (e.g. a block explorer) that appear in the transactions tab as context menu items. %s in the URL is replaced by transaction hash. Multiple URLs are separated by vertical bar |.</source>
        <translation>כתובות צד־שלישי (כגון: סייר מקטעים) שמופיעים בלשונית ההעברות בתור פריטים בתפריט ההקשר. %s בכתובת מוחלף בגיבוב ההעברה. מספר כתובות יופרדו בפס אנכי |.</translation>
    </message>
    <message>
        <source>Third party transaction URLs</source>
        <translation>כתובות העברה צד־שלישי</translation>
    </message>
    <message>
        <source>Active command-line options that override above options:</source>
        <translation>אפשרויות פעילות בשורת הפקודה שדורסות את האפשרויות שלהלן:</translation>
    </message>
    <message>
        <source>Reset all client options to default.</source>
        <translation>איפוס כל אפשרויות התכנית לבררת המחדל.</translation>
    </message>
    <message>
        <source>&amp;Reset Options</source>
        <translation>&amp;איפוס אפשרויות</translation>
    </message>
    <message>
        <source>&amp;Network</source>
        <translation>&amp;רשת</translation>
    </message>
    <message>
        <source>(0 = auto, &lt;0 = leave that many cores free)</source>
        <translation>(0 = אוטומטי, &lt;0 = להשאיר כזאת כמות של ליבות חופשיות)</translation>
    </message>
    <message>
        <source>W&amp;allet</source>
        <translation>&amp;ארנק</translation>
    </message>
    <message>
        <source>Expert</source>
        <translation>מומחה</translation>
    </message>
    <message>
        <source>Enable coin &amp;control features</source>
        <translation>הפעלת תכונות &amp;בקרת מטבעות</translation>
    </message>
    <message>
        <source>If you disable the spending of unconfirmed change, the change from a transaction cannot be used until that transaction has at least one confirmation. This also affects how your balance is computed.</source>
        <translation>אם אפשרות ההשקעה של עודף בלתי מאושר תנוטרל, לא ניתן יהיה להשתמש בעודף מההעברה עד שלהעברה יהיה לפחות אישור אחד. פעולה זו גם משפיעה על חישוב המאזן שלך.</translation>
    </message>
    <message>
        <source>&amp;Spend unconfirmed change</source>
        <translation>עודף &amp;בלתי מאושר מההשקעה</translation>
    </message>
    <message>
        <source>Automatically open the Bitcoin client port on the router. This only works when your router supports UPnP and it is enabled.</source>
        <translation>פתיחת הפתחה של ביטקוין בנתב באופן אוטומטי. עובד רק אם UPnP מופעל ונתמך בנתב.</translation>
    </message>
    <message>
        <source>Map port using &amp;UPnP</source>
        <translation>מיפוי פתחה באמצעות UPnP</translation>
    </message>
    <message>
        <source>Proxy &amp;IP:</source>
        <translation>כתובת ה־IP של המ&amp;תווך:</translation>
    </message>
    <message>
        <source>&amp;Port:</source>
        <translation>&amp;פתחה:</translation>
    </message>
    <message>
        <source>Port of the proxy (e.g. 9050)</source>
        <translation>הפתחה של המתווך (למשל 9050)</translation>
    </message>
    <message>
        <source>IPv4</source>
        <translation>IPv4</translation>
    </message>
    <message>
        <source>IPv6</source>
        <translation>IPv6</translation>
    </message>
    <message>
        <source>Tor</source>
        <translation>Tor</translation>
    </message>
    <message>
        <source>&amp;Window</source>
        <translation>&amp;חלון</translation>
    </message>
    <message>
        <source>Show only a tray icon after minimizing the window.</source>
        <translation>הצג סמל מגש בלבד לאחר מזעור החלון.</translation>
    </message>
    <message>
        <source>&amp;Minimize to the tray instead of the taskbar</source>
        <translation>מ&amp;זעור למגש במקום לשורת המשימות</translation>
    </message>
    <message>
        <source>M&amp;inimize on close</source>
        <translation>מ&amp;זעור עם סגירה</translation>
    </message>
    <message>
        <source>&amp;Display</source>
        <translation>ת&amp;צוגה</translation>
    </message>
    <message>
        <source>User Interface &amp;language:</source>
        <translation>&amp;שפת מנשק המשתמש:</translation>
    </message>
    <message>
        <source>&amp;Unit to show amounts in:</source>
        <translation>י&amp;חידת מידה להצגת כמויות:</translation>
    </message>
    <message>
        <source>Choose the default subdivision unit to show in the interface and when sending coins.</source>
        <translation>ניתן לבחור את בררת המחדל ליחידת החלוקה שתוצג במנשק ובעת שליחת מטבעות.</translation>
    </message>
    <message>
        <source>Whether to show coin control features or not.</source>
        <translation>האם להציג תכונות שליטת מטבע או לא.</translation>
    </message>
    <message>
        <source>&amp;OK</source>
        <translation>&amp;אישור</translation>
    </message>
    <message>
        <source>&amp;Cancel</source>
        <translation>&amp;ביטול</translation>
    </message>
    <message>
        <source>default</source>
        <translation>בררת מחדל</translation>
    </message>
    <message>
        <source>none</source>
        <translation>ללא</translation>
    </message>
    <message>
        <source>Confirm options reset</source>
        <translation>אישור איפוס האפשרויות</translation>
    </message>
    <message>
        <source>Client restart required to activate changes.</source>
        <translation>נדרשת הפעלה מחדש של הלקוח כדי להפעיל את השינויים.</translation>
    </message>
    <message>
        <source>This change would require a client restart.</source>
        <translation>שינוי זה ידרוש הפעלה מחדש של תכנית הלקוח.</translation>
    </message>
    <message>
        <source>The supplied proxy address is invalid.</source>
        <translation>כתובת המתווך שסופקה אינה תקינה.</translation>
    </message>
</context>
<context>
    <name>OverviewPage</name>
    <message>
        <source>Form</source>
        <translation>טופס</translation>
    </message>
    <message>
        <source>The displayed information may be out of date. Your wallet automatically synchronizes with the Bitcoin network after a connection is established, but this process has not completed yet.</source>
        <translation>המידע המוצג עשוי להיות מיושן. הארנק שלך מסתנכרן באופן אוטומטי עם רשת הביטקוין לאחר יצירת החיבור, אך התהליך טרם הסתיים.</translation>
    </message>
    <message>
        <source>Watch-only:</source>
        <translation>צפייה בלבד:</translation>
    </message>
    <message>
        <source>Available:</source>
        <translation>זמין:</translation>
    </message>
    <message>
        <source>Your current spendable balance</source>
        <translation>היתרה הזמינה הנוכחית</translation>
    </message>
    <message>
        <source>Pending:</source>
        <translation>בהמתנה:</translation>
    </message>
    <message>
        <source>Total of transactions that have yet to be confirmed, and do not yet count toward the spendable balance</source>
        <translation>הסכום הכולל של העברות שטרם אושרו ועדיין אינן נספרות בחישוב היתרה הזמינה</translation>
    </message>
    <message>
        <source>Immature:</source>
        <translation>לא בשל:</translation>
    </message>
    <message>
        <source>Mined balance that has not yet matured</source>
        <translation>מאזן שנכרה וטרם הבשיל</translation>
    </message>
    <message>
        <source>Balances</source>
        <translation>מאזנים</translation>
    </message>
    <message>
        <source>Total:</source>
        <translation>סך הכול:</translation>
    </message>
    <message>
        <source>Your current total balance</source>
        <translation>סך כל היתרה הנוכחית שלך</translation>
    </message>
    <message>
        <source>Your current balance in watch-only addresses</source>
        <translation>המאזן הנוכחי שלך בכתובות לקריאה בלבד</translation>
    </message>
    <message>
        <source>Spendable:</source>
        <translation>ניתנים לבזבוז</translation>
    </message>
    <message>
        <source>Recent transactions</source>
        <translation>העברות אחרונות</translation>
    </message>
    <message>
        <source>Unconfirmed transactions to watch-only addresses</source>
        <translation>העברות בלתי מאושרות לכתובות לצפייה בלבד</translation>
    </message>
    <message>
        <source>Mined balance in watch-only addresses that has not yet matured</source>
        <translation>מאזן לאחר כרייה בכתובות לצפייה בלבד שעדיין לא הבשילו</translation>
    </message>
    <message>
        <source>Current total balance in watch-only addresses</source>
        <translation>המאזן הכולל הנוכחי בכתובות לצפייה בלבד</translation>
    </message>
</context>
<context>
    <name>PaymentServer</name>
    </context>
<context>
    <name>PeerTableModel</name>
    <message>
        <source>User Agent</source>
        <translation>סוכן משתמש</translation>
    </message>
    <message>
        <source>Ping Time</source>
        <translation>זמן המענה</translation>
    </message>
</context>
<context>
    <name>QObject</name>
    <message>
        <source>Amount</source>
        <translation>כמות</translation>
    </message>
    <message>
        <source>Enter a Bitcoin address (e.g. %1)</source>
        <translation>נא להזין כתובת ביטקוין (למשל: %1)</translation>
    </message>
    <message>
        <source>%1 d</source>
        <translation>%1 ימים</translation>
    </message>
    <message>
        <source>%1 h</source>
        <translation>%1 שעות</translation>
    </message>
    <message>
        <source>%1 m</source>
        <translation>%1 דקות</translation>
    </message>
    <message>
        <source>%1 s</source>
        <translation>%1 שניות</translation>
    </message>
    <message>
        <source>None</source>
        <translation>ללא</translation>
    </message>
    <message>
        <source>N/A</source>
        <translation>לא זמין</translation>
    </message>
    <message>
        <source>%1 ms</source>
        <translation>%1 מילישניות</translation>
    </message>
</context>
<context>
    <name>QRImageWidget</name>
    </context>
<context>
    <name>RPCConsole</name>
    <message>
        <source>N/A</source>
        <translation>לא זמין</translation>
    </message>
    <message>
        <source>Client version</source>
        <translation>גרסת מנשק</translation>
    </message>
    <message>
        <source>&amp;Information</source>
        <translation>מי&amp;דע</translation>
    </message>
    <message>
        <source>Debug window</source>
        <translation>חלון ניפוי</translation>
    </message>
    <message>
        <source>General</source>
        <translation>כללי</translation>
    </message>
    <message>
        <source>Using BerkeleyDB version</source>
        <translation>שימוש ב־BerkeleyDB גרסה</translation>
    </message>
    <message>
        <source>Datadir</source>
        <translation>Datadir</translation>
    </message>
    <message>
        <source>Startup time</source>
        <translation>זמן עלייה</translation>
    </message>
    <message>
        <source>Network</source>
        <translation>רשת</translation>
    </message>
    <message>
        <source>Name</source>
        <translation>שם</translation>
    </message>
    <message>
        <source>Number of connections</source>
        <translation>מספר חיבורים</translation>
    </message>
    <message>
        <source>Block chain</source>
        <translation>שרשרת מקטעים</translation>
    </message>
    <message>
        <source>Current number of blocks</source>
        <translation>מספר המקטעים הנוכחי</translation>
    </message>
    <message>
        <source>Memory Pool</source>
        <translation>מאגר זכרון</translation>
    </message>
    <message>
        <source>Current number of transactions</source>
        <translation>מספר הפעולה הנוכחי</translation>
    </message>
    <message>
        <source>Memory usage</source>
        <translation>שימוש בזכרון</translation>
    </message>
    <message>
        <source>Received</source>
        <translation>התקבלו</translation>
    </message>
    <message>
        <source>Sent</source>
        <translation>נשלחו</translation>
    </message>
    <message>
        <source>&amp;Peers</source>
        <translation>&amp;עמיתים</translation>
    </message>
    <message>
        <source>Banned peers</source>
        <translation>משתמשים חסומים</translation>
    </message>
    <message>
        <source>Select a peer to view detailed information.</source>
        <translation>נא לבחור בעמית כדי להציג מידע מפורט.</translation>
    </message>
    <message>
        <source>Whitelisted</source>
        <translation>ברשימה הלבנה</translation>
    </message>
    <message>
        <source>Direction</source>
        <translation>כיוון</translation>
    </message>
    <message>
        <source>Version</source>
        <translation>גרסה</translation>
    </message>
    <message>
        <source>Starting Block</source>
        <translation>בלוק התחלה</translation>
    </message>
    <message>
        <source>Synced Blocks</source>
        <translation>בלוקים מסונכרנים</translation>
    </message>
    <message>
        <source>User Agent</source>
        <translation>סוכן משתמש</translation>
    </message>
    <message>
        <source>Decrease font size</source>
        <translation>הקטן גודל גופן</translation>
    </message>
    <message>
        <source>Increase font size</source>
        <translation>הגדל גודל גופן</translation>
    </message>
    <message>
        <source>Services</source>
        <translation>שירותים</translation>
    </message>
    <message>
        <source>Ban Score</source>
        <translation>דירוג חסימה</translation>
    </message>
    <message>
        <source>Connection Time</source>
        <translation>זמן החיבור</translation>
    </message>
    <message>
        <source>Last Send</source>
        <translation>שליחה אחרונה</translation>
    </message>
    <message>
        <source>Last Receive</source>
        <translation>קבלה אחרונה</translation>
    </message>
    <message>
        <source>Ping Time</source>
        <translation>זמן המענה</translation>
    </message>
    <message>
        <source>Time Offset</source>
        <translation>הפרש זמן</translation>
    </message>
    <message>
        <source>Last block time</source>
        <translation>זמן המקטע האחרון</translation>
    </message>
    <message>
        <source>&amp;Open</source>
        <translation>&amp;פתיחה</translation>
    </message>
    <message>
        <source>&amp;Console</source>
        <translation>מ&amp;סוף בקרה</translation>
    </message>
    <message>
        <source>&amp;Network Traffic</source>
        <translation>&amp;תעבורת רשת</translation>
    </message>
    <message>
        <source>&amp;Clear</source>
        <translation>&amp;ניקוי</translation>
    </message>
    <message>
        <source>Totals</source>
        <translation>סכומים</translation>
    </message>
    <message>
        <source>In:</source>
        <translation>נכנס:</translation>
    </message>
    <message>
        <source>Out:</source>
        <translation>יוצא:</translation>
    </message>
    <message>
        <source>Debug log file</source>
        <translation>קובץ יומן ניפוי</translation>
    </message>
    <message>
        <source>Clear console</source>
        <translation>ניקוי מסוף הבקרה</translation>
    </message>
    <message>
        <source>Ban Node for</source>
        <translation>חסום משתמש ל</translation>
    </message>
    <message>
        <source>1 &amp;day</source>
        <translation>1&amp; יום</translation>
    </message>
    <message>
        <source>1 &amp;week</source>
        <translation>1 &amp; שבוע</translation>
    </message>
    <message>
        <source>1 &amp;year</source>
        <translation>1 &amp; שנה</translation>
    </message>
    <message>
        <source>Use up and down arrows to navigate history, and &lt;b&gt;Ctrl-L&lt;/b&gt; to clear screen.</source>
        <translation>יש להשתמש בחצים למעלה ולמטה כדי לנווט בהיסטוריה, וב־&lt;b&gt;Ctrl-L&lt;/b&gt; כדי לנקות את המסך.</translation>
    </message>
    <message>
        <source>Type &lt;b&gt;help&lt;/b&gt; for an overview of available commands.</source>
        <translation>ניתן להקליד &lt;b&gt;help&lt;/b&gt; לקבלת סקירה של הפקודות הזמינות.</translation>
    </message>
    <message>
        <source>%1 B</source>
        <translation>%1 ב׳</translation>
    </message>
    <message>
        <source>%1 KB</source>
        <translation>%1 ק״ב</translation>
    </message>
    <message>
        <source>%1 MB</source>
        <translation>%1 מ״ב</translation>
    </message>
    <message>
        <source>%1 GB</source>
        <translation>%1 ג״ב</translation>
    </message>
    <message>
        <source>via %1</source>
        <translation>דרך %1</translation>
    </message>
    <message>
        <source>never</source>
        <translation>לעולם לא</translation>
    </message>
    <message>
        <source>Inbound</source>
        <translation>תעבורה נכנסת</translation>
    </message>
    <message>
        <source>Outbound</source>
        <translation>תעבורה יוצאת</translation>
    </message>
    <message>
        <source>Yes</source>
        <translation>כן</translation>
    </message>
    <message>
        <source>No</source>
        <translation>לא</translation>
    </message>
    <message>
        <source>Unknown</source>
        <translation>לא ידוע</translation>
    </message>
</context>
<context>
    <name>ReceiveCoinsDialog</name>
    <message>
        <source>&amp;Amount:</source>
        <translation>&amp;סכום:</translation>
    </message>
    <message>
        <source>&amp;Label:</source>
        <translation>ת&amp;ווית:</translation>
    </message>
    <message>
        <source>&amp;Message:</source>
        <translation>הו&amp;דעה:</translation>
    </message>
    <message>
        <source>Reuse one of the previously used receiving addresses. Reusing addresses has security and privacy issues. Do not use this unless re-generating a payment request made before.</source>
        <translation>ניתן להשתמש שוב באחת מכתובות הקבלה שכבר נעשה בהן שימוש. לשימוש חוזר בכתובות ישנן השלכות אבטחה ופרטיות. מומלץ שלא להשתמש באפשרות זו למעט יצירה מחדש של בקשת תשלום שנוצרה בעבר.</translation>
    </message>
    <message>
        <source>R&amp;euse an existing receiving address (not recommended)</source>
        <translation>ש&amp;ימוש &amp;חוזר בכתובת קבלה קיימת (לא מומלץ)</translation>
    </message>
    <message>
        <source>An optional message to attach to the payment request, which will be displayed when the request is opened. Note: The message will not be sent with the payment over the Bitcoin network.</source>
        <translation>הודעת רשות לצירוף לבקשת התשלום שתוצג בעת פתיחת הבקשה. לתשומת לבך: ההודעה לא תישלח עם התשלום ברשת ביטקוין.</translation>
    </message>
    <message>
        <source>An optional label to associate with the new receiving address.</source>
        <translation>תווית רשות לשיוך עם כתובת הקבלה החדשה.</translation>
    </message>
    <message>
        <source>Use this form to request payments. All fields are &lt;b&gt;optional&lt;/b&gt;.</source>
        <translation>יש להשתמש בטופס זה כדי לבקש תשלומים. כל השדות הם בגדר &lt;b&gt;רשות&lt;/b&gt;.</translation>
    </message>
    <message>
        <source>An optional amount to request. Leave this empty or zero to not request a specific amount.</source>
        <translation>סכום כרשות לבקשה. ניתן להשאיר זאת ריק כדי לא לבקש סכום מסוים.</translation>
    </message>
    <message>
        <source>Clear all fields of the form.</source>
        <translation>ניקוי של כל השדות בטופס.</translation>
    </message>
    <message>
        <source>Clear</source>
        <translation>ניקוי</translation>
    </message>
    <message>
        <source>Requested payments history</source>
        <translation>היסטוריית בקשות תשלום</translation>
    </message>
    <message>
        <source>&amp;Request payment</source>
        <translation>&amp;בקשת תשלום</translation>
    </message>
    <message>
        <source>Show the selected request (does the same as double clicking an entry)</source>
        <translation>הצגת בקשות נבחרות (דומה ללחיצה כפולה על רשומה)</translation>
    </message>
    <message>
        <source>Show</source>
        <translation>הצגה</translation>
    </message>
    <message>
        <source>Remove the selected entries from the list</source>
        <translation>הסרת הרשומות הנבחרות מהרשימה</translation>
    </message>
    <message>
        <source>Remove</source>
        <translation>הסרה</translation>
    </message>
    </context>
<context>
    <name>ReceiveRequestDialog</name>
    <message>
        <source>QR Code</source>
        <translation>קוד QR</translation>
    </message>
    <message>
        <source>Copy &amp;URI</source>
        <translation>העתקת &amp;כתובת משאב</translation>
    </message>
    <message>
        <source>Copy &amp;Address</source>
        <translation>העתקת &amp;כתובת</translation>
    </message>
    <message>
        <source>&amp;Save Image...</source>
        <translation>&amp;שמירת תמונה…</translation>
    </message>
    <message>
        <source>Address</source>
        <translation>כתובת</translation>
    </message>
    <message>
        <source>Label</source>
        <translation>תוית</translation>
    </message>
    </context>
<context>
    <name>RecentRequestsTableModel</name>
    <message>
        <source>Label</source>
        <translation>תוית</translation>
    </message>
    <message>
        <source>(no label)</source>
        <translation>(ללא תוית)</translation>
    </message>
    </context>
<context>
    <name>SendCoinsDialog</name>
    <message>
        <source>Send Coins</source>
        <translation>שליחת מטבעות</translation>
    </message>
    <message>
        <source>Coin Control Features</source>
        <translation>תכונות בקרת מטבעות</translation>
    </message>
    <message>
        <source>Inputs...</source>
        <translation>קלטים…</translation>
    </message>
    <message>
        <source>automatically selected</source>
        <translation>בבחירה אוטומטית</translation>
    </message>
    <message>
        <source>Insufficient funds!</source>
        <translation>אין מספיק כספים!</translation>
    </message>
    <message>
        <source>Quantity:</source>
        <translation>כמות:</translation>
    </message>
    <message>
        <source>Bytes:</source>
        <translation>בתים:</translation>
    </message>
    <message>
        <source>Amount:</source>
        <translation>סכום:</translation>
    </message>
    <message>
        <source>Priority:</source>
        <translation>עדיפות:</translation>
    </message>
    <message>
        <source>Fee:</source>
        <translation>עמלה:</translation>
    </message>
    <message>
        <source>After Fee:</source>
        <translation>לאחר עמלה:</translation>
    </message>
    <message>
        <source>Change:</source>
        <translation>עודף:</translation>
    </message>
    <message>
        <source>If this is activated, but the change address is empty or invalid, change will be sent to a newly generated address.</source>
        <translation>אם אפשרות זו מופעלת אך כתובת העודף ריקה או שגויה, העודף יישלח לכתובת חדשה שתיווצר.</translation>
    </message>
    <message>
        <source>Custom change address</source>
        <translation>כתובת לעודף מותאמת אישית</translation>
    </message>
    <message>
        <source>Transaction Fee:</source>
        <translation>עמלת העברה:</translation>
    </message>
    <message>
        <source>Choose...</source>
        <translation>בחר...</translation>
    </message>
    <message>
        <source>per kilobyte</source>
        <translation>עבור קילו-בית</translation>
    </message>
    <message>
        <source>Hide</source>
        <translation>הסתר</translation>
    </message>
    <message>
        <source>total at least</source>
        <translation>סה''כ לפחות</translation>
    </message>
    <message>
        <source>Recommended:</source>
        <translation>מומלץ:</translation>
    </message>
    <message>
        <source>Custom:</source>
        <translation>מותאם אישית:</translation>
    </message>
    <message>
        <source>Confirmation time:</source>
        <translation>זמן האישור:</translation>
    </message>
    <message>
<<<<<<< HEAD
        <source>or</source>
        <translation>או</translation>
=======
        <source>normal</source>
        <translation>רגיל</translation>
    </message>
    <message>
        <source>fast</source>
        <translation>מהיר</translation>
>>>>>>> 9460771a
    </message>
    <message>
        <source>Send to multiple recipients at once</source>
        <translation>שליחה למספר מוטבים בו־זמנית</translation>
    </message>
    <message>
        <source>Add &amp;Recipient</source>
        <translation>הוספת &amp;מוטב</translation>
    </message>
    <message>
        <source>Clear all fields of the form.</source>
        <translation>ניקוי של כל השדות בטופס.</translation>
    </message>
    <message>
        <source>Dust:</source>
        <translation>אבק:</translation>
    </message>
    <message>
        <source>Clear &amp;All</source>
        <translation>&amp;ניקוי הכול</translation>
    </message>
    <message>
        <source>Balance:</source>
        <translation>מאזן:</translation>
    </message>
    <message>
        <source>Confirm the send action</source>
        <translation>אישור פעולת השליחה</translation>
    </message>
    <message>
        <source>S&amp;end</source>
        <translation>&amp;שליחה</translation>
    </message>
    <message>
        <source>(no label)</source>
        <translation>(ללא תוית)</translation>
    </message>
</context>
<context>
    <name>SendCoinsEntry</name>
    <message>
        <source>A&amp;mount:</source>
        <translation>&amp;כמות:</translation>
    </message>
    <message>
        <source>Pay &amp;To:</source>
        <translation>לשלם ל&amp;טובת:</translation>
    </message>
    <message>
        <source>&amp;Label:</source>
        <translation>ת&amp;ווית:</translation>
    </message>
    <message>
        <source>Choose previously used address</source>
        <translation>בחירת כתובת שהייתה בשימוש</translation>
    </message>
    <message>
        <source>This is a normal payment.</source>
        <translation>זהו תשלום רגיל.</translation>
    </message>
    <message>
        <source>The Bitcoin address to send the payment to</source>
        <translation>כתובת הביטקוין של המוטב</translation>
    </message>
    <message>
        <source>Alt+A</source>
        <translation>Alt+A</translation>
    </message>
    <message>
        <source>Paste address from clipboard</source>
        <translation>הדבקת כתובת מלוח הגזירים</translation>
    </message>
    <message>
        <source>Alt+P</source>
        <translation>Alt+P</translation>
    </message>
    <message>
        <source>Remove this entry</source>
        <translation>הסרת רשומה זו</translation>
    </message>
    <message>
        <source>Message:</source>
        <translation>הודעה:</translation>
    </message>
    <message>
        <source>This is an authenticated payment request.</source>
        <translation>זוהי בקשה מאומתת לתשלום.</translation>
    </message>
    <message>
        <source>Enter a label for this address to add it to the list of used addresses</source>
        <translation>יש להזין תווית עבור כתובת זו כדי להוסיף אותה לרשימת הכתובות בשימוש</translation>
    </message>
    <message>
        <source>A message that was attached to the bitcoin: URI which will be stored with the transaction for your reference. Note: This message will not be sent over the Bitcoin network.</source>
        <translation>הודעה שצורפה לביטקוין: כתובת שתאוחסן בהעברה לצורך מעקב מצדך. לתשומת לבך: הודעה זו לא תישלח ברשת הביטקוין.</translation>
    </message>
    <message>
        <source>Pay To:</source>
        <translation>תשלום לטובת:</translation>
    </message>
    <message>
        <source>Memo:</source>
        <translation>תזכורת:</translation>
    </message>
    </context>
<context>
    <name>SendConfirmationDialog</name>
    </context>
<context>
    <name>ShutdownWindow</name>
    <message>
        <source>Do not shut down the computer until this window disappears.</source>
        <translation>אין לכבות את המחשב עד שחלון זה נעלם.</translation>
    </message>
</context>
<context>
    <name>SignVerifyMessageDialog</name>
    <message>
        <source>Signatures - Sign / Verify a Message</source>
        <translation>חתימות - חתימה או אימות של הודעה</translation>
    </message>
    <message>
        <source>&amp;Sign Message</source>
        <translation>חתימה על הו&amp;דעה</translation>
    </message>
    <message>
        <source>The Bitcoin address to sign the message with</source>
        <translation>כתובת הביטקוין אתה לחתום אתה את ההודעה</translation>
    </message>
    <message>
        <source>Choose previously used address</source>
        <translation>בחירת כתובת שהייתה בשימוש</translation>
    </message>
    <message>
        <source>Alt+A</source>
        <translation>Alt+A</translation>
    </message>
    <message>
        <source>Paste address from clipboard</source>
        <translation>הדבקת כתובת מלוח הגזירים</translation>
    </message>
    <message>
        <source>Alt+P</source>
        <translation>Alt+P</translation>
    </message>
    <message>
        <source>Enter the message you want to sign here</source>
        <translation>יש להוסיף כאן את ההודעה עליה לחתום</translation>
    </message>
    <message>
        <source>Signature</source>
        <translation>חתימה</translation>
    </message>
    <message>
        <source>Copy the current signature to the system clipboard</source>
        <translation>העתקת החתימה הנוכחית ללוח הגזירים</translation>
    </message>
    <message>
        <source>Sign the message to prove you own this Bitcoin address</source>
        <translation>ניתן לחתום על ההודעה כדי להוכיח שכתובת הביטקוין הזו בבעלותך.</translation>
    </message>
    <message>
        <source>Sign &amp;Message</source>
        <translation>&amp;חתימה על הודעה</translation>
    </message>
    <message>
        <source>Reset all sign message fields</source>
        <translation>איפוס כל שדות החתימה על הודעה</translation>
    </message>
    <message>
        <source>Clear &amp;All</source>
        <translation>&amp;ניקוי הכול</translation>
    </message>
    <message>
        <source>&amp;Verify Message</source>
        <translation>&amp;אימות הודעה</translation>
    </message>
    <message>
        <source>The Bitcoin address the message was signed with</source>
        <translation>כתובת הביטקוין שאתה נחתמה ההודעה</translation>
    </message>
    <message>
        <source>Verify the message to ensure it was signed with the specified Bitcoin address</source>
        <translation>ניתן לאמת את ההודעה כדי להבטיח שהיא נחתמה עם כתובת הביטקוין הנתונה</translation>
    </message>
    <message>
        <source>Verify &amp;Message</source>
        <translation>&amp;אימות הודעה</translation>
    </message>
    <message>
        <source>Reset all verify message fields</source>
        <translation>איפוס כל שדות אימות ההודעה</translation>
    </message>
    </context>
<context>
    <name>SplashScreen</name>
    <message>
        <source>[testnet]</source>
        <translation>[רשת-בדיקה]</translation>
    </message>
</context>
<context>
    <name>TrafficGraphWidget</name>
    <message>
        <source>KB/s</source>
        <translation>ק״ב/ש׳</translation>
    </message>
</context>
<context>
    <name>TransactionDesc</name>
    </context>
<context>
    <name>TransactionDescDialog</name>
    <message>
        <source>This pane shows a detailed description of the transaction</source>
        <translation>חלונית זו מציגה תיאור מפורט של ההעברה</translation>
    </message>
    </context>
<context>
    <name>TransactionTableModel</name>
    <message>
        <source>Label</source>
        <translation>תוית</translation>
    </message>
    <message>
        <source>(no label)</source>
        <translation>(ללא תוית)</translation>
    </message>
    </context>
<context>
    <name>TransactionView</name>
    <message>
        <source>Label</source>
        <translation>תוית</translation>
    </message>
    <message>
        <source>Address</source>
        <translation>כתובת</translation>
    </message>
    <message>
        <source>Exporting Failed</source>
        <translation>יצוא נכשל</translation>
    </message>
    </context>
<context>
    <name>UnitDisplayStatusBarControl</name>
    <message>
        <source>Unit to show amounts in. Click to select another unit.</source>
        <translation>יחידת המידה להצגת הסכומים. יש ללחוץ כדי לבחור ביחידת מידה אחרת.</translation>
    </message>
</context>
<context>
    <name>WalletFrame</name>
    </context>
<context>
    <name>WalletModel</name>
    </context>
<context>
    <name>WalletView</name>
    </context>
<context>
    <name>bitcoin-core</name>
    <message>
        <source>Options:</source>
        <translation>אפשרויות:</translation>
    </message>
    <message>
        <source>Specify data directory</source>
        <translation>ציון תיקיית נתונים</translation>
    </message>
    <message>
        <source>Connect to a node to retrieve peer addresses, and disconnect</source>
        <translation>יש להתחבר למפרק כדי לדלות כתובות עמיתים ואז להתנתק</translation>
    </message>
    <message>
        <source>Specify your own public address</source>
        <translation>נא לציין את הכתובת הפומבית שלך</translation>
    </message>
    <message>
        <source>Accept command line and JSON-RPC commands</source>
        <translation>קבלת פקודות משורת הפקודה ומ־JSON-RPC</translation>
    </message>
    <message>
        <source>Error: A fatal internal error occurred, see debug.log for details</source>
        <translation>שגיאה: סניה קלמה קריטית פנימית קרטה, פנה ל debug.log לפרטים</translation>
    </message>
    <message>
        <source>Run in the background as a daemon and accept commands</source>
        <translation>ריצה כסוכן ברקע וקבלת פקודות</translation>
    </message>
    <message>
        <source>Accept connections from outside (default: 1 if no -proxy or -connect)</source>
        <translation>קבלת חיבורים מבחוץ (בררת מחדל: 1 ללא ‎-proxy או ‎-connect)</translation>
    </message>
    <message>
<<<<<<< HEAD
=======
        <source>Bitcoin Core</source>
        <translation>ליבת ביטקוין</translation>
    </message>
    <message>
        <source>The %s developers</source>
        <translation>ה %s מפתחים</translation>
    </message>
    <message>
>>>>>>> 9460771a
        <source>Bind to given address and always listen on it. Use [host]:port notation for IPv6</source>
        <translation>להתאגד לכתובת נתונה להאזין לה תמיד. יש להשתמש בצורה ‎[host]:port עבור IPv6.</translation>
    </message>
    <message>
        <source>Delete all wallet transactions and only recover those parts of the blockchain through -rescan on startup</source>
        <translation>מחיקת כל העברות הארנק ולשחזר רק את החלקים המסוימים בשרשרת המקטעים באמצעות ‎-rescan עם ההפעלה</translation>
    </message>
    <message>
<<<<<<< HEAD
        <source>Enter regression test mode, which uses a special chain in which blocks can be solved instantly.</source>
        <translation>כניסה למצב בדיקת נסיגה, שמשתמש בשרשרת מיוחדת בה ניתן לפתור את המקטעים במהירות.</translation>
    </message>
    <message>
=======
>>>>>>> 9460771a
        <source>Execute command when a wallet transaction changes (%s in cmd is replaced by TxID)</source>
        <translation>ביצוע פקודה כאשר העברה בארנק משתנה (%s ב־cmd יוחלף ב־TxID)</translation>
    </message>
    <message>
        <source>This is a pre-release test build - use at your own risk - do not use for mining or merchant applications</source>
        <translation>זוהי בניית ניסיון טרום-שחרור - השימוש בה על אחריותך - אין להשתמש לצורך כריה או יישומי מסחר</translation>
    </message>
    <message>
        <source>Warning: The network does not appear to fully agree! Some miners appear to be experiencing issues.</source>
        <translation>אזהרה: נראה שלא כל הרשת מסכימה! נראה שישנם כורים שנתקלים בבעיות.</translation>
    </message>
    <message>
        <source>Warning: We do not appear to fully agree with our peers! You may need to upgrade, or other nodes may need to upgrade.</source>
        <translation>אזהרה: נראה שישנה אי־הסכמה בינינו לבין שאר העמיתים שלנו! יתכן שעדיף לשדרג או שכל שאר העמיתים צריכים לשדרג.</translation>
    </message>
    <message>
        <source>&lt;category&gt; can be:</source>
        <translation>&lt;קטגוריה&gt; יכולה להיות:</translation>
    </message>
    <message>
        <source>Block creation options:</source>
        <translation>אפשרויות יצירת מקטע:</translation>
    </message>
    <message>
        <source>Change index out of range</source>
        <translation>אינדקס העודף מחוץ לתחום</translation>
    </message>
    <message>
        <source>Connect only to the specified node(s)</source>
        <translation>התחבר רק לצמתים המצוינים</translation>
    </message>
    <message>
        <source>Connection options:</source>
        <translation>הגדרות חיבור:</translation>
    </message>
    <message>
        <source>Corrupted block database detected</source>
        <translation>התגלה מסד נתוני מקטעים לא תקין</translation>
    </message>
    <message>
        <source>Debugging/Testing options:</source>
        <translation>אפשרויות ניפוי/בדיקה:</translation>
    </message>
    <message>
        <source>Do not load the wallet and disable wallet RPC calls</source>
        <translation>לא לטעון את הארנק ולנטרל קריאות RPC</translation>
    </message>
    <message>
        <source>Do you want to rebuild the block database now?</source>
        <translation>האם לבנות מחדש את מסד נתוני המקטעים?</translation>
    </message>
    <message>
        <source>Error initializing block database</source>
        <translation>שגיאה באתחול מסד נתוני המקטעים</translation>
    </message>
    <message>
        <source>Error initializing wallet database environment %s!</source>
        <translation>שגיאה באתחול סביבת מסד נתוני הארנקים %s!</translation>
    </message>
    <message>
        <source>Error loading %s</source>
        <translation>שגיאה בטעינת %s</translation>
    </message>
    <message>
        <source>Error loading block database</source>
        <translation>שגיאה בטעינת מסד נתוני המקטעים</translation>
    </message>
    <message>
        <source>Error opening block database</source>
        <translation>שגיאה בטעינת מסד נתוני המקטעים</translation>
    </message>
    <message>
        <source>Error: Disk space is low!</source>
        <translation>שגיאה: מעט מקום פנוי בכונן!</translation>
    </message>
    <message>
        <source>Failed to listen on any port. Use -listen=0 if you want this.</source>
        <translation>האזנה נכשלה בכל פורט. השתמש ב- -listen=0 אם ברצונך בכך.</translation>
    </message>
    <message>
        <source>Importing...</source>
        <translation>מתבצע יבוא…</translation>
    </message>
    <message>
        <source>Incorrect or no genesis block found. Wrong datadir for network?</source>
        <translation>מקטע הפתיח הוא שגוי או לא נמצא. תיקיית נתונים שגויה עבור הרשת?</translation>
    </message>
    <message>
        <source>Invalid -onion address: '%s'</source>
        <translation>כתובת onion- שגויה: '%s'</translation>
    </message>
    <message>
        <source>Loading banlist...</source>
        <translation>טוען רשימת חסומים...</translation>
    </message>
    <message>
        <source>Not enough file descriptors available.</source>
        <translation>אין מספיק מידע על הקובץ</translation>
    </message>
    <message>
        <source>Only connect to nodes in network &lt;net&gt; (ipv4, ipv6 or onion)</source>
        <translation>תמיד להתחבר למפרקים ברשת &lt;net&gt;‏ (ipv4,‏ ipv6 או onion)</translation>
    </message>
    <message>
        <source>Print version and exit</source>
        <translation>הדפס גירסא וצא</translation>
    </message>
    <message>
        <source>Set database cache size in megabytes (%d to %d, default: %d)</source>
        <translation>הגדרת גודל מטמון מסדי הנתונים במגה בתים (%d עד %d, בררת מחדל: %d)</translation>
    </message>
    <message>
        <source>Set maximum block size in bytes (default: %d)</source>
        <translation>הגדרת קובץ מקטע מרבי בבתים (בררת מחדל: %d)</translation>
    </message>
    <message>
        <source>Specify wallet file (within data directory)</source>
        <translation>ציון קובץ ארנק (בתוך תיקיית הנתונים)</translation>
    </message>
    <message>
        <source>Verifying blocks...</source>
        <translation>המקטעים מאומתים…</translation>
    </message>
    <message>
        <source>Verifying wallet...</source>
        <translation>הארנק מאומת…</translation>
    </message>
    <message>
        <source>Wallet %s resides outside data directory %s</source>
        <translation>הארנק %s יושב מחוץ לתיקיית הנתונים %s</translation>
    </message>
    <message>
        <source>Wallet debugging/testing options:</source>
        <translation>אפשרות דיבוג/בדיקת ארנק:</translation>
    </message>
    <message>
        <source>Wallet options:</source>
        <translation>אפשרויות הארנק:</translation>
    </message>
    <message>
        <source>Execute command when a relevant alert is received or we see a really long fork (%s in cmd is replaced by message)</source>
        <translation>הרץ פקודה כאשר ההתראה הרלוונטית מתקבלת או כשאנחנו עדים לפיצול ארוך מאוד (%s בשורת הפקודה יוחלף ע"י ההודעה)</translation>
    </message>
    <message>
        <source>The transaction amount is too small to send after the fee has been deducted</source>
        <translation>סכום העברה נמוך מדי לשליחה אחרי גביית העמלה</translation>
    </message>
    <message>
        <source>Connect through SOCKS5 proxy</source>
        <translation>התחברות דרך מתווך SOCKS5</translation>
    </message>
    <message>
        <source>Information</source>
        <translation>מידע</translation>
    </message>
    <message>
        <source>Invalid amount for -paytxfee=&lt;amount&gt;: '%s' (must be at least %s)</source>
        <translation>כמות לא תקינה עבור ‎-paytxfee=&lt;amount&gt;‎:‏ '%s' (חייבת להיות לפחות %s)</translation>
    </message>
    <message>
        <source>Invalid netmask specified in -whitelist: '%s'</source>
        <translation>מסכת הרשת שצוינה עם ‎-whitelist שגויה: '%s'</translation>
    </message>
    <message>
        <source>Need to specify a port with -whitebind: '%s'</source>
        <translation>עליך לציין פתחה עם ‎-whitebind:‏ '%s'</translation>
    </message>
    <message>
        <source>Node relay options:</source>
        <translation>אפשרויות ממסר מפרק:</translation>
    </message>
    <message>
<<<<<<< HEAD
        <source>RPC SSL options: (see the Bitcoin Wiki for SSL setup instructions)</source>
        <translation>אפשרויות RPC SSL: (נא לעיין בוויקי של ביטקוין לקבלת הנחיות על הגדרת SSL)</translation>
    </message>
    <message>
=======
>>>>>>> 9460771a
        <source>RPC server options:</source>
        <translation>הגדרות שרת RPC</translation>
    </message>
    <message>
        <source>Send trace/debug info to console instead of debug.log file</source>
        <translation>שלח מידע דיבאג ועקבה לקונסולה במקום לקובץ debug.log</translation>
    </message>
    <message>
        <source>Show all debugging options (usage: --help -help-debug)</source>
        <translation>הצגת כל אפשרויות הניפוי (שימוש: ‎--help -help-debug)</translation>
    </message>
    <message>
        <source>Shrink debug.log file on client startup (default: 1 when no -debug)</source>
        <translation>כיווץ הקובץ debug.log בהפעלת הלקוח (בררת מחדל: 1 ללא ‎-debug)</translation>
    </message>
    <message>
        <source>Signing transaction failed</source>
        <translation>החתימה על ההעברה נכשלה</translation>
    </message>
    <message>
        <source>The transaction amount is too small to pay the fee</source>
        <translation>סכום ההעברה נמוך מכדי לשלם את העמלה</translation>
    </message>
    <message>
        <source>This is experimental software.</source>
        <translation>זוהי תכנית נסיונית.</translation>
    </message>
    <message>
        <source>Transaction amount too small</source>
        <translation>סכום ההעברה קטן מדי</translation>
    </message>
    <message>
        <source>Transaction amounts must be positive</source>
        <translation>סכומי ההעברות חייבים להיות חיוביים</translation>
    </message>
    <message>
        <source>Transaction too large for fee policy</source>
        <translation>ההעברה גבוהה מדי עבור מדיניות העמלות</translation>
    </message>
    <message>
        <source>Transaction too large</source>
        <translation>סכום ההעברה גדול מדי</translation>
    </message>
    <message>
        <source>Unable to bind to %s on this computer (bind returned error %s)</source>
        <translation>לא ניתן להתאגד עם הפתחה %s במחשב זה (פעולת האיגוד החזירה את השגיאה %s)</translation>
    </message>
    <message>
        <source>Upgrade wallet to latest format on startup</source>
        <translation>עדכן ארק לפורמט העדכני בהפעלה</translation>
    </message>
    <message>
        <source>Username for JSON-RPC connections</source>
        <translation>שם משתמש לחיבורי JSON-RPC</translation>
    </message>
    <message>
        <source>Warning</source>
        <translation>אזהרה</translation>
    </message>
    <message>
        <source>Password for JSON-RPC connections</source>
        <translation>ססמה לחיבורי JSON-RPC</translation>
    </message>
    <message>
        <source>Execute command when the best block changes (%s in cmd is replaced by block hash)</source>
        <translation>יש לבצע פקודה זו כשהמקטע הטוב ביותר משתנה (%s בפקודה יוחלף בגיבוב המקטע)</translation>
    </message>
    <message>
        <source>Allow DNS lookups for -addnode, -seednode and -connect</source>
        <translation>הפעלת בדיקת DNS עבור ‎-addnode,‏ ‎-seednode ו־‎-connect</translation>
    </message>
    <message>
        <source>Loading addresses...</source>
        <translation>הכתובות בטעינה…</translation>
    </message>
    <message>
        <source>(default: %s)</source>
        <translation>(ברירת מחדל: %s)</translation>
    </message>
    <message>
        <source>Invalid -proxy address: '%s'</source>
        <translation>כתובת ‎-proxy לא תקינה: '%s'</translation>
    </message>
    <message>
        <source>Unknown network specified in -onlynet: '%s'</source>
        <translation>רשת לא ידועה צוינה דרך ‎-onlynet:‏ '%s'</translation>
    </message>
    <message>
<<<<<<< HEAD
        <source>Cannot resolve -bind address: '%s'</source>
        <translation>לא ניתן לפתור את הכתובת ‎-bind:‏ '%s'</translation>
    </message>
    <message>
        <source>Cannot resolve -externalip address: '%s'</source>
        <translation>לא ניתן לפתור את הכתובת ‎-externalip:‏ '%s'</translation>
    </message>
    <message>
        <source>Invalid amount for -paytxfee=&lt;amount&gt;: '%s'</source>
        <translation>כמות לא תקינה עבור ‎-paytxfee=&lt;amount&gt;‎:‏ '%s'</translation>
    </message>
    <message>
=======
>>>>>>> 9460771a
        <source>Insufficient funds</source>
        <translation>אין מספיק כספים</translation>
    </message>
    <message>
        <source>Loading block index...</source>
        <translation>מפתח המקטעים נטען…</translation>
    </message>
    <message>
        <source>Add a node to connect to and attempt to keep the connection open</source>
        <translation>הוספת מפרק להתחברות ולנסות לשמור על החיבור פתוח</translation>
    </message>
    <message>
        <source>Loading wallet...</source>
        <translation>הארנק בטעינה…</translation>
    </message>
    <message>
        <source>Cannot downgrade wallet</source>
        <translation>לא ניתן להחזיר את גרסת הארנק</translation>
    </message>
    <message>
        <source>Cannot write default address</source>
        <translation>לא ניתן לכתוב את כתובת בררת המחדל</translation>
    </message>
    <message>
        <source>Rescanning...</source>
        <translation>סריקה מחדש…</translation>
    </message>
    <message>
        <source>Done loading</source>
        <translation>טעינה הושלמה</translation>
    </message>
    <message>
        <source>Error</source>
        <translation>שגיאה</translation>
    </message>
</context>
</TS><|MERGE_RESOLUTION|>--- conflicted
+++ resolved
@@ -2,13 +2,10 @@
 <context>
     <name>AddressBookPage</name>
     <message>
-<<<<<<< HEAD
-=======
         <source>Right-click to edit address or label</source>
         <translation>לחץ מקש ימני כדי לערוך כתובת או תווית</translation>
     </message>
     <message>
->>>>>>> 9460771a
         <source>Create a new address</source>
         <translation>יצירת כתובת חדשה</translation>
     </message>
@@ -1356,17 +1353,12 @@
         <translation>זמן האישור:</translation>
     </message>
     <message>
-<<<<<<< HEAD
-        <source>or</source>
-        <translation>או</translation>
-=======
         <source>normal</source>
         <translation>רגיל</translation>
     </message>
     <message>
         <source>fast</source>
         <translation>מהיר</translation>
->>>>>>> 9460771a
     </message>
     <message>
         <source>Send to multiple recipients at once</source>
@@ -1662,8 +1654,6 @@
         <translation>קבלת חיבורים מבחוץ (בררת מחדל: 1 ללא ‎-proxy או ‎-connect)</translation>
     </message>
     <message>
-<<<<<<< HEAD
-=======
         <source>Bitcoin Core</source>
         <translation>ליבת ביטקוין</translation>
     </message>
@@ -1672,7 +1662,6 @@
         <translation>ה %s מפתחים</translation>
     </message>
     <message>
->>>>>>> 9460771a
         <source>Bind to given address and always listen on it. Use [host]:port notation for IPv6</source>
         <translation>להתאגד לכתובת נתונה להאזין לה תמיד. יש להשתמש בצורה ‎[host]:port עבור IPv6.</translation>
     </message>
@@ -1681,13 +1670,6 @@
         <translation>מחיקת כל העברות הארנק ולשחזר רק את החלקים המסוימים בשרשרת המקטעים באמצעות ‎-rescan עם ההפעלה</translation>
     </message>
     <message>
-<<<<<<< HEAD
-        <source>Enter regression test mode, which uses a special chain in which blocks can be solved instantly.</source>
-        <translation>כניסה למצב בדיקת נסיגה, שמשתמש בשרשרת מיוחדת בה ניתן לפתור את המקטעים במהירות.</translation>
-    </message>
-    <message>
-=======
->>>>>>> 9460771a
         <source>Execute command when a wallet transaction changes (%s in cmd is replaced by TxID)</source>
         <translation>ביצוע פקודה כאשר העברה בארנק משתנה (%s ב־cmd יוחלף ב־TxID)</translation>
     </message>
@@ -1860,13 +1842,6 @@
         <translation>אפשרויות ממסר מפרק:</translation>
     </message>
     <message>
-<<<<<<< HEAD
-        <source>RPC SSL options: (see the Bitcoin Wiki for SSL setup instructions)</source>
-        <translation>אפשרויות RPC SSL: (נא לעיין בוויקי של ביטקוין לקבלת הנחיות על הגדרת SSL)</translation>
-    </message>
-    <message>
-=======
->>>>>>> 9460771a
         <source>RPC server options:</source>
         <translation>הגדרות שרת RPC</translation>
     </message>
@@ -1955,21 +1930,6 @@
         <translation>רשת לא ידועה צוינה דרך ‎-onlynet:‏ '%s'</translation>
     </message>
     <message>
-<<<<<<< HEAD
-        <source>Cannot resolve -bind address: '%s'</source>
-        <translation>לא ניתן לפתור את הכתובת ‎-bind:‏ '%s'</translation>
-    </message>
-    <message>
-        <source>Cannot resolve -externalip address: '%s'</source>
-        <translation>לא ניתן לפתור את הכתובת ‎-externalip:‏ '%s'</translation>
-    </message>
-    <message>
-        <source>Invalid amount for -paytxfee=&lt;amount&gt;: '%s'</source>
-        <translation>כמות לא תקינה עבור ‎-paytxfee=&lt;amount&gt;‎:‏ '%s'</translation>
-    </message>
-    <message>
-=======
->>>>>>> 9460771a
         <source>Insufficient funds</source>
         <translation>אין מספיק כספים</translation>
     </message>
