<TS language="la" version="2.1">
<context>
    <name>AddressBookPage</name>
    <message>
        <source>Create a new address</source>
        <translation>Crea novam inscriptionem</translation>
    </message>
    <message>
        <source>Copy the currently selected address to the system clipboard</source>
        <translation>Copia inscriptionem iam selectam in latibulum systematis</translation>
    </message>
    <message>
        <source>Delete the currently selected address from the list</source>
        <translation>Dele active selectam inscriptionem ex enumeratione</translation>
    </message>
    <message>
        <source>Enter address or label to search</source>
        <translation>Insere inscriptionem vel titulum ut quaeras</translation>
    </message>
    <message>
        <source>Export the data in the current tab to a file</source>
        <translation>Exporta data in hac tabella in plicam</translation>
    </message>
    <message>
        <source>&amp;Export</source>
        <translation>&amp;Exporta</translation>
    </message>
    <message>
        <source>&amp;Delete</source>
        <translation>&amp;Dele</translation>
    </message>
    </context>
<context>
    <name>AddressTableModel</name>
    </context>
<context>
    <name>AskPassphraseDialog</name>
    <message>
        <source>Passphrase Dialog</source>
        <translation>Dialogus Tesserae</translation>
    </message>
    <message>
        <source>Enter passphrase</source>
        <translation>Insere tesseram</translation>
    </message>
    <message>
        <source>New passphrase</source>
        <translation>Nova tessera</translation>
    </message>
    <message>
        <source>Repeat new passphrase</source>
        <translation>Itera novam tesseram</translation>
    </message>
    </context>
<context>
    <name>BanTableModel</name>
    </context>
<context>
    <name>BitcoinGUI</name>
    <message>
        <source>Sign &amp;message...</source>
        <translation>Signa &amp;nuntium...</translation>
    </message>
    <message>
        <source>Synchronizing with network...</source>
        <translation>Synchronizans cum rete...</translation>
    </message>
    <message>
        <source>&amp;Overview</source>
        <translation>&amp;Summarium</translation>
    </message>
    <message>
        <source>Show general overview of wallet</source>
        <translation>Monstra generale summarium cassidilis</translation>
    </message>
    <message>
        <source>&amp;Transactions</source>
        <translation>&amp;Transactiones</translation>
    </message>
    <message>
        <source>Browse transaction history</source>
        <translation>Inspicio historiam transactionum</translation>
    </message>
    <message>
        <source>E&amp;xit</source>
        <translation>E&amp;xi</translation>
    </message>
    <message>
        <source>Quit application</source>
        <translation>Exi applicatione</translation>
    </message>
    <message>
        <source>About &amp;Qt</source>
        <translation>Informatio de &amp;Qt</translation>
    </message>
    <message>
        <source>Show information about Qt</source>
        <translation>Monstra informationem de Qt</translation>
    </message>
    <message>
        <source>&amp;Options...</source>
        <translation>&amp;Optiones</translation>
    </message>
    <message>
        <source>&amp;Encrypt Wallet...</source>
        <translation>&amp;Cifra Cassidile...</translation>
    </message>
    <message>
        <source>&amp;Backup Wallet...</source>
        <translation>&amp;Conserva Cassidile...</translation>
    </message>
    <message>
        <source>&amp;Change Passphrase...</source>
        <translation>&amp;Muta tesseram...</translation>
    </message>
    <message>
        <source>Reindexing blocks on disk...</source>
        <translation>Recreans indicem frustorum in disco...</translation>
    </message>
    <message>
        <source>Send coins to a NdovuCoin address</source>
        <translation>Mitte nummos ad inscriptionem NdovuCoin</translation>
    </message>
    <message>
        <source>Backup wallet to another location</source>
        <translation>Conserva cassidile in locum alium</translation>
    </message>
    <message>
        <source>Change the passphrase used for wallet encryption</source>
        <translation>Muta tesseram utam pro cassidilis cifrando</translation>
    </message>
    <message>
        <source>&amp;Debug window</source>
        <translation>Fenestra &amp;Debug</translation>
    </message>
    <message>
        <source>Open debugging and diagnostic console</source>
        <translation>Aperi terminalem debug et diagnosticalem</translation>
    </message>
    <message>
        <source>&amp;Verify message...</source>
        <translation>&amp;Verifica nuntium...</translation>
    </message>
    <message>
<<<<<<< HEAD
        <source>NdovuCoin</source>
        <translation>NdovuCoin</translation>
    </message>
    <message>
=======
>>>>>>> a284bbbe
        <source>&amp;Send</source>
        <translation>&amp;Mitte</translation>
    </message>
    <message>
        <source>&amp;Receive</source>
        <translation>&amp;Accipe</translation>
    </message>
    <message>
        <source>&amp;Show / Hide</source>
        <translation>&amp;Monstra/Occulta</translation>
    </message>
    <message>
        <source>Show or hide the main Window</source>
        <translation>Monstra vel occulta Fenestram principem</translation>
    </message>
    <message>
        <source>Encrypt the private keys that belong to your wallet</source>
        <translation>Cifra claves privatas quae cassidili tui sunt</translation>
    </message>
    <message>
        <source>Sign messages with your NdovuCoin addresses to prove you own them</source>
        <translation>Signa nuntios cum tuis inscriptionibus NdovuCoin ut demonstres te eas possidere</translation>
    </message>
    <message>
        <source>Verify messages to ensure they were signed with specified NdovuCoin addresses</source>
        <translation>Verifica nuntios ut certus sis eos signatos esse cum specificatis inscriptionibus NdovuCoin</translation>
    </message>
    <message>
        <source>&amp;File</source>
        <translation>&amp;Plica</translation>
    </message>
    <message>
        <source>&amp;Settings</source>
        <translation>&amp;Configuratio</translation>
    </message>
    <message>
        <source>&amp;Help</source>
        <translation>&amp;Auxilium</translation>
    </message>
    <message>
        <source>Tabs toolbar</source>
        <translation>Tabella instrumentorum "Tabs"</translation>
    </message>
    <message>
        <source>&amp;Command-line options</source>
        <translation>Optiones mandati initiantis</translation>
    </message>
    <message>
        <source>%1 behind</source>
        <translation>%1 post</translation>
    </message>
    <message>
        <source>Last received block was generated %1 ago.</source>
        <translation>Postremum acceptum frustum generatum est %1 abhinc.</translation>
    </message>
    <message>
        <source>Transactions after this will not yet be visible.</source>
        <translation>Transactiones post hoc nondum visibiles erunt.</translation>
    </message>
    <message>
        <source>Error</source>
        <translation>Error</translation>
    </message>
    <message>
        <source>Warning</source>
        <translation>Monitio</translation>
    </message>
    <message>
        <source>Information</source>
        <translation>Informatio</translation>
    </message>
    <message>
        <source>Up to date</source>
        <translation>Recentissimo</translation>
    </message>
    <message>
        <source>&amp;Window</source>
        <translation>&amp;Fenestra</translation>
    </message>
    <message>
        <source>Catching up...</source>
        <translation>Persequens...</translation>
    </message>
    <message>
        <source>Sent transaction</source>
        <translation>Transactio missa</translation>
    </message>
    <message>
        <source>Incoming transaction</source>
        <translation>Transactio incipiens</translation>
    </message>
    <message>
        <source>Wallet is &lt;b&gt;encrypted&lt;/b&gt; and currently &lt;b&gt;unlocked&lt;/b&gt;</source>
        <translation>Cassidile &lt;b&gt;cifratum&lt;/b&gt; est et iam nunc &lt;b&gt;reseratum&lt;/b&gt;</translation>
    </message>
    <message>
        <source>Wallet is &lt;b&gt;encrypted&lt;/b&gt; and currently &lt;b&gt;locked&lt;/b&gt;</source>
        <translation>Cassidile &lt;b&gt;cifratum&lt;/b&gt; est et iam nunc &lt;b&gt;seratum&lt;/b&gt;</translation>
    </message>
    </context>
<context>
    <name>CoinControlDialog</name>
    <message>
        <source>Amount:</source>
        <translation>Quantitas:</translation>
    </message>
    <message>
        <source>Amount</source>
        <translation>Quantitas</translation>
    </message>
    <message>
        <source>Date</source>
        <translation>Dies</translation>
    </message>
    <message>
        <source>Confirmed</source>
        <translation>Confirmatum</translation>
    </message>
    </context>
<context>
    <name>CreateWalletActivity</name>
    </context>
<context>
    <name>CreateWalletDialog</name>
    </context>
<context>
    <name>EditAddressDialog</name>
    <message>
        <source>Edit Address</source>
        <translation>Muta Inscriptionem</translation>
    </message>
    <message>
        <source>&amp;Label</source>
        <translation>&amp;Titulus</translation>
    </message>
    <message>
        <source>&amp;Address</source>
        <translation>&amp;Inscriptio</translation>
    </message>
    </context>
<context>
    <name>FreespaceChecker</name>
    </context>
<context>
    <name>HelpMessageDialog</name>
    <message>
        <source>version</source>
        <translation>versio</translation>
    </message>
    <message>
        <source>Command-line options</source>
        <translation>Optiones mandati initiantis</translation>
    </message>
</context>
<context>
    <name>Intro</name>
    <message>
        <source>NdovuCoin</source>
        <translation>NdovuCoin</translation>
    </message>
    <message>
        <source>Error</source>
        <translation>Error</translation>
    </message>
    </context>
<context>
    <name>ModalOverlay</name>
    <message>
        <source>Form</source>
        <translation>Schema</translation>
    </message>
    <message>
        <source>Last block time</source>
        <translation>Hora postremi frusti</translation>
    </message>
    </context>
<context>
    <name>OpenURIDialog</name>
    </context>
<context>
    <name>OpenWalletActivity</name>
    </context>
<context>
    <name>OptionsDialog</name>
    <message>
        <source>Options</source>
        <translation>Optiones</translation>
    </message>
    <message>
        <source>&amp;Main</source>
        <translation>&amp;Princeps</translation>
    </message>
    <message>
        <source>Reset all client options to default.</source>
        <translation>Reconstitue omnes optiones clientis ad praedefinita.</translation>
    </message>
    <message>
        <source>&amp;Reset Options</source>
        <translation>&amp;Reconstitue Optiones</translation>
    </message>
    <message>
        <source>&amp;Network</source>
        <translation>&amp;Rete</translation>
    </message>
    <message>
        <source>W&amp;allet</source>
        <translation>Cassidile</translation>
    </message>
    <message>
        <source>Automatically open the NdovuCoin client port on the router. This only works when your router supports UPnP and it is enabled.</source>
        <translation>Aperi per se portam clientis NdovuCoin in itineratore.  Hoc tantum effectivum est si itineratrum tuum supportat UPnP et id activum est.</translation>
    </message>
    <message>
        <source>Map port using &amp;UPnP</source>
        <translation>Designa portam utendo &amp;UPnP</translation>
    </message>
    <message>
        <source>Proxy &amp;IP:</source>
        <translation>&amp;IP vicarii:</translation>
    </message>
    <message>
        <source>&amp;Port:</source>
        <translation>&amp;Porta:</translation>
    </message>
    <message>
        <source>Port of the proxy (e.g. 9050)</source>
        <translation>Porta vicarii (e.g. 9050)</translation>
    </message>
    <message>
        <source>&amp;Window</source>
        <translation>&amp;Fenestra</translation>
    </message>
    <message>
        <source>Show only a tray icon after minimizing the window.</source>
        <translation>Monstra tantum iconem in tabella systematis postquam fenestram minifactam est.</translation>
    </message>
    <message>
        <source>&amp;Minimize to the tray instead of the taskbar</source>
        <translation>&amp;Minifac in tabellam systematis potius quam applicationum</translation>
    </message>
    <message>
        <source>M&amp;inimize on close</source>
        <translation>M&amp;inifac ad claudendum</translation>
    </message>
    <message>
        <source>&amp;Display</source>
        <translation>&amp;UI</translation>
    </message>
    <message>
        <source>User Interface &amp;language:</source>
        <translation>&amp;Lingua monstranda utenti:</translation>
    </message>
    <message>
        <source>&amp;Unit to show amounts in:</source>
        <translation>&amp;Unita qua quantitates monstrare:</translation>
    </message>
    <message>
        <source>Choose the default subdivision unit to show in the interface and when sending coins.</source>
        <translation>Selige praedefinitam unitam subdivisionis monstrare in interfacie et quando nummos mittere</translation>
    </message>
    <message>
        <source>&amp;OK</source>
        <translation>&amp;OK</translation>
    </message>
    <message>
        <source>&amp;Cancel</source>
        <translation>&amp;Cancella</translation>
    </message>
    <message>
        <source>default</source>
        <translation>praedefinitum</translation>
    </message>
    <message>
        <source>Confirm options reset</source>
        <translation>Confirma optionum reconstituere</translation>
    </message>
    <message>
        <source>Error</source>
        <translation>Error</translation>
    </message>
    <message>
        <source>The supplied proxy address is invalid.</source>
        <translation>Inscriptio vicarii tradita non valida est.</translation>
    </message>
</context>
<context>
    <name>OverviewPage</name>
    <message>
        <source>Form</source>
        <translation>Schema</translation>
    </message>
    <message>
        <source>The displayed information may be out of date. Your wallet automatically synchronizes with the NdovuCoin network after a connection is established, but this process has not completed yet.</source>
        <translation>Monstrata informatio fortasse non recentissima est.  Tuum cassidile per se synchronizat cum rete NdovuCoin postquam conexio constabilita est, sed hoc actio nondum perfecta est.</translation>
    </message>
    <message>
        <source>Immature:</source>
        <translation>Immatura:</translation>
    </message>
    <message>
        <source>Mined balance that has not yet matured</source>
        <translation>Fossum pendendum quod nondum maturum est</translation>
    </message>
    </context>
<context>
    <name>PaymentServer</name>
    </context>
<context>
    <name>PeerTableModel</name>
    </context>
<context>
    <name>QObject</name>
    <message>
        <source>Amount</source>
        <translation>Quantitas</translation>
    </message>
    <message>
        <source>N/A</source>
        <translation>N/A</translation>
    </message>
    <message>
        <source>unknown</source>
        <translation>ignotum</translation>
    </message>
</context>
<context>
    <name>QRImageWidget</name>
    <message>
        <source>Resulting URI too long, try to reduce the text for label / message.</source>
        <translation>Resultato URI nimis longo, conare minuere verba pro titulo / nuntio.</translation>
    </message>
    <message>
        <source>Error encoding URI into QR Code.</source>
        <translation>Error codificandi URI in codicem QR.</translation>
    </message>
    </context>
<context>
    <name>RPCConsole</name>
    <message>
        <source>N/A</source>
        <translation>N/A</translation>
    </message>
    <message>
        <source>Client version</source>
        <translation>Versio clientis</translation>
    </message>
    <message>
        <source>&amp;Information</source>
        <translation>&amp;Informatio</translation>
    </message>
    <message>
        <source>Debug window</source>
        <translation>Fenestra Debug</translation>
    </message>
    <message>
        <source>Startup time</source>
        <translation>Tempus initiandi</translation>
    </message>
    <message>
        <source>Network</source>
        <translation>Rete</translation>
    </message>
    <message>
        <source>Number of connections</source>
        <translation>Numerus conexionum</translation>
    </message>
    <message>
        <source>Block chain</source>
        <translation>Catena frustorum</translation>
    </message>
    <message>
        <source>Current number of blocks</source>
        <translation>Numerus frustorum iam nunc</translation>
    </message>
    <message>
        <source>Last block time</source>
        <translation>Hora postremi frusti</translation>
    </message>
    <message>
        <source>&amp;Open</source>
        <translation>&amp;Aperi</translation>
    </message>
    <message>
        <source>&amp;Console</source>
        <translation>&amp;Terminale</translation>
    </message>
    <message>
        <source>Debug log file</source>
        <translation>Debug catalogi plica</translation>
    </message>
    <message>
        <source>Clear console</source>
        <translation>Vacuefac terminale</translation>
    </message>
    </context>
<context>
    <name>ReceiveCoinsDialog</name>
    <message>
        <source>&amp;Amount:</source>
        <translation>Quantitas:</translation>
    </message>
    <message>
        <source>&amp;Label:</source>
        <translation>&amp;Titulus:</translation>
    </message>
    <message>
        <source>&amp;Message:</source>
        <translation>Nuntius:</translation>
    </message>
    </context>
<context>
    <name>ReceiveRequestDialog</name>
    <message>
        <source>Copy &amp;Address</source>
        <translation>&amp;Copia Inscriptionem</translation>
    </message>
    <message>
        <source>Amount</source>
        <translation>Quantitas</translation>
    </message>
    <message>
        <source>Wallet</source>
        <translation>Cassidile</translation>
    </message>
</context>
<context>
    <name>RecentRequestsTableModel</name>
    <message>
        <source>Date</source>
        <translation>Dies</translation>
    </message>
    </context>
<context>
    <name>SendCoinsDialog</name>
    <message>
        <source>Send Coins</source>
        <translation>Mitte Nummos</translation>
    </message>
    <message>
        <source>Insufficient funds!</source>
        <translation>Inopia nummorum</translation>
    </message>
    <message>
        <source>Amount:</source>
        <translation>Quantitas:</translation>
    </message>
    <message>
        <source>Transaction Fee:</source>
        <translation>Transactionis merces:</translation>
    </message>
    <message>
        <source>Send to multiple recipients at once</source>
        <translation>Mitte pluribus accipientibus simul</translation>
    </message>
    <message>
        <source>Add &amp;Recipient</source>
        <translation>Adde &amp;Accipientem</translation>
    </message>
    <message>
        <source>Clear &amp;All</source>
        <translation>Vacuefac &amp;Omnia</translation>
    </message>
    <message>
        <source>Balance:</source>
        <translation>Pendendum:</translation>
    </message>
    <message>
        <source>Confirm the send action</source>
        <translation>Confirma actionem mittendi</translation>
    </message>
    <message>
        <source>S&amp;end</source>
        <translation>&amp;Mitte</translation>
    </message>
    <message>
        <source>Transaction fee</source>
        <translation>Transactionis merces</translation>
    </message>
    </context>
<context>
    <name>SendCoinsEntry</name>
    <message>
        <source>A&amp;mount:</source>
        <translation>&amp;Quantitas:</translation>
    </message>
    <message>
        <source>Pay &amp;To:</source>
        <translation>Pensa &amp;Ad:</translation>
    </message>
    <message>
        <source>&amp;Label:</source>
        <translation>&amp;Titulus:</translation>
    </message>
    <message>
        <source>Alt+A</source>
        <translation>Alt+A</translation>
    </message>
    <message>
        <source>Paste address from clipboard</source>
        <translation>Glutina inscriptionem ex latibulo</translation>
    </message>
    <message>
        <source>Alt+P</source>
        <translation>Alt+P</translation>
    </message>
    <message>
        <source>Message:</source>
        <translation>Nuntius:</translation>
    </message>
    <message>
        <source>Pay To:</source>
        <translation>Pensa Ad:</translation>
    </message>
    </context>
<context>
    <name>SendConfirmationDialog</name>
    </context>
<context>
    <name>ShutdownWindow</name>
    </context>
<context>
    <name>SignVerifyMessageDialog</name>
    <message>
        <source>Signatures - Sign / Verify a Message</source>
        <translation>Signationes - Signa / Verifica nuntium</translation>
    </message>
    <message>
        <source>&amp;Sign Message</source>
        <translation>&amp;Signa Nuntium</translation>
    </message>
    <message>
        <source>Alt+A</source>
        <translation>Alt+A</translation>
    </message>
    <message>
        <source>Paste address from clipboard</source>
        <translation>Glutina inscriptionem ex latibulo</translation>
    </message>
    <message>
        <source>Alt+P</source>
        <translation>Alt+P</translation>
    </message>
    <message>
        <source>Enter the message you want to sign here</source>
        <translation>Insere hic nuntium quod vis signare</translation>
    </message>
    <message>
        <source>Signature</source>
        <translation>Signatio</translation>
    </message>
    <message>
        <source>Copy the current signature to the system clipboard</source>
        <translation>Copia signationem in latibulum systematis</translation>
    </message>
    <message>
        <source>Sign the message to prove you own this NdovuCoin address</source>
        <translation>Signa nuntium ut demonstres hanc inscriptionem NdovuCoin a te possessa esse</translation>
    </message>
    <message>
        <source>Sign &amp;Message</source>
        <translation>Signa &amp;Nuntium</translation>
    </message>
    <message>
        <source>Reset all sign message fields</source>
        <translation>Reconstitue omnes campos signandi nuntii</translation>
    </message>
    <message>
        <source>Clear &amp;All</source>
        <translation>Vacuefac &amp;Omnia</translation>
    </message>
    <message>
        <source>&amp;Verify Message</source>
        <translation>&amp;Verifica Nuntium</translation>
    </message>
    <message>
        <source>Verify the message to ensure it was signed with the specified NdovuCoin address</source>
        <translation>Verifica nuntium ut cures signatum esse cum specifica inscriptione NdovuCoin</translation>
    </message>
    <message>
        <source>Verify &amp;Message</source>
        <translation>Verifica &amp;Nuntium</translation>
    </message>
    <message>
        <source>Reset all verify message fields</source>
        <translation>Reconstitue omnes campos verificandi nuntii</translation>
    </message>
    </context>
<context>
    <name>TrafficGraphWidget</name>
    </context>
<context>
    <name>TransactionDesc</name>
    <message>
        <source>Date</source>
        <translation>Dies</translation>
    </message>
    <message>
        <source>unknown</source>
        <translation>ignotum</translation>
    </message>
    <message>
        <source>Transaction fee</source>
        <translation>Transactionis merces</translation>
    </message>
    <message>
        <source>Amount</source>
        <translation>Quantitas</translation>
    </message>
    </context>
<context>
    <name>TransactionDescDialog</name>
    <message>
        <source>This pane shows a detailed description of the transaction</source>
        <translation>Haec tabula monstrat descriptionem verbosam transactionis</translation>
    </message>
    </context>
<context>
    <name>TransactionTableModel</name>
    <message>
        <source>Date</source>
        <translation>Dies</translation>
    </message>
    </context>
<context>
    <name>TransactionView</name>
    <message>
        <source>Confirmed</source>
        <translation>Confirmatum</translation>
    </message>
    <message>
        <source>Date</source>
        <translation>Dies</translation>
    </message>
    </context>
<context>
    <name>UnitDisplayStatusBarControl</name>
    </context>
<context>
    <name>WalletController</name>
    </context>
<context>
    <name>WalletFrame</name>
    </context>
<context>
    <name>WalletModel</name>
    <message>
        <source>Send Coins</source>
        <translation>Mitte Nummos</translation>
    </message>
    </context>
<context>
    <name>WalletView</name>
    <message>
        <source>&amp;Export</source>
        <translation>&amp;Exporta</translation>
    </message>
    <message>
        <source>Export the data in the current tab to a file</source>
        <translation>Exporta data in hac tabella in plicam</translation>
    </message>
    </context>
<context>
    <name>bitcoin-core</name>
    <message>
<<<<<<< HEAD
        <source>NdovuCoin Core</source>
        <translation>NdovuCoin Nucleus</translation>
    </message>
    <message>
=======
>>>>>>> a284bbbe
        <source>Corrupted block database detected</source>
        <translation>Corruptum databasum frustorum invenitur</translation>
    </message>
    <message>
        <source>Do you want to rebuild the block database now?</source>
        <translation>Visne reficere databasum frustorum iam?</translation>
    </message>
    <message>
        <source>Error initializing block database</source>
        <translation>Error initiando databasem frustorum</translation>
    </message>
    <message>
        <source>Error initializing wallet database environment %s!</source>
        <translation>Error initiando systematem databasi cassidilis %s!</translation>
    </message>
    <message>
        <source>Error loading block database</source>
        <translation>Error legendo frustorum databasem</translation>
    </message>
    <message>
        <source>Error opening block database</source>
        <translation>Error aperiendo databasum frustorum</translation>
    </message>
    <message>
        <source>Failed to listen on any port. Use -listen=0 if you want this.</source>
        <translation>Non potuisse auscultare in ulla porta.  Utere -listen=0 si hoc vis.</translation>
    </message>
    <message>
        <source>Not enough file descriptors available.</source>
        <translation>Inopia descriptorum plicarum.</translation>
    </message>
    <message>
        <source>Verifying blocks...</source>
        <translation>Verificante frusta...</translation>
    </message>
    <message>
        <source>Signing transaction failed</source>
        <translation>Signandum transactionis abortum est</translation>
    </message>
    <message>
        <source>Transaction amount too small</source>
        <translation>Magnitudo transactionis nimis parva</translation>
    </message>
    <message>
        <source>Transaction too large</source>
        <translation>Transactio nimis magna</translation>
    </message>
    <message>
        <source>Unknown network specified in -onlynet: '%s'</source>
        <translation>Ignotum rete specificatum in -onlynet: '%s'</translation>
    </message>
    <message>
        <source>Insufficient funds</source>
        <translation>Inopia nummorum</translation>
    </message>
    <message>
        <source>Loading block index...</source>
        <translation>Legens indicem frustorum...</translation>
    </message>
    <message>
        <source>Loading wallet...</source>
        <translation>Legens cassidile...</translation>
    </message>
    <message>
        <source>Cannot downgrade wallet</source>
        <translation>Non posse cassidile regredi</translation>
    </message>
    <message>
        <source>Rescanning...</source>
        <translation>Iterum perlegens...</translation>
    </message>
    <message>
        <source>Done loading</source>
        <translation>Completo lengendi</translation>
    </message>
</context>
</TS><|MERGE_RESOLUTION|>--- conflicted
+++ resolved
@@ -142,662 +142,655 @@
         <translation>&amp;Verifica nuntium...</translation>
     </message>
     <message>
-<<<<<<< HEAD
+        <source>&amp;Send</source>
+        <translation>&amp;Mitte</translation>
+    </message>
+    <message>
+        <source>&amp;Receive</source>
+        <translation>&amp;Accipe</translation>
+    </message>
+    <message>
+        <source>&amp;Show / Hide</source>
+        <translation>&amp;Monstra/Occulta</translation>
+    </message>
+    <message>
+        <source>Show or hide the main Window</source>
+        <translation>Monstra vel occulta Fenestram principem</translation>
+    </message>
+    <message>
+        <source>Encrypt the private keys that belong to your wallet</source>
+        <translation>Cifra claves privatas quae cassidili tui sunt</translation>
+    </message>
+    <message>
+        <source>Sign messages with your NdovuCoin addresses to prove you own them</source>
+        <translation>Signa nuntios cum tuis inscriptionibus NdovuCoin ut demonstres te eas possidere</translation>
+    </message>
+    <message>
+        <source>Verify messages to ensure they were signed with specified NdovuCoin addresses</source>
+        <translation>Verifica nuntios ut certus sis eos signatos esse cum specificatis inscriptionibus NdovuCoin</translation>
+    </message>
+    <message>
+        <source>&amp;File</source>
+        <translation>&amp;Plica</translation>
+    </message>
+    <message>
+        <source>&amp;Settings</source>
+        <translation>&amp;Configuratio</translation>
+    </message>
+    <message>
+        <source>&amp;Help</source>
+        <translation>&amp;Auxilium</translation>
+    </message>
+    <message>
+        <source>Tabs toolbar</source>
+        <translation>Tabella instrumentorum "Tabs"</translation>
+    </message>
+    <message>
+        <source>&amp;Command-line options</source>
+        <translation>Optiones mandati initiantis</translation>
+    </message>
+    <message>
+        <source>%1 behind</source>
+        <translation>%1 post</translation>
+    </message>
+    <message>
+        <source>Last received block was generated %1 ago.</source>
+        <translation>Postremum acceptum frustum generatum est %1 abhinc.</translation>
+    </message>
+    <message>
+        <source>Transactions after this will not yet be visible.</source>
+        <translation>Transactiones post hoc nondum visibiles erunt.</translation>
+    </message>
+    <message>
+        <source>Error</source>
+        <translation>Error</translation>
+    </message>
+    <message>
+        <source>Warning</source>
+        <translation>Monitio</translation>
+    </message>
+    <message>
+        <source>Information</source>
+        <translation>Informatio</translation>
+    </message>
+    <message>
+        <source>Up to date</source>
+        <translation>Recentissimo</translation>
+    </message>
+    <message>
+        <source>&amp;Window</source>
+        <translation>&amp;Fenestra</translation>
+    </message>
+    <message>
+        <source>Catching up...</source>
+        <translation>Persequens...</translation>
+    </message>
+    <message>
+        <source>Sent transaction</source>
+        <translation>Transactio missa</translation>
+    </message>
+    <message>
+        <source>Incoming transaction</source>
+        <translation>Transactio incipiens</translation>
+    </message>
+    <message>
+        <source>Wallet is &lt;b&gt;encrypted&lt;/b&gt; and currently &lt;b&gt;unlocked&lt;/b&gt;</source>
+        <translation>Cassidile &lt;b&gt;cifratum&lt;/b&gt; est et iam nunc &lt;b&gt;reseratum&lt;/b&gt;</translation>
+    </message>
+    <message>
+        <source>Wallet is &lt;b&gt;encrypted&lt;/b&gt; and currently &lt;b&gt;locked&lt;/b&gt;</source>
+        <translation>Cassidile &lt;b&gt;cifratum&lt;/b&gt; est et iam nunc &lt;b&gt;seratum&lt;/b&gt;</translation>
+    </message>
+    </context>
+<context>
+    <name>CoinControlDialog</name>
+    <message>
+        <source>Amount:</source>
+        <translation>Quantitas:</translation>
+    </message>
+    <message>
+        <source>Amount</source>
+        <translation>Quantitas</translation>
+    </message>
+    <message>
+        <source>Date</source>
+        <translation>Dies</translation>
+    </message>
+    <message>
+        <source>Confirmed</source>
+        <translation>Confirmatum</translation>
+    </message>
+    </context>
+<context>
+    <name>CreateWalletActivity</name>
+    </context>
+<context>
+    <name>CreateWalletDialog</name>
+    </context>
+<context>
+    <name>EditAddressDialog</name>
+    <message>
+        <source>Edit Address</source>
+        <translation>Muta Inscriptionem</translation>
+    </message>
+    <message>
+        <source>&amp;Label</source>
+        <translation>&amp;Titulus</translation>
+    </message>
+    <message>
+        <source>&amp;Address</source>
+        <translation>&amp;Inscriptio</translation>
+    </message>
+    </context>
+<context>
+    <name>FreespaceChecker</name>
+    </context>
+<context>
+    <name>HelpMessageDialog</name>
+    <message>
+        <source>version</source>
+        <translation>versio</translation>
+    </message>
+    <message>
+        <source>Command-line options</source>
+        <translation>Optiones mandati initiantis</translation>
+    </message>
+</context>
+<context>
+    <name>Intro</name>
+    <message>
         <source>NdovuCoin</source>
         <translation>NdovuCoin</translation>
     </message>
     <message>
-=======
->>>>>>> a284bbbe
-        <source>&amp;Send</source>
-        <translation>&amp;Mitte</translation>
-    </message>
-    <message>
-        <source>&amp;Receive</source>
-        <translation>&amp;Accipe</translation>
-    </message>
-    <message>
-        <source>&amp;Show / Hide</source>
-        <translation>&amp;Monstra/Occulta</translation>
-    </message>
-    <message>
-        <source>Show or hide the main Window</source>
-        <translation>Monstra vel occulta Fenestram principem</translation>
-    </message>
-    <message>
-        <source>Encrypt the private keys that belong to your wallet</source>
-        <translation>Cifra claves privatas quae cassidili tui sunt</translation>
-    </message>
-    <message>
-        <source>Sign messages with your NdovuCoin addresses to prove you own them</source>
-        <translation>Signa nuntios cum tuis inscriptionibus NdovuCoin ut demonstres te eas possidere</translation>
-    </message>
-    <message>
-        <source>Verify messages to ensure they were signed with specified NdovuCoin addresses</source>
-        <translation>Verifica nuntios ut certus sis eos signatos esse cum specificatis inscriptionibus NdovuCoin</translation>
-    </message>
-    <message>
-        <source>&amp;File</source>
-        <translation>&amp;Plica</translation>
-    </message>
-    <message>
-        <source>&amp;Settings</source>
-        <translation>&amp;Configuratio</translation>
-    </message>
-    <message>
-        <source>&amp;Help</source>
-        <translation>&amp;Auxilium</translation>
-    </message>
-    <message>
-        <source>Tabs toolbar</source>
-        <translation>Tabella instrumentorum "Tabs"</translation>
-    </message>
-    <message>
-        <source>&amp;Command-line options</source>
-        <translation>Optiones mandati initiantis</translation>
-    </message>
-    <message>
-        <source>%1 behind</source>
-        <translation>%1 post</translation>
-    </message>
-    <message>
-        <source>Last received block was generated %1 ago.</source>
-        <translation>Postremum acceptum frustum generatum est %1 abhinc.</translation>
-    </message>
-    <message>
-        <source>Transactions after this will not yet be visible.</source>
-        <translation>Transactiones post hoc nondum visibiles erunt.</translation>
-    </message>
-    <message>
         <source>Error</source>
         <translation>Error</translation>
     </message>
-    <message>
-        <source>Warning</source>
-        <translation>Monitio</translation>
-    </message>
-    <message>
-        <source>Information</source>
-        <translation>Informatio</translation>
-    </message>
-    <message>
-        <source>Up to date</source>
-        <translation>Recentissimo</translation>
+    </context>
+<context>
+    <name>ModalOverlay</name>
+    <message>
+        <source>Form</source>
+        <translation>Schema</translation>
+    </message>
+    <message>
+        <source>Last block time</source>
+        <translation>Hora postremi frusti</translation>
+    </message>
+    </context>
+<context>
+    <name>OpenURIDialog</name>
+    </context>
+<context>
+    <name>OpenWalletActivity</name>
+    </context>
+<context>
+    <name>OptionsDialog</name>
+    <message>
+        <source>Options</source>
+        <translation>Optiones</translation>
+    </message>
+    <message>
+        <source>&amp;Main</source>
+        <translation>&amp;Princeps</translation>
+    </message>
+    <message>
+        <source>Reset all client options to default.</source>
+        <translation>Reconstitue omnes optiones clientis ad praedefinita.</translation>
+    </message>
+    <message>
+        <source>&amp;Reset Options</source>
+        <translation>&amp;Reconstitue Optiones</translation>
+    </message>
+    <message>
+        <source>&amp;Network</source>
+        <translation>&amp;Rete</translation>
+    </message>
+    <message>
+        <source>W&amp;allet</source>
+        <translation>Cassidile</translation>
+    </message>
+    <message>
+        <source>Automatically open the NdovuCoin client port on the router. This only works when your router supports UPnP and it is enabled.</source>
+        <translation>Aperi per se portam clientis NdovuCoin in itineratore.  Hoc tantum effectivum est si itineratrum tuum supportat UPnP et id activum est.</translation>
+    </message>
+    <message>
+        <source>Map port using &amp;UPnP</source>
+        <translation>Designa portam utendo &amp;UPnP</translation>
+    </message>
+    <message>
+        <source>Proxy &amp;IP:</source>
+        <translation>&amp;IP vicarii:</translation>
+    </message>
+    <message>
+        <source>&amp;Port:</source>
+        <translation>&amp;Porta:</translation>
+    </message>
+    <message>
+        <source>Port of the proxy (e.g. 9050)</source>
+        <translation>Porta vicarii (e.g. 9050)</translation>
     </message>
     <message>
         <source>&amp;Window</source>
         <translation>&amp;Fenestra</translation>
     </message>
     <message>
-        <source>Catching up...</source>
-        <translation>Persequens...</translation>
-    </message>
-    <message>
-        <source>Sent transaction</source>
-        <translation>Transactio missa</translation>
-    </message>
-    <message>
-        <source>Incoming transaction</source>
-        <translation>Transactio incipiens</translation>
-    </message>
-    <message>
-        <source>Wallet is &lt;b&gt;encrypted&lt;/b&gt; and currently &lt;b&gt;unlocked&lt;/b&gt;</source>
-        <translation>Cassidile &lt;b&gt;cifratum&lt;/b&gt; est et iam nunc &lt;b&gt;reseratum&lt;/b&gt;</translation>
-    </message>
-    <message>
-        <source>Wallet is &lt;b&gt;encrypted&lt;/b&gt; and currently &lt;b&gt;locked&lt;/b&gt;</source>
-        <translation>Cassidile &lt;b&gt;cifratum&lt;/b&gt; est et iam nunc &lt;b&gt;seratum&lt;/b&gt;</translation>
-    </message>
-    </context>
-<context>
-    <name>CoinControlDialog</name>
+        <source>Show only a tray icon after minimizing the window.</source>
+        <translation>Monstra tantum iconem in tabella systematis postquam fenestram minifactam est.</translation>
+    </message>
+    <message>
+        <source>&amp;Minimize to the tray instead of the taskbar</source>
+        <translation>&amp;Minifac in tabellam systematis potius quam applicationum</translation>
+    </message>
+    <message>
+        <source>M&amp;inimize on close</source>
+        <translation>M&amp;inifac ad claudendum</translation>
+    </message>
+    <message>
+        <source>&amp;Display</source>
+        <translation>&amp;UI</translation>
+    </message>
+    <message>
+        <source>User Interface &amp;language:</source>
+        <translation>&amp;Lingua monstranda utenti:</translation>
+    </message>
+    <message>
+        <source>&amp;Unit to show amounts in:</source>
+        <translation>&amp;Unita qua quantitates monstrare:</translation>
+    </message>
+    <message>
+        <source>Choose the default subdivision unit to show in the interface and when sending coins.</source>
+        <translation>Selige praedefinitam unitam subdivisionis monstrare in interfacie et quando nummos mittere</translation>
+    </message>
+    <message>
+        <source>&amp;OK</source>
+        <translation>&amp;OK</translation>
+    </message>
+    <message>
+        <source>&amp;Cancel</source>
+        <translation>&amp;Cancella</translation>
+    </message>
+    <message>
+        <source>default</source>
+        <translation>praedefinitum</translation>
+    </message>
+    <message>
+        <source>Confirm options reset</source>
+        <translation>Confirma optionum reconstituere</translation>
+    </message>
+    <message>
+        <source>Error</source>
+        <translation>Error</translation>
+    </message>
+    <message>
+        <source>The supplied proxy address is invalid.</source>
+        <translation>Inscriptio vicarii tradita non valida est.</translation>
+    </message>
+</context>
+<context>
+    <name>OverviewPage</name>
+    <message>
+        <source>Form</source>
+        <translation>Schema</translation>
+    </message>
+    <message>
+        <source>The displayed information may be out of date. Your wallet automatically synchronizes with the NdovuCoin network after a connection is established, but this process has not completed yet.</source>
+        <translation>Monstrata informatio fortasse non recentissima est.  Tuum cassidile per se synchronizat cum rete NdovuCoin postquam conexio constabilita est, sed hoc actio nondum perfecta est.</translation>
+    </message>
+    <message>
+        <source>Immature:</source>
+        <translation>Immatura:</translation>
+    </message>
+    <message>
+        <source>Mined balance that has not yet matured</source>
+        <translation>Fossum pendendum quod nondum maturum est</translation>
+    </message>
+    </context>
+<context>
+    <name>PaymentServer</name>
+    </context>
+<context>
+    <name>PeerTableModel</name>
+    </context>
+<context>
+    <name>QObject</name>
+    <message>
+        <source>Amount</source>
+        <translation>Quantitas</translation>
+    </message>
+    <message>
+        <source>N/A</source>
+        <translation>N/A</translation>
+    </message>
+    <message>
+        <source>unknown</source>
+        <translation>ignotum</translation>
+    </message>
+</context>
+<context>
+    <name>QRImageWidget</name>
+    <message>
+        <source>Resulting URI too long, try to reduce the text for label / message.</source>
+        <translation>Resultato URI nimis longo, conare minuere verba pro titulo / nuntio.</translation>
+    </message>
+    <message>
+        <source>Error encoding URI into QR Code.</source>
+        <translation>Error codificandi URI in codicem QR.</translation>
+    </message>
+    </context>
+<context>
+    <name>RPCConsole</name>
+    <message>
+        <source>N/A</source>
+        <translation>N/A</translation>
+    </message>
+    <message>
+        <source>Client version</source>
+        <translation>Versio clientis</translation>
+    </message>
+    <message>
+        <source>&amp;Information</source>
+        <translation>&amp;Informatio</translation>
+    </message>
+    <message>
+        <source>Debug window</source>
+        <translation>Fenestra Debug</translation>
+    </message>
+    <message>
+        <source>Startup time</source>
+        <translation>Tempus initiandi</translation>
+    </message>
+    <message>
+        <source>Network</source>
+        <translation>Rete</translation>
+    </message>
+    <message>
+        <source>Number of connections</source>
+        <translation>Numerus conexionum</translation>
+    </message>
+    <message>
+        <source>Block chain</source>
+        <translation>Catena frustorum</translation>
+    </message>
+    <message>
+        <source>Current number of blocks</source>
+        <translation>Numerus frustorum iam nunc</translation>
+    </message>
+    <message>
+        <source>Last block time</source>
+        <translation>Hora postremi frusti</translation>
+    </message>
+    <message>
+        <source>&amp;Open</source>
+        <translation>&amp;Aperi</translation>
+    </message>
+    <message>
+        <source>&amp;Console</source>
+        <translation>&amp;Terminale</translation>
+    </message>
+    <message>
+        <source>Debug log file</source>
+        <translation>Debug catalogi plica</translation>
+    </message>
+    <message>
+        <source>Clear console</source>
+        <translation>Vacuefac terminale</translation>
+    </message>
+    </context>
+<context>
+    <name>ReceiveCoinsDialog</name>
+    <message>
+        <source>&amp;Amount:</source>
+        <translation>Quantitas:</translation>
+    </message>
+    <message>
+        <source>&amp;Label:</source>
+        <translation>&amp;Titulus:</translation>
+    </message>
+    <message>
+        <source>&amp;Message:</source>
+        <translation>Nuntius:</translation>
+    </message>
+    </context>
+<context>
+    <name>ReceiveRequestDialog</name>
+    <message>
+        <source>Copy &amp;Address</source>
+        <translation>&amp;Copia Inscriptionem</translation>
+    </message>
+    <message>
+        <source>Amount</source>
+        <translation>Quantitas</translation>
+    </message>
+    <message>
+        <source>Wallet</source>
+        <translation>Cassidile</translation>
+    </message>
+</context>
+<context>
+    <name>RecentRequestsTableModel</name>
+    <message>
+        <source>Date</source>
+        <translation>Dies</translation>
+    </message>
+    </context>
+<context>
+    <name>SendCoinsDialog</name>
+    <message>
+        <source>Send Coins</source>
+        <translation>Mitte Nummos</translation>
+    </message>
+    <message>
+        <source>Insufficient funds!</source>
+        <translation>Inopia nummorum</translation>
+    </message>
     <message>
         <source>Amount:</source>
         <translation>Quantitas:</translation>
     </message>
     <message>
+        <source>Transaction Fee:</source>
+        <translation>Transactionis merces:</translation>
+    </message>
+    <message>
+        <source>Send to multiple recipients at once</source>
+        <translation>Mitte pluribus accipientibus simul</translation>
+    </message>
+    <message>
+        <source>Add &amp;Recipient</source>
+        <translation>Adde &amp;Accipientem</translation>
+    </message>
+    <message>
+        <source>Clear &amp;All</source>
+        <translation>Vacuefac &amp;Omnia</translation>
+    </message>
+    <message>
+        <source>Balance:</source>
+        <translation>Pendendum:</translation>
+    </message>
+    <message>
+        <source>Confirm the send action</source>
+        <translation>Confirma actionem mittendi</translation>
+    </message>
+    <message>
+        <source>S&amp;end</source>
+        <translation>&amp;Mitte</translation>
+    </message>
+    <message>
+        <source>Transaction fee</source>
+        <translation>Transactionis merces</translation>
+    </message>
+    </context>
+<context>
+    <name>SendCoinsEntry</name>
+    <message>
+        <source>A&amp;mount:</source>
+        <translation>&amp;Quantitas:</translation>
+    </message>
+    <message>
+        <source>Pay &amp;To:</source>
+        <translation>Pensa &amp;Ad:</translation>
+    </message>
+    <message>
+        <source>&amp;Label:</source>
+        <translation>&amp;Titulus:</translation>
+    </message>
+    <message>
+        <source>Alt+A</source>
+        <translation>Alt+A</translation>
+    </message>
+    <message>
+        <source>Paste address from clipboard</source>
+        <translation>Glutina inscriptionem ex latibulo</translation>
+    </message>
+    <message>
+        <source>Alt+P</source>
+        <translation>Alt+P</translation>
+    </message>
+    <message>
+        <source>Message:</source>
+        <translation>Nuntius:</translation>
+    </message>
+    <message>
+        <source>Pay To:</source>
+        <translation>Pensa Ad:</translation>
+    </message>
+    </context>
+<context>
+    <name>SendConfirmationDialog</name>
+    </context>
+<context>
+    <name>ShutdownWindow</name>
+    </context>
+<context>
+    <name>SignVerifyMessageDialog</name>
+    <message>
+        <source>Signatures - Sign / Verify a Message</source>
+        <translation>Signationes - Signa / Verifica nuntium</translation>
+    </message>
+    <message>
+        <source>&amp;Sign Message</source>
+        <translation>&amp;Signa Nuntium</translation>
+    </message>
+    <message>
+        <source>Alt+A</source>
+        <translation>Alt+A</translation>
+    </message>
+    <message>
+        <source>Paste address from clipboard</source>
+        <translation>Glutina inscriptionem ex latibulo</translation>
+    </message>
+    <message>
+        <source>Alt+P</source>
+        <translation>Alt+P</translation>
+    </message>
+    <message>
+        <source>Enter the message you want to sign here</source>
+        <translation>Insere hic nuntium quod vis signare</translation>
+    </message>
+    <message>
+        <source>Signature</source>
+        <translation>Signatio</translation>
+    </message>
+    <message>
+        <source>Copy the current signature to the system clipboard</source>
+        <translation>Copia signationem in latibulum systematis</translation>
+    </message>
+    <message>
+        <source>Sign the message to prove you own this NdovuCoin address</source>
+        <translation>Signa nuntium ut demonstres hanc inscriptionem NdovuCoin a te possessa esse</translation>
+    </message>
+    <message>
+        <source>Sign &amp;Message</source>
+        <translation>Signa &amp;Nuntium</translation>
+    </message>
+    <message>
+        <source>Reset all sign message fields</source>
+        <translation>Reconstitue omnes campos signandi nuntii</translation>
+    </message>
+    <message>
+        <source>Clear &amp;All</source>
+        <translation>Vacuefac &amp;Omnia</translation>
+    </message>
+    <message>
+        <source>&amp;Verify Message</source>
+        <translation>&amp;Verifica Nuntium</translation>
+    </message>
+    <message>
+        <source>Verify the message to ensure it was signed with the specified NdovuCoin address</source>
+        <translation>Verifica nuntium ut cures signatum esse cum specifica inscriptione NdovuCoin</translation>
+    </message>
+    <message>
+        <source>Verify &amp;Message</source>
+        <translation>Verifica &amp;Nuntium</translation>
+    </message>
+    <message>
+        <source>Reset all verify message fields</source>
+        <translation>Reconstitue omnes campos verificandi nuntii</translation>
+    </message>
+    </context>
+<context>
+    <name>TrafficGraphWidget</name>
+    </context>
+<context>
+    <name>TransactionDesc</name>
+    <message>
+        <source>Date</source>
+        <translation>Dies</translation>
+    </message>
+    <message>
+        <source>unknown</source>
+        <translation>ignotum</translation>
+    </message>
+    <message>
+        <source>Transaction fee</source>
+        <translation>Transactionis merces</translation>
+    </message>
+    <message>
         <source>Amount</source>
         <translation>Quantitas</translation>
     </message>
+    </context>
+<context>
+    <name>TransactionDescDialog</name>
+    <message>
+        <source>This pane shows a detailed description of the transaction</source>
+        <translation>Haec tabula monstrat descriptionem verbosam transactionis</translation>
+    </message>
+    </context>
+<context>
+    <name>TransactionTableModel</name>
     <message>
         <source>Date</source>
         <translation>Dies</translation>
     </message>
+    </context>
+<context>
+    <name>TransactionView</name>
     <message>
         <source>Confirmed</source>
         <translation>Confirmatum</translation>
     </message>
-    </context>
-<context>
-    <name>CreateWalletActivity</name>
-    </context>
-<context>
-    <name>CreateWalletDialog</name>
-    </context>
-<context>
-    <name>EditAddressDialog</name>
-    <message>
-        <source>Edit Address</source>
-        <translation>Muta Inscriptionem</translation>
-    </message>
-    <message>
-        <source>&amp;Label</source>
-        <translation>&amp;Titulus</translation>
-    </message>
-    <message>
-        <source>&amp;Address</source>
-        <translation>&amp;Inscriptio</translation>
-    </message>
-    </context>
-<context>
-    <name>FreespaceChecker</name>
-    </context>
-<context>
-    <name>HelpMessageDialog</name>
-    <message>
-        <source>version</source>
-        <translation>versio</translation>
-    </message>
-    <message>
-        <source>Command-line options</source>
-        <translation>Optiones mandati initiantis</translation>
-    </message>
-</context>
-<context>
-    <name>Intro</name>
-    <message>
-        <source>NdovuCoin</source>
-        <translation>NdovuCoin</translation>
-    </message>
-    <message>
-        <source>Error</source>
-        <translation>Error</translation>
-    </message>
-    </context>
-<context>
-    <name>ModalOverlay</name>
-    <message>
-        <source>Form</source>
-        <translation>Schema</translation>
-    </message>
-    <message>
-        <source>Last block time</source>
-        <translation>Hora postremi frusti</translation>
-    </message>
-    </context>
-<context>
-    <name>OpenURIDialog</name>
-    </context>
-<context>
-    <name>OpenWalletActivity</name>
-    </context>
-<context>
-    <name>OptionsDialog</name>
-    <message>
-        <source>Options</source>
-        <translation>Optiones</translation>
-    </message>
-    <message>
-        <source>&amp;Main</source>
-        <translation>&amp;Princeps</translation>
-    </message>
-    <message>
-        <source>Reset all client options to default.</source>
-        <translation>Reconstitue omnes optiones clientis ad praedefinita.</translation>
-    </message>
-    <message>
-        <source>&amp;Reset Options</source>
-        <translation>&amp;Reconstitue Optiones</translation>
-    </message>
-    <message>
-        <source>&amp;Network</source>
-        <translation>&amp;Rete</translation>
-    </message>
-    <message>
-        <source>W&amp;allet</source>
-        <translation>Cassidile</translation>
-    </message>
-    <message>
-        <source>Automatically open the NdovuCoin client port on the router. This only works when your router supports UPnP and it is enabled.</source>
-        <translation>Aperi per se portam clientis NdovuCoin in itineratore.  Hoc tantum effectivum est si itineratrum tuum supportat UPnP et id activum est.</translation>
-    </message>
-    <message>
-        <source>Map port using &amp;UPnP</source>
-        <translation>Designa portam utendo &amp;UPnP</translation>
-    </message>
-    <message>
-        <source>Proxy &amp;IP:</source>
-        <translation>&amp;IP vicarii:</translation>
-    </message>
-    <message>
-        <source>&amp;Port:</source>
-        <translation>&amp;Porta:</translation>
-    </message>
-    <message>
-        <source>Port of the proxy (e.g. 9050)</source>
-        <translation>Porta vicarii (e.g. 9050)</translation>
-    </message>
-    <message>
-        <source>&amp;Window</source>
-        <translation>&amp;Fenestra</translation>
-    </message>
-    <message>
-        <source>Show only a tray icon after minimizing the window.</source>
-        <translation>Monstra tantum iconem in tabella systematis postquam fenestram minifactam est.</translation>
-    </message>
-    <message>
-        <source>&amp;Minimize to the tray instead of the taskbar</source>
-        <translation>&amp;Minifac in tabellam systematis potius quam applicationum</translation>
-    </message>
-    <message>
-        <source>M&amp;inimize on close</source>
-        <translation>M&amp;inifac ad claudendum</translation>
-    </message>
-    <message>
-        <source>&amp;Display</source>
-        <translation>&amp;UI</translation>
-    </message>
-    <message>
-        <source>User Interface &amp;language:</source>
-        <translation>&amp;Lingua monstranda utenti:</translation>
-    </message>
-    <message>
-        <source>&amp;Unit to show amounts in:</source>
-        <translation>&amp;Unita qua quantitates monstrare:</translation>
-    </message>
-    <message>
-        <source>Choose the default subdivision unit to show in the interface and when sending coins.</source>
-        <translation>Selige praedefinitam unitam subdivisionis monstrare in interfacie et quando nummos mittere</translation>
-    </message>
-    <message>
-        <source>&amp;OK</source>
-        <translation>&amp;OK</translation>
-    </message>
-    <message>
-        <source>&amp;Cancel</source>
-        <translation>&amp;Cancella</translation>
-    </message>
-    <message>
-        <source>default</source>
-        <translation>praedefinitum</translation>
-    </message>
-    <message>
-        <source>Confirm options reset</source>
-        <translation>Confirma optionum reconstituere</translation>
-    </message>
-    <message>
-        <source>Error</source>
-        <translation>Error</translation>
-    </message>
-    <message>
-        <source>The supplied proxy address is invalid.</source>
-        <translation>Inscriptio vicarii tradita non valida est.</translation>
-    </message>
-</context>
-<context>
-    <name>OverviewPage</name>
-    <message>
-        <source>Form</source>
-        <translation>Schema</translation>
-    </message>
-    <message>
-        <source>The displayed information may be out of date. Your wallet automatically synchronizes with the NdovuCoin network after a connection is established, but this process has not completed yet.</source>
-        <translation>Monstrata informatio fortasse non recentissima est.  Tuum cassidile per se synchronizat cum rete NdovuCoin postquam conexio constabilita est, sed hoc actio nondum perfecta est.</translation>
-    </message>
-    <message>
-        <source>Immature:</source>
-        <translation>Immatura:</translation>
-    </message>
-    <message>
-        <source>Mined balance that has not yet matured</source>
-        <translation>Fossum pendendum quod nondum maturum est</translation>
-    </message>
-    </context>
-<context>
-    <name>PaymentServer</name>
-    </context>
-<context>
-    <name>PeerTableModel</name>
-    </context>
-<context>
-    <name>QObject</name>
-    <message>
-        <source>Amount</source>
-        <translation>Quantitas</translation>
-    </message>
-    <message>
-        <source>N/A</source>
-        <translation>N/A</translation>
-    </message>
-    <message>
-        <source>unknown</source>
-        <translation>ignotum</translation>
-    </message>
-</context>
-<context>
-    <name>QRImageWidget</name>
-    <message>
-        <source>Resulting URI too long, try to reduce the text for label / message.</source>
-        <translation>Resultato URI nimis longo, conare minuere verba pro titulo / nuntio.</translation>
-    </message>
-    <message>
-        <source>Error encoding URI into QR Code.</source>
-        <translation>Error codificandi URI in codicem QR.</translation>
-    </message>
-    </context>
-<context>
-    <name>RPCConsole</name>
-    <message>
-        <source>N/A</source>
-        <translation>N/A</translation>
-    </message>
-    <message>
-        <source>Client version</source>
-        <translation>Versio clientis</translation>
-    </message>
-    <message>
-        <source>&amp;Information</source>
-        <translation>&amp;Informatio</translation>
-    </message>
-    <message>
-        <source>Debug window</source>
-        <translation>Fenestra Debug</translation>
-    </message>
-    <message>
-        <source>Startup time</source>
-        <translation>Tempus initiandi</translation>
-    </message>
-    <message>
-        <source>Network</source>
-        <translation>Rete</translation>
-    </message>
-    <message>
-        <source>Number of connections</source>
-        <translation>Numerus conexionum</translation>
-    </message>
-    <message>
-        <source>Block chain</source>
-        <translation>Catena frustorum</translation>
-    </message>
-    <message>
-        <source>Current number of blocks</source>
-        <translation>Numerus frustorum iam nunc</translation>
-    </message>
-    <message>
-        <source>Last block time</source>
-        <translation>Hora postremi frusti</translation>
-    </message>
-    <message>
-        <source>&amp;Open</source>
-        <translation>&amp;Aperi</translation>
-    </message>
-    <message>
-        <source>&amp;Console</source>
-        <translation>&amp;Terminale</translation>
-    </message>
-    <message>
-        <source>Debug log file</source>
-        <translation>Debug catalogi plica</translation>
-    </message>
-    <message>
-        <source>Clear console</source>
-        <translation>Vacuefac terminale</translation>
-    </message>
-    </context>
-<context>
-    <name>ReceiveCoinsDialog</name>
-    <message>
-        <source>&amp;Amount:</source>
-        <translation>Quantitas:</translation>
-    </message>
-    <message>
-        <source>&amp;Label:</source>
-        <translation>&amp;Titulus:</translation>
-    </message>
-    <message>
-        <source>&amp;Message:</source>
-        <translation>Nuntius:</translation>
-    </message>
-    </context>
-<context>
-    <name>ReceiveRequestDialog</name>
-    <message>
-        <source>Copy &amp;Address</source>
-        <translation>&amp;Copia Inscriptionem</translation>
-    </message>
-    <message>
-        <source>Amount</source>
-        <translation>Quantitas</translation>
-    </message>
-    <message>
-        <source>Wallet</source>
-        <translation>Cassidile</translation>
-    </message>
-</context>
-<context>
-    <name>RecentRequestsTableModel</name>
     <message>
         <source>Date</source>
         <translation>Dies</translation>
     </message>
     </context>
 <context>
-    <name>SendCoinsDialog</name>
+    <name>UnitDisplayStatusBarControl</name>
+    </context>
+<context>
+    <name>WalletController</name>
+    </context>
+<context>
+    <name>WalletFrame</name>
+    </context>
+<context>
+    <name>WalletModel</name>
     <message>
         <source>Send Coins</source>
         <translation>Mitte Nummos</translation>
     </message>
-    <message>
-        <source>Insufficient funds!</source>
-        <translation>Inopia nummorum</translation>
-    </message>
-    <message>
-        <source>Amount:</source>
-        <translation>Quantitas:</translation>
-    </message>
-    <message>
-        <source>Transaction Fee:</source>
-        <translation>Transactionis merces:</translation>
-    </message>
-    <message>
-        <source>Send to multiple recipients at once</source>
-        <translation>Mitte pluribus accipientibus simul</translation>
-    </message>
-    <message>
-        <source>Add &amp;Recipient</source>
-        <translation>Adde &amp;Accipientem</translation>
-    </message>
-    <message>
-        <source>Clear &amp;All</source>
-        <translation>Vacuefac &amp;Omnia</translation>
-    </message>
-    <message>
-        <source>Balance:</source>
-        <translation>Pendendum:</translation>
-    </message>
-    <message>
-        <source>Confirm the send action</source>
-        <translation>Confirma actionem mittendi</translation>
-    </message>
-    <message>
-        <source>S&amp;end</source>
-        <translation>&amp;Mitte</translation>
-    </message>
-    <message>
-        <source>Transaction fee</source>
-        <translation>Transactionis merces</translation>
-    </message>
-    </context>
-<context>
-    <name>SendCoinsEntry</name>
-    <message>
-        <source>A&amp;mount:</source>
-        <translation>&amp;Quantitas:</translation>
-    </message>
-    <message>
-        <source>Pay &amp;To:</source>
-        <translation>Pensa &amp;Ad:</translation>
-    </message>
-    <message>
-        <source>&amp;Label:</source>
-        <translation>&amp;Titulus:</translation>
-    </message>
-    <message>
-        <source>Alt+A</source>
-        <translation>Alt+A</translation>
-    </message>
-    <message>
-        <source>Paste address from clipboard</source>
-        <translation>Glutina inscriptionem ex latibulo</translation>
-    </message>
-    <message>
-        <source>Alt+P</source>
-        <translation>Alt+P</translation>
-    </message>
-    <message>
-        <source>Message:</source>
-        <translation>Nuntius:</translation>
-    </message>
-    <message>
-        <source>Pay To:</source>
-        <translation>Pensa Ad:</translation>
-    </message>
-    </context>
-<context>
-    <name>SendConfirmationDialog</name>
-    </context>
-<context>
-    <name>ShutdownWindow</name>
-    </context>
-<context>
-    <name>SignVerifyMessageDialog</name>
-    <message>
-        <source>Signatures - Sign / Verify a Message</source>
-        <translation>Signationes - Signa / Verifica nuntium</translation>
-    </message>
-    <message>
-        <source>&amp;Sign Message</source>
-        <translation>&amp;Signa Nuntium</translation>
-    </message>
-    <message>
-        <source>Alt+A</source>
-        <translation>Alt+A</translation>
-    </message>
-    <message>
-        <source>Paste address from clipboard</source>
-        <translation>Glutina inscriptionem ex latibulo</translation>
-    </message>
-    <message>
-        <source>Alt+P</source>
-        <translation>Alt+P</translation>
-    </message>
-    <message>
-        <source>Enter the message you want to sign here</source>
-        <translation>Insere hic nuntium quod vis signare</translation>
-    </message>
-    <message>
-        <source>Signature</source>
-        <translation>Signatio</translation>
-    </message>
-    <message>
-        <source>Copy the current signature to the system clipboard</source>
-        <translation>Copia signationem in latibulum systematis</translation>
-    </message>
-    <message>
-        <source>Sign the message to prove you own this NdovuCoin address</source>
-        <translation>Signa nuntium ut demonstres hanc inscriptionem NdovuCoin a te possessa esse</translation>
-    </message>
-    <message>
-        <source>Sign &amp;Message</source>
-        <translation>Signa &amp;Nuntium</translation>
-    </message>
-    <message>
-        <source>Reset all sign message fields</source>
-        <translation>Reconstitue omnes campos signandi nuntii</translation>
-    </message>
-    <message>
-        <source>Clear &amp;All</source>
-        <translation>Vacuefac &amp;Omnia</translation>
-    </message>
-    <message>
-        <source>&amp;Verify Message</source>
-        <translation>&amp;Verifica Nuntium</translation>
-    </message>
-    <message>
-        <source>Verify the message to ensure it was signed with the specified NdovuCoin address</source>
-        <translation>Verifica nuntium ut cures signatum esse cum specifica inscriptione NdovuCoin</translation>
-    </message>
-    <message>
-        <source>Verify &amp;Message</source>
-        <translation>Verifica &amp;Nuntium</translation>
-    </message>
-    <message>
-        <source>Reset all verify message fields</source>
-        <translation>Reconstitue omnes campos verificandi nuntii</translation>
-    </message>
-    </context>
-<context>
-    <name>TrafficGraphWidget</name>
-    </context>
-<context>
-    <name>TransactionDesc</name>
-    <message>
-        <source>Date</source>
-        <translation>Dies</translation>
-    </message>
-    <message>
-        <source>unknown</source>
-        <translation>ignotum</translation>
-    </message>
-    <message>
-        <source>Transaction fee</source>
-        <translation>Transactionis merces</translation>
-    </message>
-    <message>
-        <source>Amount</source>
-        <translation>Quantitas</translation>
-    </message>
-    </context>
-<context>
-    <name>TransactionDescDialog</name>
-    <message>
-        <source>This pane shows a detailed description of the transaction</source>
-        <translation>Haec tabula monstrat descriptionem verbosam transactionis</translation>
-    </message>
-    </context>
-<context>
-    <name>TransactionTableModel</name>
-    <message>
-        <source>Date</source>
-        <translation>Dies</translation>
-    </message>
-    </context>
-<context>
-    <name>TransactionView</name>
-    <message>
-        <source>Confirmed</source>
-        <translation>Confirmatum</translation>
-    </message>
-    <message>
-        <source>Date</source>
-        <translation>Dies</translation>
-    </message>
-    </context>
-<context>
-    <name>UnitDisplayStatusBarControl</name>
-    </context>
-<context>
-    <name>WalletController</name>
-    </context>
-<context>
-    <name>WalletFrame</name>
-    </context>
-<context>
-    <name>WalletModel</name>
-    <message>
-        <source>Send Coins</source>
-        <translation>Mitte Nummos</translation>
-    </message>
     </context>
 <context>
     <name>WalletView</name>
@@ -813,13 +806,6 @@
 <context>
     <name>bitcoin-core</name>
     <message>
-<<<<<<< HEAD
-        <source>NdovuCoin Core</source>
-        <translation>NdovuCoin Nucleus</translation>
-    </message>
-    <message>
-=======
->>>>>>> a284bbbe
         <source>Corrupted block database detected</source>
         <translation>Corruptum databasum frustorum invenitur</translation>
     </message>
