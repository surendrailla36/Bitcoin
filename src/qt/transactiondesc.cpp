// Copyright (c) 2011-2017 The Bitcoin Core developers
// Distributed under the MIT software license, see the accompanying
// file COPYING or http://www.opensource.org/licenses/mit-license.php.

#include <qt/transactiondesc.h>

#include <qt/bitcoinunits.h>
#include <qt/guiutil.h>
#include <qt/paymentserver.h>
#include <qt/transactionrecord.h>

#include <consensus/consensus.h>
#include <interface/node.h>
#include <key_io.h>
#include <validation.h>
#include <script/script.h>
#include <timedata.h>
#include <util.h>
#include <wallet/db.h>
#include <wallet/wallet.h>
#include <wallet/hdwallet.h>

#include <univalue.h>
#include <rpc/server.h>
#include <rpc/client.h>
#include <policy/policy.h>

#include <stdint.h>
#include <string>

<<<<<<< HEAD
#include <QUrl>


extern UniValue gettransaction(const JSONRPCRequest& request);

QString TransactionDesc::FormatTxStatus(const CWalletTx& wtx)
=======
QString TransactionDesc::FormatTxStatus(const interface::WalletTx& wtx, const interface::WalletTxStatus& status, bool inMempool, int numBlocks, int64_t adjustedTime)
>>>>>>> 5f0c6a7b
{
    if (!status.is_final)
    {
        if (wtx.tx->nLockTime < LOCKTIME_THRESHOLD)
            return tr("Open for %n more block(s)", "", wtx.tx->nLockTime - numBlocks);
        else
            return tr("Open until %1").arg(GUIUtil::dateTimeStr(wtx.tx->nLockTime));
    }
    else
    {
        int nDepth = status.depth_in_main_chain;
        if (nDepth < 0)
            return tr("conflicted with a transaction with %1 confirmations").arg(-nDepth);
        else if (adjustedTime - status.time_received > 2 * 60 && status.request_count == 0)
            return tr("%1/offline").arg(nDepth);
        else if (nDepth == 0)
            return tr("0/unconfirmed, %1").arg((inMempool ? tr("in memory pool") : tr("not in memory pool"))) + (status.is_abandoned ? ", "+tr("abandoned") : "");
        else if (nDepth < 6)
            return tr("%1/unconfirmed").arg(nDepth);
        else
            return tr("%1 confirmations").arg(nDepth);
    }
}

QString TransactionDesc::toHTML(interface::Node& node, interface::Wallet& wallet, TransactionRecord *rec, int unit)
{
    int numBlocks;
    int64_t adjustedTime;
    interface::WalletTxStatus status;
    interface::WalletOrderForm orderForm;
    bool inMempool;
    interface::WalletTx wtx = wallet.getWalletTxDetails(rec->hash, status, orderForm, inMempool, numBlocks, adjustedTime);

    QString strHTML;

    strHTML.reserve(4000);
    strHTML += "<html><font face='verdana, arial, helvetica, sans-serif'>";

    int64_t nTime = wtx.time;
    CAmount nCredit = wtx.credit;
    CAmount nDebit = wtx.debit;
    CAmount nNet = nCredit - nDebit;

    strHTML += "<b>" + tr("Status") + ":</b> " + FormatTxStatus(wtx, status, inMempool, numBlocks, adjustedTime);
    int nRequests = status.request_count;
    if (nRequests != -1)
    {
        if (nRequests == 0)
            strHTML += tr(", has not been successfully broadcast yet");
        else if (nRequests > 0)
            strHTML += tr(", broadcast through %n node(s)", "", nRequests);
    }
    strHTML += "<br>";

    strHTML += "<b>" + tr("Date") + ":</b> " + (nTime ? GUIUtil::dateTimeStr(nTime) : "") + "<br>";

    //
    // From
    //
    if (wtx.is_coinbase)
    {
        strHTML += "<b>" + tr("Source") + ":</b> " + tr("Generated") + "<br>";
    }
    else if (wtx.value_map.count("from") && !wtx.value_map["from"].empty())
    {
        // Online transaction
        strHTML += "<b>" + tr("From") + ":</b> " + GUIUtil::HtmlEscape(wtx.value_map["from"]) + "<br>";
    }
    else
    {
        // Offline transaction
        if (nNet > 0)
        {
            // Credit
            CTxDestination address = DecodeDestination(rec->address);
            if (IsValidDestination(address)) {
                std::string name;
                isminetype ismine;
                if (wallet.getAddress(address, &name, &ismine))
                {
                    strHTML += "<b>" + tr("From") + ":</b> " + tr("unknown") + "<br>";
                    strHTML += "<b>" + tr("To") + ":</b> ";
                    strHTML += GUIUtil::HtmlEscape(rec->address);
                    QString addressOwned = ismine == ISMINE_SPENDABLE ? tr("own address") : tr("watch-only");
                    if (!name.empty())
                        strHTML += " (" + addressOwned + ", " + tr("label") + ": " + GUIUtil::HtmlEscape(name) + ")";
                    else
                        strHTML += " (" + addressOwned + ")";
                    strHTML += "<br>";
                }
            }
        }
    }

    //
    // To
    //
    if (wtx.value_map.count("to") && !wtx.value_map["to"].empty())
    {
        // Online transaction
        std::string strAddress = wtx.value_map["to"];
        strHTML += "<b>" + tr("To") + ":</b> ";
        CTxDestination dest = DecodeDestination(strAddress);
        std::string name;
        if (wallet.getAddress(dest, &name) && !name.empty())
            strHTML += GUIUtil::HtmlEscape(name) + " ";
        strHTML += GUIUtil::HtmlEscape(strAddress) + "<br>";
    }

    //
    // Amount
    //
    if (wtx.is_coinbase && nCredit == 0)
    {
        //
        // Coinbase
        //
        CAmount nUnmatured = 0;
        for (const CTxOut& txout : wtx.tx->vout)
            nUnmatured += wallet.getCredit(txout, ISMINE_ALL);
        strHTML += "<b>" + tr("Credit") + ":</b> ";
        if (status.is_in_main_chain)
            strHTML += BitcoinUnits::formatHtmlWithUnit(unit, nUnmatured)+ " (" + tr("matures in %n more block(s)", "", status.blocks_to_maturity) + ")";
        else
            strHTML += "(" + tr("not accepted") + ")";
        strHTML += "<br>";
    }
    else if (nNet > 0)
    {
        //
        // Credit
        //
        strHTML += "<b>" + tr("Credit") + ":</b> " + BitcoinUnits::formatHtmlWithUnit(unit, nNet) + "<br>";
    }
    else
    {
        isminetype fAllFromMe = ISMINE_SPENDABLE;
        for (isminetype mine : wtx.txin_is_mine)
        {
            if(fAllFromMe > mine) fAllFromMe = mine;
        }

        isminetype fAllToMe = ISMINE_SPENDABLE;
        for (isminetype mine : wtx.txout_is_mine)
        {
            if(fAllToMe > mine) fAllToMe = mine;
        }

        if (fAllFromMe)
        {
            if(fAllFromMe & ISMINE_WATCH_ONLY)
                strHTML += "<b>" + tr("From") + ":</b> " + tr("watch-only") + "<br>";

            //
            // Debit
            //
            auto mine = wtx.txout_is_mine.begin();
            for (const CTxOut& txout : wtx.tx->vout)
            {
                // Ignore change
                isminetype toSelf = *(mine++);
                if ((toSelf == ISMINE_SPENDABLE) && (fAllFromMe == ISMINE_SPENDABLE))
                    continue;

                if (!wtx.value_map.count("to") || wtx.value_map["to"].empty())
                {
                    // Offline transaction
                    CTxDestination address;
                    if (ExtractDestination(txout.scriptPubKey, address))
                    {
                        strHTML += "<b>" + tr("To") + ":</b> ";
                        std::string name;
                        if (wallet.getAddress(address, &name) && !name.empty())
                            strHTML += GUIUtil::HtmlEscape(name) + " ";
                        strHTML += GUIUtil::HtmlEscape(EncodeDestination(address));
                        if(toSelf == ISMINE_SPENDABLE)
                            strHTML += " (own address)";
                        else if(toSelf & ISMINE_WATCH_ONLY)
                            strHTML += " (watch-only)";
                        strHTML += "<br>";
                    }
                }

                strHTML += "<b>" + tr("Debit") + ":</b> " + BitcoinUnits::formatHtmlWithUnit(unit, -txout.nValue) + "<br>";
                if(toSelf)
                    strHTML += "<b>" + tr("Credit") + ":</b> " + BitcoinUnits::formatHtmlWithUnit(unit, txout.nValue) + "<br>";
            }

            if (fAllToMe)
            {
                // Payment to self
                CAmount nChange = wtx.change;
                CAmount nValue = nCredit - nChange;
                strHTML += "<b>" + tr("Total debit") + ":</b> " + BitcoinUnits::formatHtmlWithUnit(unit, -nValue) + "<br>";
                strHTML += "<b>" + tr("Total credit") + ":</b> " + BitcoinUnits::formatHtmlWithUnit(unit, nValue) + "<br>";
            }

            CAmount nTxFee = nDebit - wtx.tx->GetValueOut();
            if (nTxFee > 0)
                strHTML += "<b>" + tr("Transaction fee") + ":</b> " + BitcoinUnits::formatHtmlWithUnit(unit, -nTxFee) + "<br>";
        }
        else
        {
            //
            // Mixed debit transaction
            //
            auto mine = wtx.txin_is_mine.begin();
            for (const CTxIn& txin : wtx.tx->vin) {
                if (*(mine++)) {
                    strHTML += "<b>" + tr("Debit") + ":</b> " + BitcoinUnits::formatHtmlWithUnit(unit, -wallet.getDebit(txin, ISMINE_ALL)) + "<br>";
                }
            }
            mine = wtx.txout_is_mine.begin();
            for (const CTxOut& txout : wtx.tx->vout) {
                if (*(mine++)) {
                    strHTML += "<b>" + tr("Credit") + ":</b> " + BitcoinUnits::formatHtmlWithUnit(unit, wallet.getCredit(txout, ISMINE_ALL)) + "<br>";
                }
            }
        }
    }

    strHTML += "<b>" + tr("Net amount") + ":</b> " + BitcoinUnits::formatHtmlWithUnit(unit, nNet, true) + "<br>";

    //
    // Message
    //
    if (wtx.value_map.count("message") && !wtx.value_map["message"].empty())
        strHTML += "<br><b>" + tr("Message") + ":</b><br>" + GUIUtil::HtmlEscape(wtx.value_map["message"], true) + "<br>";
    if (wtx.value_map.count("comment") && !wtx.value_map["comment"].empty())
        strHTML += "<br><b>" + tr("Comment") + ":</b><br>" + GUIUtil::HtmlEscape(wtx.value_map["comment"], true) + "<br>";

    strHTML += "<b>" + tr("Transaction ID") + ":</b> " + rec->getTxHash() + "<br>";
    strHTML += "<b>" + tr("Transaction total size") + ":</b> " + QString::number(wtx.tx->GetTotalSize()) + " bytes<br>";
    strHTML += "<b>" + tr("Transaction virtual size") + ":</b> " + QString::number(GetVirtualTransactionSize(*wtx.tx)) + " bytes<br>";
    strHTML += "<b>" + tr("Output index") + ":</b> " + QString::number(rec->getOutputIndex()) + "<br>";

    // Message from normal bitcoin:URI (bitcoin:123...?message=example)
    for (const std::pair<std::string, std::string>& r : orderForm)
        if (r.first == "Message")
            strHTML += "<br><b>" + tr("Message") + ":</b><br>" + GUIUtil::HtmlEscape(r.second, true) + "<br>";

    std::string sKey = strprintf("n%d", rec->getOutputIndex());
    mapValue_t::iterator mvi = wtx.mapValue.find(sKey);
    if (mvi != wtx.mapValue.end())
        strHTML += "<br><b>" + tr("Narration") + ":</b><br>" + GUIUtil::HtmlEscape(mvi->second, true) + "<br>";

    //
    // PaymentRequest info:
    //
    for (const std::pair<std::string, std::string>& r : orderForm)
    {
        if (r.first == "PaymentRequest")
        {
            PaymentRequestPlus req;
            req.parse(QByteArray::fromRawData(r.second.data(), r.second.size()));
            QString merchant;
            if (req.getMerchant(PaymentServer::getCertStore(), merchant))
                strHTML += "<b>" + tr("Merchant") + ":</b> " + GUIUtil::HtmlEscape(merchant) + "<br>";
        }
    }

    if (wtx.is_coinbase)
    {
        quint32 numBlocksToMaturity = COINBASE_MATURITY +  1;
        strHTML += "<br>" + tr("Generated coins must mature %1 blocks before they can be spent. When you generated this block, it was broadcast to the network to be added to the block chain. If it fails to get into the chain, its state will change to \"not accepted\" and it won't be spendable. This may occasionally happen if another node generates a block within a few seconds of yours.").arg(QString::number(numBlocksToMaturity)) + "<br>";
    }

    //
    // Debug view
    //
    if (node.getLogCategories() != BCLog::NONE)
    {
        strHTML += "<hr><br>" + tr("Debug information") + "<br><br>";
        for (const CTxIn& txin : wtx.tx->vin)
            if(wallet.txinIsMine(txin))
                strHTML += "<b>" + tr("Debit") + ":</b> " + BitcoinUnits::formatHtmlWithUnit(unit, -wallet.getDebit(txin, ISMINE_ALL)) + "<br>";
        for (const CTxOut& txout : wtx.tx->vout)
            if(wallet.txoutIsMine(txout))
                strHTML += "<b>" + tr("Credit") + ":</b> " + BitcoinUnits::formatHtmlWithUnit(unit, wallet.getCredit(txout, ISMINE_ALL)) + "<br>";

        for (const auto &txout : wtx.tx->vpout)
            if(wallet->IsMine(txout.get()))
                strHTML += "<b>" + tr("Credit") + ":</b> " + BitcoinUnits::formatHtmlWithUnit(unit, wallet->GetCredit(txout.get(), ISMINE_ALL)) + "<br>";

        strHTML += "<br><b>" + tr("Transaction") + ":</b><br>";
        strHTML += GUIUtil::HtmlEscape(wtx.tx->ToString(), true);

        strHTML += "<br><b>" + tr("Inputs") + ":</b>";
        strHTML += "<ul>";

        CCoinsViewCache view(pcoinsTip.get());
        for (const auto &txin : wtx.tx->vin)
        {
            COutPoint prevout = txin.prevout;

            Coin prev;
<<<<<<< HEAD
            if (view.GetCoin(prevout, prev))
=======
            if(node.getUnspentOutput(prevout, prev))
>>>>>>> 5f0c6a7b
            {
                if (prev.IsSpent())
                    continue;
                strHTML += "<li>";
                CTxDestination address;

                const CScript *pScript = &prev.out.scriptPubKey;
                CAmount nValue = prev.out.nValue;

                if (ExtractDestination(*pScript, address))
                {
<<<<<<< HEAD
                    if (wallet->mapAddressBook.count(address) && !wallet->mapAddressBook[address].name.empty())
                        strHTML += GUIUtil::HtmlEscape(wallet->mapAddressBook[address].name) + " ";
                    strHTML += QString::fromStdString(CBitcoinAddress(address).ToString());
                };

                if (prev.nType == OUTPUT_STANDARD)
                    strHTML = strHTML + " " + tr("Amount") + "=" + BitcoinUnits::formatHtmlWithUnit(unit, nValue);
                else
                    strHTML = strHTML + " " + tr("Amount") + "=" + "Blinded";
                strHTML = strHTML + " IsMine=" + (::IsMine(*wallet, *pScript) & ISMINE_SPENDABLE ? tr("true") : tr("false")) + "</li>";
                strHTML = strHTML + " IsWatchOnly=" + (::IsMine(*wallet, *pScript) & ISMINE_WATCH_ONLY ? tr("true") : tr("false")) + "</li>";
=======
                    strHTML += "<li>";
                    const CTxOut &vout = prev.out;
                    CTxDestination address;
                    if (ExtractDestination(vout.scriptPubKey, address))
                    {
                        std::string name;
                        if (wallet.getAddress(address, &name) && !name.empty())
                            strHTML += GUIUtil::HtmlEscape(name) + " ";
                        strHTML += QString::fromStdString(EncodeDestination(address));
                    }
                    strHTML = strHTML + " " + tr("Amount") + "=" + BitcoinUnits::formatHtmlWithUnit(unit, vout.nValue);
                    strHTML = strHTML + " IsMine=" + (wallet.txoutIsMine(vout) & ISMINE_SPENDABLE ? tr("true") : tr("false")) + "</li>";
                    strHTML = strHTML + " IsWatchOnly=" + (wallet.txoutIsMine(vout) & ISMINE_WATCH_ONLY ? tr("true") : tr("false")) + "</li>";
                }
>>>>>>> 5f0c6a7b
            }
        }

        strHTML += "</ul>";
    }

    strHTML += "</font></html>";
    return strHTML;
}


QString TransactionDesc::toHTML(CHDWallet *wallet, CTransactionRecord &rtx, TransactionRecord *rec, int unit)
{
    QString strHTML;

    strHTML.reserve(4000);
    strHTML += "<html><font face='verdana, arial, helvetica, sans-serif'>";

    int64_t nTime = rtx.GetTxTime();

    //strHTML += "<b>" + tr("Status") + ":</b> " + FormatTxStatus(wtx);
    int nRequests = wallet->GetRequestCount(rec->hash, rtx);
    if (nRequests != -1)
    {
        if (nRequests == 0)
            strHTML += tr(", has not been successfully broadcast yet");
        else if (nRequests > 0)
            strHTML += tr(", broadcast through %n node(s)", "", nRequests);
    }
    strHTML += "<br>";

    strHTML += "<b>" + tr("Date") + ":</b> " + (nTime ? GUIUtil::dateTimeStr(nTime) : "") + "<br>";
    strHTML += "<b>" + tr("Transaction ID") + ":</b> " + rec->getTxHash() + "<br>";


    JSONRPCRequest request;
    QByteArray encodedName = QUrl::toPercentEncoding(QString::fromStdString(wallet->GetName()));
    request.URI = "/wallet/"+std::string(encodedName.constData(), encodedName.length());
    request.fHelp = false;
    request.fSkipBlock = true;
    UniValue params(UniValue::VARR);
    params.push_back(rec->getTxHash().toStdString());
    request.params = params;
    UniValue rv = gettransaction(request);

    if (!rv["hex"].isNull())
        strHTML += "<b>" + tr("Transaction total size") + ":</b> " + QString::number(rv["hex"].get_str().length() / 2) + " bytes<br>";

    strHTML += "<b>" + tr("Confirmations") + ":</b> " + QString::number(rv["confirmations"].get_int()) + "<br>";

    if (!rv["blockhash"].isNull())
    {
        strHTML += "<b>" + tr("Block hash") + ":</b> " + QString::fromStdString(rv["blockhash"].get_str()) + "<br>";
        strHTML += "<b>" + tr("Block index") + ":</b> " + QString::number(rv["blockindex"].get_int()) + "<br>";
        strHTML += "<b>" + tr("Block time") + ":</b> " + GUIUtil::dateTimeStr(rv["blocktime"].get_int()) + "<br>";
    };

    strHTML += "<b>Details:</b><br>";
    strHTML += "<p>";

    std::string sDetails = rv["details"].write(1);
    part::ReplaceStrInPlace(sDetails, "\n", "<br>");
    strHTML += QString::fromStdString(sDetails);

    strHTML += "</p>";


    strHTML += "</font></html>";
    return strHTML;
};
<|MERGE_RESOLUTION|>--- conflicted
+++ resolved
@@ -28,16 +28,10 @@
 #include <stdint.h>
 #include <string>
 
-<<<<<<< HEAD
 #include <QUrl>
-
-
 extern UniValue gettransaction(const JSONRPCRequest& request);
 
-QString TransactionDesc::FormatTxStatus(const CWalletTx& wtx)
-=======
 QString TransactionDesc::FormatTxStatus(const interface::WalletTx& wtx, const interface::WalletTxStatus& status, bool inMempool, int numBlocks, int64_t adjustedTime)
->>>>>>> 5f0c6a7b
 {
     if (!status.is_final)
     {
@@ -93,6 +87,45 @@
     strHTML += "<br>";
 
     strHTML += "<b>" + tr("Date") + ":</b> " + (nTime ? GUIUtil::dateTimeStr(nTime) : "") + "<br>";
+
+    if (wtx.is_record)
+    {
+        strHTML += "<b>" + tr("Transaction ID") + ":</b> " + QString::fromStdString(wtx.irtx->first.ToString()) + "<br>";
+
+        JSONRPCRequest request;
+        QByteArray encodedName = QUrl::toPercentEncoding(QString::fromStdString(wallet.getWalletName()));
+        request.URI = "/wallet/"+std::string(encodedName.constData(), encodedName.length());
+        request.fHelp = false;
+        request.fSkipBlock = true;
+        UniValue params(UniValue::VARR);
+        params.push_back(wtx.irtx->first.ToString());
+        request.params = params;
+        UniValue rv = gettransaction(request);
+
+        if (!rv["hex"].isNull())
+            strHTML += "<b>" + tr("Transaction total size") + ":</b> " + QString::number(rv["hex"].get_str().length() / 2) + " bytes<br>";
+
+        strHTML += "<b>" + tr("Confirmations") + ":</b> " + QString::number(rv["confirmations"].get_int()) + "<br>";
+
+        if (!rv["blockhash"].isNull())
+        {
+            strHTML += "<b>" + tr("Block hash") + ":</b> " + QString::fromStdString(rv["blockhash"].get_str()) + "<br>";
+            strHTML += "<b>" + tr("Block index") + ":</b> " + QString::number(rv["blockindex"].get_int()) + "<br>";
+            strHTML += "<b>" + tr("Block time") + ":</b> " + GUIUtil::dateTimeStr(rv["blocktime"].get_int()) + "<br>";
+        };
+
+        strHTML += "<b>Details:</b><br>";
+        strHTML += "<p>";
+
+        std::string sDetails = rv["details"].write(1);
+        part::ReplaceStrInPlace(sDetails, "\n", "<br>");
+        strHTML += QString::fromStdString(sDetails);
+
+        strHTML += "</p>";
+
+        strHTML += "</font></html>";
+        return strHTML;
+    };
 
     //
     // From
@@ -195,7 +228,8 @@
             // Debit
             //
             auto mine = wtx.txout_is_mine.begin();
-            for (const CTxOut& txout : wtx.tx->vout)
+            //for (const CTxOut& txout : wtx.tx->vout)
+            for (const auto &txout : wtx.tx->vpout)
             {
                 // Ignore change
                 isminetype toSelf = *(mine++);
@@ -206,7 +240,8 @@
                 {
                     // Offline transaction
                     CTxDestination address;
-                    if (ExtractDestination(txout.scriptPubKey, address))
+                    if (txout->GetPScriptPubKey())
+                    if (ExtractDestination(*txout->GetPScriptPubKey(), address))
                     {
                         strHTML += "<b>" + tr("To") + ":</b> ";
                         std::string name;
@@ -221,9 +256,9 @@
                     }
                 }
 
-                strHTML += "<b>" + tr("Debit") + ":</b> " + BitcoinUnits::formatHtmlWithUnit(unit, -txout.nValue) + "<br>";
+                strHTML += "<b>" + tr("Debit") + ":</b> " + BitcoinUnits::formatHtmlWithUnit(unit, -txout->GetValue()) + "<br>";
                 if(toSelf)
-                    strHTML += "<b>" + tr("Credit") + ":</b> " + BitcoinUnits::formatHtmlWithUnit(unit, txout.nValue) + "<br>";
+                    strHTML += "<b>" + tr("Credit") + ":</b> " + BitcoinUnits::formatHtmlWithUnit(unit, txout->GetValue()) + "<br>";
             }
 
             if (fAllToMe)
@@ -251,11 +286,16 @@
                 }
             }
             mine = wtx.txout_is_mine.begin();
+            /*
             for (const CTxOut& txout : wtx.tx->vout) {
                 if (*(mine++)) {
                     strHTML += "<b>" + tr("Credit") + ":</b> " + BitcoinUnits::formatHtmlWithUnit(unit, wallet.getCredit(txout, ISMINE_ALL)) + "<br>";
                 }
             }
+            */
+            for (const auto &txout : wtx.tx->vpout)
+            if (*(mine++))
+                strHTML += "<b>" + tr("Credit") + ":</b> " + BitcoinUnits::formatHtmlWithUnit(unit, wallet.getCredit(txout.get(), ISMINE_ALL)) + "<br>";
         }
     }
 
@@ -280,8 +320,8 @@
             strHTML += "<br><b>" + tr("Message") + ":</b><br>" + GUIUtil::HtmlEscape(r.second, true) + "<br>";
 
     std::string sKey = strprintf("n%d", rec->getOutputIndex());
-    mapValue_t::iterator mvi = wtx.mapValue.find(sKey);
-    if (mvi != wtx.mapValue.end())
+    mapValue_t::iterator mvi = wtx.value_map.find(sKey);
+    if (mvi != wtx.value_map.end())
         strHTML += "<br><b>" + tr("Narration") + ":</b><br>" + GUIUtil::HtmlEscape(mvi->second, true) + "<br>";
 
     //
@@ -314,13 +354,14 @@
         for (const CTxIn& txin : wtx.tx->vin)
             if(wallet.txinIsMine(txin))
                 strHTML += "<b>" + tr("Debit") + ":</b> " + BitcoinUnits::formatHtmlWithUnit(unit, -wallet.getDebit(txin, ISMINE_ALL)) + "<br>";
+        /*
         for (const CTxOut& txout : wtx.tx->vout)
             if(wallet.txoutIsMine(txout))
                 strHTML += "<b>" + tr("Credit") + ":</b> " + BitcoinUnits::formatHtmlWithUnit(unit, wallet.getCredit(txout, ISMINE_ALL)) + "<br>";
-
+        */
         for (const auto &txout : wtx.tx->vpout)
-            if(wallet->IsMine(txout.get()))
-                strHTML += "<b>" + tr("Credit") + ":</b> " + BitcoinUnits::formatHtmlWithUnit(unit, wallet->GetCredit(txout.get(), ISMINE_ALL)) + "<br>";
+            if(wallet.txoutIsMine(txout.get()))
+                strHTML += "<b>" + tr("Credit") + ":</b> " + BitcoinUnits::formatHtmlWithUnit(unit, wallet.getCredit(txout.get(), ISMINE_ALL)) + "<br>";
 
         strHTML += "<br><b>" + tr("Transaction") + ":</b><br>";
         strHTML += GUIUtil::HtmlEscape(wtx.tx->ToString(), true);
@@ -328,41 +369,14 @@
         strHTML += "<br><b>" + tr("Inputs") + ":</b>";
         strHTML += "<ul>";
 
-        CCoinsViewCache view(pcoinsTip.get());
-        for (const auto &txin : wtx.tx->vin)
+        for (const CTxIn& txin : wtx.tx->vin)
         {
             COutPoint prevout = txin.prevout;
 
             Coin prev;
-<<<<<<< HEAD
-            if (view.GetCoin(prevout, prev))
-=======
             if(node.getUnspentOutput(prevout, prev))
->>>>>>> 5f0c6a7b
             {
-                if (prev.IsSpent())
-                    continue;
-                strHTML += "<li>";
-                CTxDestination address;
-
-                const CScript *pScript = &prev.out.scriptPubKey;
-                CAmount nValue = prev.out.nValue;
-
-                if (ExtractDestination(*pScript, address))
                 {
-<<<<<<< HEAD
-                    if (wallet->mapAddressBook.count(address) && !wallet->mapAddressBook[address].name.empty())
-                        strHTML += GUIUtil::HtmlEscape(wallet->mapAddressBook[address].name) + " ";
-                    strHTML += QString::fromStdString(CBitcoinAddress(address).ToString());
-                };
-
-                if (prev.nType == OUTPUT_STANDARD)
-                    strHTML = strHTML + " " + tr("Amount") + "=" + BitcoinUnits::formatHtmlWithUnit(unit, nValue);
-                else
-                    strHTML = strHTML + " " + tr("Amount") + "=" + "Blinded";
-                strHTML = strHTML + " IsMine=" + (::IsMine(*wallet, *pScript) & ISMINE_SPENDABLE ? tr("true") : tr("false")) + "</li>";
-                strHTML = strHTML + " IsWatchOnly=" + (::IsMine(*wallet, *pScript) & ISMINE_WATCH_ONLY ? tr("true") : tr("false")) + "</li>";
-=======
                     strHTML += "<li>";
                     const CTxOut &vout = prev.out;
                     CTxDestination address;
@@ -377,7 +391,6 @@
                     strHTML = strHTML + " IsMine=" + (wallet.txoutIsMine(vout) & ISMINE_SPENDABLE ? tr("true") : tr("false")) + "</li>";
                     strHTML = strHTML + " IsWatchOnly=" + (wallet.txoutIsMine(vout) & ISMINE_WATCH_ONLY ? tr("true") : tr("false")) + "</li>";
                 }
->>>>>>> 5f0c6a7b
             }
         }
 
@@ -387,64 +400,3 @@
     strHTML += "</font></html>";
     return strHTML;
 }
-
-
-QString TransactionDesc::toHTML(CHDWallet *wallet, CTransactionRecord &rtx, TransactionRecord *rec, int unit)
-{
-    QString strHTML;
-
-    strHTML.reserve(4000);
-    strHTML += "<html><font face='verdana, arial, helvetica, sans-serif'>";
-
-    int64_t nTime = rtx.GetTxTime();
-
-    //strHTML += "<b>" + tr("Status") + ":</b> " + FormatTxStatus(wtx);
-    int nRequests = wallet->GetRequestCount(rec->hash, rtx);
-    if (nRequests != -1)
-    {
-        if (nRequests == 0)
-            strHTML += tr(", has not been successfully broadcast yet");
-        else if (nRequests > 0)
-            strHTML += tr(", broadcast through %n node(s)", "", nRequests);
-    }
-    strHTML += "<br>";
-
-    strHTML += "<b>" + tr("Date") + ":</b> " + (nTime ? GUIUtil::dateTimeStr(nTime) : "") + "<br>";
-    strHTML += "<b>" + tr("Transaction ID") + ":</b> " + rec->getTxHash() + "<br>";
-
-
-    JSONRPCRequest request;
-    QByteArray encodedName = QUrl::toPercentEncoding(QString::fromStdString(wallet->GetName()));
-    request.URI = "/wallet/"+std::string(encodedName.constData(), encodedName.length());
-    request.fHelp = false;
-    request.fSkipBlock = true;
-    UniValue params(UniValue::VARR);
-    params.push_back(rec->getTxHash().toStdString());
-    request.params = params;
-    UniValue rv = gettransaction(request);
-
-    if (!rv["hex"].isNull())
-        strHTML += "<b>" + tr("Transaction total size") + ":</b> " + QString::number(rv["hex"].get_str().length() / 2) + " bytes<br>";
-
-    strHTML += "<b>" + tr("Confirmations") + ":</b> " + QString::number(rv["confirmations"].get_int()) + "<br>";
-
-    if (!rv["blockhash"].isNull())
-    {
-        strHTML += "<b>" + tr("Block hash") + ":</b> " + QString::fromStdString(rv["blockhash"].get_str()) + "<br>";
-        strHTML += "<b>" + tr("Block index") + ":</b> " + QString::number(rv["blockindex"].get_int()) + "<br>";
-        strHTML += "<b>" + tr("Block time") + ":</b> " + GUIUtil::dateTimeStr(rv["blocktime"].get_int()) + "<br>";
-    };
-
-    strHTML += "<b>Details:</b><br>";
-    strHTML += "<p>";
-
-    std::string sDetails = rv["details"].write(1);
-    part::ReplaceStrInPlace(sDetails, "\n", "<br>");
-    strHTML += QString::fromStdString(sDetails);
-
-    strHTML += "</p>";
-
-
-    strHTML += "</font></html>";
-    return strHTML;
-};
