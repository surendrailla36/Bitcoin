--- conflicted
+++ resolved
@@ -205,17 +205,13 @@
     sendCoinsAction->setShortcut(QKeySequence(Qt::ALT + Qt::Key_2));
     tabGroup->addAction(sendCoinsAction);
 
-<<<<<<< HEAD
     coinControlAction = new QAction(QIcon(":/icons/history"), tr("&Coin Control"), this);
     coinControlAction->setToolTip(tr("See address linkages"));
     coinControlAction->setCheckable(true);
     coinControlAction->setShortcut(QKeySequence(Qt::ALT + Qt::Key_6));
     tabGroup->addAction(coinControlAction);
 
-    connect(overviewAction, SIGNAL(triggered()), this, SLOT(show()));
-=======
     connect(overviewAction, SIGNAL(triggered()), this, SLOT(showNormal()));
->>>>>>> d05c03ab
     connect(overviewAction, SIGNAL(triggered()), this, SLOT(gotoOverviewPage()));
     connect(historyAction, SIGNAL(triggered()), this, SLOT(showNormal()));
     connect(historyAction, SIGNAL(triggered()), this, SLOT(gotoHistoryPage()));
