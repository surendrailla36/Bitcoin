--- conflicted
+++ resolved
@@ -56,29 +56,10 @@
 
     //! Return number of connections, default is in- and outbound (total)
     int getNumConnections(unsigned int flags = CONNECTIONS_ALL) const;
-<<<<<<< HEAD
-    int getNumBlocks() const;
-
-    //! Return number of transactions in the mempool
-    long getMempoolSize() const;
-    //! Return the dynamic memory usage of the mempool
-    size_t getMempoolDynamicUsage() const;
-
-    quint64 getTotalBytesRecv() const;
-    quint64 getTotalBytesSent() const;
-
-    double getVerificationProgress(const CBlockIndex *tip) const;
-    QDateTime getLastBlockDate() const;
-
-    //! Return true if core is doing initial block download
-    bool inInitialBlockDownload() const;
-    //! Return true if core is importing blocks
-=======
     int getHeaderTipHeight() const;
     int64_t getHeaderTipTime() const;
 
     //! Returns enum BlockSource of the current importing/syncing state
->>>>>>> be92be56
     enum BlockSource getBlockSource() const;
     //! Return warnings to be displayed in status bar
     QString getStatusBarWarnings() const;
@@ -95,10 +76,6 @@
     // caches for the best header
     mutable std::atomic<int> cachedBestHeaderHeight;
     mutable std::atomic<int64_t> cachedBestHeaderTime;
-
-    // Try to avoid Omni queuing too many messages
-    bool tryLockOmniStateChanged();
-    bool tryLockOmniBalanceChanged();
 
 private:
     interfaces::Node& m_node;
@@ -118,10 +95,6 @@
     void subscribeToCoreSignals();
     void unsubscribeFromCoreSignals();
 
-    // Locks for Omni state changes
-    bool lockedOmniStateChanged;
-    bool lockedOmniBalanceChanged;
-
 Q_SIGNALS:
     void numConnectionsChanged(int count);
     void numBlocksChanged(int count, const QDateTime& blockDate, double nVerificationProgress, bool header);
@@ -129,12 +102,6 @@
     void networkActiveChanged(bool networkActive);
     void alertsChanged(const QString &warnings);
     void bytesChanged(quint64 totalBytesIn, quint64 totalBytesOut);
-
-    // Additional Omni signals
-    void reinitOmniState();
-    void refreshOmniState();
-    void refreshOmniBalance();
-    void refreshOmniPending(bool pending);
 
     //! Fired when a message should be reported to the user
     void message(const QString &title, const QString &message, unsigned int style);
@@ -148,12 +115,6 @@
     void updateNetworkActive(bool networkActive);
     void updateAlert();
     void updateBanlist();
-
-    // Additional Omni slots
-    void invalidateOmniState();
-    void updateOmniState();
-    void updateOmniBalance();
-    void updateOmniPending(bool pending);
 };
 
 #endif // BITCOIN_QT_CLIENTMODEL_H