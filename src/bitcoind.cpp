// Copyright (c) 2009-2010 Satoshi Nakamoto
// Copyright (c) 2009-2022 The Bitcoin Core developers
// Distributed under the MIT software license, see the accompanying
// file COPYING or http://www.opensource.org/licenses/mit-license.php.

#if defined(HAVE_CONFIG_H)
#include <config/bitcoin-config.h>
#endif

#include <blsct/arith/mcl/mcl_init.h>
#include <chainparams.h>
#include <clientversion.h>
#include <common/init.h>
#include <common/url.h>
#include <compat/compat.h>
#include <init.h>
#include <interfaces/chain.h>
#include <interfaces/init.h>
#include <node/context.h>
#include <node/interface_ui.h>
#include <noui.h>
#include <shutdown.h>
#include <util/check.h>
#include <util/strencodings.h>
#include <util/syscall_sandbox.h>
#include <util/syserror.h>
#include <util/system.h>
#include <util/threadnames.h>
#include <util/tokenpipe.h>
#include <util/translation.h>

#include <any>
#include <functional>
#include <optional>

using node::NodeContext;

const std::function<std::string(const char*)> G_TRANSLATION_FUN = nullptr;
UrlDecodeFn* const URL_DECODE = urlDecode;

#if HAVE_DECL_FORK

/** Custom implementation of daemon(). This implements the same order of operations as glibc.
 * Opens a pipe to the child process to be able to wait for an event to occur.
 *
 * @returns 0 if successful, and in child process.
 *          >0 if successful, and in parent process.
 *          -1 in case of error (in parent process).
 *
 *          In case of success, endpoint will be one end of a pipe from the child to parent process,
 *          which can be used with TokenWrite (in the child) or TokenRead (in the parent).
 */
int fork_daemon(bool nochdir, bool noclose, TokenPipeEnd& endpoint)
{
    // communication pipe with child process
    std::optional<TokenPipe> umbilical = TokenPipe::Make();
    if (!umbilical) {
        return -1; // pipe or pipe2 failed.
    }

    int pid = fork();
    if (pid < 0) {
        return -1; // fork failed.
    }
    if (pid != 0) {
        // Parent process gets read end, closes write end.
        endpoint = umbilical->TakeReadEnd();
        umbilical->TakeWriteEnd().Close();

        int status = endpoint.TokenRead();
        if (status != 0) { // Something went wrong while setting up child process.
            endpoint.Close();
            return -1;
        }

        return pid;
    }
    // Child process gets write end, closes read end.
    endpoint = umbilical->TakeWriteEnd();
    umbilical->TakeReadEnd().Close();

#if HAVE_DECL_SETSID
    if (setsid() < 0) {
        exit(1); // setsid failed.
    }
#endif

    if (!nochdir) {
        if (chdir("/") != 0) {
            exit(1); // chdir failed.
        }
    }
    if (!noclose) {
        // Open /dev/null, and clone it into STDIN, STDOUT and STDERR to detach
        // from terminal.
        int fd = open("/dev/null", O_RDWR);
        if (fd >= 0) {
            bool err = dup2(fd, STDIN_FILENO) < 0 || dup2(fd, STDOUT_FILENO) < 0 || dup2(fd, STDERR_FILENO) < 0;
            // Don't close if fd<=2 to try to handle the case where the program was invoked without any file descriptors open.
            if (fd > 2) close(fd);
            if (err) {
                exit(1); // dup2 failed.
            }
        } else {
            exit(1); // open /dev/null failed.
        }
    }
    endpoint.TokenWrite(0); // Success
    return 0;
}

#endif

static bool AppInit(NodeContext& node, int argc, char* argv[])
{
    bool fRet = false;
    static volatile MclInit for_side_effect_only;

    util::ThreadSetInternalName("init");

    // If Qt is used, parameters/navcoin.conf are parsed in qt/bitcoin.cpp's main()
    ArgsManager& args = *Assert(node.args);
    SetupServerArgs(args);
    std::string error;
    if (!args.ParseParameters(argc, argv, error)) {
        return InitError(Untranslated(strprintf("Error parsing command line arguments: %s", error)));
    }

    // Process help and version before taking care about datadir
    if (HelpRequested(args) || args.IsArgSet("-version")) {
        std::string strUsage = PACKAGE_NAME " version " + FormatFullVersion() + "\n";

        if (args.IsArgSet("-version")) {
            strUsage += FormatParagraph(LicenseInfo());
        } else {
            strUsage += "\nUsage:  bitcoind [options]                     Start " PACKAGE_NAME "\n"
                        "\n";
            strUsage += args.GetHelpMessage();
        }

        tfm::format(std::cout, "%s", strUsage);
        return true;
    }

#if HAVE_DECL_FORK
    // Communication with parent after daemonizing. This is used for signalling in the following ways:
    // - a boolean token is sent when the initialization process (all the Init* functions) have finished to indicate
    // that the parent process can quit, and whether it was successful/unsuccessful.
    // - an unexpected shutdown of the child process creates an unexpected end of stream at the parent
    // end, which is interpreted as failure to start.
    TokenPipeEnd daemon_ep;
#endif
    std::any context{&node};
<<<<<<< HEAD
    try
    {
        if (auto error = common::InitConfig(args)) {
            return InitError(error->message, error->details);
=======
    try {
        if (!CheckDataDirOption()) {
            return InitError(Untranslated(strprintf("Specified data directory \"%s\" does not exist.\n", args.GetArg("-datadir", ""))));
        }
        if (!args.ReadConfigFiles(error, true)) {
            return InitError(Untranslated(strprintf("Error reading configuration file: %s\n", error)));
        }
        // Check for chain settings (Params() calls are only valid after this clause)
        try {
            SelectParams(args.GetChainName());
        } catch (const std::exception& e) {
            return InitError(Untranslated(strprintf("%s\n", e.what())));
>>>>>>> d8abe5a8
        }

        // Error out when loose non-argument tokens are encountered on command line
        for (int i = 1; i < argc; i++) {
            if (!IsSwitchChar(argv[i][0])) {
                return InitError(Untranslated(strprintf("Command line contains unexpected token '%s', see bitcoind -h for a list of options.", argv[i])));
            }
        }

        // -server defaults to true for bitcoind but not for the GUI so do this here
        args.SoftSetBoolArg("-server", true);
        // Set this early so that parameter interactions go to console
        InitLogging(args);
        InitParameterInteraction(args);
        if (!AppInitBasicSetup(args)) {
            // InitError will have been called with detailed error, which ends up on console
            return false;
        }
        if (!AppInitParameterInteraction(args)) {
            // InitError will have been called with detailed error, which ends up on console
            return false;
        }

        node.kernel = std::make_unique<kernel::Context>();
        if (!AppInitSanityChecks(*node.kernel)) {
            // InitError will have been called with detailed error, which ends up on console
            return false;
        }

        if (args.GetBoolArg("-daemon", DEFAULT_DAEMON) || args.GetBoolArg("-daemonwait", DEFAULT_DAEMONWAIT)) {
#if HAVE_DECL_FORK
            tfm::format(std::cout, PACKAGE_NAME " starting\n");

            // Daemonize
            switch (fork_daemon(1, 0, daemon_ep)) { // don't chdir (1), do close FDs (0)
            case 0:                                 // Child: continue.
                // If -daemonwait is not enabled, immediately send a success token the parent.
                if (!args.GetBoolArg("-daemonwait", DEFAULT_DAEMONWAIT)) {
                    daemon_ep.TokenWrite(1);
                    daemon_ep.Close();
                }
                break;
            case -1: // Error happened.
                return InitError(Untranslated(strprintf("fork_daemon() failed: %s", SysErrorString(errno))));
            default: { // Parent: wait and exit.
                int token = daemon_ep.TokenRead();
                if (token) { // Success
                    exit(EXIT_SUCCESS);
                } else { // fRet = false or token read error (premature exit).
                    tfm::format(std::cerr, "Error during initialization - check debug.log for details\n");
                    exit(EXIT_FAILURE);
                }
            }
            }
#else
            return InitError(Untranslated("-daemon is not supported on this operating system"));
#endif // HAVE_DECL_FORK
        }
        // Lock data directory after daemonization
        if (!AppInitLockDataDirectory()) {
            // If locking the data directory failed, exit immediately
            return false;
        }
        fRet = AppInitInterfaces(node) && AppInitMain(node);
    } catch (const std::exception& e) {
        PrintExceptionContinue(&e, "AppInit()");
    } catch (...) {
        PrintExceptionContinue(nullptr, "AppInit()");
    }

#if HAVE_DECL_FORK
    if (daemon_ep.IsOpen()) {
        // Signal initialization status to parent, then close pipe.
        daemon_ep.TokenWrite(fRet);
        daemon_ep.Close();
    }
#endif
    SetSyscallSandboxPolicy(SyscallSandboxPolicy::SHUTOFF);
    if (fRet) {
        WaitForShutdown();
    }
    Interrupt(node);
    Shutdown(node);

    return fRet;
}

MAIN_FUNCTION
{
#ifdef WIN32
    util::WinCmdLineArgs winArgs;
    std::tie(argc, argv) = winArgs.get();
#endif

    NodeContext node;
    int exit_status;
    std::unique_ptr<interfaces::Init> init = interfaces::MakeNodeInit(node, argc, argv, exit_status);
    if (!init) {
        return exit_status;
    }

    SetupEnvironment();

    // Connect bitcoind signal handlers
    noui_connect();

    return (AppInit(node, argc, argv) ? EXIT_SUCCESS : EXIT_FAILURE);
}<|MERGE_RESOLUTION|>--- conflicted
+++ resolved
@@ -151,12 +151,6 @@
     TokenPipeEnd daemon_ep;
 #endif
     std::any context{&node};
-<<<<<<< HEAD
-    try
-    {
-        if (auto error = common::InitConfig(args)) {
-            return InitError(error->message, error->details);
-=======
     try {
         if (!CheckDataDirOption()) {
             return InitError(Untranslated(strprintf("Specified data directory \"%s\" does not exist.\n", args.GetArg("-datadir", ""))));
@@ -169,7 +163,6 @@
             SelectParams(args.GetChainName());
         } catch (const std::exception& e) {
             return InitError(Untranslated(strprintf("%s\n", e.what())));
->>>>>>> d8abe5a8
         }
 
         // Error out when loose non-argument tokens are encountered on command line
