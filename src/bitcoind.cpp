--- conflicted
+++ resolved
@@ -84,13 +84,8 @@
         }
         else
         {
-<<<<<<< HEAD
-            strUsage += "\n" + _("Usage:") + "\n" +
-                  "  particld [options]                     " + strprintf(_("Start %s Daemon"), _(PACKAGE_NAME)) + "\n";
-=======
             strUsage += "\nUsage:\n"
-                  "  bitcoind [options]                     " + strprintf("Start %s Daemon", PACKAGE_NAME) + "\n";
->>>>>>> 472fe8a2
+                  "  particld [options]                     " + strprintf("Start %s Daemon", PACKAGE_NAME) + "\n";
 
             strUsage += "\n" + gArgs.GetHelpMessage();
         }
