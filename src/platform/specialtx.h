// Copyright (c) 2017 The Dash Core developers
// Distributed under the MIT software license, see the accompanying
// file COPYING or http://www.opensource.org/licenses/mit-license.php.

#ifndef CROWN_SPECIALTX_H
#define CROWN_SPECIALTX_H

#include "streams.h"
#include "version.h"

#include "init.h"
#include "util.h"
#include "pubkey.h"
#include "coincontrol.h"
#include "rpcprotocol.h"
#include "legacysigner.h"

class CTransaction;
class CBlock;
class CBlockIndex;
class CValidationState;

<<<<<<< HEAD
namespace Platform
=======
bool CheckSpecialTx(const CTransaction& tx, const CBlockIndex* pindexPrev, CValidationState& state);
bool ProcessSpecialTxsInBlock(bool justCheck, const CBlock& block, const CBlockIndex* pindex, CValidationState& state);
bool UndoSpecialTxsInBlock(const CBlock& block, const CBlockIndex* pindex);
void UpdateSpecialTxsBlockTip(const CBlockIndex* pindex);

template <typename T>
inline bool GetTxPayload(const std::vector<unsigned char>& payload, T& obj)
>>>>>>> 189a3aa4
{
    bool CheckSpecialTx(const CTransaction& tx, const CBlockIndex* pindex, CValidationState& state);
    bool ProcessSpecialTxsInBlock(bool justCheck, const CBlock& block, const CBlockIndex* pindex, CValidationState& state);
    bool UndoSpecialTxsInBlock(const CBlock& block, const CBlockIndex* pindex);

    uint256 CalcTxInputsHash(const CTransaction& tx);

    template <typename T>
    inline bool GetTxPayload(const std::vector<unsigned char>& payload, T& obj)
    {
        CDataStream ds(payload, SER_NETWORK, PROTOCOL_VERSION);

        try
        {
            ds >> obj;
        }
        catch (std::exception& e)
        {
            return false;
        }

        if (!ds.empty())
            return false;

        return true;
    }

    template <typename T>
    inline bool GetTxPayload(const CMutableTransaction& tx, T& obj)
    {
        return GetTxPayload(tx.extraPayload, obj);
    }

    template <typename T>
    inline bool GetTxPayload(const CTransaction& tx, T& obj)
    {
        return GetTxPayload(tx.extraPayload, obj);
    }

    template <typename T>
    void SetTxPayload(CMutableTransaction& tx, const T& payload)
    {
        CDataStream ds(SER_NETWORK, PROTOCOL_VERSION);
        ds << payload;
        tx.extraPayload.assign(ds.begin(), ds.end());
    }

    uint256 CalcTxInputsHash(const CTransaction& tx);

    template<typename SpecialTxPayload>
    static void FundSpecialTx(CMutableTransaction& tx, SpecialTxPayload payload)
    {
        // resize so that fee calculation is correct
        payload.signature.resize(65);

        CDataStream ds(SER_NETWORK, PROTOCOL_VERSION);
        ds << payload;
        tx.extraPayload.assign(ds.begin(), ds.end());

        static CTxOut dummyTxOut(0, CScript() << OP_RETURN);
        bool dummyTxOutAdded = false;
        if (tx.vout.empty()) {
            // add dummy txout as FundTransaction requires at least one output
            tx.vout.push_back(dummyTxOut);
            dummyTxOutAdded = true;
        }

        CAmount nFee;
        CFeeRate feeRate = CFeeRate(0);
        int nChangePos = -1;
        std::string strFailReason;
        std::set<int> setSubtractFeeFromOutputs;
        if (!pwalletMain->FundTransaction(tx, nFee, false, feeRate, nChangePos, strFailReason, false, false, setSubtractFeeFromOutputs, true, CNoDestination()))
            throw JSONRPCError(RPC_INTERNAL_ERROR, strFailReason);

        if (dummyTxOutAdded && tx.vout.size() > 1) {
            // FundTransaction added a change output, so we don't need the dummy txout anymore
            // Removing it results in slight overpayment of fees, but we ignore this for now (as it's a very low amount)
            std::vector<CTxOut>::iterator it = std::find(tx.vout.begin(), tx.vout.end(), dummyTxOut);
            assert(it != tx.vout.end());
            tx.vout.erase(it);
        }
    }

    template<typename SpecialTxPayload>
    static void SignSpecialTxPayload(const CMutableTransaction& tx, SpecialTxPayload& payload, const CKey& key)
    {
        // payload.inputsHash = CalcTxInputsHash(tx);
        // TODO: consider adding inputs to payload

        payload.signature.clear();
        payload.keyId = key.GetPubKey().GetID();

        uint256 hash = ::SerializeHash(payload);
        if (!CHashSigner::SignHash(hash, key, payload.signature)) {
            throw JSONRPCError(RPC_INTERNAL_ERROR, "failed to sign special tx");
        }
    }

    template <typename SpecialTxPayload>
    static bool CheckInputsHashAndSig(const CTransaction &tx, const SpecialTxPayload& payload, const CKeyID &keyId, CValidationState& state)
    {
        uint256 inputsHash = CalcTxInputsHash(tx);
        // if (inputsHash != proTx.inputsHash)
        //    return state.DoS(100, false, REJECT_INVALID, "bad-protx-inputs-hash");
        // TODO: consider adding inputs to payload

        std::string strError;
        if (!CHashSigner::VerifyHash(::SerializeHash(payload), keyId, payload.signature, strError))
            return state.DoS(100, false, REJECT_INVALID, "bad-special-tx-sig", false, strError);

        return true;
    }
}


#endif//CROWN_SPECIALTX_H<|MERGE_RESOLUTION|>--- conflicted
+++ resolved
@@ -20,21 +20,12 @@
 class CBlockIndex;
 class CValidationState;
 
-<<<<<<< HEAD
 namespace Platform
-=======
-bool CheckSpecialTx(const CTransaction& tx, const CBlockIndex* pindexPrev, CValidationState& state);
-bool ProcessSpecialTxsInBlock(bool justCheck, const CBlock& block, const CBlockIndex* pindex, CValidationState& state);
-bool UndoSpecialTxsInBlock(const CBlock& block, const CBlockIndex* pindex);
-void UpdateSpecialTxsBlockTip(const CBlockIndex* pindex);
-
-template <typename T>
-inline bool GetTxPayload(const std::vector<unsigned char>& payload, T& obj)
->>>>>>> 189a3aa4
 {
     bool CheckSpecialTx(const CTransaction& tx, const CBlockIndex* pindex, CValidationState& state);
     bool ProcessSpecialTxsInBlock(bool justCheck, const CBlock& block, const CBlockIndex* pindex, CValidationState& state);
     bool UndoSpecialTxsInBlock(const CBlock& block, const CBlockIndex* pindex);
+    void UpdateSpecialTxsBlockTip(const CBlockIndex* pindex);
 
     uint256 CalcTxInputsHash(const CTransaction& tx);
 
