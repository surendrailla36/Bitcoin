// Copyright (c) 2009-2010 Satoshi Nakamoto
// Copyright (c) 2009-2015 The Bitcoin Core developers
// Copyright (c) 2014-2017 The Dash Core developers
// Copyright (c) 2014-2018 The Syscoin Core developers
// Distributed under the MIT software license, see the accompanying
// file COPYING or http://www.opensource.org/licenses/mit-license.php.

#include "validation.h"

#include "alert.h"
#include "arith_uint256.h"
#include "blockencodings.h"
#include "chainparams.h"
#include "checkpoints.h"
#include "checkqueue.h"
#include "consensus/consensus.h"
#include "consensus/merkle.h"
#include "consensus/validation.h"
#include "hash.h"
#include "init.h"
#include "policy/policy.h"
#include "pow.h"
#include "primitives/block.h"
#include "primitives/transaction.h"
#include "script/script.h"
#include "script/sigcache.h"
#include "script/standard.h"
#include "timedata.h"
#include "tinyformat.h"
#include "txdb.h"
#include "txmempool.h"
#include "ui_interface.h"
#include "undo.h"
#include "util.h"
#include "spork.h"
#include "utilmoneystr.h"
#include "utilstrencodings.h"
#include "validationinterface.h"
#include "versionbits.h"
#include "warnings.h"

#include "instantx.h"
#include "masternodeman.h"
#include "masternode-payments.h"

#include <atomic>
#include <sstream>

#include <boost/algorithm/string/replace.hpp>
#include <boost/algorithm/string/join.hpp>
#include <boost/filesystem.hpp>
#include <boost/filesystem/fstream.hpp>
#include <boost/lexical_cast.hpp>
#include <boost/math/distributions/poisson.hpp>
#include <boost/thread.hpp>
// SYSCOIN
#include "auxpow.h"
#include "offer.h"
#include "cert.h"
#include "alias.h"
#include "asset.h"
#include "assetallocation.h"
#include "escrow.h"
#include "graph.h"
#include "base58.h"
#include "rpc/server.h"
#include "thread_pool.hpp"
#include <future>
#include <functional>
#include "cuckoocache.h"
#if defined(NDEBUG)
# error "Syscoin Core cannot be compiled without assertions."
#endif

/**
 * Global state
 */

CCriticalSection cs_main, scriptCheckMapCS, scriptExecutionCacheCS;
BlockMap mapBlockIndex;
CChain chainActive;
CBlockIndex *pindexBestHeader = NULL;
CWaitableCriticalSection csBestBlock;
CConditionVariable cvBlockChange;
int nScriptCheckThreads = 0;
// SYSCOIN
int64_t nLastMultithreadMempoolFailure = 0;
bool fLoaded = false;
tp::ThreadPool threadpool;
std::atomic_bool fImporting(false);
bool fReindex = false;
bool fTxIndex = true;
bool fAddressIndex = false;
bool fTimestampIndex = false;
bool fSpentIndex = false;
bool fHavePruned = false;
bool fPruneMode = false;
bool fIsBareMultisigStd = DEFAULT_PERMIT_BAREMULTISIG;
bool fRequireStandard = true;
unsigned int nBytesPerSigOp = DEFAULT_BYTES_PER_SIGOP;
bool fCheckBlockIndex = false;
bool fCheckpointsEnabled = DEFAULT_CHECKPOINTS_ENABLED;
size_t nCoinCacheUsage = 5000 * 300;
uint64_t nPruneTarget = 0;
bool fAlerts = DEFAULT_ALERTS;
int64_t nMaxTipAge = DEFAULT_MAX_TIP_AGE;
bool fEnableReplacement = DEFAULT_ENABLE_REPLACEMENT;

std::atomic<bool> fDIP0001ActiveAtTip{false};

uint256 hashAssumeValid;

CFeeRate minRelayTxFee = CFeeRate(DEFAULT_MIN_RELAY_TX_FEE);
CAmount maxTxFee = DEFAULT_TRANSACTION_MAXFEE;

CTxMemPool mempool(::minRelayTxFee);
std::map<uint256, int64_t> mapRejectedBlocks GUARDED_BY(cs_main);

static void CheckBlockIndex(const Consensus::Params& consensusParams);

/** Constant stuff for coinbase transactions we create: */
CScript COINBASE_FLAGS;

const std::string strMessageMagic = "Syscoin Signed Message:\n";

// Internal stuff
namespace {

    struct CBlockIndexWorkComparator
    {
        bool operator()(CBlockIndex *pa, CBlockIndex *pb) const {
            // First sort by most total work, ...
            if (pa->nChainWork > pb->nChainWork) return false;
            if (pa->nChainWork < pb->nChainWork) return true;

            // ... then by earliest time received, ...
            if (pa->nSequenceId < pb->nSequenceId) return false;
            if (pa->nSequenceId > pb->nSequenceId) return true;

            // Use pointer address as tie breaker (should only happen with blocks
            // loaded from disk, as those all have id 0).
            if (pa < pb) return false;
            if (pa > pb) return true;

            // Identical blocks.
            return false;
        }
    };

    CBlockIndex *pindexBestInvalid;

    /**
     * The set of all CBlockIndex entries with BLOCK_VALID_TRANSACTIONS (for itself and all ancestors) and
     * as good as our current tip or better. Entries may be failed, though, and pruning nodes may be
     * missing the data for the block.
     */
    std::set<CBlockIndex*, CBlockIndexWorkComparator> setBlockIndexCandidates;
    /** All pairs A->B, where A (or one of its ancestors) misses transactions, but B has transactions.
     * Pruned nodes may have entries where B is missing data.
     */
    std::multimap<CBlockIndex*, CBlockIndex*> mapBlocksUnlinked;

    CCriticalSection cs_LastBlockFile;
    std::vector<CBlockFileInfo> vinfoBlockFile;
    int nLastBlockFile = 0;
    /** Global flag to indicate we should check to see if there are
     *  block/undo files that should be deleted.  Set on startup
     *  or if we allocate more file space when we're in prune mode
     */
    bool fCheckForPruning = false;

    /**
     * Every received block is assigned a unique and increasing identifier, so we
     * know which one to give priority in case of a fork.
     */
    CCriticalSection cs_nBlockSequenceId;
    /** Blocks loaded from disk are assigned id 0, so start the counter at 1. */
    int32_t nBlockSequenceId = 1;
    /** Decreasing counter (used by subsequent preciousblock calls). */
    int32_t nBlockReverseSequenceId = -1;
    /** chainwork for the last block that preciousblock has been applied to. */
    arith_uint256 nLastPreciousChainwork = 0;

    /** Dirty block index entries. */
    std::set<CBlockIndex*> setDirtyBlockIndex;

    /** Dirty block file entries. */
    std::set<int> setDirtyFileInfo;
} // anon namespace

/* Use this class to start tracking transactions that are removed from the
 * mempool and pass all those transactions through SyncTransaction when the
 * object goes out of scope. This is currently only used to call SyncTransaction
 * on conflicts removed from the mempool during block connection.  Applied in
 * ActivateBestChain around ActivateBestStep which in turn calls:
 * ConnectTip->removeForBlock->removeConflicts
 */
class MemPoolConflictRemovalTracker
{
private:
    std::vector<CTransactionRef> conflictedTxs;
    CTxMemPool &pool;

public:
    MemPoolConflictRemovalTracker(CTxMemPool &_pool) : pool(_pool) {
        pool.NotifyEntryRemoved.connect(boost::bind(&MemPoolConflictRemovalTracker::NotifyEntryRemoved, this, _1, _2));
    }

    void NotifyEntryRemoved(CTransactionRef txRemoved, MemPoolRemovalReason reason) {
        if (reason == MemPoolRemovalReason::CONFLICT) {
            conflictedTxs.push_back(txRemoved);
        }
    }

    ~MemPoolConflictRemovalTracker() {
        pool.NotifyEntryRemoved.disconnect(boost::bind(&MemPoolConflictRemovalTracker::NotifyEntryRemoved, this, _1, _2));
        for (const auto& tx : conflictedTxs) {
            GetMainSignals().SyncTransaction(*tx, NULL, CMainSignals::SYNC_TRANSACTION_NOT_IN_BLOCK);
        }
        conflictedTxs.clear();
    }
};

CBlockIndex* FindForkInGlobalIndex(const CChain& chain, const CBlockLocator& locator)
{
    // Find the first block the caller has in the main chain
    BOOST_FOREACH(const uint256& hash, locator.vHave) {
        BlockMap::iterator mi = mapBlockIndex.find(hash);
        if (mi != mapBlockIndex.end())
        {
            CBlockIndex* pindex = (*mi).second;
            if (chain.Contains(pindex))
                return pindex;
        }
    }
    return chain.Genesis();
}

CCoinsViewDB *pcoinsdbview = NULL;
CCoinsViewCache *pcoinsTip = NULL;
CBlockTreeDB *pblocktree = NULL;

enum FlushStateMode {
    FLUSH_STATE_NONE,
    FLUSH_STATE_IF_NEEDED,
    FLUSH_STATE_PERIODIC,
    FLUSH_STATE_ALWAYS
};

// See definition for documentation
bool static FlushStateToDisk(CValidationState &state, FlushStateMode mode, int nManualPruneHeight=0);
void FindFilesToPruneManual(std::set<int>& setFilesToPrune, int nManualPruneHeight);

bool IsFinalTx(const CTransaction &tx, int nBlockHeight, int64_t nBlockTime)
{
    if (tx.nLockTime == 0)
        return true;
    if ((int64_t)tx.nLockTime < ((int64_t)tx.nLockTime < LOCKTIME_THRESHOLD ? (int64_t)nBlockHeight : nBlockTime))
        return true;
    for (const auto& txin : tx.vin) {
        if (!(txin.nSequence == CTxIn::SEQUENCE_FINAL))
            return false;
    }
    return true;
}

bool CheckFinalTx(const CTransaction &tx, int flags)
{
    AssertLockHeld(cs_main);

    // By convention a negative value for flags indicates that the
    // current network-enforced consensus rules should be used. In
    // a future soft-fork scenario that would mean checking which
    // rules would be enforced for the next block and setting the
    // appropriate flags. At the present time no soft-forks are
    // scheduled, so no flags are set.
    flags = std::max(flags, 0);

    // CheckFinalTx() uses chainActive.Height()+1 to evaluate
    // nLockTime because when IsFinalTx() is called within
    // CBlock::AcceptBlock(), the height of the block *being*
    // evaluated is what is used. Thus if we want to know if a
    // transaction can be part of the *next* block, we need to call
    // IsFinalTx() with one more than chainActive.Height().
    const int nBlockHeight = chainActive.Height() + 1;

    // BIP113 will require that time-locked transactions have nLockTime set to
    // less than the median time of the previous block they're contained in.
    // When the next block is created its previous block will be the current
    // chain tip, so we use that to calculate the median time passed to
    // IsFinalTx() if LOCKTIME_MEDIAN_TIME_PAST is set.
    const int64_t nBlockTime = (flags & LOCKTIME_MEDIAN_TIME_PAST)
                             ? chainActive.Tip()->GetMedianTimePast()
                             : GetAdjustedTime();

    return IsFinalTx(tx, nBlockHeight, nBlockTime);
}

/**
 * Calculates the block height and previous block's median time past at
 * which the transaction will be considered final in the context of BIP 68.
 * Also removes from the vector of input heights any entries which did not
 * correspond to sequence locked inputs as they do not affect the calculation.
 */
static std::pair<int, int64_t> CalculateSequenceLocks(const CTransaction &tx, int flags, std::vector<int>* prevHeights, const CBlockIndex& block)
{
    assert(prevHeights->size() == tx.vin.size());

    // Will be set to the equivalent height- and time-based nLockTime
    // values that would be necessary to satisfy all relative lock-
    // time constraints given our view of block chain history.
    // The semantics of nLockTime are the last invalid height/time, so
    // use -1 to have the effect of any height or time being valid.
    int nMinHeight = -1;
    int64_t nMinTime = -1;

    // tx.nVersion is signed integer so requires cast to unsigned otherwise
    // we would be doing a signed comparison and half the range of nVersion
    // wouldn't support BIP 68.
    bool fEnforceBIP68 = static_cast<uint32_t>(tx.nVersion) >= 2
                      && flags & LOCKTIME_VERIFY_SEQUENCE;

    // Do not enforce sequence numbers as a relative lock time
    // unless we have been instructed to
    if (!fEnforceBIP68) {
        return std::make_pair(nMinHeight, nMinTime);
    }

    for (size_t txinIndex = 0; txinIndex < tx.vin.size(); txinIndex++) {
        const CTxIn& txin = tx.vin[txinIndex];

        // Sequence numbers with the most significant bit set are not
        // treated as relative lock-times, nor are they given any
        // consensus-enforced meaning at this point.
        if (txin.nSequence & CTxIn::SEQUENCE_LOCKTIME_DISABLE_FLAG) {
            // The height of this input is not relevant for sequence locks
            (*prevHeights)[txinIndex] = 0;
            continue;
        }

        int nCoinHeight = (*prevHeights)[txinIndex];

        if (txin.nSequence & CTxIn::SEQUENCE_LOCKTIME_TYPE_FLAG) {
            int64_t nCoinTime = block.GetAncestor(std::max(nCoinHeight-1, 0))->GetMedianTimePast();
            // NOTE: Subtract 1 to maintain nLockTime semantics
            // BIP 68 relative lock times have the semantics of calculating
            // the first block or time at which the transaction would be
            // valid. When calculating the effective block time or height
            // for the entire transaction, we switch to using the
            // semantics of nLockTime which is the last invalid block
            // time or height.  Thus we subtract 1 from the calculated
            // time or height.

            // Time-based relative lock-times are measured from the
            // smallest allowed timestamp of the block containing the
            // txout being spent, which is the median time past of the
            // block prior.
            nMinTime = std::max(nMinTime, nCoinTime + (int64_t)((txin.nSequence & CTxIn::SEQUENCE_LOCKTIME_MASK) << CTxIn::SEQUENCE_LOCKTIME_GRANULARITY) - 1);
        } else {
            nMinHeight = std::max(nMinHeight, nCoinHeight + (int)(txin.nSequence & CTxIn::SEQUENCE_LOCKTIME_MASK) - 1);
        }
    }

    return std::make_pair(nMinHeight, nMinTime);
}

static bool EvaluateSequenceLocks(const CBlockIndex& block, std::pair<int, int64_t> lockPair)
{
    assert(block.pprev);
    int64_t nBlockTime = block.pprev->GetMedianTimePast();
    if (lockPair.first >= block.nHeight || lockPair.second >= nBlockTime)
        return false;

    return true;
}

bool SequenceLocks(const CTransaction &tx, int flags, std::vector<int>* prevHeights, const CBlockIndex& block)
{
    return EvaluateSequenceLocks(block, CalculateSequenceLocks(tx, flags, prevHeights, block));
}

bool TestLockPointValidity(const LockPoints* lp)
{
    AssertLockHeld(cs_main);
    assert(lp);
    // If there are relative lock times then the maxInputBlock will be set
    // If there are no relative lock times, the LockPoints don't depend on the chain
    if (lp->maxInputBlock) {
        // Check whether chainActive is an extension of the block at which the LockPoints
        // calculation was valid.  If not LockPoints are no longer valid
        if (!chainActive.Contains(lp->maxInputBlock)) {
            return false;
        }
    }

    // LockPoints still valid
    return true;
}

bool CheckSequenceLocks(const CTransaction &tx, int flags, LockPoints* lp, bool useExistingLockPoints)
{
    AssertLockHeld(cs_main);
    AssertLockHeld(mempool.cs);

    CBlockIndex* tip = chainActive.Tip();
    CBlockIndex index;
    index.pprev = tip;
    // CheckSequenceLocks() uses chainActive.Height()+1 to evaluate
    // height based locks because when SequenceLocks() is called within
    // ConnectBlock(), the height of the block *being*
    // evaluated is what is used.
    // Thus if we want to know if a transaction can be part of the
    // *next* block, we need to use one more than chainActive.Height()
    index.nHeight = tip->nHeight + 1;

    std::pair<int, int64_t> lockPair;
    if (useExistingLockPoints) {
        assert(lp);
        lockPair.first = lp->height;
        lockPair.second = lp->time;
    }
    else {
        // pcoinsTip contains the UTXO set for chainActive.Tip()
        CCoinsViewMemPool viewMemPool(pcoinsTip, mempool);
        std::vector<int> prevheights;
        prevheights.resize(tx.vin.size());
        for (size_t txinIndex = 0; txinIndex < tx.vin.size(); txinIndex++) {
            const CTxIn& txin = tx.vin[txinIndex];
            Coin coin;
            if (!viewMemPool.GetCoin(txin.prevout, coin)) {
                return error("%s: Missing input", __func__);
            }
            if (coin.nHeight == MEMPOOL_HEIGHT) {
                // Assume all mempool transaction confirm in the next block
                prevheights[txinIndex] = tip->nHeight + 1;
            } else {
                prevheights[txinIndex] = coin.nHeight;
            }
        }
        lockPair = CalculateSequenceLocks(tx, flags, &prevheights, index);
        if (lp) {
            lp->height = lockPair.first;
            lp->time = lockPair.second;
            // Also store the hash of the block with the highest height of
            // all the blocks which have sequence locked prevouts.
            // This hash needs to still be on the chain
            // for these LockPoint calculations to be valid
            // Note: It is impossible to correctly calculate a maxInputBlock
            // if any of the sequence locked inputs depend on unconfirmed txs,
            // except in the special case where the relative lock time/height
            // is 0, which is equivalent to no sequence lock. Since we assume
            // input height of tip+1 for mempool txs and test the resulting
            // lockPair from CalculateSequenceLocks against tip+1.  We know
            // EvaluateSequenceLocks will fail if there was a non-zero sequence
            // lock on a mempool input, so we can use the return value of
            // CheckSequenceLocks to indicate the LockPoints validity
            int maxInputHeight = 0;
            BOOST_FOREACH(int height, prevheights) {
                // Can ignore mempool inputs since we'll fail if they had non-zero locks
                if (height != tip->nHeight+1) {
                    maxInputHeight = std::max(maxInputHeight, height);
                }
            }
            lp->maxInputBlock = tip->GetAncestor(maxInputHeight);
        }
    }
    return EvaluateSequenceLocks(index, lockPair);
}


unsigned int GetLegacySigOpCount(const CTransaction& tx)
{
    unsigned int nSigOps = 0;
    for (const auto& txin : tx.vin)
    {
        nSigOps += txin.scriptSig.GetSigOpCount(false);
    }
    for (const auto& txout : tx.vout)
    {
        nSigOps += txout.scriptPubKey.GetSigOpCount(false);
    }
    return nSigOps;
}

unsigned int GetP2SHSigOpCount(const CTransaction& tx, const CCoinsViewCache& inputs)
{
    if (tx.IsCoinBase())
        return 0;

    unsigned int nSigOps = 0;
    for (unsigned int i = 0; i < tx.vin.size(); i++)
    {
        const Coin& coin = inputs.AccessCoin(tx.vin[i].prevout);
        assert(!coin.IsSpent());
        const CTxOut &prevout = coin.out;
        if (prevout.scriptPubKey.IsPayToScriptHash())
            nSigOps += prevout.scriptPubKey.GetSigOpCount(tx.vin[i].scriptSig);
    }
    return nSigOps;
}

bool GetUTXOCoin(const COutPoint& outpoint, Coin& coin)
{
    LOCK(cs_main);
	return pcoinsTip->GetCoin(outpoint, coin);
}

int GetUTXOHeight(const COutPoint& outpoint)
{
    // -1 means UTXO is yet unknown or already spent
    Coin coin;
    return GetUTXOCoin(outpoint, coin) ? coin.nHeight : -1;
}

int GetUTXOConfirmations(const COutPoint& outpoint)
{
    // -1 means UTXO is yet unknown or already spent
    int nPrevoutHeight = GetUTXOHeight(outpoint);
    return (nPrevoutHeight > -1 && chainActive.Tip()) ? chainActive.Height() - nPrevoutHeight + 1 : -1;
}

bool CheckTransaction(const CTransaction& tx, CValidationState &state, bool fCheckDuplicateInputs)
{
    // Basic checks that don't depend on any context
    if (tx.vin.empty())
        return state.DoS(10, false, REJECT_INVALID, "bad-txns-vin-empty");
    if (tx.vout.empty())
        return state.DoS(10, false, REJECT_INVALID, "bad-txns-vout-empty");
    // Size limits
    if (::GetSerializeSize(tx, SER_NETWORK, PROTOCOL_VERSION) > MAX_LEGACY_BLOCK_SIZE)
        return state.DoS(100, false, REJECT_INVALID, "bad-txns-oversize");

    // Check for negative or overflow output values
    CAmount nValueOut = 0;
    for (const auto& txout : tx.vout)
    {
        if (txout.nValue < 0)
            return state.DoS(100, false, REJECT_INVALID, "bad-txns-vout-negative");
        if (txout.nValue > MAX_MONEY)
            return state.DoS(100, false, REJECT_INVALID, "bad-txns-vout-toolarge");
        nValueOut += txout.nValue;
        if (!MoneyRange(nValueOut))
            return state.DoS(100, false, REJECT_INVALID, "bad-txns-txouttotal-toolarge");
    }

    // Check for duplicate inputs - note that this check is slow so we skip it in CheckBlock
    if (fCheckDuplicateInputs) {
        std::set<COutPoint> vInOutPoints;
        for (const auto& txin : tx.vin)
        {
            if (!vInOutPoints.insert(txin.prevout).second)
                return state.DoS(100, false, REJECT_INVALID, "bad-txns-inputs-duplicate");
        }
    }

    if (tx.IsCoinBase())
    {
        if (tx.vin[0].scriptSig.size() < 2 || tx.vin[0].scriptSig.size() > 100)
            return state.DoS(100, false, REJECT_INVALID, "bad-cb-length");
    }
    else
    {
        for (const auto& txin : tx.vin)
            if (txin.prevout.IsNull())
                return state.DoS(10, false, REJECT_INVALID, "bad-txns-prevout-null");
    }

    return true;
}

bool ContextualCheckTransaction(const CTransaction& tx, CValidationState &state, CBlockIndex * const pindexPrev)
{
    int nHeight = pindexPrev == NULL ? 0 : pindexPrev->nHeight + 1;
    bool fDIP0001Active_context = nHeight >= Params().GetConsensus().DIP0001Height;

    // Size limits
    if (fDIP0001Active_context && ::GetSerializeSize(tx, SER_NETWORK, PROTOCOL_VERSION) > MAX_STANDARD_TX_SIZE)
        return state.DoS(100, false, REJECT_INVALID, "bad-txns-oversize");

    return true;
}

void LimitMempoolSize(CTxMemPool& pool, size_t limit, unsigned long age) {
    int expired = pool.Expire(GetTime() - age);
    if (expired != 0)
        LogPrint("mempool", "Expired %i transactions from the memory pool\n", expired);

    std::vector<COutPoint> vNoSpendsRemaining;
    pool.TrimToSize(limit, &vNoSpendsRemaining);
    BOOST_FOREACH(const COutPoint& removed, vNoSpendsRemaining)
        pcoinsTip->Uncache(removed);
}
// SYSCOIN
bool CheckSyscoinInputs(const CTransaction& tx, CValidationState& state, const CCoinsViewCache &inputs, bool fJustCheck, int nHeight, const CBlock& block, bool bSanity)
{
	// Ensure that we don't fail on verifydb which loads recent UTXO and will fail if the input is already spent, 
	// but during runtime fLoaded should be true so it should check UTXO in correct state
	if (!fLoaded)
		return true;
	static int64_t nFlushIndexBlocks = 0;
	std::string statusRpc = "";
	if (fJustCheck && (IsInitialBlockDownload() || RPCIsInWarmup(&statusRpc)))
		return true;
	std::vector<std::vector<unsigned char> > vvchArgs;
	std::vector<std::vector<unsigned char> > vvchAliasArgs;
	sorted_vector<CAssetAllocationTuple> revertedAssetAllocations;
	sorted_vector<std::vector<unsigned char> > revertedOffers;
	sorted_vector<std::vector<unsigned char> > revertedCerts;
	int op;
	if (nHeight == 0)
		nHeight = chainActive.Height()+1;
	std::string errorMessage;
	bool good = true;
	const std::vector<unsigned char> &emptyVch = vchFromString("");
	if (block.vtx.empty() && tx.nVersion == SYSCOIN_TX_VERSION) {
		{
			bool foundAliasInput = true;
			if (!DecodeAliasTx(tx, op, vvchAliasArgs))
			{
				if (!FindAliasInTx(inputs, tx, vvchAliasArgs)) {
					foundAliasInput = false;
				}
				// it is assumed if no alias output is found, then it is for another service so this would be an alias update
				op = OP_ALIAS_UPDATE;

			}
			errorMessage.clear();
			if(foundAliasInput)
				good = CheckAliasInputs(inputs, tx, op, vvchAliasArgs, fJustCheck, nHeight, errorMessage, bSanity);
			if (!errorMessage.empty())
				return state.DoS(100, false, REJECT_INVALID, errorMessage);
	
			if (good)
			{
				if (DecodeAssetAllocationTx(tx, op, vvchArgs))
				{
					errorMessage.clear();
					good = CheckAssetAllocationInputs(tx, inputs, op, vvchArgs, foundAliasInput? vvchAliasArgs[0]: emptyVch, fJustCheck, nHeight, revertedAssetAllocations, errorMessage, bSanity);
				}
				else if (DecodeOfferTx(tx, op, vvchArgs))
				{
					if(!foundAliasInput)
						return state.DoS(100, false, REJECT_INVALID, "no-alias-input-found-mempool");
					errorMessage.clear();
					good = CheckOfferInputs(tx, op, vvchArgs, vvchAliasArgs[0], fJustCheck, nHeight, revertedOffers, errorMessage, bSanity);
				}
				else if (DecodeCertTx(tx, op, vvchArgs))
				{
					if (!foundAliasInput)
						return state.DoS(100, false, REJECT_INVALID, "no-alias-input-found-mempool");
					errorMessage.clear();
					good = CheckCertInputs(tx, op, vvchArgs, vvchAliasArgs[0], fJustCheck, nHeight, revertedCerts, errorMessage, bSanity);
				}
				else if (DecodeEscrowTx(tx, op, vvchArgs))
				{
					if (!foundAliasInput)
						return state.DoS(100, false, REJECT_INVALID, "no-alias-input-found-mempool");
					errorMessage.clear();
					good = CheckEscrowInputs(tx, op, vvchArgs, vvchAliasArgs, fJustCheck, nHeight, errorMessage, bSanity);
				}
				else if (DecodeAssetTx(tx, op, vvchArgs))
				{
					errorMessage.clear();
					good = CheckAssetInputs(tx, inputs, op, vvchArgs, foundAliasInput ? vvchAliasArgs[0] : emptyVch, fJustCheck, nHeight, revertedAssetAllocations, errorMessage, bSanity);
				}
			}
			else
				return state.DoS(100, false, REJECT_INVALID, "syscoin-inputs-error");

			if (!good || !errorMessage.empty())
				return state.DoS(100, false, REJECT_INVALID, errorMessage);
		}
	}
	else if (!block.vtx.empty()) {
		CBlock sortedBlock;
		sortedBlock.vtx = block.vtx;
		Graph graph;
		std::vector<vertex_descriptor> vertices;
		IndexMap mapTxIndex;
		if (CreateGraphFromVTX(sortedBlock.vtx, graph, vertices, mapTxIndex)) {
			std::vector<int> conflictedIndexes;
			GraphRemoveCycles(sortedBlock.vtx, conflictedIndexes, graph, vertices, mapTxIndex);
			if (!sortedBlock.vtx.empty()) {
				if (!DAGTopologicalSort(sortedBlock.vtx, conflictedIndexes, graph, mapTxIndex)) {
					if (fDebug)
						LogPrintf("CheckSyscoinInputs: Toposort failed");
					return true;
				}
			}
		}
		if (fJustCheck)
			return true;

		for (unsigned int i = 0; i < sortedBlock.vtx.size(); i++)
		{
			const CTransaction &tx = *sortedBlock.vtx[i];
			if (tx.nVersion == SYSCOIN_TX_VERSION)
			{
				bool foundAliasInput = true;
				good = true;
				if (!DecodeAliasTx(tx, op, vvchAliasArgs))
				{
					if (!FindAliasInTx(inputs, tx, vvchAliasArgs)) {
						foundAliasInput = false;
					}
					// it is assumed if no alias output is found, then it is for another service so this would be an alias update
					op = OP_ALIAS_UPDATE;
				}
				errorMessage.clear();
				if(foundAliasInput)
					good = CheckAliasInputs(inputs, tx, op, vvchAliasArgs, fJustCheck, nHeight, errorMessage);
				if (fDebug && !errorMessage.empty())
					LogPrintf("%s\n", errorMessage.c_str());

				if (good)
				{
					if (DecodeAssetAllocationTx(tx, op, vvchArgs))
					{
						errorMessage.clear();
						good = CheckAssetAllocationInputs(tx, inputs, op, vvchArgs, foundAliasInput ? vvchAliasArgs[0] : emptyVch, fJustCheck, nHeight, revertedAssetAllocations, errorMessage);
						if (fDebug && !errorMessage.empty())
							LogPrintf("%s\n", errorMessage.c_str());

					}
					else if (DecodeOfferTx(tx, op, vvchArgs))
					{
						if (!foundAliasInput)
							return true;
						errorMessage.clear();
						good = CheckOfferInputs(tx, op, vvchArgs, vvchAliasArgs[0], fJustCheck, nHeight, revertedOffers, errorMessage);
						if (fDebug && !errorMessage.empty())
							LogPrintf("%s\n", errorMessage.c_str());
					}
					else if (DecodeCertTx(tx, op, vvchArgs))
					{
						if (!foundAliasInput)
							return true;
						errorMessage.clear();
						good = CheckCertInputs(tx, op, vvchArgs, vvchAliasArgs[0], fJustCheck, nHeight, revertedCerts, errorMessage);
						if (fDebug && !errorMessage.empty())
							LogPrintf("%s\n", errorMessage.c_str());
					}
					else if (DecodeEscrowTx(tx, op, vvchArgs))
					{
						if (!foundAliasInput)
							return true;
						errorMessage.clear();
						good = CheckEscrowInputs(tx, op, vvchArgs, vvchAliasArgs, fJustCheck, nHeight, errorMessage);
						if (fDebug && !errorMessage.empty())
							LogPrintf("%s\n", errorMessage.c_str());
					}
					else if (DecodeAssetTx(tx, op, vvchArgs))
					{
						errorMessage.clear();
						good = CheckAssetInputs(tx, inputs, op, vvchArgs, foundAliasInput ? vvchAliasArgs[0] : emptyVch, fJustCheck, nHeight, revertedAssetAllocations, errorMessage);
						if (fDebug && !errorMessage.empty())
							LogPrintf("%s\n", errorMessage.c_str());
					}
				}
				if (!good)
				{
					break;
				}
			}
		}
		nFlushIndexBlocks++;
		if ((nFlushIndexBlocks % 200) == 0 && !FlushSyscoinDBs())
			return state.DoS(0, false, REJECT_INVALID, "Failed to flush syscoin databases");
	}


	return true;
}
/** Convert CValidationState to a human-readable message for logging */
std::string FormatStateMessage(const CValidationState &state)
{
    return strprintf("%s%s (code %i)",
        state.GetRejectReason(),
        state.GetDebugMessage().empty() ? "" : ", "+state.GetDebugMessage(),
        state.GetRejectCode());
}

static bool IsCurrentForFeeEstimation()
{
    AssertLockHeld(cs_main);
    if (IsInitialBlockDownload())
        return false;
    if (chainActive.Tip()->GetBlockTime() < (GetTime() - MAX_FEE_ESTIMATION_TIP_AGE))
        return false;
    if (chainActive.Height() < pindexBestHeader->nHeight - 1)
        return false;
    return true;
}
static CCheckQueue<CScriptCheck> scriptcheckqueue(128);
static std::map<uint256, std::vector<CScriptCheck> > scriptCheckMap;
static CuckooCache::cache<uint256, SignatureCacheHasher> scriptExecutionCache;
static uint256 scriptExecutionCacheNonce(GetRandHash());

bool AcceptToMemoryPoolWorker(CTxMemPool& pool, CValidationState& state, const CTransactionRef& ptx, bool fLimitFree,
                              bool* pfMissingInputs, int64_t nAcceptTime, std::list<CTransactionRef>* plTxnReplaced,
                              bool fOverrideMempoolLimit, const CAmount& nAbsurdFee,
                              std::vector<COutPoint>& coins_to_uncache, bool fDryRun, bool bMultiThreaded)
{
    const CTransaction& tx = *ptx;
    const uint256 hash = tx.GetHash();
	AssertLockHeld(cs_main);
    if (pfMissingInputs)
        *pfMissingInputs = false;

    if (!CheckTransaction(tx, state))
        return false; // state filled in by CheckTransaction

    if (!ContextualCheckTransaction(tx, state, chainActive.Tip()))
        return error("%s: ContextualCheckTransaction: %s, %s", __func__, hash.ToString(), FormatStateMessage(state));

    // Coinbase is only valid in a block, not as a loose transaction
    if (tx.IsCoinBase())
        return state.DoS(100, false, REJECT_INVALID, "coinbase");

    // Rather not work on nonstandard transactions (unless -testnet/-regtest)
    std::string reason;
    if (fRequireStandard && !IsStandardTx(tx, reason))
        return state.DoS(0, false, REJECT_NONSTANDARD, reason);

    // Only accept nLockTime-using transactions that can be mined in the next
    // block; we don't want our mempool filled up with transactions that can't
    // be mined yet.
    if (!CheckFinalTx(tx, STANDARD_LOCKTIME_VERIFY_FLAGS))
        return state.DoS(0, false, REJECT_NONSTANDARD, "non-final");

    // is it already in the memory pool?
    if (pool.exists(hash))
        return state.Invalid(false, REJECT_ALREADY_KNOWN, "txn-already-in-mempool");

    // If this is a Transaction Lock Request check to see if it's valid
    if(instantsend.HasTxLockRequest(hash) && !CTxLockRequest(tx).IsValid())
        return state.DoS(10, error("AcceptToMemoryPool : CTxLockRequest %s is invalid", hash.ToString()),
                            REJECT_INVALID, "bad-txlockrequest");

    // Check for conflicts with a completed Transaction Lock
    BOOST_FOREACH(const CTxIn &txin, tx.vin)
    {
        uint256 hashLocked;
        if(instantsend.GetLockedOutPointTxHash(txin.prevout, hashLocked) && hash != hashLocked)
            return state.DoS(10, error("AcceptToMemoryPool : Transaction %s conflicts with completed Transaction Lock %s",
                                    hash.ToString(), hashLocked.ToString()),
                            REJECT_INVALID, "tx-txlock-conflict");
    }

    // Check for conflicts with in-memory transactions
    std::set<uint256> setConflicts;
    {
    LOCK(pool.cs); // protect pool.mapNextTx
    BOOST_FOREACH(const CTxIn &txin, tx.vin)
    {
        auto itConflicting = pool.mapNextTx.find(txin.prevout);
        if (itConflicting != pool.mapNextTx.end())
        {
            const CTransaction *ptxConflicting = itConflicting->second;
            if (!setConflicts.count(ptxConflicting->GetHash()))
            {
                // InstantSend txes are not replacable
                if(instantsend.HasTxLockRequest(ptxConflicting->GetHash())) {
                    // this tx conflicts with a Transaction Lock Request candidate
                    return state.DoS(0, error("AcceptToMemoryPool : Transaction %s conflicts with Transaction Lock Request %s",
                                            hash.ToString(), ptxConflicting->GetHash().ToString()),
                                    REJECT_INVALID, "tx-txlockreq-mempool-conflict");
                } else if (instantsend.HasTxLockRequest(hash)) {
                    // this tx is a tx lock request and it conflicts with a normal tx
                    return state.DoS(0, error("AcceptToMemoryPool : Transaction Lock Request %s conflicts with transaction %s",
                                            hash.ToString(), ptxConflicting->GetHash().ToString()),
                                    REJECT_INVALID, "txlockreq-tx-mempool-conflict");
                }
				// SYSCOIN txs are not replacable
				else if (ptxConflicting->nVersion == SYSCOIN_TX_VERSION) {
					return state.DoS(0, error("AcceptToMemoryPool : Syscoin Transaction %s conflicts with Transaction request %s",
						hash.ToString(), ptxConflicting->GetHash().ToString()),
						REJECT_INVALID, "txn-mempool-conflict");
				}
                // Allow opt-out of transaction replacement by setting
                // nSequence >= maxint-1 on all inputs.
                //
                // maxint-1 is picked to still allow use of nLockTime by
                // non-replaceable transactions. All inputs rather than just one
                // is for the sake of multi-party protocols, where we don't
                // want a single party to be able to disable replacement.
                //
                // The opt-out ignores descendants as anyone relying on
                // first-seen mempool behavior should be checking all
                // unconfirmed ancestors anyway; doing otherwise is hopelessly
                // insecure.
                bool fReplacementOptOut = true;
                if (fEnableReplacement)
                {
                    BOOST_FOREACH(const CTxIn &_txin, ptxConflicting->vin)
                    {
                        if (_txin.nSequence < std::numeric_limits<unsigned int>::max()-1)
                        {
                            fReplacementOptOut = false;
                            break;
                        }
                    }
                }
                if (fReplacementOptOut)
                    return state.Invalid(false, REJECT_CONFLICT, "txn-mempool-conflict");

                setConflicts.insert(ptxConflicting->GetHash());
            }
        }
    }
    }

	{
		CCoinsView dummy;
		CCoinsViewCache view(&dummy);

		CAmount nValueIn = 0;
		LockPoints lp;
		{
			LOCK(pool.cs);
			CCoinsViewMemPool viewMemPool(pcoinsTip, pool);
			view.SetBackend(viewMemPool);

			// do we already have it?
			for (size_t out = 0; out < tx.vout.size(); out++) {
				COutPoint outpoint(hash, out);
				bool had_coin_in_cache = pcoinsTip->HaveCoinInCache(outpoint);
				if (view.HaveCoin(outpoint)) {
					if (!had_coin_in_cache) {
						coins_to_uncache.push_back(outpoint);
					}
					return state.Invalid(false, REJECT_ALREADY_KNOWN, "txn-already-known");
				}
			}

			// do all inputs exist?
			BOOST_FOREACH(const CTxIn txin, tx.vin) {
				if (!pcoinsTip->HaveCoinInCache(txin.prevout)) {
					coins_to_uncache.push_back(txin.prevout);
				}
				if (!view.HaveCoin(txin.prevout)) {
					if (pfMissingInputs) {
						*pfMissingInputs = true;
					}
					return false; // fMissingInputs and !state.IsInvalid() is used to detect this condition, don't set state.Invalid()
				}
			}

			// Bring the best block into scope
			view.GetBestBlock();

			nValueIn = view.GetValueIn(tx);

			// we have all inputs cached now, so switch back to dummy, so we don't need to keep lock on mempool
			view.SetBackend(dummy);

			// Only accept BIP68 sequence locked transactions that can be mined in the next
			// block; we don't want our mempool filled up with transactions that can't
			// be mined yet.
			// Must keep pool.cs for this unless we change CheckSequenceLocks to take a
			// CoinsViewCache instead of create its own
			if (!CheckSequenceLocks(tx, STANDARD_LOCKTIME_VERIFY_FLAGS, &lp))
				return state.DoS(0, false, REJECT_NONSTANDARD, "non-BIP68-final");
		}

		// Check for non-standard pay-to-script-hash in inputs
		if (fRequireStandard && !AreInputsStandard(tx, view))
			return state.Invalid(false, REJECT_NONSTANDARD, "bad-txns-nonstandard-inputs");

		unsigned int nSigOps = GetLegacySigOpCount(tx);
		nSigOps += GetP2SHSigOpCount(tx, view);

		CAmount nValueOut = tx.GetValueOut();
		CAmount nFees = nValueIn - nValueOut;
		// nModifiedFees includes any fee deltas from PrioritiseTransaction
		CAmount nModifiedFees = nFees;
		double nPriorityDummy = 0;
		pool.ApplyDeltas(hash, nPriorityDummy, nModifiedFees);

		CAmount inChainInputValue;
		double dPriority = view.GetPriority(tx, chainActive.Height(), inChainInputValue);

		// Keep track of transactions that spend a coinbase, which we re-scan
		// during reorgs to ensure COINBASE_MATURITY is still met.
		bool fSpendsCoinbase = false;
		BOOST_FOREACH(const CTxIn &txin, tx.vin) {
			const Coin &coin = view.AccessCoin(txin.prevout);
			if (coin.IsCoinBase()) {
				fSpendsCoinbase = true;
				break;
			}
		}

		CTxMemPoolEntry entry(ptx, nFees, nAcceptTime, dPriority, chainActive.Height(),
			inChainInputValue, fSpendsCoinbase, nSigOps, lp);
		unsigned int nSize = entry.GetTxSize();

		// Check that the transaction doesn't have an excessive number of
		// sigops, making it impossible to mine. Since the coinbase transaction
		// itself can contain sigops MAX_STANDARD_TX_SIGOPS is less than
		// MAX_BLOCK_SIGOPS; we still consider this an invalid rather than
		// merely non-standard transaction.
		if ((nSigOps > MAX_STANDARD_TX_SIGOPS) || (nBytesPerSigOp && nSigOps > nSize / nBytesPerSigOp))
			return state.DoS(0, false, REJECT_NONSTANDARD, "bad-txns-too-many-sigops", false,
				strprintf("%d", nSigOps));

		CAmount mempoolRejectFee = pool.GetMinFee(GetArg("-maxmempool", DEFAULT_MAX_MEMPOOL_SIZE) * 1000000).GetFee(nSize);
		if (mempoolRejectFee > 0 && nModifiedFees < mempoolRejectFee) {
			return state.DoS(0, false, REJECT_INSUFFICIENTFEE, "mempool min fee not met", false, strprintf("%d < %d", nFees, mempoolRejectFee));
		}
		else if (GetBoolArg("-relaypriority", DEFAULT_RELAYPRIORITY) && nModifiedFees < ::minRelayTxFee.GetFee(nSize) && !AllowFree(entry.GetPriority(chainActive.Height() + 1))) {
			// Require that free transactions have sufficient priority to be mined in the next block.
			return state.DoS(0, false, REJECT_INSUFFICIENTFEE, "insufficient priority", false, strprintf("%d < %d", nModifiedFees, ::minRelayTxFee.GetFee(nSize)));
		}

		// Continuously rate-limit free (really, very-low-fee) transactions
		// This mitigates 'penny-flooding' -- sending thousands of free transactions just to
		// be annoying or make others' transactions take longer to confirm.
		if (fLimitFree && nModifiedFees < ::minRelayTxFee.GetFee(nSize))
		{
			static CCriticalSection csFreeLimiter;
			static double dFreeCount;
			static int64_t nLastTime;
			int64_t nNow = GetTime();

			LOCK(csFreeLimiter);

			// Use an exponentially decaying ~10-minute window:
			dFreeCount *= pow(1.0 - 1.0 / 600.0, (double)(nNow - nLastTime));
			nLastTime = nNow;
			// -limitfreerelay unit is thousand-bytes-per-minute
			// At default rate it would take over a month to fill 1GB
			if (dFreeCount + nSize >= GetArg("-limitfreerelay", DEFAULT_LIMITFREERELAY) * 10 * 1000)
				return state.DoS(0, false, REJECT_INSUFFICIENTFEE, "rate limited free transaction");
			LogPrint("mempool", "Rate limit dFreeCount: %g => %g\n", dFreeCount, dFreeCount + nSize);
			dFreeCount += nSize;
		}

		if (nAbsurdFee && nFees > nAbsurdFee)
			return state.Invalid(false,
				REJECT_HIGHFEE, "absurdly-high-fee",
				strprintf("%d > %d", nFees, nAbsurdFee));

		// Calculate in-mempool ancestors, up to a limit.
		CTxMemPool::setEntries setAncestors;
		size_t nLimitAncestors = GetArg("-limitancestorcount", DEFAULT_ANCESTOR_LIMIT);
		size_t nLimitAncestorSize = GetArg("-limitancestorsize", DEFAULT_ANCESTOR_SIZE_LIMIT) * 1000;
		size_t nLimitDescendants = GetArg("-limitdescendantcount", DEFAULT_DESCENDANT_LIMIT);
		size_t nLimitDescendantSize = GetArg("-limitdescendantsize", DEFAULT_DESCENDANT_SIZE_LIMIT) * 1000;
		std::string errString;
		if (!pool.CalculateMemPoolAncestors(entry, setAncestors, nLimitAncestors, nLimitAncestorSize, nLimitDescendants, nLimitDescendantSize, errString)) {
			return state.DoS(0, false, REJECT_NONSTANDARD, "too-long-mempool-chain", false, errString);
		}

		// A transaction that spends outputs that would be replaced by it is invalid. Now
		// that we have the set of all ancestors we can detect this
		// pathological case by making sure setConflicts and setAncestors don't
		// intersect.
		BOOST_FOREACH(CTxMemPool::txiter ancestorIt, setAncestors)
		{
			const uint256 &hashAncestor = ancestorIt->GetTx().GetHash();
			if (setConflicts.count(hashAncestor))
			{
				return state.DoS(10, false,
					REJECT_INVALID, "bad-txns-spends-conflicting-tx", false,
					strprintf("%s spends conflicting transaction %s",
						hash.ToString(),
						hashAncestor.ToString()));
			}
		}

		// Check if it's economically rational to mine this transaction rather
		// than the ones it replaces.
		CAmount nConflictingFees = 0;
		size_t nConflictingSize = 0;
		uint64_t nConflictingCount = 0;
		CTxMemPool::setEntries allConflicting;

		// If we don't hold the lock allConflicting might be incomplete; the
		// subsequent RemoveStaged() and addUnchecked() calls don't guarantee
		// mempool consistency for us.
		LOCK(pool.cs);
		const bool fReplacementTransaction = setConflicts.size();
		if (fReplacementTransaction)
		{
			CFeeRate newFeeRate(nModifiedFees, nSize);
			std::set<uint256> setConflictsParents;
			const int maxDescendantsToVisit = 100;
			CTxMemPool::setEntries setIterConflicting;
			BOOST_FOREACH(const uint256 &hashConflicting, setConflicts)
			{
				CTxMemPool::txiter mi = pool.mapTx.find(hashConflicting);
				if (mi == pool.mapTx.end())
					continue;

				// Save these to avoid repeated lookups
				setIterConflicting.insert(mi);

				// Don't allow the replacement to reduce the feerate of the
				// mempool.
				//
				// We usually don't want to accept replacements with lower
				// feerates than what they replaced as that would lower the
				// feerate of the next block. Requiring that the feerate always
				// be increased is also an easy-to-reason about way to prevent
				// DoS attacks via replacements.
				//
				// The mining code doesn't (currently) take children into
				// account (CPFP) so we only consider the feerates of
				// transactions being directly replaced, not their indirect
				// descendants. While that does mean high feerate children are
				// ignored when deciding whether or not to replace, we do
				// require the replacement to pay more overall fees too,
				// mitigating most cases.
				CFeeRate oldFeeRate(mi->GetModifiedFee(), mi->GetTxSize());
				if (newFeeRate <= oldFeeRate)
				{
					return state.DoS(0, false,
						REJECT_INSUFFICIENTFEE, "insufficient fee", false,
						strprintf("rejecting replacement %s; new feerate %s <= old feerate %s",
							hash.ToString(),
							newFeeRate.ToString(),
							oldFeeRate.ToString()));
				}

				BOOST_FOREACH(const CTxIn &txin, mi->GetTx().vin)
				{
					setConflictsParents.insert(txin.prevout.hash);
				}

				nConflictingCount += mi->GetCountWithDescendants();
			}
			// This potentially overestimates the number of actual descendants
			// but we just want to be conservative to avoid doing too much
			// work.
			if (nConflictingCount <= maxDescendantsToVisit) {
				// If not too many to replace, then calculate the set of
				// transactions that would have to be evicted
				BOOST_FOREACH(CTxMemPool::txiter it, setIterConflicting) {
					pool.CalculateDescendants(it, allConflicting);
				}
				BOOST_FOREACH(CTxMemPool::txiter it, allConflicting) {
					nConflictingFees += it->GetModifiedFee();
					nConflictingSize += it->GetTxSize();
				}
			}
			else {
				return state.DoS(0, false,
					REJECT_NONSTANDARD, "too many potential replacements", false,
					strprintf("rejecting replacement %s; too many potential replacements (%d > %d)\n",
						hash.ToString(),
						nConflictingCount,
						maxDescendantsToVisit));
			}

			for (unsigned int j = 0; j < tx.vin.size(); j++)
			{
				// We don't want to accept replacements that require low
				// feerate junk to be mined first. Ideally we'd keep track of
				// the ancestor feerates and make the decision based on that,
				// but for now requiring all new inputs to be confirmed works.
				if (!setConflictsParents.count(tx.vin[j].prevout.hash))
				{
					// Rather than check the UTXO set - potentially expensive -
					// it's cheaper to just check if the new input refers to a
					// tx that's in the mempool.
					if (pool.mapTx.find(tx.vin[j].prevout.hash) != pool.mapTx.end())
						return state.DoS(0, false,
							REJECT_NONSTANDARD, "replacement-adds-unconfirmed", false,
							strprintf("replacement %s adds unconfirmed input, idx %d",
								hash.ToString(), j));
				}
			}

			// The replacement must pay greater fees than the transactions it
			// replaces - if we did the bandwidth used by those conflicting
			// transactions would not be paid for.
			if (nModifiedFees < nConflictingFees)
			{
				return state.DoS(0, false,
					REJECT_INSUFFICIENTFEE, "insufficient fee", false,
					strprintf("rejecting replacement %s, less fees than conflicting txs; %s < %s",
						hash.ToString(), FormatMoney(nModifiedFees), FormatMoney(nConflictingFees)));
			}

			// Finally in addition to paying more fees than the conflicts the
			// new transaction must pay for its own bandwidth.
			CAmount nDeltaFees = nModifiedFees - nConflictingFees;
			if (nDeltaFees < ::incrementalRelayFee.GetFee(nSize))
			{
				return state.DoS(0, false,
					REJECT_INSUFFICIENTFEE, "insufficient fee", false,
					strprintf("rejecting replacement %s, not enough additional fees to relay; %s < %s",
						hash.ToString(),
						FormatMoney(nDeltaFees),
						FormatMoney(::incrementalRelayFee.GetFee(nSize))));
			}
		}

		// If we aren't going to actually accept it but just were verifying it, we are fine already
		if (fDryRun) return true;
		std::vector<CScriptCheck> vChecks;
		uint256 hashCacheEntry;
		bool isCached = false;
		// Check against previous transactions
		// This is done last to help prevent CPU exhaustion denial-of-service attacks.
		if (!CheckInputs(tx, state, view, true, STANDARD_SCRIPT_VERIFY_FLAGS, true, true, &vChecks, &hashCacheEntry, &isCached)) {
			return false;
		}
		// if cache was hit we return, we already have processed this tx
		if (isCached)
			return true;

		if (!bMultiThreaded) {
			CCheckQueueControl<CScriptCheck> control(&scriptcheckqueue);
			control.Add(vChecks);
			if (!control.Wait())
				return false;
			if (!CheckSyscoinInputs(tx, state, view, true, chainActive.Height(), CBlock())) {
				return false;
			}
		}
		else
		{
			LOCK(scriptCheckMapCS);
			scriptCheckMap[hash] = vChecks;
		}
		// Remove conflicting transactions from the mempool
		BOOST_FOREACH(const CTxMemPool::txiter it, allConflicting)
		{
			LogPrint("mempool", "replacing tx %s with %s for %s %s additional fees, %d delta bytes\n",
				it->GetTx().GetHash().ToString(),
				hash.ToString(),
				FormatMoney(nModifiedFees - nConflictingFees),
				CURRENCY_UNIT,
				(int)nSize - (int)nConflictingSize);
			if (plTxnReplaced)
				plTxnReplaced->push_back(it->GetSharedTx());
		}
		pool.RemoveStaged(allConflicting, false, MemPoolRemovalReason::REPLACED);

		// This transaction should only count for fee estimation if it isn't a
		// BIP 125 replacement transaction (may not be widely supported), the
		// node is not behind, and the transaction is not dependent on any other
		// transactions in the mempool.
		bool validForFeeEstimation = !fReplacementTransaction && IsCurrentForFeeEstimation() && pool.HasNoInputsOf(tx);

		// Store transaction in memory
		pool.addUnchecked(hash, entry, setAncestors, validForFeeEstimation);

		// Add memory address index
		if (fAddressIndex) {
			pool.addAddressIndex(entry, view);
		}

		// Add memory spent index
		if (fSpentIndex) {
			pool.addSpentIndex(entry, view);
		}

		// trim mempool and check if tx was trimmed
		if (!fOverrideMempoolLimit) {
			LimitMempoolSize(pool, GetArg("-maxmempool", DEFAULT_MAX_MEMPOOL_SIZE) * 1000000, GetArg("-mempoolexpiry", DEFAULT_MEMPOOL_EXPIRY) * 60 * 60);
			if (!pool.exists(hash))
				return state.DoS(0, false, REJECT_INSUFFICIENTFEE, "mempool full");
		}
		if (bMultiThreaded)
		{

			std::packaged_task<void()> t([&pool, ptx, hash, coins_to_uncache, hashCacheEntry]() {
				CValidationState vstate;
				const CTransaction& txIn = *ptx;
				bool checkFailed = false;
				CCoinsViewCache vView(pcoinsTip);
				{
					LOCK(scriptCheckMapCS);
					std::vector<CScriptCheck> &vCheckRef = scriptCheckMap[hash];
					for (auto& check : vCheckRef) {
						if (!check())
						{
							checkFailed = true;
							break;
						}
					}
				}
				if (checkFailed) {
					LOCK2(cs_main, mempool.cs);
					LogPrint("mempool", "%s: %s\n", "CheckInputs Error", hash.ToString());
					BOOST_FOREACH(const COutPoint& hashTx, coins_to_uncache)
						pcoinsTip->Uncache(hashTx);
					pool.removeRecursive(txIn, MemPoolRemovalReason::UNKNOWN);
					pool.ClearPrioritisation(hash);
					// After we've (potentially) uncached entries, ensure our coins cache is still within its size limits	
					CValidationState stateDummy;
					FlushStateToDisk(stateDummy, FLUSH_STATE_PERIODIC);
					nLastMultithreadMempoolFailure = GetTime();
					{
						LOCK(scriptCheckMapCS);
						scriptCheckMap.erase(hash);
					}
					return;
				}
				if(!CheckSyscoinInputs(txIn, vstate, vView, true, chainActive.Height(), CBlock()))
				{
					LOCK2(cs_main, mempool.cs);
					LogPrint("mempool", "%s: %s\n", "CheckSyscoinInputs Error", hash.ToString());
					BOOST_FOREACH(const COutPoint& hashTx, coins_to_uncache)
						pcoinsTip->Uncache(hashTx);
					pool.removeRecursive(txIn, MemPoolRemovalReason::UNKNOWN);
					pool.ClearPrioritisation(hash);
					// After we've (potentially) uncached entries, ensure our coins cache is still within its size limits	
					CValidationState stateDummy;
					FlushStateToDisk(stateDummy, FLUSH_STATE_PERIODIC);
					nLastMultithreadMempoolFailure = GetTime();
					{
						LOCK(scriptCheckMapCS);
						scriptCheckMap.erase(hash);
					}
					return;
				}
				{
					LOCK2(scriptCheckMapCS, scriptExecutionCacheCS);
					scriptCheckMap.erase(hash);
					scriptExecutionCache.insert(hashCacheEntry);
				}
			});
			int numTries = 100;
			while (!threadpool.tryPost(t)) {
				numTries--;
				if (numTries <= 0)
					return state.DoS(0, false,
						REJECT_INVALID, "threadpool-full", false,
<<<<<<< HEAD
						"AcceptToMemoryPoolWorker: thread pool queue is full");
				MilliSleep(1);
			}
=======
						"AcceptToMemoryPoolWorker: Thread pool queue size exceeded");
				MilliSleep(1);
			}		
>>>>>>> 0615e454
		}
	}

	GetMainSignals().SyncTransaction(tx, NULL, CMainSignals::SYNC_TRANSACTION_NOT_IN_BLOCK);
	
    return true;
}

bool AcceptToMemoryPoolWithTime(CTxMemPool& pool, CValidationState &state, const CTransactionRef &tx, bool fLimitFree,
                        bool* pfMissingInputs, int64_t nAcceptTime, std::list<CTransactionRef>* plTxnReplaced,
                        bool fOverrideMempoolLimit, const CAmount nAbsurdFee, bool fDryRun, bool bMultiThreaded)
{
	// SYSCOIN if its been less 60 seconds since the last MT mempool verification failure then fallback to single threaded
	if (GetTime() - nLastMultithreadMempoolFailure < 60) {
		LogPrint("mempool", "%s\n", "AcceptToMemoryPoolWithTime: switching to single thread verification...");
		bMultiThreaded = false;
	}
    std::vector<COutPoint> coins_to_uncache;
    bool res = AcceptToMemoryPoolWorker(pool, state, tx, fLimitFree, pfMissingInputs, nAcceptTime, plTxnReplaced, fOverrideMempoolLimit, nAbsurdFee, coins_to_uncache, fDryRun, bMultiThreaded);
    if (!res || fDryRun) {
        if(!res) LogPrint("mempool", "%s: %s %s (%s)\n", __func__, tx->GetHash().ToString(), state.GetRejectReason(), state.GetDebugMessage());
        BOOST_FOREACH(const COutPoint& hashTx, coins_to_uncache)
            pcoinsTip->Uncache(hashTx);
    }
    // After we've (potentially) uncached entries, ensure our coins cache is still within its size limits
    CValidationState stateDummy;
    FlushStateToDisk(stateDummy, FLUSH_STATE_PERIODIC);
    return res;
}

bool AcceptToMemoryPool(CTxMemPool& pool, CValidationState &state, const CTransactionRef &tx, bool fLimitFree,
                        bool* pfMissingInputs, std::list<CTransactionRef>* plTxnReplaced,
                        bool fOverrideMempoolLimit, const CAmount nAbsurdFee, bool fDryRun, bool bMultiThreaded)
{
    return AcceptToMemoryPoolWithTime(pool, state, tx, fLimitFree, pfMissingInputs, GetTime(), plTxnReplaced, fOverrideMempoolLimit, nAbsurdFee, fDryRun, bMultiThreaded);
}
bool GetTimestampIndex(const unsigned int &high, const unsigned int &low, std::vector<uint256> &hashes)
{
    if (!fTimestampIndex)
        return error("Timestamp index not enabled");

    if (!pblocktree->ReadTimestampIndex(high, low, hashes))
        return error("Unable to get hashes for timestamps");

    return true;
}

bool GetSpentIndex(CSpentIndexKey &key, CSpentIndexValue &value)
{
    if (!fSpentIndex)
        return false;

    if (mempool.getSpentIndex(key, value))
        return true;

    if (!pblocktree->ReadSpentIndex(key, value))
        return false;

    return true;
}

bool GetAddressIndex(uint160 addressHash, int type,
                     std::vector<std::pair<CAddressIndexKey, CAmount> > &addressIndex, int start, int end)
{
    if (!fAddressIndex)
        return error("address index not enabled");

    if (!pblocktree->ReadAddressIndex(addressHash, type, addressIndex, start, end))
        return error("unable to get txids for address");

    return true;
}

bool GetAddressUnspent(uint160 addressHash, int type,
                       std::vector<std::pair<CAddressUnspentKey, CAddressUnspentValue> > &unspentOutputs)
{
    if (!fAddressIndex)
        return error("address index not enabled");

    if (!pblocktree->ReadAddressUnspentIndex(addressHash, type, unspentOutputs))
        return error("unable to get txids for address");

    return true;
}

/** Return transaction in txOut, and if it was found inside a block, its hash is placed in hashBlock */
bool GetTransaction(const uint256 &hash, CTransactionRef &txOut, const Consensus::Params& consensusParams, uint256 &hashBlock, bool fAllowSlow)
{
    CBlockIndex *pindexSlow = NULL;

    LOCK(cs_main);

    CTransactionRef ptx = mempool.get(hash);
    if (ptx)
    {
        txOut = ptx;
        return true;
    }

    if (fTxIndex) {
        CDiskTxPos postx;
        if (pblocktree->ReadTxIndex(hash, postx)) {
            CAutoFile file(OpenBlockFile(postx, true), SER_DISK, CLIENT_VERSION);
            if (file.IsNull())
                return error("%s: OpenBlockFile failed", __func__);
            CBlockHeader header;
            try {
                file >> header;
                fseek(file.Get(), postx.nTxOffset, SEEK_CUR);
                file >> txOut;
            } catch (const std::exception& e) {
                return error("%s: Deserialize or I/O error - %s", __func__, e.what());
            }
            hashBlock = header.GetHash();
            if (txOut->GetHash() != hash)
                return error("%s: txid mismatch", __func__);
            return true;
        }

        // transaction not found in index, nothing more can be done
        return false;
    }

    if (fAllowSlow) { // use coin database to locate block that contains transaction, and scan it
        const Coin& coin = AccessByTxid(*pcoinsTip, hash);
        if (!coin.IsSpent()) pindexSlow = chainActive[coin.nHeight];
    }

    if (pindexSlow) {
        CBlock block;
        if (ReadBlockFromDisk(block, pindexSlow, consensusParams)) {
            for (const auto& tx : block.vtx) {
                if (tx->GetHash() == hash) {
                    txOut = tx;
                    hashBlock = pindexSlow->GetBlockHash();
                    return true;
                }
            }
        }
    }

    return false;
}





bool CheckProofOfWork(const CBlockHeader& block, const Consensus::Params& params)
{

	/* If there is no auxpow, just check the block hash.  */
	if (!block.auxpow)
	{
		if (block.IsAuxpow())
			return error("%s : no auxpow on block with auxpow version",
				__func__);

		if (!CheckProofOfWork(block.GetHash(), block.nBits, params))
			return error("%s : non-AUX proof of work failed", __func__);

		return true;
	}
	/* Except for legacy blocks with full version 1, ensure that
	the chain ID is correct.  Legacy blocks are not allowed since
	the merge-mining start, which is checked in AcceptBlockHeader
	where the height is known.  */
	if (block.GetChainId() != params.nAuxpowChainId)
		return error("%s : block does not have our chain ID"
			" (got %d, expected %d, full nVersion %d)",
			__func__, block.GetChainId(),
			params.nAuxpowChainId, block.nVersion);
	/* We have auxpow.  Check it.  */

	if (!block.IsAuxpow())
		return error("%s : auxpow on block with non-auxpow version", __func__);

	if (!block.auxpow->check(block.GetHash(), block.GetChainId(), params))
		return error("%s : AUX POW is not valid", __func__);
	if (!CheckProofOfWork(block.auxpow->getParentBlockHash(), block.nBits, params))
		return error("%s : AUX proof of work failed", __func__);

	return true;
}

//////////////////////////////////////////////////////////////////////////////
//
// CBlock and CBlockIndex
//

bool WriteBlockToDisk(const CBlock& block, CDiskBlockPos& pos, const CMessageHeader::MessageStartChars& messageStart)
{
    // Open history file to append
    CAutoFile fileout(OpenBlockFile(pos), SER_DISK, CLIENT_VERSION);
    if (fileout.IsNull())
        return error("WriteBlockToDisk: OpenBlockFile failed");

    // Write index header
    unsigned int nSize = GetSerializeSize(fileout, block);
    fileout << FLATDATA(messageStart) << nSize;

    // Write block
    long fileOutPos = ftell(fileout.Get());
    if (fileOutPos < 0)
        return error("WriteBlockToDisk: ftell failed");
    pos.nPos = (unsigned int)fileOutPos;
    fileout << block;

    return true;
}

/* Generic implementation of block reading that can handle
both a block and its header.  */

template<typename T>
static bool ReadBlockOrHeader(T& block, const CDiskBlockPos& pos, const Consensus::Params& consensusParams)
{
	block.SetNull();

	// Open history file to read
	CAutoFile filein(OpenBlockFile(pos, true), SER_DISK, CLIENT_VERSION);
	if (filein.IsNull())
		return error("ReadBlockFromDisk: OpenBlockFile failed for %s", pos.ToString());

	// Read block
	try {
		filein >> block;
	}
	catch (const std::exception& e) {
		return error("%s: Deserialize or I/O error - %s at %s", __func__, e.what(), pos.ToString());
	}

	// Check the header
	if (!CheckProofOfWork(block, consensusParams))
		return error("ReadBlockFromDisk: Errors in block header at %s", pos.ToString());

	return true;
}

template<typename T>
static bool ReadBlockOrHeader(T& block, const CBlockIndex* pindex, const Consensus::Params& consensusParams)
{
	if (!ReadBlockOrHeader(block, pindex->GetBlockPos(), consensusParams))
		return false;
	if (block.GetHash() != pindex->GetBlockHash())
		return error("ReadBlockFromDisk(CBlock&, CBlockIndex*): GetHash() doesn't match index for %s at %s",
			pindex->ToString(), pindex->GetBlockPos().ToString());
	return true;
}

bool ReadBlockFromDisk(CBlock& block, const CDiskBlockPos& pos, const Consensus::Params& consensusParams)
{
	return ReadBlockOrHeader(block, pos, consensusParams);
}

bool ReadBlockFromDisk(CBlock& block, const CBlockIndex* pindex, const Consensus::Params& consensusParams)
{
	return ReadBlockOrHeader(block, pindex, consensusParams);
}

bool ReadBlockHeaderFromDisk(CBlockHeader& block, const CBlockIndex* pindex, const Consensus::Params& consensusParams)
{
	return ReadBlockOrHeader(block, pindex, consensusParams);
}

double ConvertBitsToDouble(unsigned int nBits)
{
    int nShift = (nBits >> 24) & 0xff;

    double dDiff = (double)0x0000ffff / (double)(nBits & 0x00ffffff);

    while (nShift < 29)
    {
        dDiff *= 256.0;
        nShift++;
    }
    while (nShift > 29)
    {
        dDiff /= 256.0;
        nShift--;
    }

    return dDiff;
}

CAmount GetBlockSubsidy(int nHeight, const Consensus::Params& consensusParams, CAmount &nTotalRewardWithMasternodes, bool fSuperblockPartOnly, bool fMasternodePartOnly, unsigned int nStartHeight)
{
	if (nHeight == 0)
		return 8.88*COIN;
	if (nHeight == 1)
	{
		std::string chain = ChainNameFromCommandLine();
		// SYSCOIN 3 snapshot
		nTotalRewardWithMasternodes = 533000000 * COIN;
		return nTotalRewardWithMasternodes;
	}
	CAmount nSubsidy = 38.5 * COIN;
	int reductions = nHeight / consensusParams.nSubsidyHalvingInterval;
	if (reductions >= 50) {
		nTotalRewardWithMasternodes = 0;
		return nTotalRewardWithMasternodes;
	}
	// Subsidy is cut in half every 525600 blocks which will occur approximately every year.
	// yearly decline of production by 5% per year, projected ~888M coins max by year 2067+.
	for (int i = 0; i < reductions; i++) {
		nSubsidy -= nSubsidy / 20;
	}
	// Reduce the block reward of miners (allowing budget/superblocks)
	const CAmount &nSuperblockPart = (nSubsidy*0.1);

	if (fSuperblockPartOnly)
		return nSuperblockPart;
	nSubsidy -= nSuperblockPart;
	nTotalRewardWithMasternodes = nSubsidy;
	if (fMasternodePartOnly) {
		nSubsidy *= 0.75;
		if (nHeight > 0 && nStartHeight > 0) {
			unsigned int nDifferenceInBlocks = 0;
			if (nStartHeight < nHeight)
				nDifferenceInBlocks = (nHeight - nStartHeight);
			// the first three intervals should discount rewards to incentivize bonding over longer terms (we add 3% premium every interval)
			double fSubsidyAdjustmentPercentage = 0;
			for (int i = 1; i <= consensusParams.nTotalSeniorityIntervals; i++) {
				const int &nTotalSeniorityBlocks = i*consensusParams.nSeniorityInterval;
				if (nDifferenceInBlocks <= nTotalSeniorityBlocks)
					break;
				fSubsidyAdjustmentPercentage += 0.03;
			}
			const CAmount &nChange = nSubsidy*fSubsidyAdjustmentPercentage;
			nSubsidy += nChange;
			nTotalRewardWithMasternodes += nChange;
		}
	}

	return nSubsidy;

}

bool IsInitialBlockDownload()
{
    // Once this function has returned false, it must remain false.
    static std::atomic<bool> latchToFalse{false};
    // Optimization: pre-test latch before taking the lock.
    if (latchToFalse.load(std::memory_order_relaxed))
        return false;

    LOCK(cs_main);
    if (latchToFalse.load(std::memory_order_relaxed))
        return false;
    if (fImporting || fReindex)
        return true;
    const CChainParams& chainParams = Params();
    if (chainActive.Tip() == NULL)
        return true;
    if (chainActive.Tip()->nChainWork < UintToArith256(chainParams.GetConsensus().nMinimumChainWork))
        return true;
    if (chainActive.Tip()->GetBlockTime() < (GetTime() - nMaxTipAge))
        return true;
    latchToFalse.store(true, std::memory_order_relaxed);
    return false;
}

CBlockIndex *pindexBestForkTip = NULL, *pindexBestForkBase = NULL;

void CheckForkWarningConditions()
{
    AssertLockHeld(cs_main);
    // Before we get past initial download, we cannot reliably alert about forks
    // (we assume we don't get stuck on a fork before finishing our initial sync)
    if (IsInitialBlockDownload())
        return;

    // If our best fork is no longer within 72 blocks (+/- 3 hours if no one mines it)
    // of our head, drop it
    if (pindexBestForkTip && chainActive.Height() - pindexBestForkTip->nHeight >= 72)
        pindexBestForkTip = NULL;

    if (pindexBestForkTip || (pindexBestInvalid && pindexBestInvalid->nChainWork > chainActive.Tip()->nChainWork + (GetBlockProof(*chainActive.Tip()) * 6)))
    {
        if (!GetfLargeWorkForkFound() && pindexBestForkBase)
        {
            if(pindexBestForkBase->phashBlock){
                std::string warning = std::string("'Warning: Large-work fork detected, forking after block ") +
                    pindexBestForkBase->phashBlock->ToString() + std::string("'");
                CAlert::Notify(warning);
            }
        }
        if (pindexBestForkTip && pindexBestForkBase)
        {
            if(pindexBestForkBase->phashBlock){
                LogPrintf("%s: Warning: Large valid fork found\n  forking the chain at height %d (%s)\n  lasting to height %d (%s).\nChain state database corruption likely.\n", __func__,
                       pindexBestForkBase->nHeight, pindexBestForkBase->phashBlock->ToString(),
                       pindexBestForkTip->nHeight, pindexBestForkTip->phashBlock->ToString());
                SetfLargeWorkForkFound(true);
            }
        }
        else
        {
            if(pindexBestInvalid->nHeight > chainActive.Height() + 6)
                LogPrintf("%s: Warning: Found invalid chain at least ~6 blocks longer than our best chain.\nChain state database corruption likely.\n", __func__);
            else
                LogPrintf("%s: Warning: Found invalid chain which has higher work (at least ~6 blocks worth of work) than our best chain.\nChain state database corruption likely.\n", __func__);
            SetfLargeWorkInvalidChainFound(true);
        }
    }
    else
    {
        SetfLargeWorkForkFound(false);
        SetfLargeWorkInvalidChainFound(false);
    }
}

void CheckForkWarningConditionsOnNewFork(CBlockIndex* pindexNewForkTip)
{
    AssertLockHeld(cs_main);
    // If we are on a fork that is sufficiently large, set a warning flag
    CBlockIndex* pfork = pindexNewForkTip;
    CBlockIndex* plonger = chainActive.Tip();
    while (pfork && pfork != plonger)
    {
        while (plonger && plonger->nHeight > pfork->nHeight)
            plonger = plonger->pprev;
        if (pfork == plonger)
            break;
        pfork = pfork->pprev;
    }

    // We define a condition where we should warn the user about as a fork of at least 7 blocks
    // with a tip within 72 blocks (+/- 3 hours if no one mines it) of ours
    // or a chain that is entirely longer than ours and invalid (note that this should be detected by both)
    // We use 7 blocks rather arbitrarily as it represents just under 10% of sustained network
    // hash rate operating on the fork.
    // We define it this way because it allows us to only store the highest fork tip (+ base) which meets
    // the 7-block condition and from this always have the most-likely-to-cause-warning fork
    if (pfork && (!pindexBestForkTip || (pindexBestForkTip && pindexNewForkTip->nHeight > pindexBestForkTip->nHeight)) &&
            pindexNewForkTip->nChainWork - pfork->nChainWork > (GetBlockProof(*pfork) * 7) &&
            chainActive.Height() - pindexNewForkTip->nHeight < 72)
    {
        pindexBestForkTip = pindexNewForkTip;
        pindexBestForkBase = pfork;
    }

    CheckForkWarningConditions();
}

void static InvalidChainFound(CBlockIndex* pindexNew)
{
    if (!pindexBestInvalid || pindexNew->nChainWork > pindexBestInvalid->nChainWork)
        pindexBestInvalid = pindexNew;

    LogPrintf("%s: invalid block=%s  height=%d  log2_work=%.8f  date=%s\n", __func__,
      pindexNew->GetBlockHash().ToString(), pindexNew->nHeight,
      log(pindexNew->nChainWork.getdouble())/log(2.0), DateTimeStrFormat("%Y-%m-%d %H:%M:%S",
      pindexNew->GetBlockTime()));
    CBlockIndex *tip = chainActive.Tip();
    assert (tip);
    LogPrintf("%s:  current best=%s  height=%d  log2_work=%.8f  date=%s\n", __func__,
      tip->GetBlockHash().ToString(), chainActive.Height(), log(tip->nChainWork.getdouble())/log(2.0),
      DateTimeStrFormat("%Y-%m-%d %H:%M:%S", tip->GetBlockTime()));
    CheckForkWarningConditions();
}

void static InvalidBlockFound(CBlockIndex *pindex, const CValidationState &state) {
    if (!state.CorruptionPossible()) {
        pindex->nStatus |= BLOCK_FAILED_VALID;
        setDirtyBlockIndex.insert(pindex);
        setBlockIndexCandidates.erase(pindex);
        InvalidChainFound(pindex);
    }
}

void UpdateCoins(const CTransaction& tx, CCoinsViewCache& inputs, CTxUndo &txundo, int nHeight)
{
    // mark inputs spent
    if (!tx.IsCoinBase()) {
        txundo.vprevout.reserve(tx.vin.size());
        BOOST_FOREACH(const CTxIn &txin, tx.vin) {
            txundo.vprevout.emplace_back();
            bool is_spent = inputs.SpendCoin(txin.prevout, &txundo.vprevout.back());
            assert(is_spent);
        }
    }
    // add outputs
    AddCoins(inputs, tx, nHeight);
}

void UpdateCoins(const CTransaction& tx, CCoinsViewCache& inputs, int nHeight)
{
    CTxUndo txundo;
    UpdateCoins(tx, inputs, txundo, nHeight);
}

bool CScriptCheck::operator()() {
    const CScript &scriptSig = ptxTo->vin[nIn].scriptSig;
    if (!VerifyScript(scriptSig, scriptPubKey, nFlags, CachingTransactionSignatureChecker(ptxTo, nIn, cacheStore), &error)) {
        return false;
    }
    return true;
}

int GetSpendHeight(const CCoinsViewCache& inputs)
{
    LOCK(cs_main);
    CBlockIndex* pindexPrev = mapBlockIndex.find(inputs.GetBestBlock())->second;
    return pindexPrev->nHeight + 1;
}

namespace Consensus {
bool CheckTxInputs(const CTransaction& tx, CValidationState& state, const CCoinsViewCache& inputs, int nSpendHeight)
{
        // This doesn't trigger the DoS code on purpose; if it did, it would make it easier
        // for an attacker to attempt to split the network.
        if (!inputs.HaveInputs(tx))
            return state.Invalid(false, 0, "", "Inputs unavailable");

        CAmount nValueIn = 0;
        CAmount nFees = 0;
        for (unsigned int i = 0; i < tx.vin.size(); i++)
        {
            const COutPoint &prevout = tx.vin[i].prevout;
            const Coin& coin = inputs.AccessCoin(prevout);
            assert(!coin.IsSpent());

            // If prev is coinbase, check that it's matured
            if (coin.IsCoinBase()) {
                if (nSpendHeight - coin.nHeight < COINBASE_MATURITY)
                    return state.Invalid(false,
                        REJECT_INVALID, "bad-txns-premature-spend-of-coinbase",
                        strprintf("tried to spend coinbase at depth %d", nSpendHeight - coin.nHeight));
            }

            // Check for negative or overflow input values
            nValueIn += coin.out.nValue;
            if (!MoneyRange(coin.out.nValue) || !MoneyRange(nValueIn))
                return state.DoS(100, false, REJECT_INVALID, "bad-txns-inputvalues-outofrange");

        }

        if (nValueIn < tx.GetValueOut())
            return state.DoS(100, false, REJECT_INVALID, "bad-txns-in-belowout", false,
                strprintf("value in (%s) < value out (%s)", FormatMoney(nValueIn), FormatMoney(tx.GetValueOut())));

        // Tally transaction fees
        CAmount nTxFee = nValueIn - tx.GetValueOut();
        if (nTxFee < 0)
            return state.DoS(100, false, REJECT_INVALID, "bad-txns-fee-negative");
        nFees += nTxFee;
        if (!MoneyRange(nFees))
            return state.DoS(100, false, REJECT_INVALID, "bad-txns-fee-outofrange");
    return true;
}
}// namespace Consensus

void InitScriptExecutionCache() {
	// nMaxCacheSize is unsigned. If -maxsigcachesize is set to zero,
	// setup_bytes creates the minimum possible cache (2 elements).
	size_t nMaxCacheSize = std::min(std::max((int64_t)0, GetArg("-maxsigcachesize", DEFAULT_MAX_SIG_CACHE_SIZE) / 2), MAX_MAX_SIG_CACHE_SIZE) * ((size_t)1 << 20);
	size_t nElems = scriptExecutionCache.setup_bytes(nMaxCacheSize);
	LogPrintf("Using %zu MiB out of %zu/2 requested for script execution cache, able to store %zu elements\n",
		(nElems * sizeof(uint256)) >> 20, (nMaxCacheSize * 2) >> 20, nElems);
}
bool CheckInputs(const CTransaction& tx, CValidationState &state, const CCoinsViewCache &inputs, bool fScriptChecks, unsigned int flags, bool cacheStore, bool cacheFullScriptStore, std::vector<CScriptCheck> *pvChecks, uint256* hashCacheEntryOut, bool *isCached)
{
    if (!tx.IsCoinBase())
    {
        if (!Consensus::CheckTxInputs(tx, state, inputs, GetSpendHeight(inputs)))
            return false;

        if (pvChecks)
            pvChecks->reserve(tx.vin.size());

        // The first loop above does all the inexpensive checks.
        // Only if ALL inputs pass do we perform expensive ECDSA signature checks.
        // Helps prevent CPU exhaustion attacks.

        // Skip script verification when connecting blocks under the
        // assumedvalid block. Assuming the assumedvalid block is valid this
        // is safe because block merkle hashes are still computed and checked,
        // Of course, if an assumed valid block is invalid due to false scriptSigs
        // this optimization would allow an invalid chain to be accepted.
        if (fScriptChecks) {
			// First check if script executions have been cached with the same
			// flags. Note that this assumes that the inputs provided are
			// correct (ie that the transaction hash which is in tx's prevouts
			// properly commits to the scriptPubKey in the inputs view of that
			// transaction).
			uint256 hashCacheEntry;
			// We only use the first 19 bytes of nonce to avoid a second SHA
			// round - giving us 19 + 32 + 4 = 55 bytes (+ 8 + 1 = 64)
			static_assert(55 - sizeof(flags) - 32 >= 128 / 8, "Want at least 128 bits of nonce for script execution cache");
			CSHA256().Write(scriptExecutionCacheNonce.begin(), 55 - sizeof(flags) - 32).Write(tx.GetHash().begin(), 32).Finalize(hashCacheEntry.begin());
			if (hashCacheEntryOut)
				*hashCacheEntryOut = hashCacheEntry;
			if (scriptExecutionCache.contains(hashCacheEntry, !cacheFullScriptStore)) {
				if (isCached)
					*isCached = true;
				return true;
			}
            for (unsigned int i = 0; i < tx.vin.size(); i++) {
                const COutPoint &prevout = tx.vin[i].prevout;
                const Coin& coin = inputs.AccessCoin(prevout);
				if (coin.IsSpent()) {
					return state.Invalid(false, REJECT_INVALID, "undefined-coins");
				}
                // We very carefully only pass in things to CScriptCheck which
                // are clearly committed to by tx' witness hash. This provides
                // a sanity check that our caching is not introducing consensus
                // failures through additional data in, eg, the coins being
                // spent being checked as a part of CScriptCheck.
                const CScript& scriptPubKey = coin.out.scriptPubKey;
                const CAmount amount = coin.out.nValue;

                // Verify signature
                CScriptCheck check(scriptPubKey, amount, tx, i, flags, cacheStore);
                if (pvChecks) {
                    pvChecks->push_back(CScriptCheck());
                    check.swap(pvChecks->back());
                } else if (!check()) {
					return state.DoS(100, false, REJECT_INVALID, strprintf("mandatory-script-verify-flag-failed (%s)", ScriptErrorString(check.GetScriptError())));
                }
            }
			if (cacheFullScriptStore && !pvChecks) {
				// We executed all of the provided scripts, and were told to
				// cache the result. Do so now.
				LOCK(scriptExecutionCacheCS);
				scriptExecutionCache.insert(hashCacheEntry);
			}
        }
    }

    return true;
}

namespace {

bool UndoWriteToDisk(const CBlockUndo& blockundo, CDiskBlockPos& pos, const uint256& hashBlock, const CMessageHeader::MessageStartChars& messageStart)
{
    // Open history file to append
    CAutoFile fileout(OpenUndoFile(pos), SER_DISK, CLIENT_VERSION);
    if (fileout.IsNull())
        return error("%s: OpenUndoFile failed", __func__);

    // Write index header
    unsigned int nSize = GetSerializeSize(fileout, blockundo);
    fileout << FLATDATA(messageStart) << nSize;

    // Write undo data
    long fileOutPos = ftell(fileout.Get());
    if (fileOutPos < 0)
        return error("%s: ftell failed", __func__);
    pos.nPos = (unsigned int)fileOutPos;
    fileout << blockundo;

    // calculate & write checksum
    CHashWriter hasher(SER_GETHASH, PROTOCOL_VERSION);
    hasher << hashBlock;
    hasher << blockundo;
    fileout << hasher.GetHash();

    return true;
}

bool UndoReadFromDisk(CBlockUndo& blockundo, const CDiskBlockPos& pos, const uint256& hashBlock)
{
    // Open history file to read
    CAutoFile filein(OpenUndoFile(pos, true), SER_DISK, CLIENT_VERSION);
    if (filein.IsNull())
        return error("%s: OpenUndoFile failed", __func__);

    // Read block
    uint256 hashChecksum;
    CHashVerifier<CAutoFile> verifier(&filein); // We need a CHashVerifier as reserializing may lose data
    try {
        verifier << hashBlock;
        verifier >> blockundo;
        filein >> hashChecksum;
    }
    catch (const std::exception& e) {
        return error("%s: Deserialize or I/O error - %s", __func__, e.what());
    }

    // Verify checksum
    if (hashChecksum != verifier.GetHash())
        return error("%s: Checksum mismatch", __func__);

    return true;
}

/** Abort with a message */
bool AbortNode(const std::string& strMessage, const std::string& userMessage="")
{
    SetMiscWarning(strMessage);
    LogPrintf("*** %s\n", strMessage);
    uiInterface.ThreadSafeMessageBox(
        userMessage.empty() ? _("Error: A fatal internal error occurred, see debug.log for details") : userMessage,
        "", CClientUIInterface::MSG_ERROR);
    StartShutdown();
    return false;
}

bool AbortNode(CValidationState& state, const std::string& strMessage, const std::string& userMessage="")
{
    AbortNode(strMessage, userMessage);
    return state.Error(strMessage);
}

} // anon namespace

enum DisconnectResult
{
    DISCONNECT_OK,      // All good.
    DISCONNECT_UNCLEAN, // Rolled back, but UTXO set was inconsistent with block.
    DISCONNECT_FAILED   // Something else went wrong.
};

/**
 * Restore the UTXO in a Coin at a given COutPoint
 * @param undo The Coin to be restored.
 * @param view The coins view to which to apply the changes.
 * @param out The out point that corresponds to the tx input.
 * @return A DisconnectResult as an int
 */
int ApplyTxInUndo(Coin&& undo, CCoinsViewCache& view, const COutPoint& out)
{
    bool fClean = true;

    if (view.HaveCoin(out)) fClean = false; // overwriting transaction output

    if (undo.nHeight == 0) {
        // Missing undo metadata (height and coinbase). Older versions included this
        // information only in undo records for the last spend of a transactions'
        // outputs. This implies that it must be present for some other output of the same tx.
        const Coin& alternate = AccessByTxid(view, out.hash);
        if (!alternate.IsSpent()) {
            undo.nHeight = alternate.nHeight;
            undo.fCoinBase = alternate.fCoinBase;
        } else {
            return DISCONNECT_FAILED; // adding output for transaction without known metadata
        }
    }
    view.AddCoin(out, std::move(undo), undo.fCoinBase);

    return fClean ? DISCONNECT_OK : DISCONNECT_UNCLEAN;
}

/** Undo the effects of this block (with given index) on the UTXO set represented by coins.
 *  When UNCLEAN or FAILED is returned, view is left in an indeterminate state. */
static DisconnectResult DisconnectBlock(const CBlock& block, CValidationState& state, const CBlockIndex* pindex, CCoinsViewCache& view)
{
    assert(pindex->GetBlockHash() == view.GetBestBlock());

    bool fClean = true;

    CBlockUndo blockUndo;
    CDiskBlockPos pos = pindex->GetUndoPos();
    if (pos.IsNull()) {
        error("DisconnectBlock(): no undo data available");
        return DISCONNECT_FAILED;
    }
    if (!UndoReadFromDisk(blockUndo, pos, pindex->pprev->GetBlockHash())) {
        error("DisconnectBlock(): failure reading undo data");
        return DISCONNECT_FAILED;
    }

    if (blockUndo.vtxundo.size() + 1 != block.vtx.size()) {
        error("DisconnectBlock(): block and undo data inconsistent");
        return DISCONNECT_FAILED;
    }

    std::vector<std::pair<CAddressIndexKey, CAmount> > addressIndex;
    std::vector<std::pair<CAddressUnspentKey, CAddressUnspentValue> > addressUnspentIndex;
    std::vector<std::pair<CSpentIndexKey, CSpentIndexValue> > spentIndex;

    // undo transactions in reverse order
    for (int i = block.vtx.size() - 1; i >= 0; i--) {
        const CTransaction &tx = *(block.vtx[i]);
        uint256 hash = tx.GetHash();
        bool is_coinbase = tx.IsCoinBase();

        if (fAddressIndex) {

            for (unsigned int k = tx.vout.size(); k-- > 0;) {
                const CTxOut &out = tx.vout[k];

                if (out.scriptPubKey.IsPayToScriptHash()) {
					// SYSCOIN
					CScript scriptOut;
					CScript scriptPubKeyOut;
					if (RemoveSyscoinScript(out.scriptPubKey, scriptPubKeyOut))
						scriptOut = scriptPubKeyOut;
					else
						scriptOut = out.scriptPubKey;
                    std::vector<unsigned char> hashBytes(scriptOut.begin()+2, scriptOut.begin()+22);

                    // undo receiving activity
                    addressIndex.push_back(std::make_pair(CAddressIndexKey(2, uint160(hashBytes), pindex->nHeight, i, hash, k, false), out.nValue));

                    // undo unspent index
                    addressUnspentIndex.push_back(std::make_pair(CAddressUnspentKey(2, uint160(hashBytes), hash, k), CAddressUnspentValue()));

                } else if (out.scriptPubKey.IsPayToPublicKeyHash()) {
					// SYSCOIN
					CScript scriptOut;
					CScript scriptPubKeyOut;
					if (RemoveSyscoinScript(out.scriptPubKey, scriptPubKeyOut))
						scriptOut = scriptPubKeyOut;
					else
						scriptOut = out.scriptPubKey;
                    std::vector<unsigned char> hashBytes(scriptOut.begin()+3, scriptOut.begin()+23);

                    // undo receiving activity
                    addressIndex.push_back(std::make_pair(CAddressIndexKey(1, uint160(hashBytes), pindex->nHeight, i, hash, k, false), out.nValue));

                    // undo unspent index
                    addressUnspentIndex.push_back(std::make_pair(CAddressUnspentKey(1, uint160(hashBytes), hash, k), CAddressUnspentValue()));

                } else if (out.scriptPubKey.IsPayToPublicKey()) {
					// SYSCOIN
					CScript scriptOut;
					CScript scriptPubKeyOut;
					if (RemoveSyscoinScript(out.scriptPubKey, scriptPubKeyOut))
						scriptOut = scriptPubKeyOut;
					else
						scriptOut = out.scriptPubKey;
                    uint160 hashBytes(Hash160(scriptOut.begin()+1, scriptOut.end()-1));
                    addressIndex.push_back(std::make_pair(CAddressIndexKey(1, hashBytes, pindex->nHeight, i, hash, k, false), out.nValue));
                    addressUnspentIndex.push_back(std::make_pair(CAddressUnspentKey(1, hashBytes, hash, k), CAddressUnspentValue()));
                } else {
                    continue;
                }

            }

        }

        // Check that all outputs are available and match the outputs in the block itself
        // exactly.
        for (size_t o = 0; o < tx.vout.size(); o++) {
            if (!tx.vout[o].scriptPubKey.IsUnspendable()) {
                COutPoint out(hash, o);
                Coin coin;
                bool is_spent = view.SpendCoin(out, &coin);
                if (!is_spent || tx.vout[o] != coin.out || pindex->nHeight != coin.nHeight || is_coinbase != coin.fCoinBase) {
                    fClean = false; // transaction output mismatch
                }
            }
        }

        // restore inputs
        if (i > 0) { // not coinbases
            CTxUndo &txundo = blockUndo.vtxundo[i-1];
            if (txundo.vprevout.size() != tx.vin.size()) {
                error("DisconnectBlock(): transaction and undo data inconsistent");
                return DISCONNECT_FAILED;
            }
            for (unsigned int j = tx.vin.size(); j-- > 0;) {
                const COutPoint &out = tx.vin[j].prevout;
                int undoHeight = txundo.vprevout[j].nHeight;
                int res = ApplyTxInUndo(std::move(txundo.vprevout[j]), view, out);
                if (res == DISCONNECT_FAILED) return DISCONNECT_FAILED;
                fClean = fClean && res != DISCONNECT_UNCLEAN;

                const CTxIn input = tx.vin[j];

                if (fSpentIndex) {
                    // undo and delete the spent index
                    spentIndex.push_back(std::make_pair(CSpentIndexKey(input.prevout.hash, input.prevout.n), CSpentIndexValue()));
                }

                if (fAddressIndex) {
                    const Coin &coin = view.AccessCoin(tx.vin[j].prevout);
                    const CTxOut &prevout = coin.out;
                    if (prevout.scriptPubKey.IsPayToScriptHash()) {
						// SYSCOIN
						CScript scriptOut;
						CScript scriptPubKeyOut;
						if (RemoveSyscoinScript(prevout.scriptPubKey, scriptPubKeyOut))
							scriptOut = scriptPubKeyOut;
						else
							scriptOut = prevout.scriptPubKey;
                        std::vector<unsigned char> hashBytes(scriptOut.begin()+2, scriptOut.begin()+22);

                        // undo spending activity
                        addressIndex.push_back(std::make_pair(CAddressIndexKey(2, uint160(hashBytes), pindex->nHeight, i, hash, j, true), prevout.nValue * -1));

                        // restore unspent index
                        addressUnspentIndex.push_back(std::make_pair(CAddressUnspentKey(2, uint160(hashBytes), input.prevout.hash, input.prevout.n), CAddressUnspentValue(prevout.nValue, prevout.scriptPubKey, undoHeight)));


                    } else if (prevout.scriptPubKey.IsPayToPublicKeyHash()) {
						// SYSCOIN
						CScript scriptOut;
						CScript scriptPubKeyOut;
						if (RemoveSyscoinScript(prevout.scriptPubKey, scriptPubKeyOut))
							scriptOut = scriptPubKeyOut;
						else
							scriptOut = prevout.scriptPubKey;
                        std::vector<unsigned char> hashBytes(scriptOut.begin()+3, scriptOut.begin()+23);

                        // undo spending activity
                        addressIndex.push_back(std::make_pair(CAddressIndexKey(1, uint160(hashBytes), pindex->nHeight, i, hash, j, true), prevout.nValue * -1));

                        // restore unspent index
                        addressUnspentIndex.push_back(std::make_pair(CAddressUnspentKey(1, uint160(hashBytes), input.prevout.hash, input.prevout.n), CAddressUnspentValue(prevout.nValue, prevout.scriptPubKey, undoHeight)));

                    } else if (prevout.scriptPubKey.IsPayToPublicKey()) {
						// SYSCOIN
						CScript scriptOut;
						CScript scriptPubKeyOut;
						if (RemoveSyscoinScript(prevout.scriptPubKey, scriptPubKeyOut))
							scriptOut = scriptPubKeyOut;
						else
							scriptOut = prevout.scriptPubKey;
                        uint160 hashBytes(Hash160(scriptOut.begin()+1, scriptOut.end()-1));
                        addressIndex.push_back(std::make_pair(CAddressIndexKey(1, hashBytes, pindex->nHeight, i, hash, j, false), prevout.nValue));
                        addressUnspentIndex.push_back(std::make_pair(CAddressUnspentKey(1, hashBytes, hash, j), CAddressUnspentValue()));
                    } else {
                        continue;
                    }
                }

            }
            // At this point, all of txundo.vprevout should have been moved out.
        }
    }


    // move best block pointer to prevout block
    view.SetBestBlock(pindex->pprev->GetBlockHash());

    if (fAddressIndex) {
        if (!pblocktree->EraseAddressIndex(addressIndex)) {
            AbortNode(state, "Failed to delete address index");
            return DISCONNECT_FAILED;
        }
        if (!pblocktree->UpdateAddressUnspentIndex(addressUnspentIndex)) {
            AbortNode(state, "Failed to write address unspent index");
            return DISCONNECT_FAILED;
        }
    }

    return fClean ? DISCONNECT_OK : DISCONNECT_UNCLEAN;
}

void static FlushBlockFile(bool fFinalize = false)
{
    LOCK(cs_LastBlockFile);

    CDiskBlockPos posOld(nLastBlockFile, 0);

    FILE *fileOld = OpenBlockFile(posOld);
    if (fileOld) {
        if (fFinalize)
            TruncateFile(fileOld, vinfoBlockFile[nLastBlockFile].nSize);
        FileCommit(fileOld);
        fclose(fileOld);
    }

    fileOld = OpenUndoFile(posOld);
    if (fileOld) {
        if (fFinalize)
            TruncateFile(fileOld, vinfoBlockFile[nLastBlockFile].nUndoSize);
        FileCommit(fileOld);
        fclose(fileOld);
    }
}

bool FindUndoPos(CValidationState &state, int nFile, CDiskBlockPos &pos, unsigned int nAddSize);


void ThreadScriptCheck() {
    RenameThread("syscoin-scriptch");
    scriptcheckqueue.Thread();
}

// Protected by cs_main
VersionBitsCache versionbitscache;

int32_t ComputeBlockVersion(const CBlockIndex* pindexPrev, const Consensus::Params& params)
{
    LOCK(cs_main);
    int32_t nVersion = VERSIONBITS_TOP_BITS;

    for (int i = 0; i < (int)Consensus::MAX_VERSION_BITS_DEPLOYMENTS; i++) {
        Consensus::DeploymentPos pos = Consensus::DeploymentPos(i);
        ThresholdState state = VersionBitsState(pindexPrev, params, pos, versionbitscache);
        if (state == THRESHOLD_LOCKED_IN || state == THRESHOLD_STARTED) {
            nVersion |= VersionBitsMask(params, (Consensus::DeploymentPos)i);
        }
    }

    return nVersion;
}

bool GetBlockHash(uint256& hashRet, int nBlockHeight)
{
    LOCK(cs_main);
    if(chainActive.Tip() == NULL) return false;
    if(nBlockHeight < -1 || nBlockHeight > chainActive.Height()) return false;
    if(nBlockHeight == -1) nBlockHeight = chainActive.Height();
    hashRet = chainActive[nBlockHeight]->GetBlockHash();
    return true;
}

/**
 * Threshold condition checker that triggers when unknown versionbits are seen on the network.
 */
class WarningBitsConditionChecker : public AbstractThresholdConditionChecker
{
private:
    int bit;

public:
    WarningBitsConditionChecker(int bitIn) : bit(bitIn) {}

    int64_t BeginTime(const Consensus::Params& params) const override { return 0; }
    int64_t EndTime(const Consensus::Params& params) const override { return std::numeric_limits<int64_t>::max(); }
    int Period(const Consensus::Params& params) const override { return params.nMinerConfirmationWindow; }
    int Threshold(const Consensus::Params& params) const override { return params.nRuleChangeActivationThreshold; }

    bool Condition(const CBlockIndex* pindex, const Consensus::Params& params) const override
    {
        return ((pindex->nVersion & VERSIONBITS_TOP_MASK) == VERSIONBITS_TOP_BITS) &&
               ((pindex->nVersion >> bit) & 1) != 0 &&
               ((ComputeBlockVersion(pindex->pprev, params) >> bit) & 1) == 0;
    }
};

// Protected by cs_main
static ThresholdConditionCache warningcache[VERSIONBITS_NUM_BITS];

static int64_t nTimeCheck = 0;
static int64_t nTimeForks = 0;
static int64_t nTimeVerify = 0;
static int64_t nTimeConnect = 0;
static int64_t nTimeIndex = 0;
static int64_t nTimeCallbacks = 0;
static int64_t nTimeTotal = 0;

/** Apply the effects of this block (with given index) on the UTXO set represented by coins.
 *  Validity checks that depend on the UTXO set are also done; ConnectBlock()
 *  can fail if those validity checks fail (among other reasons). */
static bool ConnectBlock(const CBlock& block, CValidationState& state, CBlockIndex* pindex,
                  CCoinsViewCache& view, const CChainParams& chainparams, bool fJustCheck = false)
{
    AssertLockHeld(cs_main);

    int64_t nTimeStart = GetTimeMicros();
    const int stopatblocknumber = GetArg("-stopatblock", 0);
    if (stopatblocknumber > 0) {
        if (stopatblocknumber < pindex->nHeight) {
            return false;
        }
    }
    // Check it again in case a previous version let a bad block in
    if (!CheckBlock(block, state, chainparams.GetConsensus(), !fJustCheck, !fJustCheck))
        return error("%s: Consensus::CheckBlock: %s", __func__, FormatStateMessage(state));

    // verify that the view's current state corresponds to the previous block
    uint256 hashPrevBlock = pindex->pprev == NULL ? uint256() : pindex->pprev->GetBlockHash();
    assert(hashPrevBlock == view.GetBestBlock());

    // Special case for the genesis block, skipping connection of its transactions
    // (its coinbase is unspendable)
    if (block.GetHash() == chainparams.GetConsensus().hashGenesisBlock) {
        if (!fJustCheck)
            view.SetBestBlock(pindex->GetBlockHash());
        return true;
    }

    bool fScriptChecks = true;
    if (!hashAssumeValid.IsNull()) {
        // We've been configured with the hash of a block which has been externally verified to have a valid history.
        // A suitable default value is included with the software and updated from time to time.  Because validity
        //  relative to a piece of software is an objective fact these defaults can be easily reviewed.
        // This setting doesn't force the selection of any particular chain but makes validating some faster by
        //  effectively caching the result of part of the verification.
        BlockMap::const_iterator  it = mapBlockIndex.find(hashAssumeValid);
        if (it != mapBlockIndex.end()) {
            if (it->second->GetAncestor(pindex->nHeight) == pindex &&
                pindexBestHeader->GetAncestor(pindex->nHeight) == pindex &&
                pindexBestHeader->nChainWork >= UintToArith256(chainparams.GetConsensus().nMinimumChainWork)) {
                // This block is a member of the assumed verified chain and an ancestor of the best header.
                // The equivalent time check discourages hashpower from extorting the network via DOS attack
                //  into accepting an invalid block through telling users they must manually set assumevalid.
                //  Requiring a software change or burying the invalid block, regardless of the setting, makes
                //  it hard to hide the implication of the demand.  This also avoids having release candidates
                //  that are hardly doing any signature verification at all in testing without having to
                //  artificially set the default assumed verified block further back.
                // The test against nMinimumChainWork prevents the skipping when denied access to any chain at
                //  least as good as the expected chain.
                fScriptChecks = (GetBlockProofEquivalentTime(*pindexBestHeader, *pindex, *pindexBestHeader, chainparams.GetConsensus()) <= 60 * 60 * 24 * 7 * 2);
            }
        }
    }

    int64_t nTime1 = GetTimeMicros(); nTimeCheck += nTime1 - nTimeStart;
    LogPrint("bench", "    - Sanity checks: %.2fms [%.2fs]\n", 0.001 * (nTime1 - nTimeStart), nTimeCheck * 0.000001);

    for (const auto& tx : block.vtx) {
        for (size_t o = 0; o < tx->vout.size(); o++) {
            if (view.HaveCoin(COutPoint(tx->GetHash(), o))) {
                return state.DoS(100, error("ConnectBlock(): tried to overwrite transaction"),
                                    REJECT_INVALID, "bad-txns-BIP30");
            }
        }
    }
    

    /// END SYS

    int64_t nTime2 = GetTimeMicros(); nTimeForks += nTime2 - nTime1;
    LogPrint("bench", "    - Fork checks: %.2fms [%.2fs]\n", 0.001 * (nTime2 - nTime1), nTimeForks * 0.000001);

    CBlockUndo blockundo;

    CCheckQueueControl<CScriptCheck> control(fScriptChecks && nScriptCheckThreads ? &scriptcheckqueue : NULL);

    std::vector<int> prevheights;
    CAmount nFees = 0;
    int nInputs = 0;
    unsigned int nSigOps = 0;
    CDiskTxPos pos(pindex->GetBlockPos(), GetSizeOfCompactSize(block.vtx.size()));
    std::vector<std::pair<uint256, CDiskTxPos> > vPos;
    vPos.reserve(block.vtx.size());
    blockundo.vtxundo.reserve(block.vtx.size() - 1);
    std::vector<std::pair<CAddressIndexKey, CAmount> > addressIndex;
    std::vector<std::pair<CAddressUnspentKey, CAddressUnspentValue> > addressUnspentIndex;
    std::vector<std::pair<CSpentIndexKey, CSpentIndexValue> > spentIndex;

    bool fDIP0001Active_context = pindex->nHeight >= Params().GetConsensus().DIP0001Height;

    for (unsigned int i = 0; i < block.vtx.size(); i++)
    {
        const CTransaction &tx = *(block.vtx[i]);
        const uint256 txhash = tx.GetHash();

        nInputs += tx.vin.size();
        nSigOps += GetLegacySigOpCount(tx);
        if (nSigOps > MaxBlockSigOps(fDIP0001Active_context))
            return state.DoS(100, error("ConnectBlock(): too many sigops"),
                             REJECT_INVALID, "bad-blk-sigops");

        if (!tx.IsCoinBase())
        {
            if (!view.HaveInputs(tx))
                return state.DoS(100, error("ConnectBlock(): inputs missing/spent"),
                                 REJECT_INVALID, "bad-txns-inputs-missingorspent");

            // Check that transaction is BIP68 final
            // BIP68 lock checks (as opposed to nLockTime checks) must
            // be in ConnectBlock because they require the UTXO set
            prevheights.resize(tx.vin.size());
            for (size_t j = 0; j < tx.vin.size(); j++) {
                prevheights[j] = view.AccessCoin(tx.vin[j].prevout).nHeight;
            }

            if (!SequenceLocks(tx, LOCKTIME_VERIFY_SEQUENCE, &prevheights, *pindex)) {
                return state.DoS(100, error("%s: contains a non-BIP68-final transaction", __func__),
                                 REJECT_INVALID, "bad-txns-nonfinal");
            }

            if (fAddressIndex || fSpentIndex)
            {
                for (size_t j = 0; j < tx.vin.size(); j++) {
                    const CTxIn input = tx.vin[j];
                    const Coin& coin = view.AccessCoin(tx.vin[j].prevout);
					if (coin.IsSpent())
						continue;
                    const CTxOut &prevout = coin.out;
                    uint160 hashBytes;
                    int addressType;

                    if (prevout.scriptPubKey.IsPayToScriptHash()) {
						// SYSCOIN
						CScript scriptOut;
						CScript scriptPubKeyOut;
						if (RemoveSyscoinScript(prevout.scriptPubKey, scriptPubKeyOut))
							scriptOut = scriptPubKeyOut;
						else
							scriptOut = prevout.scriptPubKey;
                        hashBytes = uint160(std::vector<unsigned char>(scriptOut.begin()+2, scriptOut.begin()+22));
                        addressType = 2;
                    } else if (prevout.scriptPubKey.IsPayToPublicKeyHash()) {
						// SYSCOIN
						CScript scriptOut;
						CScript scriptPubKeyOut;
						if (RemoveSyscoinScript(prevout.scriptPubKey, scriptPubKeyOut))
							scriptOut = scriptPubKeyOut;
						else
							scriptOut = prevout.scriptPubKey;
                        hashBytes = uint160(std::vector<unsigned char>(scriptOut.begin()+3, scriptOut.begin()+23));
                        addressType = 1;
                    } else if (prevout.scriptPubKey.IsPayToPublicKey()) {
						// SYSCOIN
						CScript scriptOut;
						CScript scriptPubKeyOut;
						if (RemoveSyscoinScript(prevout.scriptPubKey, scriptPubKeyOut))
							scriptOut = scriptPubKeyOut;
						else
							scriptOut = prevout.scriptPubKey;
                        hashBytes = Hash160(scriptOut.begin()+1, scriptOut.end()-1);
                        addressType = 1;
                    } else {
                        hashBytes.SetNull();
                        addressType = 0;
                    }

                    if (fAddressIndex && addressType > 0) {
                        // record spending activity
                        addressIndex.push_back(std::make_pair(CAddressIndexKey(addressType, hashBytes, pindex->nHeight, i, txhash, j, true), prevout.nValue * -1));

                        // remove address from unspent index
                        addressUnspentIndex.push_back(std::make_pair(CAddressUnspentKey(addressType, hashBytes, input.prevout.hash, input.prevout.n), CAddressUnspentValue()));
                    }

                    if (fSpentIndex) {
                        // add the spent index to determine the txid and input that spent an output
                        // and to find the amount and address from an input
                        spentIndex.push_back(std::make_pair(CSpentIndexKey(input.prevout.hash, input.prevout.n), CSpentIndexValue(txhash, j, pindex->nHeight, prevout.nValue, addressType, hashBytes)));
                    }
                }

            }

           
            // Add in sigops done by pay-to-script-hash inputs;
            // this is to prevent a "rogue miner" from creating
            // an incredibly-expensive-to-validate block.
            nSigOps += GetP2SHSigOpCount(tx, view);
            if (nSigOps > MaxBlockSigOps(fDIP0001Active_context))
                return state.DoS(100, error("ConnectBlock(): too many sigops"),
                                    REJECT_INVALID, "bad-blk-sigops");
            

            nFees += view.GetValueIn(tx)-tx.GetValueOut();
            std::vector<CScriptCheck> vChecks;
            bool fCacheResults = fJustCheck;  /* Don't cache results if we're actually connecting blocks (still consult the cache, though */
            if (!CheckInputs(tx, state, view, fScriptChecks, STANDARD_SCRIPT_VERIFY_FLAGS, fCacheResults, fCacheResults, nScriptCheckThreads ? &vChecks : NULL))
                return error("ConnectBlock(): CheckInputs on %s failed with %s",
                    tx.GetHash().ToString(), FormatStateMessage(state));
            control.Add(vChecks);
        }

        if (fAddressIndex) {
            for (unsigned int k = 0; k < tx.vout.size(); k++) {
                const CTxOut &out = tx.vout[k];

                if (out.scriptPubKey.IsPayToScriptHash()) {
					// SYSCOIN
					CScript scriptOut;
					CScript scriptPubKeyOut;
					if (RemoveSyscoinScript(out.scriptPubKey, scriptPubKeyOut))
						scriptOut = scriptPubKeyOut;
					else
						scriptOut = out.scriptPubKey;
                    std::vector<unsigned char> hashBytes(scriptOut.begin()+2, scriptOut.begin()+22);

                    // record receiving activity
                    addressIndex.push_back(std::make_pair(CAddressIndexKey(2, uint160(hashBytes), pindex->nHeight, i, txhash, k, false), out.nValue));

                    // record unspent output
                    addressUnspentIndex.push_back(std::make_pair(CAddressUnspentKey(2, uint160(hashBytes), txhash, k), CAddressUnspentValue(out.nValue, out.scriptPubKey, pindex->nHeight)));

                } else if (out.scriptPubKey.IsPayToPublicKeyHash()) {
					// SYSCOIN
					CScript scriptOut;
					CScript scriptPubKeyOut;
					if (RemoveSyscoinScript(out.scriptPubKey, scriptPubKeyOut))
						scriptOut = scriptPubKeyOut;
					else
						scriptOut = out.scriptPubKey;
                    std::vector<unsigned char> hashBytes(scriptOut.begin()+3, scriptOut.begin()+23);

                    // record receiving activity
                    addressIndex.push_back(std::make_pair(CAddressIndexKey(1, uint160(hashBytes), pindex->nHeight, i, txhash, k, false), out.nValue));

                    // record unspent output
                    addressUnspentIndex.push_back(std::make_pair(CAddressUnspentKey(1, uint160(hashBytes), txhash, k), CAddressUnspentValue(out.nValue, out.scriptPubKey, pindex->nHeight)));

                } else if (out.scriptPubKey.IsPayToPublicKey()) {
					// SYSCOIN
					CScript scriptOut;
					CScript scriptPubKeyOut;
					if (RemoveSyscoinScript(out.scriptPubKey, scriptPubKeyOut))
						scriptOut = scriptPubKeyOut;
					else
						scriptOut = out.scriptPubKey;
                    uint160 hashBytes(Hash160(scriptOut.begin()+1, scriptOut.end()-1));
                    addressIndex.push_back(std::make_pair(CAddressIndexKey(1, hashBytes, pindex->nHeight, i, txhash, k, false), out.nValue));
                    addressUnspentIndex.push_back(std::make_pair(CAddressUnspentKey(1, hashBytes, txhash, k), CAddressUnspentValue(out.nValue, out.scriptPubKey, pindex->nHeight)));
                } else {
                    continue;
                }

            }
        }

        CTxUndo undoDummy;
        if (i > 0) {
            blockundo.vtxundo.push_back(CTxUndo());
        }
        UpdateCoins(tx, view, i == 0 ? undoDummy : blockundo.vtxundo.back(), pindex->nHeight);

        vPos.push_back(std::make_pair(tx.GetHash(), pos));
        pos.nTxOffset += ::GetSerializeSize(tx, SER_DISK, CLIENT_VERSION);
    }
	if (!control.Wait())
		return state.DoS(100, false);

	CCoinsViewCache viewOld(pcoinsTip);
	if (!CheckSyscoinInputs(*block.vtx[0], state, viewOld, fJustCheck, pindex->nHeight, block))
		return error("ConnectBlock(): CheckSyscoinInputs on block %s failed\n",
			block.GetHash().ToString());
    int64_t nTime3 = GetTimeMicros(); nTimeConnect += nTime3 - nTime2;
    LogPrint("bench", "      - Connect %u transactions: %.2fms (%.3fms/tx, %.3fms/txin) [%.2fs]\n", (unsigned)block.vtx.size(), 0.001 * (nTime3 - nTime2), 0.001 * (nTime3 - nTime2) / block.vtx.size(), nInputs <= 1 ? 0 : 0.001 * (nTime3 - nTime2) / (nInputs-1), nTimeConnect * 0.000001);

    // SYSCOIN : MODIFIED TO CHECK MASTERNODE PAYMENTS AND SUPERBLOCKS

    // It's possible that we simply don't have enough data and this could fail
    // (i.e. block itself could be a correct one and we need to store it),
    // that's why this is in ConnectBlock. Could be the other way around however -
    // the peer who sent us this block is missing some data and wasn't able
    // to recognize that block is actually invalid.
    // TODO: resync data (both ways?) and try to reprocess this block later.
	CAmount nTotalRewardWithMasternodes;
	const CAmount &blockReward = nFees + GetBlockSubsidy(pindex->nHeight, chainparams.GetConsensus(), nTotalRewardWithMasternodes);

	if (!IsBlockPayeeValid(*block.vtx[0], pindex->nHeight, blockReward, nFees, nTotalRewardWithMasternodes)) {
		mapRejectedBlocks.insert(std::make_pair(block.GetHash(), GetTime()));
		return state.DoS(0, error("ConnectBlock(SYS): couldn't find masternode or superblock payments"),
			REJECT_INVALID, "bad-cb-payee");
	}

    std::string strError = "";
    if (!IsBlockValueValid(block, pindex->nHeight, nTotalRewardWithMasternodes, nFees, strError)) {
        return state.DoS(0, error("ConnectBlock(SYS): %s", strError), REJECT_INVALID, "bad-cb-amount");
    }
    // END SYSCOIN

    int64_t nTime4 = GetTimeMicros(); nTimeVerify += nTime4 - nTime2;
    LogPrint("bench", "    - Verify %u txins: %.2fms (%.3fms/txin) [%.2fs]\n", nInputs - 1, 0.001 * (nTime4 - nTime2), nInputs <= 1 ? 0 : 0.001 * (nTime4 - nTime2) / (nInputs-1), nTimeVerify * 0.000001);

    if (fJustCheck)
        return true;

    // Write undo information to disk
    if (pindex->GetUndoPos().IsNull() || !pindex->IsValid(BLOCK_VALID_SCRIPTS))
    {
        if (pindex->GetUndoPos().IsNull()) {
            CDiskBlockPos _pos;
            if (!FindUndoPos(state, pindex->nFile, _pos, ::GetSerializeSize(blockundo, SER_DISK, CLIENT_VERSION) + 40))
                return error("ConnectBlock(): FindUndoPos failed");
            if (!UndoWriteToDisk(blockundo, _pos, pindex->pprev->GetBlockHash(), chainparams.MessageStart()))
                return AbortNode(state, "Failed to write undo data");

            // update nUndoPos in block index
            pindex->nUndoPos = _pos.nPos;
            pindex->nStatus |= BLOCK_HAVE_UNDO;
        }

        pindex->RaiseValidity(BLOCK_VALID_SCRIPTS);
        setDirtyBlockIndex.insert(pindex);
    }

    if (fTxIndex)
        if (!pblocktree->WriteTxIndex(vPos))
            return AbortNode(state, "Failed to write transaction index");

    if (fAddressIndex) {
        if (!pblocktree->WriteAddressIndex(addressIndex)) {
            return AbortNode(state, "Failed to write address index");
        }

        if (!pblocktree->UpdateAddressUnspentIndex(addressUnspentIndex)) {
            return AbortNode(state, "Failed to write address unspent index");
        }
    }

    if (fSpentIndex)
        if (!pblocktree->UpdateSpentIndex(spentIndex))
            return AbortNode(state, "Failed to write transaction index");

    if (fTimestampIndex)
        if (!pblocktree->WriteTimestampIndex(CTimestampIndexKey(pindex->nTime, pindex->GetBlockHash())))
            return AbortNode(state, "Failed to write timestamp index");

    // add this block to the view's block chain
    view.SetBestBlock(pindex->GetBlockHash());

    int64_t nTime5 = GetTimeMicros(); nTimeIndex += nTime5 - nTime4;
    LogPrint("bench", "    - Index writing: %.2fms [%.2fs]\n", 0.001 * (nTime5 - nTime4), nTimeIndex * 0.000001);

    // Watch for changes to the previous coinbase transaction.
    static uint256 hashPrevBestCoinBase;
    GetMainSignals().UpdatedTransaction(hashPrevBestCoinBase);
    hashPrevBestCoinBase = block.vtx[0]->GetHash();


    int64_t nTime6 = GetTimeMicros(); nTimeCallbacks += nTime6 - nTime5;
    LogPrint("bench", "    - Callbacks: %.2fms [%.2fs]\n", 0.001 * (nTime6 - nTime5), nTimeCallbacks * 0.000001);

    return true;
}

/**
 * Update the on-disk chain state.
 * The caches and indexes are flushed depending on the mode we're called with
 * if they're too large, if it's been a while since the last write,
 * or always and in all cases if we're in prune mode and are deleting files.
 */
bool static FlushStateToDisk(CValidationState &state, FlushStateMode mode, int nManualPruneHeight) {
    int64_t nMempoolUsage = mempool.DynamicMemoryUsage();
    const CChainParams& chainparams = Params();
    LOCK2(cs_main, cs_LastBlockFile);
    static int64_t nLastWrite = 0;
    static int64_t nLastFlush = 0;
    static int64_t nLastSetChain = 0;
    std::set<int> setFilesToPrune;
    bool fFlushForPrune = false;
    try {
    if (fPruneMode && (fCheckForPruning || nManualPruneHeight > 0) && !fReindex) {
        if (nManualPruneHeight > 0) {
            FindFilesToPruneManual(setFilesToPrune, nManualPruneHeight);
        } else {
            FindFilesToPrune(setFilesToPrune, chainparams.PruneAfterHeight());
            fCheckForPruning = false;
        }
        if (!setFilesToPrune.empty()) {
            fFlushForPrune = true;
            if (!fHavePruned) {
                pblocktree->WriteFlag("prunedblockfiles", true);
                fHavePruned = true;
            }
        }
    }
    int64_t nNow = GetTimeMicros();
    // Avoid writing/flushing immediately after startup.
    if (nLastWrite == 0) {
        nLastWrite = nNow;
    }
    if (nLastFlush == 0) {
        nLastFlush = nNow;
    }
    if (nLastSetChain == 0) {
        nLastSetChain = nNow;
    }
    int64_t nMempoolSizeMax = GetArg("-maxmempool", DEFAULT_MAX_MEMPOOL_SIZE) * 1000000;
    int64_t cacheSize = pcoinsTip->DynamicMemoryUsage() * DB_PEAK_USAGE_FACTOR;
    int64_t nTotalSpace = nCoinCacheUsage + std::max<int64_t>(nMempoolSizeMax - nMempoolUsage, 0);
    // The cache is large and we're within 10% and 10 MiB of the limit, but we have time now (not in the middle of a block processing).
    bool fCacheLarge = mode == FLUSH_STATE_PERIODIC && cacheSize > std::max((9 * nTotalSpace) / 10, nTotalSpace - MAX_BLOCK_COINSDB_USAGE * 1024 * 1024);
    // The cache is over the limit, we have to write now.
    bool fCacheCritical = mode == FLUSH_STATE_IF_NEEDED && cacheSize > nCoinCacheUsage;
    // It's been a while since we wrote the block index to disk. Do this frequently, so we don't need to redownload after a crash.
    bool fPeriodicWrite = mode == FLUSH_STATE_PERIODIC && nNow > nLastWrite + (int64_t)DATABASE_WRITE_INTERVAL * 1000000;
    // It's been very long since we flushed the cache. Do this infrequently, to optimize cache usage.
    bool fPeriodicFlush = mode == FLUSH_STATE_PERIODIC && nNow > nLastFlush + (int64_t)DATABASE_FLUSH_INTERVAL * 1000000;
    // Combine all conditions that result in a full cache flush.
    bool fDoFullFlush = (mode == FLUSH_STATE_ALWAYS) || fCacheLarge || fCacheCritical || fPeriodicFlush || fFlushForPrune;
    // Write blocks and block index to disk.
    if (fDoFullFlush || fPeriodicWrite) {
        // Depend on nMinDiskSpace to ensure we can write block index
        if (!CheckDiskSpace(0))
            return state.Error("out of disk space");
        // First make sure all block and undo data is flushed to disk.
        FlushBlockFile();
        // Then update all block file information (which may refer to block and undo files).
        {
            std::vector<std::pair<int, const CBlockFileInfo*> > vFiles;
            vFiles.reserve(setDirtyFileInfo.size());
            for (std::set<int>::iterator it = setDirtyFileInfo.begin(); it != setDirtyFileInfo.end(); ) {
                vFiles.push_back(std::make_pair(*it, &vinfoBlockFile[*it]));
                setDirtyFileInfo.erase(it++);
            }
            std::vector<const CBlockIndex*> vBlocks;
            vBlocks.reserve(setDirtyBlockIndex.size());
            for (std::set<CBlockIndex*>::iterator it = setDirtyBlockIndex.begin(); it != setDirtyBlockIndex.end(); ) {
                vBlocks.push_back(*it);
                setDirtyBlockIndex.erase(it++);
            }
            if (!pblocktree->WriteBatchSync(vFiles, nLastBlockFile, vBlocks)) {
                return AbortNode(state, "Failed to write to block index database");
            }
        }
        // Finally remove any pruned files
        if (fFlushForPrune)
            UnlinkPrunedFiles(setFilesToPrune);
        nLastWrite = nNow;
    }
    // Flush best chain related state. This can only be done if the blocks / block index write was also done.
    if (fDoFullFlush) {
        // Typical Coin structures on disk are around 48 bytes in size.
        // Pushing a new one to the database can cause it to be written
        // twice (once in the log, and once in the tables). This is already
        // an overestimation, as most will delete an existing entry or
        // overwrite one. Still, use a conservative safety factor of 2.
        if (!CheckDiskSpace(48 * 2 * 2 * pcoinsTip->GetCacheSize()))
            return state.Error("out of disk space");
        // Flush the chainstate (which may refer to block index entries).
        if (!pcoinsTip->Flush())
            return AbortNode(state, "Failed to write to coin database");
		// SYSCOIN
		if (!FlushSyscoinDBs())
			return AbortNode(state, "Failed to flush syscoin databases");
        nLastFlush = nNow;
    }
    if (fDoFullFlush || ((mode == FLUSH_STATE_ALWAYS || mode == FLUSH_STATE_PERIODIC) && nNow > nLastSetChain + (int64_t)DATABASE_WRITE_INTERVAL * 1000000)) {
        // Update best block in wallet (so we can detect restored wallets).
        GetMainSignals().SetBestChain(chainActive.GetLocator());
        nLastSetChain = nNow;
    }
    } catch (const std::runtime_error& e) {
        return AbortNode(state, std::string("System error while flushing: ") + e.what());
    }
    return true;
}

void FlushStateToDisk() {
    CValidationState state;
    FlushStateToDisk(state, FLUSH_STATE_ALWAYS);
}

void PruneAndFlush() {
    CValidationState state;
    fCheckForPruning = true;
    FlushStateToDisk(state, FLUSH_STATE_NONE);
}

/** Update chainActive and related internal data structures. */
void static UpdateTip(CBlockIndex *pindexNew, const CChainParams& chainParams) {
    chainActive.SetTip(pindexNew);

    // New best block
    mempool.AddTransactionsUpdated(1);

    cvBlockChange.notify_all();

    static bool fWarned = false;
    std::vector<std::string> warningMessages;
    if (!IsInitialBlockDownload())
    {
        int nUpgraded = 0;
        const CBlockIndex* pindex = chainActive.Tip();
        for (int bit = 0; bit < VERSIONBITS_NUM_BITS; bit++) {
			// SYSCOIN, skip auxpow bit 8 or dummy bit 28
			if (bit == 8 || bit == 28)
				continue;
            WarningBitsConditionChecker checker(bit);
            ThresholdState state = checker.GetStateFor(pindex, chainParams.GetConsensus(), warningcache[bit]);
            if (state == THRESHOLD_ACTIVE || state == THRESHOLD_LOCKED_IN) {
                if (state == THRESHOLD_ACTIVE) {
                    std::string strWarning = strprintf(_("Warning: unknown new rules activated (versionbit %i)"), bit);
                    SetMiscWarning(strWarning);
                    if (!fWarned) {
                        CAlert::Notify(strWarning);
                        fWarned = true;
                    }
                } else {
                    warningMessages.push_back(strprintf("unknown new rules are about to activate (versionbit %i)", bit));
                }
            }
        }
        // Check the version of the last 100 blocks to see if we need to upgrade:
        for (int i = 0; i < 100 && pindex != NULL; i++)
        {
			// SYSCOIN getbaseversion
			const int32_t nExpectedVersion = ComputeBlockVersion(pindex->pprev, chainParams.GetConsensus());
			if (pindex->GetBaseVersion() > VERSIONBITS_LAST_OLD_BLOCK_VERSION && (pindex->GetBaseVersion() & ~nExpectedVersion) != 0)
                ++nUpgraded;
            pindex = pindex->pprev;
        }
        if (nUpgraded > 0)
            warningMessages.push_back(strprintf("%d of last 100 blocks have unexpected version", nUpgraded));
        if (nUpgraded > 100/2)
        {
            std::string strWarning = _("Warning: Unknown block versions being mined! It's possible unknown rules are in effect");
            // notify GetWarnings(), called by Qt and the JSON-RPC code to warn the user:
            SetMiscWarning(strWarning);
            if (!fWarned) {
                CAlert::Notify(strWarning);
                fWarned = true;
            }
        }
    }
    LogPrintf("%s: new best=%s height=%d version=0x%08x log2_work=%.8f tx=%lu date='%s' progress=%f cache=%.1fMiB(%utxo)", __func__,
      chainActive.Tip()->GetBlockHash().ToString(), chainActive.Height(), chainActive.Tip()->nVersion,
      log(chainActive.Tip()->nChainWork.getdouble())/log(2.0), (unsigned long)chainActive.Tip()->nChainTx,
      DateTimeStrFormat("%Y-%m-%d %H:%M:%S", chainActive.Tip()->GetBlockTime()),
      GuessVerificationProgress(chainParams.TxData(), chainActive.Tip()), pcoinsTip->DynamicMemoryUsage() * (1.0 / (1<<20)), pcoinsTip->GetCacheSize());
    if (!warningMessages.empty())
        LogPrintf(" warning='%s'", boost::algorithm::join(warningMessages, ", "));
    LogPrintf("\n");
}

/** Disconnect chainActive's tip. You probably want to call mempool.removeForReorg and manually re-limit mempool size after this, with cs_main held. */
bool static DisconnectTip(CValidationState& state, const CChainParams& chainparams)
{
    CBlockIndex *pindexDelete = chainActive.Tip();
    assert(pindexDelete);
    // Read block from disk.
    CBlock block;
    if (!ReadBlockFromDisk(block, pindexDelete, chainparams.GetConsensus()))
        return AbortNode(state, "Failed to read block");
    // Apply the block atomically to the chain state.
    int64_t nStart = GetTimeMicros();
    {
        CCoinsViewCache view(pcoinsTip);
        if (DisconnectBlock(block, state, pindexDelete, view) != DISCONNECT_OK)
            return error("DisconnectTip(): DisconnectBlock %s failed", pindexDelete->GetBlockHash().ToString());
        bool flushed = view.Flush();
        assert(flushed);
    }
    LogPrint("bench", "- Disconnect block: %.2fms\n", (GetTimeMicros() - nStart) * 0.001);
    // Write the chain state to disk, if necessary.
    if (!FlushStateToDisk(state, FLUSH_STATE_IF_NEEDED))
        return false;
    // Resurrect mempool transactions from the disconnected block.
    std::vector<uint256> vHashUpdate;
    for (const auto& it : block.vtx) {
        const CTransaction& tx = *it;
        // ignore validation errors in resurrected transactions
        CValidationState stateDummy;
        if (tx.IsCoinBase() || !AcceptToMemoryPool(mempool, stateDummy, it, false, NULL, NULL, true)) {
            mempool.removeRecursive(tx, MemPoolRemovalReason::REORG);
        } else if (mempool.exists(tx.GetHash())) {
            vHashUpdate.push_back(tx.GetHash());
        }
    }
    // AcceptToMemoryPool/addUnchecked all assume that new mempool entries have
    // no in-mempool children, which is generally not true when adding
    // previously-confirmed transactions back to the mempool.
    // UpdateTransactionsFromBlock finds descendants of any transactions in this
    // block that were added back and cleans up the mempool state.
    mempool.UpdateTransactionsFromBlock(vHashUpdate);
    // Update chainActive and related variables.
    UpdateTip(pindexDelete->pprev, chainparams);
    // Let wallets know transactions went from 1-confirmed to
    // 0-confirmed or conflicted:
    for (const auto& tx : block.vtx) {
        GetMainSignals().SyncTransaction(*tx, pindexDelete->pprev, CMainSignals::SYNC_TRANSACTION_NOT_IN_BLOCK);
    }
    return true;
}

static int64_t nTimeReadFromDisk = 0;
static int64_t nTimeConnectTotal = 0;
static int64_t nTimeFlush = 0;
static int64_t nTimeChainState = 0;
static int64_t nTimePostConnect = 0;

/**
 * Used to track blocks whose transactions were applied to the UTXO state as a
 * part of a single ActivateBestChainStep call.
 */
struct ConnectTrace {
    std::vector<std::pair<CBlockIndex*, std::shared_ptr<const CBlock> > > blocksConnected;
};

/**
 * Connect a new block to chainActive. pblock is either NULL or a pointer to a CBlock
 * corresponding to pindexNew, to bypass loading it again from disk.
 *
 * The block is always added to connectTrace (either after loading from disk or by copying
 * pblock) - if that is not intended, care must be taken to remove the last entry in
 * blocksConnected in case of failure.
 */
bool static ConnectTip(CValidationState& state, const CChainParams& chainparams, CBlockIndex* pindexNew, const std::shared_ptr<const CBlock>& pblock, ConnectTrace& connectTrace)
{
    const int stopatblocknumber = GetArg("-stopatblock", 0);
    if (stopatblocknumber > 0 && pindexNew->nHeight >= stopatblocknumber) {
        return false;
    }
    assert(pindexNew->pprev == chainActive.Tip());
    // Read block from disk.
    int64_t nTime1 = GetTimeMicros();
    if (!pblock) {
        std::shared_ptr<CBlock> pblockNew = std::make_shared<CBlock>();
        connectTrace.blocksConnected.emplace_back(pindexNew, pblockNew);
        if (!ReadBlockFromDisk(*pblockNew, pindexNew, chainparams.GetConsensus()))
            return AbortNode(state, "Failed to read block");
    } else {
        connectTrace.blocksConnected.emplace_back(pindexNew, pblock);
    }
    const CBlock& blockConnecting = *connectTrace.blocksConnected.back().second;
    // Apply the block atomically to the chain state.
    int64_t nTime2 = GetTimeMicros(); nTimeReadFromDisk += nTime2 - nTime1;
    int64_t nTime3;
    LogPrint("bench", "  - Load block from disk: %.2fms [%.2fs]\n", (nTime2 - nTime1) * 0.001, nTimeReadFromDisk * 0.000001);
    {
        CCoinsViewCache view(pcoinsTip);
        bool rv = ConnectBlock(blockConnecting, state, pindexNew, view, chainparams);
        GetMainSignals().BlockChecked(blockConnecting, state);
        if (!rv) {
            if (state.IsInvalid())
                InvalidBlockFound(pindexNew, state);
            return error("ConnectTip(): ConnectBlock %s failed", pindexNew->GetBlockHash().ToString());
        }
        nTime3 = GetTimeMicros(); nTimeConnectTotal += nTime3 - nTime2;
        LogPrint("bench", "  - Connect total: %.2fms [%.2fs]\n", (nTime3 - nTime2) * 0.001, nTimeConnectTotal * 0.000001);
        bool flushed = view.Flush();
        assert(flushed);
    }
    int64_t nTime4 = GetTimeMicros(); nTimeFlush += nTime4 - nTime3;
    LogPrint("bench", "  - Flush: %.2fms [%.2fs]\n", (nTime4 - nTime3) * 0.001, nTimeFlush * 0.000001);
    // Write the chain state to disk, if necessary.
    if (!FlushStateToDisk(state, FLUSH_STATE_IF_NEEDED))
        return false;
    int64_t nTime5 = GetTimeMicros(); nTimeChainState += nTime5 - nTime4;
    LogPrint("bench", "  - Writing chainstate: %.2fms [%.2fs]\n", (nTime5 - nTime4) * 0.001, nTimeChainState * 0.000001);
    // Remove conflicting transactions from the mempool.;
    mempool.removeForBlock(blockConnecting.vtx, pindexNew->nHeight);
    // Update chainActive & related variables.
    UpdateTip(pindexNew, chainparams);

    int64_t nTime6 = GetTimeMicros(); nTimePostConnect += nTime6 - nTime5; nTimeTotal += nTime6 - nTime1;
    LogPrint("bench", "  - Connect postprocess: %.2fms [%.2fs]\n", (nTime6 - nTime5) * 0.001, nTimePostConnect * 0.000001);
    LogPrint("bench", "- Connect block: %.2fms [%.2fs]\n", (nTime6 - nTime1) * 0.001, nTimeTotal * 0.000001);
    return true;
}

bool DisconnectBlocks(int blocks)
{
    LOCK(cs_main);

    CValidationState state;
    const CChainParams& chainparams = Params();

    LogPrintf("DisconnectBlocks -- Got command to replay %d blocks\n", blocks);
    for(int i = 0; i < blocks; i++) {
        if(!DisconnectTip(state, chainparams) || !state.IsValid()) {
            return false;
        }
    }

    return true;
}

void ReprocessBlocks(int nBlocks)
{
    LOCK(cs_main);

    std::map<uint256, int64_t>::iterator it = mapRejectedBlocks.begin();
    while(it != mapRejectedBlocks.end()){
        //use a window twice as large as is usual for the nBlocks we want to reset
        if((*it).second  > GetTime() - (nBlocks*60*5)) {
            BlockMap::iterator mi = mapBlockIndex.find((*it).first);
            if (mi != mapBlockIndex.end() && (*mi).second) {

                CBlockIndex* pindex = (*mi).second;
                LogPrintf("ReprocessBlocks -- %s\n", (*it).first.ToString());

                ResetBlockFailureFlags(pindex);
            }
        }
        ++it;
    }

    DisconnectBlocks(nBlocks);

    CValidationState state;
    ActivateBestChain(state, Params());
}

/**
 * Return the tip of the chain with the most work in it, that isn't
 * known to be invalid (it's however far from certain to be valid).
 */
static CBlockIndex* FindMostWorkChain() {
    do {
        CBlockIndex *pindexNew = NULL;

        // Find the best candidate header.
        {
            std::set<CBlockIndex*, CBlockIndexWorkComparator>::reverse_iterator it = setBlockIndexCandidates.rbegin();
            if (it == setBlockIndexCandidates.rend())
                return NULL;
            pindexNew = *it;
        }

        // Check whether all blocks on the path between the currently active chain and the candidate are valid.
        // Just going until the active chain is an optimization, as we know all blocks in it are valid already.
        CBlockIndex *pindexTest = pindexNew;
        bool fInvalidAncestor = false;
        while (pindexTest && !chainActive.Contains(pindexTest)) {
            assert(pindexTest->nChainTx || pindexTest->nHeight == 0);

            // Pruned nodes may have entries in setBlockIndexCandidates for
            // which block files have been deleted.  Remove those as candidates
            // for the most work chain if we come across them; we can't switch
            // to a chain unless we have all the non-active-chain parent blocks.
            bool fFailedChain = pindexTest->nStatus & BLOCK_FAILED_MASK;
            bool fMissingData = !(pindexTest->nStatus & BLOCK_HAVE_DATA);
            if (fFailedChain || fMissingData) {
                // Candidate chain is not usable (either invalid or missing data)
                if (fFailedChain && (pindexBestInvalid == NULL || pindexNew->nChainWork > pindexBestInvalid->nChainWork))
                    pindexBestInvalid = pindexNew;
                CBlockIndex *pindexFailed = pindexNew;
                // Remove the entire chain from the set.
                while (pindexTest != pindexFailed) {
                    if (fFailedChain) {
                        pindexFailed->nStatus |= BLOCK_FAILED_CHILD;
                    } else if (fMissingData) {
                        // If we're missing data, then add back to mapBlocksUnlinked,
                        // so that if the block arrives in the future we can try adding
                        // to setBlockIndexCandidates again.
                        mapBlocksUnlinked.insert(std::make_pair(pindexFailed->pprev, pindexFailed));
                    }
                    setBlockIndexCandidates.erase(pindexFailed);
                    pindexFailed = pindexFailed->pprev;
                }
                setBlockIndexCandidates.erase(pindexTest);
                fInvalidAncestor = true;
                break;
            }
            pindexTest = pindexTest->pprev;
        }
        if (!fInvalidAncestor)
            return pindexNew;
    } while(true);
}

/** Delete all entries in setBlockIndexCandidates that are worse than the current tip. */
static void PruneBlockIndexCandidates() {
    // Note that we can't delete the current block itself, as we may need to return to it later in case a
    // reorganization to a better block fails.
    std::set<CBlockIndex*, CBlockIndexWorkComparator>::iterator it = setBlockIndexCandidates.begin();
    while (it != setBlockIndexCandidates.end() && setBlockIndexCandidates.value_comp()(*it, chainActive.Tip())) {
        setBlockIndexCandidates.erase(it++);
    }
    // Either the current tip or a successor of it we're working towards is left in setBlockIndexCandidates.
    assert(!setBlockIndexCandidates.empty());
}

/**
 * Try to make some progress towards making pindexMostWork the active block.
 * pblock is either NULL or a pointer to a CBlock corresponding to pindexMostWork.
 */
static bool ActivateBestChainStep(CValidationState& state, const CChainParams& chainparams, CBlockIndex* pindexMostWork, const std::shared_ptr<const CBlock>& pblock, bool& fInvalidFound, ConnectTrace& connectTrace)
{
    AssertLockHeld(cs_main);
    const CBlockIndex *pindexOldTip = chainActive.Tip();
    const CBlockIndex *pindexFork = chainActive.FindFork(pindexMostWork);

    // Disconnect active blocks which are no longer in the best chain.
    bool fBlocksDisconnected = false;
    while (chainActive.Tip() && chainActive.Tip() != pindexFork) {
        if (!DisconnectTip(state, chainparams))
            return false;
        fBlocksDisconnected = true;
    }

    // Build list of new blocks to connect.
    std::vector<CBlockIndex*> vpindexToConnect;
    bool fContinue = true;
    int nHeight = pindexFork ? pindexFork->nHeight : -1;
    while (fContinue && nHeight != pindexMostWork->nHeight) {
        // Don't iterate the entire list of potential improvements toward the best tip, as we likely only need
        // a few blocks along the way.
        int nTargetHeight = std::min(nHeight + 32, pindexMostWork->nHeight);
        vpindexToConnect.clear();
        vpindexToConnect.reserve(nTargetHeight - nHeight);
        CBlockIndex *pindexIter = pindexMostWork->GetAncestor(nTargetHeight);
        while (pindexIter && pindexIter->nHeight != nHeight) {
            vpindexToConnect.push_back(pindexIter);
            pindexIter = pindexIter->pprev;
        }
        nHeight = nTargetHeight;

        // Connect new blocks.
        BOOST_REVERSE_FOREACH(CBlockIndex *pindexConnect, vpindexToConnect) {
            if (!ConnectTip(state, chainparams, pindexConnect, pindexConnect == pindexMostWork ? pblock : std::shared_ptr<const CBlock>(), connectTrace)) {
                if (state.IsInvalid()) {
                    // The block violates a consensus rule.
                    if (!state.CorruptionPossible())
                        InvalidChainFound(vpindexToConnect.back());
                    state = CValidationState();
                    fInvalidFound = true;
                    fContinue = false;
                    // If we didn't actually connect the block, don't notify listeners about it
                    connectTrace.blocksConnected.pop_back();
                    break;
                } else {
                    // A system error occurred (disk space, database error, ...).
                    return false;
                }
            } else {
                PruneBlockIndexCandidates();
                if (!pindexOldTip || chainActive.Tip()->nChainWork > pindexOldTip->nChainWork) {
                    // We're in a better position than we were. Return temporarily to release the lock.
                    fContinue = false;
                    break;
                }
            }
        }
    }

    if (fBlocksDisconnected) {
        mempool.removeForReorg(pcoinsTip, chainActive.Tip()->nHeight + 1, STANDARD_LOCKTIME_VERIFY_FLAGS);
        LimitMempoolSize(mempool, GetArg("-maxmempool", DEFAULT_MAX_MEMPOOL_SIZE) * 1000000, GetArg("-mempoolexpiry", DEFAULT_MEMPOOL_EXPIRY) * 60 * 60);
    }
    mempool.check(pcoinsTip);

    // Callbacks/notifications for a new best chain.
    if (fInvalidFound)
        CheckForkWarningConditionsOnNewFork(vpindexToConnect.back());
    else
        CheckForkWarningConditions();

    return true;
}

static void NotifyHeaderTip() {
    bool fNotify = false;
    bool fInitialBlockDownload = false;
    static CBlockIndex* pindexHeaderOld = NULL;
    CBlockIndex* pindexHeader = NULL;
    {
        LOCK(cs_main);
        pindexHeader = pindexBestHeader;

        if (pindexHeader != pindexHeaderOld) {
            fNotify = true;
            fInitialBlockDownload = IsInitialBlockDownload();
            pindexHeaderOld = pindexHeader;
        }
    }
    // Send block tip changed notifications without cs_main
    if (fNotify) {
        uiInterface.NotifyHeaderTip(fInitialBlockDownload, pindexHeader);
        GetMainSignals().NotifyHeaderTip(pindexHeader, fInitialBlockDownload);
    }
}

/**
 * Make the best chain active, in multiple steps. The result is either failure
 * or an activated best chain. pblock is either NULL or a pointer to a block
 * that is already loaded (to avoid loading it again from disk).
 */
bool ActivateBestChain(CValidationState &state, const CChainParams& chainparams, std::shared_ptr<const CBlock> pblock) {
    // Note that while we're often called here from ProcessNewBlock, this is
    // far from a guarantee. Things in the P2P/RPC will often end up calling
    // us in the middle of ProcessNewBlock - do not assume pblock is set
    // sanely for performance or correctness!

    CBlockIndex *pindexMostWork = NULL;
    CBlockIndex *pindexNewTip = NULL;
    do {
        boost::this_thread::interruption_point();
        if (ShutdownRequested())
            break;

        const CBlockIndex *pindexFork;
        ConnectTrace connectTrace;
        bool fInitialDownload;
        {
            LOCK(cs_main);
            { // TODO: Tempoarily ensure that mempool removals are notified before
              // connected transactions.  This shouldn't matter, but the abandoned
              // state of transactions in our wallet is currently cleared when we
              // receive another notification and there is a race condition where
              // notification of a connected conflict might cause an outside process
              // to abandon a transaction and then have it inadvertantly cleared by
              // the notification that the conflicted transaction was evicted.
            MemPoolConflictRemovalTracker mrt(mempool);
            CBlockIndex *pindexOldTip = chainActive.Tip();
            if (pindexMostWork == NULL) {
                pindexMostWork = FindMostWorkChain();
            }

            // Whether we have anything to do at all.
            if (pindexMostWork == NULL || pindexMostWork == chainActive.Tip())
                return true;

            bool fInvalidFound = false;
            std::shared_ptr<const CBlock> nullBlockPtr;
            if (!ActivateBestChainStep(state, chainparams, pindexMostWork, pblock && pblock->GetHash() == pindexMostWork->GetBlockHash() ? pblock : nullBlockPtr, fInvalidFound, connectTrace))
                return false;

            if (fInvalidFound) {
                // Wipe cache, we may need another branch now.
                pindexMostWork = NULL;
            }
            pindexNewTip = chainActive.Tip();
            pindexFork = chainActive.FindFork(pindexOldTip);
            fInitialDownload = IsInitialBlockDownload();

            // throw all transactions though the signal-interface

            } // MemPoolConflictRemovalTracker destroyed and conflict evictions are notified

            // Transactions in the connnected block are notified
            for (const auto& pair : connectTrace.blocksConnected) {
                assert(pair.second);
                const CBlock& block = *(pair.second);
                for (unsigned int i = 0; i < block.vtx.size(); i++)
                    GetMainSignals().SyncTransaction(*block.vtx[i], pair.first, i);
            }
        }
        // When we reach this point, we switched to a new tip (stored in pindexNewTip).

        // Notifications/callbacks that can run without cs_main

        // Notify external listeners about the new tip.
        GetMainSignals().UpdatedBlockTip(pindexNewTip, pindexFork, fInitialDownload);

        // Always notify the UI if a new block tip was connected
        if (pindexFork != pindexNewTip) {
            uiInterface.NotifyBlockTip(fInitialDownload, pindexNewTip);
        }
    } while (pindexNewTip != pindexMostWork);
    CheckBlockIndex(chainparams.GetConsensus());

    // Write changes periodically to disk, after relay.
    if (!FlushStateToDisk(state, FLUSH_STATE_PERIODIC)) {
        return false;
    }

    return true;
}


bool PreciousBlock(CValidationState& state, const CChainParams& params, CBlockIndex *pindex)
{
    {
        LOCK(cs_main);
        if (pindex->nChainWork < chainActive.Tip()->nChainWork) {
            // Nothing to do, this block is not at the tip.
            return true;
        }
        if (chainActive.Tip()->nChainWork > nLastPreciousChainwork) {
            // The chain has been extended since the last call, reset the counter.
            nBlockReverseSequenceId = -1;
        }
        nLastPreciousChainwork = chainActive.Tip()->nChainWork;
        setBlockIndexCandidates.erase(pindex);
        pindex->nSequenceId = nBlockReverseSequenceId;
        if (nBlockReverseSequenceId > std::numeric_limits<int32_t>::min()) {
            // We can't keep reducing the counter if somebody really wants to
            // call preciousblock 2**31-1 times on the same set of tips...
            nBlockReverseSequenceId--;
        }
        if (pindex->IsValid(BLOCK_VALID_TRANSACTIONS) && pindex->nChainTx) {
            setBlockIndexCandidates.insert(pindex);
            PruneBlockIndexCandidates();
        }
    }

    return ActivateBestChain(state, params);
}

bool InvalidateBlock(CValidationState& state, const CChainParams& chainparams, CBlockIndex *pindex)
{
    AssertLockHeld(cs_main);

    // Mark the block itself as invalid.
    pindex->nStatus |= BLOCK_FAILED_VALID;
    setDirtyBlockIndex.insert(pindex);
    setBlockIndexCandidates.erase(pindex);

    if (pindex == pindexBestHeader) {
        pindexBestInvalid = pindexBestHeader;
        pindexBestHeader = pindexBestHeader->pprev;
    }

    while (chainActive.Contains(pindex)) {
        CBlockIndex *pindexWalk = chainActive.Tip();
        pindexWalk->nStatus |= BLOCK_FAILED_CHILD;
        setDirtyBlockIndex.insert(pindexWalk);
        setBlockIndexCandidates.erase(pindexWalk);
        // ActivateBestChain considers blocks already in chainActive
        // unconditionally valid already, so force disconnect away from it.
        if (!DisconnectTip(state, chainparams)) {
            mempool.removeForReorg(pcoinsTip, chainActive.Tip()->nHeight + 1, STANDARD_LOCKTIME_VERIFY_FLAGS);
            return false;
        }
        if (pindexWalk == pindexBestHeader) {
            pindexBestInvalid = pindexBestHeader;
            pindexBestHeader = pindexBestHeader->pprev;
        }
    }

    LimitMempoolSize(mempool, GetArg("-maxmempool", DEFAULT_MAX_MEMPOOL_SIZE) * 1000000, GetArg("-mempoolexpiry", DEFAULT_MEMPOOL_EXPIRY) * 60 * 60);

    // The resulting new best tip may not be in setBlockIndexCandidates anymore, so
    // add it again.
    BlockMap::iterator it = mapBlockIndex.begin();
    while (it != mapBlockIndex.end()) {
        if (it->second->IsValid(BLOCK_VALID_TRANSACTIONS) && it->second->nChainTx && !setBlockIndexCandidates.value_comp()(it->second, chainActive.Tip())) {
            setBlockIndexCandidates.insert(it->second);
        }
        it++;
    }

    InvalidChainFound(pindex);
    mempool.removeForReorg(pcoinsTip, chainActive.Tip()->nHeight + 1, STANDARD_LOCKTIME_VERIFY_FLAGS);
    uiInterface.NotifyBlockTip(IsInitialBlockDownload(), pindex->pprev);
    return true;
}

bool ResetBlockFailureFlags(CBlockIndex *pindex) {
    AssertLockHeld(cs_main);

    int nHeight = pindex->nHeight;

    // Remove the invalidity flag from this block and all its descendants.
    BlockMap::iterator it = mapBlockIndex.begin();
    while (it != mapBlockIndex.end()) {
        if (!it->second->IsValid() && it->second->GetAncestor(nHeight) == pindex) {
            it->second->nStatus &= ~BLOCK_FAILED_MASK;
            setDirtyBlockIndex.insert(it->second);
            if (it->second->IsValid(BLOCK_VALID_TRANSACTIONS) && it->second->nChainTx && setBlockIndexCandidates.value_comp()(chainActive.Tip(), it->second)) {
                setBlockIndexCandidates.insert(it->second);
            }
            if (it->second == pindexBestInvalid) {
                // Reset invalid block marker if it was pointing to one of those.
                pindexBestInvalid = NULL;
            }
        }
        it++;
    }

    // Remove the invalidity flag from all ancestors too.
    while (pindex != NULL) {
        if (pindex->nStatus & BLOCK_FAILED_MASK) {
            pindex->nStatus &= ~BLOCK_FAILED_MASK;
            setDirtyBlockIndex.insert(pindex);
        }
        pindex = pindex->pprev;
    }
    return true;
}

CBlockIndex* AddToBlockIndex(const CBlockHeader& block)
{
    // Check for duplicate
    uint256 hash = block.GetHash();
    BlockMap::iterator it = mapBlockIndex.find(hash);
    if (it != mapBlockIndex.end())
        return it->second;

    // Construct new block index object
    CBlockIndex* pindexNew = new CBlockIndex(block);
    assert(pindexNew);
    // We assign the sequence id to blocks only when the full data is available,
    // to avoid miners withholding blocks but broadcasting headers, to get a
    // competitive advantage.
    pindexNew->nSequenceId = 0;
    BlockMap::iterator mi = mapBlockIndex.insert(std::make_pair(hash, pindexNew)).first;
    pindexNew->phashBlock = &((*mi).first);
    BlockMap::iterator miPrev = mapBlockIndex.find(block.hashPrevBlock);
    if (miPrev != mapBlockIndex.end())
    {
        pindexNew->pprev = (*miPrev).second;
        pindexNew->nHeight = pindexNew->pprev->nHeight + 1;
        pindexNew->BuildSkip();
    }
    pindexNew->nTimeMax = (pindexNew->pprev ? std::max(pindexNew->pprev->nTimeMax, pindexNew->nTime) : pindexNew->nTime);
    pindexNew->nChainWork = (pindexNew->pprev ? pindexNew->pprev->nChainWork : 0) + GetBlockProof(*pindexNew);
    pindexNew->RaiseValidity(BLOCK_VALID_TREE);
    if (pindexBestHeader == NULL || pindexBestHeader->nChainWork < pindexNew->nChainWork)
        pindexBestHeader = pindexNew;

    setDirtyBlockIndex.insert(pindexNew);

    return pindexNew;
}

/** Mark a block as having its data received and checked (up to BLOCK_VALID_TRANSACTIONS). */
bool ReceivedBlockTransactions(const CBlock &block, CValidationState& state, CBlockIndex *pindexNew, const CDiskBlockPos& pos)
{
    pindexNew->nTx = block.vtx.size();
    pindexNew->nChainTx = 0;
    pindexNew->nFile = pos.nFile;
    pindexNew->nDataPos = pos.nPos;
    pindexNew->nUndoPos = 0;
    pindexNew->nStatus |= BLOCK_HAVE_DATA;
    pindexNew->RaiseValidity(BLOCK_VALID_TRANSACTIONS);
    setDirtyBlockIndex.insert(pindexNew);

    if (pindexNew->pprev == NULL || pindexNew->pprev->nChainTx) {
        // If pindexNew is the genesis block or all parents are BLOCK_VALID_TRANSACTIONS.
        std::deque<CBlockIndex*> queue;
        queue.push_back(pindexNew);

        // Recursively process any descendant blocks that now may be eligible to be connected.
        while (!queue.empty()) {
            CBlockIndex *pindex = queue.front();
            queue.pop_front();
            pindex->nChainTx = (pindex->pprev ? pindex->pprev->nChainTx : 0) + pindex->nTx;
            {
                LOCK(cs_nBlockSequenceId);
                pindex->nSequenceId = nBlockSequenceId++;
            }
            if (chainActive.Tip() == NULL || !setBlockIndexCandidates.value_comp()(pindex, chainActive.Tip())) {
                setBlockIndexCandidates.insert(pindex);
            }
            std::pair<std::multimap<CBlockIndex*, CBlockIndex*>::iterator, std::multimap<CBlockIndex*, CBlockIndex*>::iterator> range = mapBlocksUnlinked.equal_range(pindex);
            while (range.first != range.second) {
                std::multimap<CBlockIndex*, CBlockIndex*>::iterator it = range.first;
                queue.push_back(it->second);
                range.first++;
                mapBlocksUnlinked.erase(it);
            }
        }
    } else {
        if (pindexNew->pprev && pindexNew->pprev->IsValid(BLOCK_VALID_TREE)) {
            mapBlocksUnlinked.insert(std::make_pair(pindexNew->pprev, pindexNew));
        }
    }

    return true;
}

bool FindBlockPos(CValidationState &state, CDiskBlockPos &pos, unsigned int nAddSize, unsigned int nHeight, uint64_t nTime, bool fKnown = false)
{
    LOCK(cs_LastBlockFile);

    unsigned int nFile = fKnown ? pos.nFile : nLastBlockFile;
    if (vinfoBlockFile.size() <= nFile) {
        vinfoBlockFile.resize(nFile + 1);
    }

    if (!fKnown) {
        while (vinfoBlockFile[nFile].nSize + nAddSize >= MAX_BLOCKFILE_SIZE) {
            nFile++;
            if (vinfoBlockFile.size() <= nFile) {
                vinfoBlockFile.resize(nFile + 1);
            }
        }
        pos.nFile = nFile;
        pos.nPos = vinfoBlockFile[nFile].nSize;
    }

    if ((int)nFile != nLastBlockFile) {
        if (!fKnown) {
            LogPrintf("Leaving block file %i: %s\n", nLastBlockFile, vinfoBlockFile[nLastBlockFile].ToString());
        }
        FlushBlockFile(!fKnown);
        nLastBlockFile = nFile;
    }

    vinfoBlockFile[nFile].AddBlock(nHeight, nTime);
    if (fKnown)
        vinfoBlockFile[nFile].nSize = std::max(pos.nPos + nAddSize, vinfoBlockFile[nFile].nSize);
    else
        vinfoBlockFile[nFile].nSize += nAddSize;

    if (!fKnown) {
        unsigned int nOldChunks = (pos.nPos + BLOCKFILE_CHUNK_SIZE - 1) / BLOCKFILE_CHUNK_SIZE;
        unsigned int nNewChunks = (vinfoBlockFile[nFile].nSize + BLOCKFILE_CHUNK_SIZE - 1) / BLOCKFILE_CHUNK_SIZE;
        if (nNewChunks > nOldChunks) {
            if (fPruneMode)
                fCheckForPruning = true;
            if (CheckDiskSpace(nNewChunks * BLOCKFILE_CHUNK_SIZE - pos.nPos)) {
                FILE *file = OpenBlockFile(pos);
                if (file) {
                    LogPrintf("Pre-allocating up to position 0x%x in blk%05u.dat\n", nNewChunks * BLOCKFILE_CHUNK_SIZE, pos.nFile);
                    AllocateFileRange(file, pos.nPos, nNewChunks * BLOCKFILE_CHUNK_SIZE - pos.nPos);
                    fclose(file);
                }
            }
            else
                return state.Error("out of disk space");
        }
    }

    setDirtyFileInfo.insert(nFile);
    return true;
}

bool FindUndoPos(CValidationState &state, int nFile, CDiskBlockPos &pos, unsigned int nAddSize)
{
    pos.nFile = nFile;

    LOCK(cs_LastBlockFile);

    unsigned int nNewSize;
    pos.nPos = vinfoBlockFile[nFile].nUndoSize;
    nNewSize = vinfoBlockFile[nFile].nUndoSize += nAddSize;
    setDirtyFileInfo.insert(nFile);

    unsigned int nOldChunks = (pos.nPos + UNDOFILE_CHUNK_SIZE - 1) / UNDOFILE_CHUNK_SIZE;
    unsigned int nNewChunks = (nNewSize + UNDOFILE_CHUNK_SIZE - 1) / UNDOFILE_CHUNK_SIZE;
    if (nNewChunks > nOldChunks) {
        if (fPruneMode)
            fCheckForPruning = true;
        if (CheckDiskSpace(nNewChunks * UNDOFILE_CHUNK_SIZE - pos.nPos)) {
            FILE *file = OpenUndoFile(pos);
            if (file) {
                LogPrintf("Pre-allocating up to position 0x%x in rev%05u.dat\n", nNewChunks * UNDOFILE_CHUNK_SIZE, pos.nFile);
                AllocateFileRange(file, pos.nPos, nNewChunks * UNDOFILE_CHUNK_SIZE - pos.nPos);
                fclose(file);
            }
        }
        else
            return state.Error("out of disk space");
    }

    return true;
}

bool CheckBlockHeader(const CBlockHeader& block, CValidationState& state, const Consensus::Params& consensusParams, bool fCheckPOW)
{
	// SYSCOIN check auxpow first then fallback to normal check
	if (fCheckPOW && !CheckProofOfWork(block, consensusParams))
		return state.DoS(50, false, REJECT_INVALID, "high-hash", false, "proof of work failed");

    // Check DevNet
    if (!consensusParams.hashDevnetGenesisBlock.IsNull() &&
            block.hashPrevBlock == consensusParams.hashGenesisBlock &&
            block.GetHash() != consensusParams.hashDevnetGenesisBlock) {
        return state.DoS(100, error("CheckBlockHeader(): wrong devnet genesis"),
                         REJECT_INVALID, "devnet-genesis");
    }

    return true;
}

bool CheckBlock(const CBlock& block, CValidationState& state, const Consensus::Params& consensusParams, bool fCheckPOW, bool fCheckMerkleRoot)
{
    // These are checks that are independent of context.

    if (block.fChecked)
        return true;

    // Check that the header is valid (particularly PoW).  This is mostly
    // redundant with the call in AcceptBlockHeader.
    if (!CheckBlockHeader(block, state, consensusParams, fCheckPOW))
        return false;

    // Check the merkle root.
    if (fCheckMerkleRoot) {
        bool mutated;
        uint256 hashMerkleRoot2 = BlockMerkleRoot(block, &mutated);
        if (block.hashMerkleRoot != hashMerkleRoot2)
            return state.DoS(100, false, REJECT_INVALID, "bad-txnmrklroot", true, "hashMerkleRoot mismatch");

        // Check for merkle tree malleability (CVE-2012-2459): repeating sequences
        // of transactions in a block without affecting the merkle root of a block,
        // while still invalidating it.
        if (mutated)
            return state.DoS(100, false, REJECT_INVALID, "bad-txns-duplicate", true, "duplicate transaction");
    }

    // All potential-corruption validation must be done before we do any
    // transaction validation, as otherwise we may mark the header as invalid
    // because we receive the wrong transactions for it.

    // Size limits (relaxed)
    if (block.vtx.empty() || block.vtx.size() > MaxBlockSize(true) || ::GetSerializeSize(block, SER_NETWORK, PROTOCOL_VERSION) > MaxBlockSize(true))
        return state.DoS(100, false, REJECT_INVALID, "bad-blk-length", false, "size limits failed");

    // First transaction must be coinbase, the rest must not be
    if (block.vtx.empty() || !block.vtx[0]->IsCoinBase())
        return state.DoS(100, false, REJECT_INVALID, "bad-cb-missing", false, "first tx is not coinbase");
    for (unsigned int i = 1; i < block.vtx.size(); i++)
        if (block.vtx[i]->IsCoinBase())
            return state.DoS(100, false, REJECT_INVALID, "bad-cb-multiple", false, "more than one coinbase");


    // SYS : CHECK TRANSACTIONS FOR INSTANTSEND

    if(sporkManager.IsSporkActive(SPORK_3_INSTANTSEND_BLOCK_FILTERING)) {
        // We should never accept block which conflicts with completed transaction lock,
        // that's why this is in CheckBlock unlike coinbase payee/amount.
        // Require other nodes to comply, send them some data in case they are missing it.
        for(const auto& tx : block.vtx) {
            // skip coinbase, it has no inputs
            if (tx->IsCoinBase()) continue;
            // LOOK FOR TRANSACTION LOCK IN OUR MAP OF OUTPOINTS
            for (const auto& txin : tx->vin) {
                uint256 hashLocked;
                if(instantsend.GetLockedOutPointTxHash(txin.prevout, hashLocked) && hashLocked != tx->GetHash()) {
                    // The node which relayed this will have to switch later,
                    // relaying instantsend data won't help it.
                    LOCK(cs_main);
                    mapRejectedBlocks.insert(std::make_pair(block.GetHash(), GetTime()));
                    return state.DoS(100, false, REJECT_INVALID, "conflict-tx-lock", false, 
                                     strprintf("transaction %s conflicts with transaction lock %s", tx->GetHash().ToString(), hashLocked.ToString()));
                }
            }
        }
    } else {
        LogPrintf("CheckBlock(SYS): spork is off, skipping transaction locking checks\n");
    }

    // END SYS

    // Check transactions
    for (const auto& tx : block.vtx)
        if (!CheckTransaction(*tx, state, false))
            return state.Invalid(false, state.GetRejectCode(), state.GetRejectReason(),
                                 strprintf("Transaction check failed (tx hash %s) %s", tx->GetHash().ToString(), state.GetDebugMessage()));

    unsigned int nSigOps = 0;
    for (const auto& tx : block.vtx)
    {
        nSigOps += GetLegacySigOpCount(*tx);
    }
    // sigops limits (relaxed)
    if (nSigOps > MaxBlockSigOps(true))
        return state.DoS(100, false, REJECT_INVALID, "bad-blk-sigops", false, "out-of-bounds SigOpCount");

    if (fCheckPOW && fCheckMerkleRoot)
        block.fChecked = true;

    return true;
}

static bool CheckIndexAgainstCheckpoint(const CBlockIndex* pindexPrev, CValidationState& state, const CChainParams& chainparams, const uint256& hash)
{
    if (*pindexPrev->phashBlock == chainparams.GetConsensus().hashGenesisBlock)
        return true;

    int nHeight = pindexPrev->nHeight+1;
    // Don't accept any forks from the main chain prior to last checkpoint
    CBlockIndex* pcheckpoint = Checkpoints::GetLastCheckpoint(chainparams.Checkpoints());
    if (pcheckpoint && nHeight < pcheckpoint->nHeight)
        return state.DoS(100, error("%s: forked chain older than last checkpoint (height %d)", __func__, nHeight));

    return true;
}

bool ContextualCheckBlockHeader(const CBlockHeader& block, CValidationState& state, const Consensus::Params& consensusParams, const CBlockIndex* pindexPrev, int64_t nAdjustedTime)
{
    const int nHeight = pindexPrev == NULL ? 0 : pindexPrev->nHeight + 1;
   
    if (block.nBits != GetNextWorkRequired(pindexPrev, &block, consensusParams))
        return state.DoS(100, false, REJECT_INVALID, "bad-diffbits", false, strprintf("incorrect proof of work at %d", nHeight));
    
	// SYSCOIN
	std::string chain = ChainNameFromCommandLine();
	if (chain != CBaseChainParams::REGTEST) {
		// Check timestamp against prev
		if (block.GetBlockTime() <= pindexPrev->GetMedianTimePast())
			return state.Invalid(false, REJECT_INVALID, "time-too-old", "block's timestamp is too early");

		// Check timestamp
		if (block.GetBlockTime() > nAdjustedTime + 2 * 60 * 60)
			return state.Invalid(false, REJECT_INVALID, "time-too-new", "block timestamp too far in the future");
	}

    // SYSCOIN check for version 2, 3 and 4 upgrades
   /* if((block.nVersion < 2 && nHeight >= consensusParams.BIP34Height) ||
       (block.nVersion < 3 && nHeight >= consensusParams.BIP66Height) ||
       (block.nVersion < 4 && nHeight >= consensusParams.BIP65Height))
            return state.Invalid(false, REJECT_OBSOLETE, strprintf("bad-version(0x%08x)", block.nVersion),
                                 strprintf("rejected nVersion=0x%08x block", block.nVersion));*/

    return true;
}

bool ContextualCheckBlock(const CBlock& block, CValidationState& state, const Consensus::Params& consensusParams, const CBlockIndex* pindexPrev)
{
    const int nHeight = pindexPrev == NULL ? 0 : pindexPrev->nHeight + 1;

    // Start enforcing BIP113 (Median Time Past) using versionbits logic.
    int nLockTimeFlags = 0;
    if (VersionBitsState(pindexPrev, consensusParams, Consensus::DEPLOYMENT_CSV, versionbitscache) == THRESHOLD_ACTIVE) {
        nLockTimeFlags |= LOCKTIME_MEDIAN_TIME_PAST;
    }

    int64_t nLockTimeCutoff = (nLockTimeFlags & LOCKTIME_MEDIAN_TIME_PAST)
                              ? pindexPrev->GetMedianTimePast()
                              : block.GetBlockTime();

    bool fDIP0001Active_context = nHeight >= Params().GetConsensus().DIP0001Height;

    // Size limits
    unsigned int nMaxBlockSize = MaxBlockSize(fDIP0001Active_context);
    if (block.vtx.empty() || block.vtx.size() > nMaxBlockSize || ::GetSerializeSize(block, SER_NETWORK, PROTOCOL_VERSION) > nMaxBlockSize)
        return state.DoS(10, false, REJECT_INVALID, "bad-blk-length", false, "size limits failed");

    // Check that all transactions are finalized and not over-sized
    // Also count sigops
    unsigned int nSigOps = 0;
    for (const auto& tx : block.vtx) {
        if (!IsFinalTx(*tx, nHeight, nLockTimeCutoff)) {
            return state.DoS(10, false, REJECT_INVALID, "bad-txns-nonfinal", false, "non-final transaction");
        }
        if (fDIP0001Active_context && ::GetSerializeSize(*tx, SER_NETWORK, PROTOCOL_VERSION) > MAX_STANDARD_TX_SIZE) {
            return state.DoS(10, false, REJECT_INVALID, "bad-txns-oversized", false, "contains an over-sized transaction");
        }
        nSigOps += GetLegacySigOpCount(*tx);
    }

    // Check sigops
    if (nSigOps > MaxBlockSigOps(fDIP0001Active_context))
        return state.DoS(10, false, REJECT_INVALID, "bad-blk-sigops", false, "out-of-bounds SigOpCount");

    // Enforce rule that the coinbase starts with serialized block height
    if (nHeight >= consensusParams.BIP34Height)
    {
        CScript expect = CScript() << nHeight;
        if (block.vtx[0]->vin[0].scriptSig.size() < expect.size() ||
            !std::equal(expect.begin(), expect.end(), block.vtx[0]->vin[0].scriptSig.begin())) {
            return state.DoS(100, false, REJECT_INVALID, "bad-cb-height", false, "block height mismatch in coinbase");
        }
    }

    return true;
}

static bool AcceptBlockHeader(const CBlockHeader& block, CValidationState& state, const CChainParams& chainparams, CBlockIndex** ppindex)
{
    AssertLockHeld(cs_main);
    // Check for duplicate
    uint256 hash = block.GetHash();
    BlockMap::iterator miSelf = mapBlockIndex.find(hash);
    CBlockIndex *pindex = NULL;

    // TODO : ENABLE BLOCK CACHE IN SPECIFIC CASES
    if (hash != chainparams.GetConsensus().hashGenesisBlock) {

        if (miSelf != mapBlockIndex.end()) {
            // Block header is already known.
            pindex = miSelf->second;
            if (ppindex)
                *ppindex = pindex;
            if (pindex->nStatus & BLOCK_FAILED_MASK)
                return state.Invalid(error("%s: block %s is marked invalid", __func__, hash.ToString()), 0, "duplicate");
            return true;
        }

        if (!CheckBlockHeader(block, state, chainparams.GetConsensus()))
            return error("%s: Consensus::CheckBlockHeader: %s, %s", __func__, hash.ToString(), FormatStateMessage(state));

        // Get prev block index
        CBlockIndex* pindexPrev = NULL;
        BlockMap::iterator mi = mapBlockIndex.find(block.hashPrevBlock);
        if (mi == mapBlockIndex.end())
            return state.DoS(10, error("%s: prev block not found", __func__), 0, "bad-prevblk");
        pindexPrev = (*mi).second;
        if (pindexPrev->nStatus & BLOCK_FAILED_MASK)
            return state.DoS(100, error("%s: prev block invalid", __func__), REJECT_INVALID, "bad-prevblk");

        assert(pindexPrev);
        if (fCheckpointsEnabled && !CheckIndexAgainstCheckpoint(pindexPrev, state, chainparams, hash))
            return error("%s: CheckIndexAgainstCheckpoint(): %s", __func__, state.GetRejectReason().c_str());

        if (!ContextualCheckBlockHeader(block, state, chainparams.GetConsensus(), pindexPrev, GetAdjustedTime()))
            return error("%s: Consensus::ContextualCheckBlockHeader: %s, %s", __func__, hash.ToString(), FormatStateMessage(state));
    }
    if (pindex == NULL)
        pindex = AddToBlockIndex(block);

    if (ppindex)
        *ppindex = pindex;

    CheckBlockIndex(chainparams.GetConsensus());

    // Notify external listeners about accepted block header
    GetMainSignals().AcceptedBlockHeader(pindex);

    return true;
}

// Exposed wrapper for AcceptBlockHeader
bool ProcessNewBlockHeaders(const std::vector<CBlockHeader>& headers, CValidationState& state, const CChainParams& chainparams, const CBlockIndex** ppindex)
{
    {
        LOCK(cs_main);
        for (const CBlockHeader& header : headers) {
            CBlockIndex *pindex = NULL; // Use a temp pindex instead of ppindex to avoid a const_cast
            if (!AcceptBlockHeader(header, state, chainparams, &pindex)) {
                return false;
            }
            if (ppindex) {
                *ppindex = pindex;
            }
        }
    }
    NotifyHeaderTip();
    return true;
}

/** Store block on disk. If dbp is non-NULL, the file is known to already reside on disk */
static bool AcceptBlock(const std::shared_ptr<const CBlock>& pblock, CValidationState& state, const CChainParams& chainparams, CBlockIndex** ppindex, bool fRequested, const CDiskBlockPos* dbp, bool* fNewBlock)
{
    const CBlock& block = *pblock;

    if (fNewBlock) *fNewBlock = false;
    AssertLockHeld(cs_main);

    CBlockIndex *pindexDummy = NULL;
    CBlockIndex *&pindex = ppindex ? *ppindex : pindexDummy;

    if (!AcceptBlockHeader(block, state, chainparams, &pindex))
        return false;

    // Try to process all requested blocks that we don't have, but only
    // process an unrequested block if it's new and has enough work to
    // advance our tip, and isn't too many blocks ahead.
    bool fAlreadyHave = pindex->nStatus & BLOCK_HAVE_DATA;
    bool fHasMoreWork = (chainActive.Tip() ? pindex->nChainWork > chainActive.Tip()->nChainWork : true);
    // Blocks that are too out-of-order needlessly limit the effectiveness of
    // pruning, because pruning will not delete block files that contain any
    // blocks which are too close in height to the tip.  Apply this test
    // regardless of whether pruning is enabled; it should generally be safe to
    // not process unrequested blocks.
    bool fTooFarAhead = (pindex->nHeight > int(chainActive.Height() + MIN_BLOCKS_TO_KEEP));

    // TODO: Decouple this function from the block download logic by removing fRequested
    // This requires some new chain datastructure to efficiently look up if a
    // block is in a chain leading to a candidate for best tip, despite not
    // being such a candidate itself.

    // TODO: deal better with return value and error conditions for duplicate
    // and unrequested blocks.
    if (fAlreadyHave) return true;
    if (!fRequested) {  // If we didn't ask for it:
        if (pindex->nTx != 0) return true;  // This is a previously-processed block that was pruned
        if (!fHasMoreWork) return true;     // Don't process less-work chains
        if (fTooFarAhead) return true;      // Block height is too high
    }
    if (fNewBlock) *fNewBlock = true;

    if (!CheckBlock(block, state, chainparams.GetConsensus()) ||
        !ContextualCheckBlock(block, state, chainparams.GetConsensus(), pindex->pprev)) {
        if (state.IsInvalid() && !state.CorruptionPossible()) {
            pindex->nStatus |= BLOCK_FAILED_VALID;
            setDirtyBlockIndex.insert(pindex);
        }
        return error("%s: %s", __func__, FormatStateMessage(state));
    }

    // Header is valid/has work, merkle tree is good...RELAY NOW
    // (but if it does not build on our best tip, let the SendMessages loop relay it)
    if (!IsInitialBlockDownload() && chainActive.Tip() == pindex->pprev)
        GetMainSignals().NewPoWValidBlock(pindex, pblock);

    int nHeight = pindex->nHeight;

    // Write block to history file
    try {
        unsigned int nBlockSize = ::GetSerializeSize(block, SER_DISK, CLIENT_VERSION);
        CDiskBlockPos blockPos;
        if (dbp != NULL)
            blockPos = *dbp;
        if (!FindBlockPos(state, blockPos, nBlockSize+8, nHeight, block.GetBlockTime(), dbp != NULL))
            return error("AcceptBlock(): FindBlockPos failed");
        if (dbp == NULL)
            if (!WriteBlockToDisk(block, blockPos, chainparams.MessageStart()))
                AbortNode(state, "Failed to write block");
        if (!ReceivedBlockTransactions(block, state, pindex, blockPos))
            return error("AcceptBlock(): ReceivedBlockTransactions failed");
    } catch (const std::runtime_error& e) {
        return AbortNode(state, std::string("System error: ") + e.what());
    }

    if (fCheckForPruning)
        FlushStateToDisk(state, FLUSH_STATE_NONE); // we just allocated more disk space for block files

    return true;
}

bool ProcessNewBlock(const CChainParams& chainparams, const std::shared_ptr<const CBlock> pblock, bool fForceProcessing, bool *fNewBlock)
{
    {
        CBlockIndex *pindex = NULL;
        if (fNewBlock) *fNewBlock = false;
        CValidationState state;
        // Ensure that CheckBlock() passes before calling AcceptBlock, as
        // belt-and-suspenders.
        bool ret = CheckBlock(*pblock, state, chainparams.GetConsensus());

        LOCK(cs_main);

        if (ret) {
            // Store to disk
            ret = AcceptBlock(pblock, state, chainparams, &pindex, fForceProcessing, NULL, fNewBlock);
        }
        CheckBlockIndex(chainparams.GetConsensus());
        if (!ret) {
            GetMainSignals().BlockChecked(*pblock, state);
            return error("%s: AcceptBlock FAILED", __func__);
        }
    }

    NotifyHeaderTip();

    CValidationState state; // Only used to report errors, not invalidity - ignore it
    if (!ActivateBestChain(state, chainparams, pblock))
        return error("%s: ActivateBestChain failed", __func__);

    LogPrintf("%s : ACCEPTED\n", __func__);
    return true;
}

bool TestBlockValidity(CValidationState& state, const CChainParams& chainparams, const CBlock& block, CBlockIndex* pindexPrev, bool fCheckPOW, bool fCheckMerkleRoot)
{
    AssertLockHeld(cs_main);
    assert(pindexPrev && pindexPrev == chainActive.Tip());
    if (fCheckpointsEnabled && !CheckIndexAgainstCheckpoint(pindexPrev, state, chainparams, block.GetHash()))
        return error("%s: CheckIndexAgainstCheckpoint(): %s", __func__, state.GetRejectReason().c_str());

    CCoinsViewCache viewNew(pcoinsTip);
    CBlockIndex indexDummy(block);
    indexDummy.pprev = pindexPrev;
    indexDummy.nHeight = pindexPrev->nHeight + 1;

    // NOTE: CheckBlockHeader is called by CheckBlock
    if (!ContextualCheckBlockHeader(block, state, chainparams.GetConsensus(), pindexPrev, GetAdjustedTime()))
        return error("%s: Consensus::ContextualCheckBlockHeader: %s", __func__, FormatStateMessage(state));
    if (!CheckBlock(block, state, chainparams.GetConsensus(), fCheckPOW, fCheckMerkleRoot))
        return error("%s: Consensus::CheckBlock: %s", __func__, FormatStateMessage(state));
    if (!ContextualCheckBlock(block, state, chainparams.GetConsensus(), pindexPrev))
        return error("%s: Consensus::ContextualCheckBlock: %s", __func__, FormatStateMessage(state));
    if (!ConnectBlock(block, state, &indexDummy, viewNew, chainparams, true))
        return false;
    assert(state.IsValid());

    return true;
}

/**
 * BLOCK PRUNING CODE
 */

/* Calculate the amount of disk space the block & undo files currently use */
uint64_t CalculateCurrentUsage()
{
    uint64_t retval = 0;
    BOOST_FOREACH(const CBlockFileInfo &file, vinfoBlockFile) {
        retval += file.nSize + file.nUndoSize;
    }
    return retval;
}

/* Prune a block file (modify associated database entries)*/
void PruneOneBlockFile(const int fileNumber)
{
    for (BlockMap::iterator it = mapBlockIndex.begin(); it != mapBlockIndex.end(); ++it) {
        CBlockIndex* pindex = it->second;
        if (pindex->nFile == fileNumber) {
            pindex->nStatus &= ~BLOCK_HAVE_DATA;
            pindex->nStatus &= ~BLOCK_HAVE_UNDO;
            pindex->nFile = 0;
            pindex->nDataPos = 0;
            pindex->nUndoPos = 0;
            setDirtyBlockIndex.insert(pindex);

            // Prune from mapBlocksUnlinked -- any block we prune would have
            // to be downloaded again in order to consider its chain, at which
            // point it would be considered as a candidate for
            // mapBlocksUnlinked or setBlockIndexCandidates.
            std::pair<std::multimap<CBlockIndex*, CBlockIndex*>::iterator, std::multimap<CBlockIndex*, CBlockIndex*>::iterator> range = mapBlocksUnlinked.equal_range(pindex->pprev);
            while (range.first != range.second) {
                std::multimap<CBlockIndex *, CBlockIndex *>::iterator _it = range.first;
                range.first++;
                if (_it->second == pindex) {
                    mapBlocksUnlinked.erase(_it);
                }
            }
        }
    }

    vinfoBlockFile[fileNumber].SetNull();
    setDirtyFileInfo.insert(fileNumber);
}


void UnlinkPrunedFiles(const std::set<int>& setFilesToPrune)
{
    for (std::set<int>::iterator it = setFilesToPrune.begin(); it != setFilesToPrune.end(); ++it) {
        CDiskBlockPos pos(*it, 0);
        boost::filesystem::remove(GetBlockPosFilename(pos, "blk"));
        boost::filesystem::remove(GetBlockPosFilename(pos, "rev"));
        LogPrintf("Prune: %s deleted blk/rev (%05u)\n", __func__, *it);
    }
}

/* Calculate the block/rev files to delete based on height specified by user with RPC command pruneblockchain */
void FindFilesToPruneManual(std::set<int>& setFilesToPrune, int nManualPruneHeight)
{
    assert(fPruneMode && nManualPruneHeight > 0);

    LOCK2(cs_main, cs_LastBlockFile);
    if (chainActive.Tip() == NULL)
        return;

    // last block to prune is the lesser of (user-specified height, MIN_BLOCKS_TO_KEEP from the tip)
    unsigned int nLastBlockWeCanPrune = std::min((unsigned)nManualPruneHeight, chainActive.Tip()->nHeight - MIN_BLOCKS_TO_KEEP);
    int count=0;
    for (int fileNumber = 0; fileNumber < nLastBlockFile; fileNumber++) {
        if (vinfoBlockFile[fileNumber].nSize == 0 || vinfoBlockFile[fileNumber].nHeightLast > nLastBlockWeCanPrune)
            continue;
        PruneOneBlockFile(fileNumber);
        setFilesToPrune.insert(fileNumber);
        count++;
    }
    LogPrintf("Prune (Manual): prune_height=%d removed %d blk/rev pairs\n", nLastBlockWeCanPrune, count);
}

/* This function is called from the RPC code for pruneblockchain */
void PruneBlockFilesManual(int nManualPruneHeight)
{
    CValidationState state;
    FlushStateToDisk(state, FLUSH_STATE_NONE, nManualPruneHeight);
}

/* Calculate the block/rev files that should be deleted to remain under target*/
void FindFilesToPrune(std::set<int>& setFilesToPrune, uint64_t nPruneAfterHeight)
{
    LOCK2(cs_main, cs_LastBlockFile);
    if (chainActive.Tip() == NULL || nPruneTarget == 0) {
        return;
    }
    if ((uint64_t)chainActive.Tip()->nHeight <= nPruneAfterHeight) {
        return;
    }

    unsigned int nLastBlockWeCanPrune = chainActive.Tip()->nHeight - MIN_BLOCKS_TO_KEEP;
    uint64_t nCurrentUsage = CalculateCurrentUsage();
    // We don't check to prune until after we've allocated new space for files
    // So we should leave a buffer under our target to account for another allocation
    // before the next pruning.
    uint64_t nBuffer = BLOCKFILE_CHUNK_SIZE + UNDOFILE_CHUNK_SIZE;
    uint64_t nBytesToPrune;
    int count=0;

    if (nCurrentUsage + nBuffer >= nPruneTarget) {
        for (int fileNumber = 0; fileNumber < nLastBlockFile; fileNumber++) {
            nBytesToPrune = vinfoBlockFile[fileNumber].nSize + vinfoBlockFile[fileNumber].nUndoSize;

            if (vinfoBlockFile[fileNumber].nSize == 0)
                continue;

            if (nCurrentUsage + nBuffer < nPruneTarget)  // are we below our target?
                break;

            // don't prune files that could have a block within MIN_BLOCKS_TO_KEEP of the main chain's tip but keep scanning
            if (vinfoBlockFile[fileNumber].nHeightLast > nLastBlockWeCanPrune)
                continue;

            PruneOneBlockFile(fileNumber);
            // Queue up the files for removal
            setFilesToPrune.insert(fileNumber);
            nCurrentUsage -= nBytesToPrune;
            count++;
        }
    }

    LogPrint("prune", "Prune: target=%dMiB actual=%dMiB diff=%dMiB max_prune_height=%d removed %d blk/rev pairs\n",
           nPruneTarget/1024/1024, nCurrentUsage/1024/1024,
           ((int64_t)nPruneTarget - (int64_t)nCurrentUsage)/1024/1024,
           nLastBlockWeCanPrune, count);
}

bool CheckDiskSpace(uint64_t nAdditionalBytes)
{
    uint64_t nFreeBytesAvailable = boost::filesystem::space(GetDataDir()).available;

    // Check for nMinDiskSpace bytes (currently 50MB)
    if (nFreeBytesAvailable < nMinDiskSpace + nAdditionalBytes)
        return AbortNode("Disk space is low!", _("Error: Disk space is low!"));

    return true;
}

FILE* OpenDiskFile(const CDiskBlockPos &pos, const char *prefix, bool fReadOnly)
{
    if (pos.IsNull())
        return NULL;
    boost::filesystem::path path = GetBlockPosFilename(pos, prefix);
    boost::filesystem::create_directories(path.parent_path());
    FILE* file = fopen(path.string().c_str(), "rb+");
    if (!file && !fReadOnly)
        file = fopen(path.string().c_str(), "wb+");
    if (!file) {
        LogPrintf("Unable to open file %s\n", path.string());
        return NULL;
    }
    if (pos.nPos) {
        if (fseek(file, pos.nPos, SEEK_SET)) {
            LogPrintf("Unable to seek to position %u of %s\n", pos.nPos, path.string());
            fclose(file);
            return NULL;
        }
    }
    return file;
}

FILE* OpenBlockFile(const CDiskBlockPos &pos, bool fReadOnly) {
    return OpenDiskFile(pos, "blk", fReadOnly);
}

FILE* OpenUndoFile(const CDiskBlockPos &pos, bool fReadOnly) {
    return OpenDiskFile(pos, "rev", fReadOnly);
}

boost::filesystem::path GetBlockPosFilename(const CDiskBlockPos &pos, const char *prefix)
{
    return GetDataDir() / "blocks" / strprintf("%s%05u.dat", prefix, pos.nFile);
}

CBlockIndex * InsertBlockIndex(uint256 hash)
{
    if (hash.IsNull())
        return NULL;

    // Return existing
    BlockMap::iterator mi = mapBlockIndex.find(hash);
    if (mi != mapBlockIndex.end())
        return (*mi).second;

    // Create new
    CBlockIndex* pindexNew = new CBlockIndex();
    if (!pindexNew)
        throw std::runtime_error(std::string(__func__) + ": new CBlockIndex failed");
    mi = mapBlockIndex.insert(std::make_pair(hash, pindexNew)).first;
    pindexNew->phashBlock = &((*mi).first);

    return pindexNew;
}

bool static LoadBlockIndexDB(const CChainParams& chainparams)
{
    if (!pblocktree->LoadBlockIndexGuts(InsertBlockIndex))
        return false;

    boost::this_thread::interruption_point();

    // Calculate nChainWork
    std::vector<std::pair<int, CBlockIndex*> > vSortedByHeight;
    vSortedByHeight.reserve(mapBlockIndex.size());
    BOOST_FOREACH(const PAIRTYPE(uint256, CBlockIndex*)& item, mapBlockIndex)
    {
        CBlockIndex* pindex = item.second;
        vSortedByHeight.push_back(std::make_pair(pindex->nHeight, pindex));
    }
    sort(vSortedByHeight.begin(), vSortedByHeight.end());
    BOOST_FOREACH(const PAIRTYPE(int, CBlockIndex*)& item, vSortedByHeight)
    {
        CBlockIndex* pindex = item.second;
        pindex->nChainWork = (pindex->pprev ? pindex->pprev->nChainWork : 0) + GetBlockProof(*pindex);
        pindex->nTimeMax = (pindex->pprev ? std::max(pindex->pprev->nTimeMax, pindex->nTime) : pindex->nTime);
        // We can link the chain of blocks for which we've received transactions at some point.
        // Pruned nodes may have deleted the block.
        if (pindex->nTx > 0) {
            if (pindex->pprev) {
                if (pindex->pprev->nChainTx) {
                    pindex->nChainTx = pindex->pprev->nChainTx + pindex->nTx;
                } else {
                    pindex->nChainTx = 0;
                    mapBlocksUnlinked.insert(std::make_pair(pindex->pprev, pindex));
                }
            } else {
                pindex->nChainTx = pindex->nTx;
            }
        }
        if (pindex->IsValid(BLOCK_VALID_TRANSACTIONS) && (pindex->nChainTx || pindex->pprev == NULL))
            setBlockIndexCandidates.insert(pindex);
        if (pindex->nStatus & BLOCK_FAILED_MASK && (!pindexBestInvalid || pindex->nChainWork > pindexBestInvalid->nChainWork))
            pindexBestInvalid = pindex;
        if (pindex->pprev)
            pindex->BuildSkip();
        if (pindex->IsValid(BLOCK_VALID_TREE) && (pindexBestHeader == NULL || CBlockIndexWorkComparator()(pindexBestHeader, pindex)))
            pindexBestHeader = pindex;
    }

    // Load block file info
    pblocktree->ReadLastBlockFile(nLastBlockFile);
    vinfoBlockFile.resize(nLastBlockFile + 1);
    LogPrintf("%s: last block file = %i\n", __func__, nLastBlockFile);
    for (int nFile = 0; nFile <= nLastBlockFile; nFile++) {
        pblocktree->ReadBlockFileInfo(nFile, vinfoBlockFile[nFile]);
    }
    LogPrintf("%s: last block file info: %s\n", __func__, vinfoBlockFile[nLastBlockFile].ToString());
    for (int nFile = nLastBlockFile + 1; true; nFile++) {
        CBlockFileInfo info;
        if (pblocktree->ReadBlockFileInfo(nFile, info)) {
            vinfoBlockFile.push_back(info);
        } else {
            break;
        }
    }

    // Check presence of blk files
    LogPrintf("Checking all blk files are present...\n");
    std::set<int> setBlkDataFiles;
    BOOST_FOREACH(const PAIRTYPE(uint256, CBlockIndex*)& item, mapBlockIndex)
    {
        CBlockIndex* pindex = item.second;
        if (pindex->nStatus & BLOCK_HAVE_DATA) {
            setBlkDataFiles.insert(pindex->nFile);
        }
    }
    for (std::set<int>::iterator it = setBlkDataFiles.begin(); it != setBlkDataFiles.end(); it++)
    {
        CDiskBlockPos pos(*it, 0);
        if (CAutoFile(OpenBlockFile(pos, true), SER_DISK, CLIENT_VERSION).IsNull()) {
            return false;
        }
    }

    // Check whether we have ever pruned block & undo files
    pblocktree->ReadFlag("prunedblockfiles", fHavePruned);
    if (fHavePruned)
        LogPrintf("LoadBlockIndexDB(): Block files have previously been pruned\n");

    // Check whether we need to continue reindexing
    bool fReindexing = false;
    pblocktree->ReadReindexing(fReindexing);
    fReindex |= fReindexing;

    // Check whether we have a transaction index
    pblocktree->ReadFlag("txindex", fTxIndex);
    LogPrintf("%s: transaction index %s\n", __func__, fTxIndex ? "enabled" : "disabled");

    // Check whether we have an address index
    pblocktree->ReadFlag("addressindex", fAddressIndex);
    LogPrintf("%s: address index %s\n", __func__, fAddressIndex ? "enabled" : "disabled");

    // Check whether we have a timestamp index
    pblocktree->ReadFlag("timestampindex", fTimestampIndex);
    LogPrintf("%s: timestamp index %s\n", __func__, fTimestampIndex ? "enabled" : "disabled");

    // Check whether we have a spent index
    pblocktree->ReadFlag("spentindex", fSpentIndex);
    LogPrintf("%s: spent index %s\n", __func__, fSpentIndex ? "enabled" : "disabled");

    // Load pointer to end of best chain
    BlockMap::iterator it = mapBlockIndex.find(pcoinsTip->GetBestBlock());
    if (it == mapBlockIndex.end())
        return true;
    chainActive.SetTip(it->second);

    PruneBlockIndexCandidates();

    LogPrintf("%s: hashBestChain=%s height=%d date=%s progress=%f\n", __func__,
        chainActive.Tip()->GetBlockHash().ToString(), chainActive.Height(),
        DateTimeStrFormat("%Y-%m-%d %H:%M:%S", chainActive.Tip()->GetBlockTime()),
        GuessVerificationProgress(chainparams.TxData(), chainActive.Tip()));

    return true;
}

CVerifyDB::CVerifyDB()
{
    uiInterface.ShowProgress(_("Verifying blocks..."), 0);
}

CVerifyDB::~CVerifyDB()
{
    uiInterface.ShowProgress("", 100);
}

bool CVerifyDB::VerifyDB(const CChainParams& chainparams, CCoinsView *coinsview, int nCheckLevel, int nCheckDepth)
{
    LOCK(cs_main);
    if (chainActive.Tip() == NULL || chainActive.Tip()->pprev == NULL)
        return true;

    // Verify blocks in the best chain
    if (nCheckDepth <= 0)
        nCheckDepth = 1000000000; // suffices until the year 19000
    if (nCheckDepth > chainActive.Height())
        nCheckDepth = chainActive.Height();
    nCheckLevel = std::max(0, std::min(4, nCheckLevel));
    LogPrintf("Verifying last %i blocks at level %i\n", nCheckDepth, nCheckLevel);
    CCoinsViewCache coins(coinsview);
    CBlockIndex* pindexState = chainActive.Tip();
    CBlockIndex* pindexFailure = NULL;
    int nGoodTransactions = 0;
    CValidationState state;
    int reportDone = 0;
    LogPrintf("[0%%]...");
    for (CBlockIndex* pindex = chainActive.Tip(); pindex && pindex->pprev; pindex = pindex->pprev)
    {
        boost::this_thread::interruption_point();
        int percentageDone = std::max(1, std::min(99, (int)(((double)(chainActive.Height() - pindex->nHeight)) / (double)nCheckDepth * (nCheckLevel >= 4 ? 50 : 100))));
        if (reportDone < percentageDone/10) {
            // report every 10% step
            LogPrintf("[%d%%]...", percentageDone);
            reportDone = percentageDone/10;
        }
        uiInterface.ShowProgress(_("Verifying blocks..."), percentageDone);
        if (pindex->nHeight < chainActive.Height()-nCheckDepth)
            break;
        if (fPruneMode && !(pindex->nStatus & BLOCK_HAVE_DATA)) {
            // If pruning, only go back as far as we have data.
            LogPrintf("VerifyDB(): block verification stopping at height %d (pruning, no data)\n", pindex->nHeight);
            break;
        }
        CBlock block;
        // check level 0: read from disk
        if (!ReadBlockFromDisk(block, pindex, chainparams.GetConsensus()))
            return error("VerifyDB(): *** ReadBlockFromDisk failed at %d, hash=%s", pindex->nHeight, pindex->GetBlockHash().ToString());
        // check level 1: verify block validity
        if (nCheckLevel >= 1 && !CheckBlock(block, state, chainparams.GetConsensus()))
            return error("%s: *** found bad block at %d, hash=%s (%s)\n", __func__,
                         pindex->nHeight, pindex->GetBlockHash().ToString(), FormatStateMessage(state));
        // check level 2: verify undo validity
        if (nCheckLevel >= 2 && pindex) {
            CBlockUndo undo;
            CDiskBlockPos pos = pindex->GetUndoPos();
            if (!pos.IsNull()) {
                if (!UndoReadFromDisk(undo, pos, pindex->pprev->GetBlockHash()))
                    return error("VerifyDB(): *** found bad undo data at %d, hash=%s\n", pindex->nHeight, pindex->GetBlockHash().ToString());
            }
        }
        // check level 3: check for inconsistencies during memory-only disconnect of tip blocks
        if (nCheckLevel >= 3 && pindex == pindexState && (coins.DynamicMemoryUsage() + pcoinsTip->DynamicMemoryUsage()) <= nCoinCacheUsage) {
            DisconnectResult res = DisconnectBlock(block, state, pindex, coins);
            if (res == DISCONNECT_FAILED) {
                return error("VerifyDB(): *** irrecoverable inconsistency in block data at %d, hash=%s", pindex->nHeight, pindex->GetBlockHash().ToString());
            }
            pindexState = pindex->pprev;
            if (res == DISCONNECT_UNCLEAN) {
                nGoodTransactions = 0;
                pindexFailure = pindex;
            } else {
                nGoodTransactions += block.vtx.size();
            }
        }
        if (ShutdownRequested())
            return true;
    }
    if (pindexFailure)
        return error("VerifyDB(): *** coin database inconsistencies found (last %i blocks, %i good transactions before that)\n", chainActive.Height() - pindexFailure->nHeight + 1, nGoodTransactions);

    // check level 4: try reconnecting blocks
    if (nCheckLevel >= 4) {
        CBlockIndex *pindex = pindexState;
        while (pindex != chainActive.Tip()) {
            boost::this_thread::interruption_point();
            uiInterface.ShowProgress(_("Verifying blocks..."), std::max(1, std::min(99, 100 - (int)(((double)(chainActive.Height() - pindex->nHeight)) / (double)nCheckDepth * 50))));
            pindex = chainActive.Next(pindex);
            CBlock block;
            if (!ReadBlockFromDisk(block, pindex, chainparams.GetConsensus()))
                return error("VerifyDB(): *** ReadBlockFromDisk failed at %d, hash=%s", pindex->nHeight, pindex->GetBlockHash().ToString());
            if (!ConnectBlock(block, state, pindex, coins, chainparams))
                return error("VerifyDB(): *** found unconnectable block at %d, hash=%s", pindex->nHeight, pindex->GetBlockHash().ToString());
        }
    }

    LogPrintf("[DONE].\n");
    LogPrintf("No coin database inconsistencies in last %i blocks (%i transactions)\n", chainActive.Height() - pindexState->nHeight, nGoodTransactions);

    return true;
}

// May NOT be used after any connections are up as much
// of the peer-processing logic assumes a consistent
// block index state
void UnloadBlockIndex()
{
    LOCK(cs_main);
    setBlockIndexCandidates.clear();
    chainActive.SetTip(NULL);
    pindexBestInvalid = NULL;
    pindexBestHeader = NULL;
    mempool.clear();
    mapBlocksUnlinked.clear();
    vinfoBlockFile.clear();
    nLastBlockFile = 0;
    nBlockSequenceId = 1;
    setDirtyBlockIndex.clear();
    setDirtyFileInfo.clear();
    versionbitscache.Clear();
    for (int b = 0; b < VERSIONBITS_NUM_BITS; b++) {
        warningcache[b].clear();
    }

    BOOST_FOREACH(BlockMap::value_type& entry, mapBlockIndex) {
        delete entry.second;
    }
    mapBlockIndex.clear();
    fHavePruned = false;
}

bool LoadBlockIndex(const CChainParams& chainparams)
{
    // Load block index from databases
    if (!fReindex && !LoadBlockIndexDB(chainparams))
        return false;
    return true;
}

static bool AddGenesisBlock(const CChainParams& chainparams, const CBlock& block, CValidationState& state)
{
    // Start new block file
    unsigned int nBlockSize = ::GetSerializeSize(block, SER_DISK, CLIENT_VERSION);
    CDiskBlockPos blockPos;
    if (!FindBlockPos(state, blockPos, nBlockSize+8, 0, block.GetBlockTime()))
        return error("%s: FindBlockPos failed", __func__);
    if (!WriteBlockToDisk(block, blockPos, chainparams.MessageStart()))
        return error("%s: writing genesis block to disk failed", __func__);
    CBlockIndex *pindex = AddToBlockIndex(block);
    if (!ReceivedBlockTransactions(block, state, pindex, blockPos))
        return error("%s: genesis block not accepted", __func__);
    return true;
}

bool InitBlockIndex(const CChainParams& chainparams)
{
    LOCK(cs_main);

    // Check whether we're already initialized
    if (chainActive.Genesis() != NULL)
        return true;

    // Use the provided setting for -txindex in the new database
    fTxIndex = GetBoolArg("-txindex", DEFAULT_TXINDEX);
    pblocktree->WriteFlag("txindex", fTxIndex);

    // Use the provided setting for -addressindex in the new database
    fAddressIndex = GetBoolArg("-addressindex", DEFAULT_ADDRESSINDEX);
    pblocktree->WriteFlag("addressindex", fAddressIndex);

    // Use the provided setting for -timestampindex in the new database
    fTimestampIndex = GetBoolArg("-timestampindex", DEFAULT_TIMESTAMPINDEX);
    pblocktree->WriteFlag("timestampindex", fTimestampIndex);

    fSpentIndex = GetBoolArg("-spentindex", DEFAULT_SPENTINDEX);
    pblocktree->WriteFlag("spentindex", fSpentIndex);

    LogPrintf("Initializing databases...\n");

    try {
        CValidationState state;

        if (!AddGenesisBlock(chainparams, chainparams.GenesisBlock(), state))
            return false;

        if (chainparams.NetworkIDString() == CBaseChainParams::DEVNET) {
            if (!AddGenesisBlock(chainparams, chainparams.DevNetGenesisBlock(), state))
                return false;
        }

        // Force a chainstate write so that when we VerifyDB in a moment, it doesn't check stale data
        return FlushStateToDisk(state, FLUSH_STATE_ALWAYS);
    } catch (const std::runtime_error& e) {
        return error("%s: failed to initialize block database: %s", __func__, e.what());
    }
    

    return true;
}

bool LoadExternalBlockFile(const CChainParams& chainparams, FILE* fileIn, CDiskBlockPos *dbp)
{
    // Map of disk positions for blocks with unknown parent (only used for reindex)
    static std::multimap<uint256, CDiskBlockPos> mapBlocksUnknownParent;
    int64_t nStart = GetTimeMillis();

    int nLoaded = 0;
    try {
        unsigned int nMaxBlockSize = MaxBlockSize(true);
        // This takes over fileIn and calls fclose() on it in the CBufferedFile destructor
        CBufferedFile blkdat(fileIn, 2*nMaxBlockSize, nMaxBlockSize+8, SER_DISK, CLIENT_VERSION);
        uint64_t nRewind = blkdat.GetPos();
        while (!blkdat.eof()) {
            boost::this_thread::interruption_point();

            blkdat.SetPos(nRewind);
            nRewind++; // start one byte further next time, in case of failure
            blkdat.SetLimit(); // remove former limit
            unsigned int nSize = 0;
            try {
                // locate a header
                unsigned char buf[CMessageHeader::MESSAGE_START_SIZE];
                blkdat.FindByte(chainparams.MessageStart()[0]);
                nRewind = blkdat.GetPos()+1;
                blkdat >> FLATDATA(buf);
                if (memcmp(buf, chainparams.MessageStart(), CMessageHeader::MESSAGE_START_SIZE))
                    continue;
                // read size
                blkdat >> nSize;
                if (nSize < 80 || nSize > nMaxBlockSize)
                    continue;
            } catch (const std::exception&) {
                // no valid block header found; don't complain
                break;
            }
            try {
                // read block
                uint64_t nBlockPos = blkdat.GetPos();
                if (dbp)
                    dbp->nPos = nBlockPos;
                blkdat.SetLimit(nBlockPos + nSize);
                blkdat.SetPos(nBlockPos);
                std::shared_ptr<CBlock> pblock = std::make_shared<CBlock>();
                CBlock& block = *pblock;
                blkdat >> block;
                nRewind = blkdat.GetPos();

                // detect out of order blocks, and store them for later
                uint256 hash = block.GetHash();
                if (hash != chainparams.GetConsensus().hashGenesisBlock && mapBlockIndex.find(block.hashPrevBlock) == mapBlockIndex.end()) {
                    LogPrint("reindex", "%s: Out of order block %s, parent %s not known\n", __func__, hash.ToString(),
                            block.hashPrevBlock.ToString());
                    if (dbp)
                        mapBlocksUnknownParent.insert(std::make_pair(block.hashPrevBlock, *dbp));
                    continue;
                }

                // process in case the block isn't known yet
                if (mapBlockIndex.count(hash) == 0 || (mapBlockIndex[hash]->nStatus & BLOCK_HAVE_DATA) == 0) {
                    LOCK(cs_main);
                    CValidationState state;
                    if (AcceptBlock(pblock, state, chainparams, NULL, true, dbp, NULL))
                        nLoaded++;
                    if (state.IsError())
                        break;
                } else if (hash != chainparams.GetConsensus().hashGenesisBlock && mapBlockIndex[hash]->nHeight % 1000 == 0) {
                    LogPrint("reindex", "Block Import: already had block %s at height %d\n", hash.ToString(), mapBlockIndex[hash]->nHeight);
                }

                // Activate the genesis block so normal node progress can continue
                if (hash == chainparams.GetConsensus().hashGenesisBlock) {
                    CValidationState state;
                    if (!ActivateBestChain(state, chainparams)) {
                        break;
                    }
                }

                NotifyHeaderTip();

                // Recursively process earlier encountered successors of this block
                std::deque<uint256> queue;
                queue.push_back(hash);
                while (!queue.empty()) {
                    uint256 head = queue.front();
                    queue.pop_front();
                    std::pair<std::multimap<uint256, CDiskBlockPos>::iterator, std::multimap<uint256, CDiskBlockPos>::iterator> range = mapBlocksUnknownParent.equal_range(head);
                    while (range.first != range.second) {
                        std::multimap<uint256, CDiskBlockPos>::iterator it = range.first;
                        std::shared_ptr<CBlock> pblockrecursive = std::make_shared<CBlock>();
                        if (ReadBlockFromDisk(*pblockrecursive, it->second, chainparams.GetConsensus()))
                        {
                            LogPrint("reindex", "%s: Processing out of order child %s of %s\n", __func__, pblockrecursive->GetHash().ToString(),
                                    head.ToString());
                            LOCK(cs_main);
                            CValidationState dummy;
                            if (AcceptBlock(pblockrecursive, dummy, chainparams, NULL, true, &it->second, NULL))
                            {
                                nLoaded++;
                                queue.push_back(pblockrecursive->GetHash());
                            }
                        }
                        range.first++;
                        mapBlocksUnknownParent.erase(it);
                        NotifyHeaderTip();
                    }
                }
            } catch (const std::exception& e) {
                LogPrintf("%s: Deserialize or I/O error - %s\n", __func__, e.what());
            }
        }
    } catch (const std::runtime_error& e) {
        AbortNode(std::string("System error: ") + e.what());
    }
    if (nLoaded > 0)
        LogPrintf("Loaded %i blocks from external file in %dms\n", nLoaded, GetTimeMillis() - nStart);
    return nLoaded > 0;
}

void static CheckBlockIndex(const Consensus::Params& consensusParams)
{
    if (!fCheckBlockIndex) {
        return;
    }

    LOCK(cs_main);

    // During a reindex, we read the genesis block and call CheckBlockIndex before ActivateBestChain,
    // so we have the genesis block in mapBlockIndex but no active chain.  (A few of the tests when
    // iterating the block tree require that chainActive has been initialized.)
    if (chainActive.Height() < 0) {
        assert(mapBlockIndex.size() <= 1);
        return;
    }

    // Build forward-pointing map of the entire block tree.
    std::multimap<CBlockIndex*,CBlockIndex*> forward;
    for (BlockMap::iterator it = mapBlockIndex.begin(); it != mapBlockIndex.end(); it++) {
        forward.insert(std::make_pair(it->second->pprev, it->second));
    }

    assert(forward.size() == mapBlockIndex.size());

    std::pair<std::multimap<CBlockIndex*,CBlockIndex*>::iterator,std::multimap<CBlockIndex*,CBlockIndex*>::iterator> rangeGenesis = forward.equal_range(NULL);
    CBlockIndex *pindex = rangeGenesis.first->second;
    rangeGenesis.first++;
    assert(rangeGenesis.first == rangeGenesis.second); // There is only one index entry with parent NULL.

    // Iterate over the entire block tree, using depth-first search.
    // Along the way, remember whether there are blocks on the path from genesis
    // block being explored which are the first to have certain properties.
    size_t nNodes = 0;
    int nHeight = 0;
    CBlockIndex* pindexFirstInvalid = NULL; // Oldest ancestor of pindex which is invalid.
    CBlockIndex* pindexFirstMissing = NULL; // Oldest ancestor of pindex which does not have BLOCK_HAVE_DATA.
    CBlockIndex* pindexFirstNeverProcessed = NULL; // Oldest ancestor of pindex for which nTx == 0.
    CBlockIndex* pindexFirstNotTreeValid = NULL; // Oldest ancestor of pindex which does not have BLOCK_VALID_TREE (regardless of being valid or not).
    CBlockIndex* pindexFirstNotTransactionsValid = NULL; // Oldest ancestor of pindex which does not have BLOCK_VALID_TRANSACTIONS (regardless of being valid or not).
    CBlockIndex* pindexFirstNotChainValid = NULL; // Oldest ancestor of pindex which does not have BLOCK_VALID_CHAIN (regardless of being valid or not).
    CBlockIndex* pindexFirstNotScriptsValid = NULL; // Oldest ancestor of pindex which does not have BLOCK_VALID_SCRIPTS (regardless of being valid or not).
    while (pindex != NULL) {
        nNodes++;
        if (pindexFirstInvalid == NULL && pindex->nStatus & BLOCK_FAILED_VALID) pindexFirstInvalid = pindex;
        if (pindexFirstMissing == NULL && !(pindex->nStatus & BLOCK_HAVE_DATA)) pindexFirstMissing = pindex;
        if (pindexFirstNeverProcessed == NULL && pindex->nTx == 0) pindexFirstNeverProcessed = pindex;
        if (pindex->pprev != NULL && pindexFirstNotTreeValid == NULL && (pindex->nStatus & BLOCK_VALID_MASK) < BLOCK_VALID_TREE) pindexFirstNotTreeValid = pindex;
        if (pindex->pprev != NULL && pindexFirstNotTransactionsValid == NULL && (pindex->nStatus & BLOCK_VALID_MASK) < BLOCK_VALID_TRANSACTIONS) pindexFirstNotTransactionsValid = pindex;
        if (pindex->pprev != NULL && pindexFirstNotChainValid == NULL && (pindex->nStatus & BLOCK_VALID_MASK) < BLOCK_VALID_CHAIN) pindexFirstNotChainValid = pindex;
        if (pindex->pprev != NULL && pindexFirstNotScriptsValid == NULL && (pindex->nStatus & BLOCK_VALID_MASK) < BLOCK_VALID_SCRIPTS) pindexFirstNotScriptsValid = pindex;

        // Begin: actual consistency checks.
        if (pindex->pprev == NULL) {
            // Genesis block checks.
            assert(pindex->GetBlockHash() == consensusParams.hashGenesisBlock); // Genesis block's hash must match.
            assert(pindex == chainActive.Genesis()); // The current active chain's genesis block must be this block.
        }
        if (pindex->nChainTx == 0) assert(pindex->nSequenceId <= 0);  // nSequenceId can't be set positive for blocks that aren't linked (negative is used for preciousblock)
        // VALID_TRANSACTIONS is equivalent to nTx > 0 for all nodes (whether or not pruning has occurred).
        // HAVE_DATA is only equivalent to nTx > 0 (or VALID_TRANSACTIONS) if no pruning has occurred.
        if (!fHavePruned) {
            // If we've never pruned, then HAVE_DATA should be equivalent to nTx > 0
            assert(!(pindex->nStatus & BLOCK_HAVE_DATA) == (pindex->nTx == 0));
            assert(pindexFirstMissing == pindexFirstNeverProcessed);
        } else {
            // If we have pruned, then we can only say that HAVE_DATA implies nTx > 0
            if (pindex->nStatus & BLOCK_HAVE_DATA) assert(pindex->nTx > 0);
        }
        if (pindex->nStatus & BLOCK_HAVE_UNDO) assert(pindex->nStatus & BLOCK_HAVE_DATA);
        assert(((pindex->nStatus & BLOCK_VALID_MASK) >= BLOCK_VALID_TRANSACTIONS) == (pindex->nTx > 0)); // This is pruning-independent.
        // All parents having had data (at some point) is equivalent to all parents being VALID_TRANSACTIONS, which is equivalent to nChainTx being set.
        assert((pindexFirstNeverProcessed != NULL) == (pindex->nChainTx == 0)); // nChainTx != 0 is used to signal that all parent blocks have been processed (but may have been pruned).
        assert((pindexFirstNotTransactionsValid != NULL) == (pindex->nChainTx == 0));
        assert(pindex->nHeight == nHeight); // nHeight must be consistent.
        assert(pindex->pprev == NULL || pindex->nChainWork >= pindex->pprev->nChainWork); // For every block except the genesis block, the chainwork must be larger than the parent's.
        assert(nHeight < 2 || (pindex->pskip && (pindex->pskip->nHeight < nHeight))); // The pskip pointer must point back for all but the first 2 blocks.
        assert(pindexFirstNotTreeValid == NULL); // All mapBlockIndex entries must at least be TREE valid
        if ((pindex->nStatus & BLOCK_VALID_MASK) >= BLOCK_VALID_TREE) assert(pindexFirstNotTreeValid == NULL); // TREE valid implies all parents are TREE valid
        if ((pindex->nStatus & BLOCK_VALID_MASK) >= BLOCK_VALID_CHAIN) assert(pindexFirstNotChainValid == NULL); // CHAIN valid implies all parents are CHAIN valid
        if ((pindex->nStatus & BLOCK_VALID_MASK) >= BLOCK_VALID_SCRIPTS) assert(pindexFirstNotScriptsValid == NULL); // SCRIPTS valid implies all parents are SCRIPTS valid
        if (pindexFirstInvalid == NULL) {
            // Checks for not-invalid blocks.
            assert((pindex->nStatus & BLOCK_FAILED_MASK) == 0); // The failed mask cannot be set for blocks without invalid parents.
        }
        if (!CBlockIndexWorkComparator()(pindex, chainActive.Tip()) && pindexFirstNeverProcessed == NULL) {
            if (pindexFirstInvalid == NULL) {
                // If this block sorts at least as good as the current tip and
                // is valid and we have all data for its parents, it must be in
                // setBlockIndexCandidates.  chainActive.Tip() must also be there
                // even if some data has been pruned.
                if (pindexFirstMissing == NULL || pindex == chainActive.Tip()) {
                    assert(setBlockIndexCandidates.count(pindex));
                }
                // If some parent is missing, then it could be that this block was in
                // setBlockIndexCandidates but had to be removed because of the missing data.
                // In this case it must be in mapBlocksUnlinked -- see test below.
            }
        } else { // If this block sorts worse than the current tip or some ancestor's block has never been seen, it cannot be in setBlockIndexCandidates.
            assert(setBlockIndexCandidates.count(pindex) == 0);
        }
        // Check whether this block is in mapBlocksUnlinked.
        std::pair<std::multimap<CBlockIndex*,CBlockIndex*>::iterator,std::multimap<CBlockIndex*,CBlockIndex*>::iterator> rangeUnlinked = mapBlocksUnlinked.equal_range(pindex->pprev);
        bool foundInUnlinked = false;
        while (rangeUnlinked.first != rangeUnlinked.second) {
            assert(rangeUnlinked.first->first == pindex->pprev);
            if (rangeUnlinked.first->second == pindex) {
                foundInUnlinked = true;
                break;
            }
            rangeUnlinked.first++;
        }
        if (pindex->pprev && (pindex->nStatus & BLOCK_HAVE_DATA) && pindexFirstNeverProcessed != NULL && pindexFirstInvalid == NULL) {
            // If this block has block data available, some parent was never received, and has no invalid parents, it must be in mapBlocksUnlinked.
            assert(foundInUnlinked);
        }
        if (!(pindex->nStatus & BLOCK_HAVE_DATA)) assert(!foundInUnlinked); // Can't be in mapBlocksUnlinked if we don't HAVE_DATA
        if (pindexFirstMissing == NULL) assert(!foundInUnlinked); // We aren't missing data for any parent -- cannot be in mapBlocksUnlinked.
        if (pindex->pprev && (pindex->nStatus & BLOCK_HAVE_DATA) && pindexFirstNeverProcessed == NULL && pindexFirstMissing != NULL) {
            // We HAVE_DATA for this block, have received data for all parents at some point, but we're currently missing data for some parent.
            assert(fHavePruned); // We must have pruned.
            // This block may have entered mapBlocksUnlinked if:
            //  - it has a descendant that at some point had more work than the
            //    tip, and
            //  - we tried switching to that descendant but were missing
            //    data for some intermediate block between chainActive and the
            //    tip.
            // So if this block is itself better than chainActive.Tip() and it wasn't in
            // setBlockIndexCandidates, then it must be in mapBlocksUnlinked.
            if (!CBlockIndexWorkComparator()(pindex, chainActive.Tip()) && setBlockIndexCandidates.count(pindex) == 0) {
                if (pindexFirstInvalid == NULL) {
                    assert(foundInUnlinked);
                }
            }
        }
        // assert(pindex->GetBlockHash() == pindex->GetBlockHeader().GetHash()); // Perhaps too slow
        // End: actual consistency checks.

        // Try descending into the first subnode.
        std::pair<std::multimap<CBlockIndex*,CBlockIndex*>::iterator,std::multimap<CBlockIndex*,CBlockIndex*>::iterator> range = forward.equal_range(pindex);
        if (range.first != range.second) {
            // A subnode was found.
            pindex = range.first->second;
            nHeight++;
            continue;
        }
        // This is a leaf node.
        // Move upwards until we reach a node of which we have not yet visited the last child.
        while (pindex) {
            // We are going to either move to a parent or a sibling of pindex.
            // If pindex was the first with a certain property, unset the corresponding variable.
            if (pindex == pindexFirstInvalid) pindexFirstInvalid = NULL;
            if (pindex == pindexFirstMissing) pindexFirstMissing = NULL;
            if (pindex == pindexFirstNeverProcessed) pindexFirstNeverProcessed = NULL;
            if (pindex == pindexFirstNotTreeValid) pindexFirstNotTreeValid = NULL;
            if (pindex == pindexFirstNotTransactionsValid) pindexFirstNotTransactionsValid = NULL;
            if (pindex == pindexFirstNotChainValid) pindexFirstNotChainValid = NULL;
            if (pindex == pindexFirstNotScriptsValid) pindexFirstNotScriptsValid = NULL;
            // Find our parent.
            CBlockIndex* pindexPar = pindex->pprev;
            // Find which child we just visited.
            std::pair<std::multimap<CBlockIndex*,CBlockIndex*>::iterator,std::multimap<CBlockIndex*,CBlockIndex*>::iterator> rangePar = forward.equal_range(pindexPar);
            while (rangePar.first->second != pindex) {
                assert(rangePar.first != rangePar.second); // Our parent must have at least the node we're coming from as child.
                rangePar.first++;
            }
            // Proceed to the next one.
            rangePar.first++;
            if (rangePar.first != rangePar.second) {
                // Move to the sibling.
                pindex = rangePar.first->second;
                break;
            } else {
                // Move up further.
                pindex = pindexPar;
                nHeight--;
                continue;
            }
        }
    }

    // Check that we actually traversed the entire map.
    assert(nNodes == forward.size());
}

std::string CBlockFileInfo::ToString() const {
    return strprintf("CBlockFileInfo(blocks=%u, size=%u, heights=%u...%u, time=%s...%s)", nBlocks, nSize, nHeightFirst, nHeightLast, DateTimeStrFormat("%Y-%m-%d", nTimeFirst), DateTimeStrFormat("%Y-%m-%d", nTimeLast));
}

CBlockFileInfo* GetBlockFileInfo(size_t n)
{
    return &vinfoBlockFile.at(n);
}

ThresholdState VersionBitsTipState(const Consensus::Params& params, Consensus::DeploymentPos pos)
{
    AssertLockHeld(cs_main);
    return VersionBitsState(chainActive.Tip(), params, pos, versionbitscache);
}

int VersionBitsTipStateSinceHeight(const Consensus::Params& params, Consensus::DeploymentPos pos)
{
    LOCK(cs_main);
    return VersionBitsStateSinceHeight(chainActive.Tip(), params, pos, versionbitscache);
}

static const uint64_t MEMPOOL_DUMP_VERSION = 1;

bool LoadMempool(void)
{
    int64_t nExpiryTimeout = GetArg("-mempoolexpiry", DEFAULT_MEMPOOL_EXPIRY) * 60 * 60;
    FILE* filestr = fopen((GetDataDir() / "mempool.dat").string().c_str(), "rb");
    CAutoFile file(filestr, SER_DISK, CLIENT_VERSION);
    if (file.IsNull()) {
        LogPrintf("Failed to open mempool file from disk. Continuing anyway.\n");
        return false;
    }

    int64_t count = 0;
    int64_t skipped = 0;
    int64_t failed = 0;
    int64_t nNow = GetTime();

    try {
        uint64_t version;
        file >> version;
        if (version != MEMPOOL_DUMP_VERSION) {
            return false;
        }
        uint64_t num;
        file >> num;
        double prioritydummy = 0;
        while (num--) {
            CTransactionRef tx;
            int64_t nTime;
            int64_t nFeeDelta;
            file >> tx;
            file >> nTime;
            file >> nFeeDelta;

            CAmount amountdelta = nFeeDelta;
            if (amountdelta) {
                mempool.PrioritiseTransaction(tx->GetHash(), tx->GetHash().ToString(), prioritydummy, amountdelta);
            }
            CValidationState state;
            if (nTime + nExpiryTimeout > nNow) {
                LOCK(cs_main);
                AcceptToMemoryPoolWithTime(mempool, state, tx, true, NULL, nTime);
                if (state.IsValid()) {
                    ++count;
                } else {
                    ++failed;
                }
            } else {
                ++skipped;
            }
            if (ShutdownRequested())
                return false;
        }
        std::map<uint256, CAmount> mapDeltas;
        file >> mapDeltas;

        for (const auto& i : mapDeltas) {
            mempool.PrioritiseTransaction(i.first, i.first.ToString(), prioritydummy, i.second);
        }
    } catch (const std::exception& e) {
        LogPrintf("Failed to deserialize mempool data on disk: %s. Continuing anyway.\n", e.what());
        return false;
    }

    LogPrintf("Imported mempool transactions from disk: %i successes, %i failed, %i expired\n", count, failed, skipped);
    return true;
}

void DumpMempool(void)
{
    int64_t start = GetTimeMicros();

    std::map<uint256, CAmount> mapDeltas;
    std::vector<TxMempoolInfo> vinfo;

    {
        LOCK(mempool.cs);
        for (const auto &i : mempool.mapDeltas) {
            mapDeltas[i.first] = i.second.second;
        }
        vinfo = mempool.infoAll();
    }

    int64_t mid = GetTimeMicros();

    try {
        FILE* filestr = fopen((GetDataDir() / "mempool.dat.new").string().c_str(), "wb");
        if (!filestr) {
            return;
        }

        CAutoFile file(filestr, SER_DISK, CLIENT_VERSION);

        uint64_t version = MEMPOOL_DUMP_VERSION;
        file << version;

        file << (uint64_t)vinfo.size();
        for (const auto& i : vinfo) {
            file << *(i.tx);
            file << (int64_t)i.nTime;
            file << (int64_t)i.nFeeDelta;
            mapDeltas.erase(i.tx->GetHash());
        }

        file << mapDeltas;
        FileCommit(file.Get());
        file.fclose();
        RenameOver(GetDataDir() / "mempool.dat.new", GetDataDir() / "mempool.dat");
        int64_t last = GetTimeMicros();
        LogPrintf("Dumped mempool: %gs to copy, %gs to dump\n", (mid-start)*0.000001, (last-mid)*0.000001);
    } catch (const std::exception& e) {
        LogPrintf("Failed to dump mempool: %s. Continuing anyway.\n", e.what());
    }
}

//! Guess how far we are in the verification process at the given block index
double GuessVerificationProgress(const ChainTxData& data, CBlockIndex *pindex) {
    if (pindex == NULL)
        return 0.0;

    int64_t nNow = time(NULL);

    double fTxTotal;

    if (pindex->nChainTx <= data.nTxCount) {
        fTxTotal = data.nTxCount + (nNow - data.nTime) * data.dTxRate;
    } else {
        fTxTotal = pindex->nChainTx + (nNow - pindex->GetBlockTime()) * data.dTxRate;
    }

    return pindex->nChainTx / fTxTotal;
}

class CMainCleanup
{
public:
    CMainCleanup() {}
    ~CMainCleanup() {
        // block headers
        BlockMap::iterator it1 = mapBlockIndex.begin();
        for (; it1 != mapBlockIndex.end(); it1++)
            delete (*it1).second;
        mapBlockIndex.clear();
    }
} instance_of_cmaincleanup;<|MERGE_RESOLUTION|>--- conflicted
+++ resolved
@@ -1330,15 +1330,9 @@
 				if (numTries <= 0)
 					return state.DoS(0, false,
 						REJECT_INVALID, "threadpool-full", false,
-<<<<<<< HEAD
 						"AcceptToMemoryPoolWorker: thread pool queue is full");
 				MilliSleep(1);
 			}
-=======
-						"AcceptToMemoryPoolWorker: Thread pool queue size exceeded");
-				MilliSleep(1);
-			}		
->>>>>>> 0615e454
 		}
 	}
 
