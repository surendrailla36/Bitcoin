--- conflicted
+++ resolved
@@ -2015,33 +2015,20 @@
 static int64_t nBlocksTotal = 0;
 // SYSCOIN
 bool CChainState::ConnectBlock(const CBlock& block, BlockValidationState& state, CBlockIndex* pindex,
-<<<<<<< HEAD
-                  CCoinsViewCache& view, const CChainParams& chainparams, bool fJustCheck, bool bReverify) {
-=======
-                  CCoinsViewCache& view, bool fJustCheck) {
->>>>>>> cd599788
+                  CCoinsViewCache& view, bool fJustCheck, bool bReverify) {
 
     AssetMap mapAssets;
     NEVMMintTxMap mapMintKeys;
     NEVMTxRootMap mapNEVMTxRoots;
     std::vector<std::pair<uint256, uint32_t> > vecTXIDPairs;
-<<<<<<< HEAD
-    return ConnectBlock(block, state, pindex, view, chainparams, fJustCheck, mapAssets, mapMintKeys, mapNEVMTxRoots, vecTXIDPairs, bReverify);       
-=======
-    return ConnectBlock(block, state, pindex, view, fJustCheck, mapAssets, mapMintKeys, mapNEVMTxRoots, vecTXIDPairs);       
->>>>>>> cd599788
+    return ConnectBlock(block, state, pindex, view, fJustCheck, mapAssets, mapMintKeys, mapNEVMTxRoots, vecTXIDPairs, bReverify);       
 }
 /** Apply the effects of this block (with given index) on the UTXO set represented by coins.
  *  Validity checks that depend on the UTXO set are also done; ConnectBlock()
  *  can fail if those validity checks fail (among other reasons). */
 bool CChainState::ConnectBlock(const CBlock& block, BlockValidationState& state, CBlockIndex* pindex,
-<<<<<<< HEAD
-                  CCoinsViewCache& view, const CChainParams& chainparams, bool fJustCheck, 
+                  CCoinsViewCache& view, bool fJustCheck, 
                   AssetMap &mapAssets, NEVMMintTxMap &mapMintKeys, NEVMTxRootMap &mapNEVMTxRoots, std::vector<std::pair<uint256, uint32_t> > &vecTXIDPairs, bool bReverify)
-=======
-                  CCoinsViewCache& view, bool fJustCheck, 
-                  AssetMap &mapAssets, NEVMMintTxMap &mapMintKeys, NEVMTxRootMap &mapNEVMTxRoots, std::vector<std::pair<uint256, uint32_t> > &vecTXIDPairs)
->>>>>>> cd599788
 {
     AssertLockHeld(cs_main);
     assert(pindex);
@@ -2174,11 +2161,7 @@
     blockundo.vtxundo.reserve(block.vtx.size() - 1);
     // SYSCOIN
     const bool ibd = IsInitialBlockDownload();
-<<<<<<< HEAD
-    const auto& params = chainparams.GetConsensus();
-=======
     const uint256& blockHash = block.GetHash();
->>>>>>> cd599788
     // MUST process special txes before updating UTXO to ensure consistency between mempool and block processing
     if (!ProcessSpecialTxsInBlock(m_blockman, block, pindex, state, view, fJustCheck, fScriptChecks)) {
         LogPrintf("ERROR: ConnectBlock(): ProcessSpecialTxsInBlock for block %s failed with %s\n",
@@ -2212,11 +2195,7 @@
             if(hasAssets){
                 TxValidationState tx_statesys;
                 // just temp var not used in !fJustCheck mode
-<<<<<<< HEAD
-                if (!CheckSyscoinInputs(ibd, params, tx, txHash, tx_statesys, false, pindex->nHeight, m_chain.Tip()->GetMedianTimePast(), pindex->GetBlockHash(), fJustCheck, mapAssets, mapMintKeys, mapAssetIn, mapAssetOut)){
-=======
                 if (!CheckSyscoinInputs(ibd, m_params.GetConsensus(), tx, txHash, tx_statesys, false, pindex->nHeight, m_chain.Tip()->GetMedianTimePast(), blockHash, fJustCheck, mapAssets, mapMintKeys, mapAssetIn, mapAssetOut)){
->>>>>>> cd599788
                     // Any transaction validation failure in ConnectBlock is a block consensus failure
                     state.Invalid(BlockValidationResult::BLOCK_CONSENSUS,
                                 tx_statesys.GetRejectReason(), tx_statesys.GetDebugMessage());
@@ -2298,13 +2277,8 @@
 
     std::string strError = "";
     // add seniority to reward when checking for limit
-<<<<<<< HEAD
-    if (!IsBlockValueValid(block, pindex->nHeight, blockReward+nFees+nMNSeniorityRet+nMNFloorDiffRet, strError) && (fRegTest || pindex->nHeight >= chainparams.GetConsensus().DIP0003EnforcementHeight)) {
+    if (!IsBlockValueValid(block, pindex->nHeight, blockReward+nFees+nMNSeniorityRet+nMNFloorDiffRet, strError) && (fRegTest || pindex->nHeight >= m_params.GetConsensus().DIP0003EnforcementHeight)) {
         LogPrintf("ERROR: ConnectBlock(): coinbase pays too much (actual=%lld vs limit=%lld)\n", block.vtx[0]->GetValueOut(), blockReward+nFees+nMNSeniorityRet+nMNFloorDiffRet);
-=======
-    if (!IsBlockValueValid(block, pindex->nHeight, blockReward+nFees+nMNSeniorityRet, strError) && (fRegTest || pindex->nHeight >= m_params.GetConsensus().DIP0003EnforcementHeight)) {
-        LogPrintf("ERROR: ConnectBlock(): coinbase pays too much (actual=%lld vs limit=%lld)\n", block.vtx[0]->GetValueOut(), blockReward+nFees+nMNSeniorityRet);
->>>>>>> cd599788
         // hack for feature_signet.py to pass which uses bitcoin blocks signed by the signet witness
         if(!fSigNet || pindex->nHeight > 100) {
             return state.Invalid(BlockValidationResult::BLOCK_CONSENSUS, "bad-cb-amount");
@@ -2733,12 +2707,8 @@
  *
  * The block is added to connectTrace if connection succeeds.
  */
-<<<<<<< HEAD
 // SYSCOIN
-bool CChainState::ConnectTip(BlockValidationState& state, const CChainParams& chainparams, CBlockIndex* pindexNew, const std::shared_ptr<const CBlock>& pblock, ConnectTrace& connectTrace, DisconnectedBlockTransactions &disconnectpool)
-=======
-bool CChainState::ConnectTip(BlockValidationState& state, CBlockIndex* pindexNew, const std::shared_ptr<const CBlock>& pblock, ConnectTrace& connectTrace, DisconnectedBlockTransactions& disconnectpool)
->>>>>>> cd599788
+bool CChainState::ConnectTip(BlockValidationState& state, CBlockIndex* pindexNew, const std::shared_ptr<const CBlock>& pblock, ConnectTrace& connectTrace, DisconnectedBlockTransactions &disconnectpool)
 {
     AssertLockHeld(cs_main);
     if (m_mempool) AssertLockHeld(m_mempool->cs);
@@ -2750,12 +2720,8 @@
     
     if (!pblock) {
         std::shared_ptr<CBlock> pblockNew = std::make_shared<CBlock>();
-<<<<<<< HEAD
         // SYSCOIN
-        if (!ReadBlockFromDisk(*pblockNew, pindexNew, chainparams.GetConsensus(), true, &m_blockman))
-=======
-        if (!ReadBlockFromDisk(*pblockNew, pindexNew, m_params.GetConsensus())) {
->>>>>>> cd599788
+        if (!ReadBlockFromDisk(*pblockNew, pindexNew, m_params.GetConsensus(), true, &m_blockman))
             return AbortNode(state, "Failed to read block");
         }
         pthisBlock = pblockNew;
@@ -3079,12 +3045,8 @@
 
                 bool fInvalidFound = false;
                 std::shared_ptr<const CBlock> nullBlockPtr;
-<<<<<<< HEAD
                 // SYSCOIN
-                if (!ActivateBestChainStep(state, chainparams, pindexMostWork, pblock && pblock->GetHash() == pindexMostWork->GetBlockHash() ? pblock : nullBlockPtr, fInvalidFound, connectTrace)) {
-=======
                 if (!ActivateBestChainStep(state, pindexMostWork, pblock && pblock->GetHash() == pindexMostWork->GetBlockHash() ? pblock : nullBlockPtr, fInvalidFound, connectTrace)) {
->>>>>>> cd599788
                     // A system error occurred
                     return false;
                 }
@@ -4097,16 +4059,10 @@
 
     CBlockIndex *pindexDummy = nullptr;
     CBlockIndex *&pindex = ppindex ? *ppindex : pindexDummy;
-<<<<<<< HEAD
     // SYSCOIN
     bool ibd = IsInitialBlockDownload();
-    bool accepted_header = m_blockman.AcceptBlockHeader(ibd || !fNewBlock, block, state, chainparams, &pindex);
-    CheckBlockIndex(chainparams.GetConsensus());
-=======
-
-    bool accepted_header = m_blockman.AcceptBlockHeader(block, state, m_params, &pindex);
+    bool accepted_header = m_blockman.AcceptBlockHeader(ibd || !fNewBlock, block, state, m_params, &pindex);
     CheckBlockIndex();
->>>>>>> cd599788
 
     if (!accepted_header)
         return false;
@@ -4439,11 +4395,7 @@
 {
     if (!m_block_tree_db->LoadBlockIndexGuts(consensus_params, [this](const uint256& hash) EXCLUSIVE_LOCKS_REQUIRED(cs_main) { return this->InsertBlockIndex(hash); })) {
         return false;
-<<<<<<< HEAD
-=======
-    }
-
->>>>>>> cd599788
+    }
     // Calculate nChainWork
     std::vector<std::pair<int, CBlockIndex*> > vSortedByHeight;
     vSortedByHeight.reserve(m_block_index.size());
@@ -4510,7 +4462,6 @@
         delete entry.second;
     }
 
-<<<<<<< HEAD
     m_block_nevm_index.clear();
 }
 bool CChainState::LoadNEVMBlockIndexDB(const CChainParams& chainparams)
@@ -4522,10 +4473,7 @@
     }
     return true;
 }
-bool CChainState::LoadBlockIndexDB(const CChainParams& chainparams)
-=======
 bool BlockManager::LoadBlockIndexDB(std::set<CBlockIndex*, CBlockIndexWorkComparator>& setBlockIndexCandidates)
->>>>>>> cd599788
 {
     if (!LoadBlockIndex(
             ::Params().GetConsensus(),
@@ -4730,12 +4678,8 @@
             CBlock block;
             if (!ReadBlockFromDisk(block, pindex, chainparams.GetConsensus()))
                 return error("VerifyDB(): *** ReadBlockFromDisk failed at %d, hash=%s", pindex->nHeight, pindex->GetBlockHash().ToString());
-<<<<<<< HEAD
             // SYSCOIN
-            if (!chainstate.ConnectBlock(block, state, pindex, coins, chainparams, false, true))
-=======
-            if (!chainstate.ConnectBlock(block, state, pindex, coins)) {
->>>>>>> cd599788
+            if (!chainstate.ConnectBlock(block, state, pindex, coins, false, true)) {
                 return error("VerifyDB(): *** found unconnectable block at %d, hash=%s (%s)", pindex->nHeight, pindex->GetBlockHash().ToString(), state.ToString());
             }
             if (ShutdownRequested()) return true;
@@ -4869,8 +4813,7 @@
         LogPrintf("Rolling forward %s (%i)\n", pindex->GetBlockHash().ToString(), nHeight);
         // SYSCOIN
         uiInterface.ShowProgress(_("Replaying blocks…").translated, (int) ((nHeight - nForkHeight) * 100.0 / (pindexNew->nHeight - nForkHeight)) , false);
-<<<<<<< HEAD
-        if (!RollforwardBlock(pindex, cache, params, mapAssets, mapMintKeys, vecTXIDPairs)) return false;
+        if (!RollforwardBlock(pindex, cache, params, mapAssetsConnect, mapMintKeysConnect, vecTXIDPairs)) return false;
         CBlock block;
         if (!ReadBlockFromDisk(block, pindex, params.GetConsensus())) {
             return error("RollbackBlock(): ReadBlockFromDisk() failed at %d, hash=%s", pindexOld->nHeight, pindexOld->GetBlockHash().ToString());
@@ -4878,9 +4821,6 @@
         if (fNEVMConnection && pindex->nHeight >= params.GetConsensus().nNEVMStartBlock && !ConnectNEVMCommitment(state, mapNEVMTxRoots, block, pindex->GetBlockHash(), ibd, false)) {
             return error("RollbackBlock(): ConnectNEVMCommitment() failed at %d, hash=%s state=%s", pindexOld->nHeight, pindexOld->GetBlockHash().ToString(), state.ToString());
         }
-=======
-        if (!RollforwardBlock(pindex, cache, mapAssetsConnect, mapMintKeysConnect, vecTXIDPairs)) return false;
->>>>>>> cd599788
     }
 
     cache.SetBestBlock(pindexNew->GetBlockHash());
@@ -4888,11 +4828,7 @@
     evoDb->WriteBestBlock(pindexNew->GetBlockHash());
     cache.Flush();
     if(passetdb != nullptr){
-<<<<<<< HEAD
-        if(!passetdb->Flush(mapAssets) || !passetnftdb->Flush(mapAssets) || !pnevmtxmintdb->FlushWrite(mapMintKeys) || !pnevmtxrootsdb->FlushWrite(mapNEVMTxRoots) || !pblockindexdb->FlushWrite(vecTXIDPairs)){
-=======
-        if(!passetdb->Flush(mapAssetsConnect) || !passetnftdb->Flush(mapAssetsConnect) || !pnevmtxmintdb->FlushWrite(mapMintKeysConnect) || !pblockindexdb->FlushWrite(vecTXIDPairs)){
->>>>>>> cd599788
+        if(!passetdb->Flush(mapAssetsConnect) || !passetnftdb->Flush(mapAssetsConnect) || !pnevmtxmintdb->FlushWrite(mapMintKeysConnect) || !pnevmtxrootsdb->FlushWrite(mapNEVMTxRoots) || !pblockindexdb->FlushWrite(vecTXIDPairs)){
             return error("RollbackBlock(): Error flushing to asset dbs on roll forward %s", pindexOld->GetBlockHash().ToString());
         }
     }
