--- conflicted
+++ resolved
@@ -68,7 +68,7 @@
             a.size() == b.size() &&
             memcmp(a.keydata.data(), b.keydata.data(), a.size()) == 0;
     }
-    
+
     friend bool operator<(const CKey& a, const CKey& b)
     {
         return a.fCompressed == b.fCompressed && a.size() == b.size() &&
@@ -89,7 +89,7 @@
             fValid = false;
         }
     }
-    
+
     void Set(const unsigned char *p, bool fCompressedIn)
     {
         if (Check(p))
@@ -102,7 +102,7 @@
             fValid = false;
         };
     };
-    
+
     void Clear()
     {
         //memory_cleanse(vch, sizeof(vch));
@@ -110,7 +110,7 @@
         fCompressed = true;
         fValid = false;
     };
-    
+
     //! Simple read-only vector-like interface.
     unsigned int size() const { return (fValid ? keydata.size() : 0); }
     const unsigned char* begin() const { return keydata.data(); }
@@ -119,7 +119,7 @@
 
     //! Check whether this private key is valid.
     bool IsValid() const { return fValid; }
-    
+
     void SetFlags(bool fValidIn, bool fCompressedIn)
     {
         fValid = fValidIn;
@@ -143,7 +143,7 @@
      * This is expensive.
      */
     CPubKey GetPubKey() const;
-    
+
     /**
      * Compute the ECDH exchange result using this private key and another public key.
      */
@@ -166,7 +166,7 @@
 
     //! Derive BIP32 child key.
     bool Derive(CKey& keyChild, ChainCode &ccChild, unsigned int nChild, const ChainCode& cc) const;
-    
+
     bool Derive(CKey& keyChild, unsigned char ccChild[32], unsigned int nChild, const unsigned char cc[32]) const;
 
     /**
@@ -176,9 +176,8 @@
     bool VerifyPubKey(const CPubKey& vchPubKey) const;
 
     //! Load private key and check that public key matches.
-<<<<<<< HEAD
-    bool Load(CPrivKey& privkey, CPubKey& vchPubKey, bool fSkipCheck);
-    
+    bool Load(const CPrivKey& privkey, const CPubKey& vchPubKey, bool fSkipCheck);
+
     ADD_SERIALIZE_METHODS;
     template <typename Stream, typename Operation>
     inline void SerializationOp(Stream &s, Operation ser_action)
@@ -192,10 +191,9 @@
         };
         READWRITE(fValid);
         READWRITE(fCompressed);
-=======
-    bool Load(const CPrivKey& privkey, const CPubKey& vchPubKey, bool fSkipCheck);
+    };
 };
-
+/*
 struct CExtKey {
     unsigned char nDepth;
     unsigned char vchFingerprint[4];
@@ -235,9 +233,9 @@
             throw std::runtime_error("Invalid extended key size\n");
         s.read((char *)&code[0], len);
         Decode(code);
->>>>>>> f17942a3
     }
 };
+*/
 /** Initialize the elliptic curve support. May not be called twice without calling ECC_Stop first. */
 void ECC_Start(void);
 
