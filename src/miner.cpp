--- conflicted
+++ resolved
@@ -27,38 +27,7 @@
 
 #include <algorithm>
 #include <queue>
-<<<<<<< HEAD
-
-using namespace std;
-
-//////////////////////////////////////////////////////////////////////////////
-//
-// BitcoinMiner
-//
-
-//
-// Unconfirmed transactions in the memory pool often depend on other
-// transactions in the memory pool. When we select transactions from the
-// pool, we select by highest priority or fee rate, so we might consider
-// transactions that depend on transactions that aren't yet in the block.
-
-uint64_t nLastBlockTx = 0;
-uint64_t nLastBlockSize = 0;
-uint64_t nLastBlockWeight = 0;
-
-class ScoreCompare
-{
-public:
-    ScoreCompare() {}
-
-    bool operator()(const CTxMemPool::txiter a, const CTxMemPool::txiter b)
-    {
-        return CompareTxMemPoolEntryByScore()(*b,*a); // Convert to less than
-    }
-};
-=======
 #include <utility>
->>>>>>> be92be56
 
 int64_t UpdateTime(CBlockHeader* pblock, const Consensus::Params& consensusParams, const CBlockIndex* pindexPrev)
 {
@@ -90,33 +59,6 @@
 static BlockAssembler::Options DefaultOptions()
 {
     // Block resource limits
-<<<<<<< HEAD
-    // If neither -blockmaxsize or -blockmaxweight is given, limit to DEFAULT_BLOCK_MAX_*
-    // If only one is given, only restrict the specified resource.
-    // If both are given, restrict both.
-    nBlockMaxWeight = DEFAULT_BLOCK_MAX_WEIGHT;
-    nBlockMaxSize = DEFAULT_BLOCK_MAX_SIZE;
-    bool fWeightSet = false;
-    if (mapArgs.count("-blockmaxweight")) {
-        nBlockMaxWeight = GetArg("-blockmaxweight", DEFAULT_BLOCK_MAX_WEIGHT);
-        nBlockMaxSize = MAX_BLOCK_SERIALIZED_SIZE;
-        fWeightSet = true;
-    }
-    if (mapArgs.count("-blockmaxsize")) {
-        nBlockMaxSize = GetArg("-blockmaxsize", DEFAULT_BLOCK_MAX_SIZE);
-        if (!fWeightSet) {
-            nBlockMaxWeight = nBlockMaxSize * WITNESS_SCALE_FACTOR;
-        }
-    }
-
-    // Limit weight to between 4K and MAX_BLOCK_WEIGHT-4K for sanity:
-    nBlockMaxWeight = std::max((unsigned int)4000, std::min((unsigned int)(MAX_BLOCK_WEIGHT-4000), nBlockMaxWeight));
-    // Limit size to between 1K and MAX_BLOCK_SERIALIZED_SIZE-1K for sanity:
-    nBlockMaxSize = std::max((unsigned int)1000, std::min((unsigned int)(MAX_BLOCK_SERIALIZED_SIZE-1000), nBlockMaxSize));
-
-    // Whether we need to account for byte usage (in addition to weight usage)
-    fNeedSizeAccounting = (nBlockMaxSize < MAX_BLOCK_SERIALIZED_SIZE-1000);
-=======
     // If -blockmaxweight is not given, limit to DEFAULT_BLOCK_MAX_WEIGHT
     BlockAssembler::Options options;
     options.nBlockMaxWeight = gArgs.GetArg("-blockmaxweight", DEFAULT_BLOCK_MAX_WEIGHT);
@@ -127,7 +69,6 @@
         options.blockMinFeeRate = CFeeRate(DEFAULT_BLOCK_MIN_TX_FEE);
     }
     return options;
->>>>>>> be92be56
 }
 
 BlockAssembler::BlockAssembler(const CChainParams& params) : BlockAssembler(params, DefaultOptions()) {}
@@ -137,10 +78,6 @@
     inBlock.clear();
 
     // Reserve space for coinbase tx
-<<<<<<< HEAD
-    nBlockSize = 1000;
-=======
->>>>>>> be92be56
     nBlockWeight = 4000;
     nBlockSigOpsCost = 400;
     fIncludeWitness = false;
@@ -205,14 +142,8 @@
 
     int64_t nTime1 = GetTimeMicros();
 
-<<<<<<< HEAD
-    nLastBlockTx = nBlockTx;
-    nLastBlockSize = nBlockSize;
-    nLastBlockWeight = nBlockWeight;
-=======
     m_last_block_num_txs = nBlockTx;
     m_last_block_weight = nBlockWeight;
->>>>>>> be92be56
 
     // Create coinbase transaction.
     CMutableTransaction coinbaseTx;
@@ -226,23 +157,14 @@
     pblocktemplate->vchCoinbaseCommitment = GenerateCoinbaseCommitment(*pblock, pindexPrev, chainparams.GetConsensus());
     pblocktemplate->vTxFees[0] = -nFees;
 
-<<<<<<< HEAD
-    uint64_t nSerializeSize = GetSerializeSize(*pblock, SER_NETWORK, PROTOCOL_VERSION);
-    LogPrintf("CreateNewBlock(): total size: %u block weight: %u txs: %u fees: %ld sigops %d\n", nSerializeSize, GetBlockWeight(*pblock), nBlockTx, nFees, nBlockSigOpsCost);
-=======
     LogPrintf("CreateNewBlock(): block weight: %u txs: %u fees: %ld sigops %d\n", GetBlockWeight(*pblock), nBlockTx, nFees, nBlockSigOpsCost);
->>>>>>> be92be56
 
     // Fill in header
     pblock->hashPrevBlock  = pindexPrev->GetBlockHash();
     UpdateTime(pblock, chainparams.GetConsensus(), pindexPrev);
     pblock->nBits          = GetNextWorkRequired(pindexPrev, pblock, chainparams.GetConsensus());
     pblock->nNonce         = 0;
-<<<<<<< HEAD
-    pblocktemplate->vTxSigOpsCost[0] = WITNESS_SCALE_FACTOR * GetLegacySigOpCount(pblock->vtx[0]);
-=======
     pblocktemplate->vTxSigOpsCost[0] = WITNESS_SCALE_FACTOR * GetLegacySigOpCount(*pblock->vtx[0]);
->>>>>>> be92be56
 
     CValidationState state;
     if (!TestBlockValidity(state, chainparams, *pblock, pindexPrev, false, false)) {
@@ -293,72 +215,11 @@
     return true;
 }
 
-<<<<<<< HEAD
-bool BlockAssembler::TestForBlock(CTxMemPool::txiter iter)
-{
-    if (nBlockWeight + iter->GetTxWeight() >= nBlockMaxWeight) {
-        // If the block is so close to full that no more txs will fit
-        // or if we've tried more than 50 times to fill remaining space
-        // then flag that the block is finished
-        if (nBlockWeight >  nBlockMaxWeight - 400 || lastFewTxs > 50) {
-             blockFinished = true;
-             return false;
-        }
-        // Once we're within 4000 weight of a full block, only look at 50 more txs
-        // to try to fill the remaining space.
-        if (nBlockWeight > nBlockMaxWeight - 4000) {
-            lastFewTxs++;
-        }
-        return false;
-    }
-
-    if (fNeedSizeAccounting) {
-        if (nBlockSize + ::GetSerializeSize(iter->GetTx(), SER_NETWORK, PROTOCOL_VERSION) >= nBlockMaxSize) {
-            if (nBlockSize >  nBlockMaxSize - 100 || lastFewTxs > 50) {
-                 blockFinished = true;
-                 return false;
-            }
-            if (nBlockSize > nBlockMaxSize - 1000) {
-                lastFewTxs++;
-            }
-            return false;
-        }
-    }
-
-    if (nBlockSigOpsCost + iter->GetSigOpCost() >= MAX_BLOCK_SIGOPS_COST) {
-        // If the block has room for no more sig ops then
-        // flag that the block is finished
-        if (nBlockSigOpsCost > MAX_BLOCK_SIGOPS_COST - 8) {
-            blockFinished = true;
-            return false;
-        }
-        // Otherwise attempt to find another tx with fewer sigops
-        // to put in the block.
-        return false;
-    }
-
-    // Must check that lock times are still valid
-    // This can be removed once MTP is always enforced
-    // as long as reorgs keep the mempool consistent.
-    if (!IsFinalTx(iter->GetTx(), nHeight, nLockTimeCutoff))
-        return false;
-
-    return true;
-}
-
-=======
->>>>>>> be92be56
 void BlockAssembler::AddToBlock(CTxMemPool::txiter iter)
 {
     pblock->vtx.emplace_back(iter->GetSharedTx());
     pblocktemplate->vTxFees.push_back(iter->GetFee());
     pblocktemplate->vTxSigOpsCost.push_back(iter->GetSigOpCost());
-<<<<<<< HEAD
-    if (fNeedSizeAccounting) {
-        nBlockSize += ::GetSerializeSize(iter->GetTx(), SER_NETWORK, PROTOCOL_VERSION);
-    }
-=======
->>>>>>> be92be56
     nBlockWeight += iter->GetTxWeight();
     ++nBlockTx;
     nBlockSigOpsCost += iter->GetSigOpCost();
