#!/bin/sh
#
# Detects OS we're compiling on and outputs a file specified by the first
# argument, which in turn gets read while processing Makefile.
#
# The output will set the following variables:
#   CC                          C Compiler path
#   CXX                         C++ Compiler path
#   PLATFORM_LDFLAGS            Linker flags
#   PLATFORM_LIBS               Libraries flags
#   PLATFORM_SHARED_EXT         Extension for shared libraries
#   PLATFORM_SHARED_LDFLAGS     Flags for building shared library
#                               This flag is embedded just before the name
#                               of the shared library without intervening spaces
#   PLATFORM_SHARED_CFLAGS      Flags for compiling objects for shared library
#   PLATFORM_CCFLAGS            C compiler flags
#   PLATFORM_CXXFLAGS           C++ compiler flags.  Will contain:
#   PLATFORM_SHARED_VERSIONED   Set to 'true' if platform supports versioned
#                               shared libraries, empty otherwise.
#
# The PLATFORM_CCFLAGS and PLATFORM_CXXFLAGS might include the following:
#
#       -DLEVELDB_ATOMIC_PRESENT     if <atomic> is present
#       -DLEVELDB_PLATFORM_POSIX     for Posix-based platforms
#       -DSNAPPY                     if the Snappy library is present
#

OUTPUT=$1
PREFIX=$2
if test -z "$OUTPUT" || test -z "$PREFIX"; then
  echo "usage: $0 <output-filename> <directory_prefix>" >&2
  exit 1
fi

# Delete existing output, if it exists
rm -f $OUTPUT
touch $OUTPUT

if test -z "$CC"; then
    CC=cc
fi

if test -z "$CXX"; then
    CXX=g++
fi

if test -z "$TMPDIR"; then
    TMPDIR=/tmp
fi

# Detect OS
if test -z "$TARGET_OS"; then
    TARGET_OS=`uname -s`
fi

COMMON_FLAGS=
CROSS_COMPILE=
PLATFORM_CCFLAGS=
PLATFORM_CXXFLAGS=
PLATFORM_LDFLAGS=
PLATFORM_LIBS=
PLATFORM_SHARED_EXT="so"
PLATFORM_SHARED_LDFLAGS="-shared -Wl,-soname -Wl,"
PLATFORM_SHARED_CFLAGS="-fPIC"
PLATFORM_SHARED_VERSIONED=true
PLATFORM_SSEFLAGS=

MEMCMP_FLAG=
if [ "$CXX" = "g++" ]; then
    # Use libc's memcmp instead of GCC's memcmp.  This results in ~40%
    # performance improvement on readrandom under gcc 4.4.3 on Linux/x86.
    MEMCMP_FLAG="-fno-builtin-memcmp"
fi

case "$TARGET_OS" in
    CYGWIN_*)
        PLATFORM=OS_LINUX
        COMMON_FLAGS="$MEMCMP_FLAG -lpthread -DOS_LINUX -DCYGWIN"
        PLATFORM_LDFLAGS="-lpthread"
        PORT_FILE=port/port_posix.cc
        PORT_SSE_FILE=port/port_posix_sse.cc
        ;;
    Darwin)
        PLATFORM=OS_MACOSX
        COMMON_FLAGS="$MEMCMP_FLAG -DOS_MACOSX"
        PLATFORM_SHARED_EXT=dylib
        [ -z "$INSTALL_PATH" ] && INSTALL_PATH=`pwd`
        PLATFORM_SHARED_LDFLAGS="-dynamiclib -install_name $INSTALL_PATH/"
        PORT_FILE=port/port_posix.cc
        PORT_SSE_FILE=port/port_posix_sse.cc
        ;;
    Linux)
        PLATFORM=OS_LINUX
        COMMON_FLAGS="$MEMCMP_FLAG -pthread -DOS_LINUX"
        PLATFORM_LDFLAGS="-pthread"
        PORT_FILE=port/port_posix.cc
        PORT_SSE_FILE=port/port_posix_sse.cc
        ;;
    SunOS)
        PLATFORM=OS_SOLARIS
        COMMON_FLAGS="$MEMCMP_FLAG -D_REENTRANT -DOS_SOLARIS"
        PLATFORM_LIBS="-lpthread -lrt"
        PORT_FILE=port/port_posix.cc
        PORT_SSE_FILE=port/port_posix_sse.cc
        ;;
    FreeBSD)
        PLATFORM=OS_FREEBSD
        COMMON_FLAGS="$MEMCMP_FLAG -D_REENTRANT -DOS_FREEBSD"
        PLATFORM_LIBS="-lpthread"
        PORT_FILE=port/port_posix.cc
        PORT_SSE_FILE=port/port_posix_sse.cc
        ;;
    GNU/kFreeBSD)
        PLATFORM=OS_KFREEBSD
        COMMON_FLAGS="$MEMCMP_FLAG -D_REENTRANT -DOS_KFREEBSD"
        PLATFORM_LIBS="-lpthread"
        PORT_FILE=port/port_posix.cc
        ;;
    GNU/kFreeBSD)
        PLATFORM=OS_KFREEBSD
        COMMON_FLAGS="$MEMCMP_FLAG -D_REENTRANT -DOS_KFREEBSD"
        PLATFORM_LIBS="-lpthread"
        PORT_FILE=port/port_posix.cc
        ;;
    NetBSD)
        PLATFORM=OS_NETBSD
        COMMON_FLAGS="$MEMCMP_FLAG -D_REENTRANT -DOS_NETBSD"
        PLATFORM_LIBS="-lpthread -lgcc_s"
        PORT_FILE=port/port_posix.cc
        PORT_SSE_FILE=port/port_posix_sse.cc
        ;;
    OpenBSD)
        PLATFORM=OS_OPENBSD
        COMMON_FLAGS="$MEMCMP_FLAG -D_REENTRANT -DOS_OPENBSD"
        PLATFORM_LDFLAGS="-pthread"
        PORT_FILE=port/port_posix.cc
        PORT_SSE_FILE=port/port_posix_sse.cc
        ;;
    DragonFly)
        PLATFORM=OS_DRAGONFLYBSD
        COMMON_FLAGS="$MEMCMP_FLAG -D_REENTRANT -DOS_DRAGONFLYBSD"
        PLATFORM_LIBS="-lpthread"
        PORT_FILE=port/port_posix.cc
        PORT_SSE_FILE=port/port_posix_sse.cc
        ;;
    OS_ANDROID_CROSSCOMPILE)
        PLATFORM=OS_ANDROID
        COMMON_FLAGS="$MEMCMP_FLAG -D_REENTRANT -DOS_ANDROID -DLEVELDB_PLATFORM_POSIX"
        PLATFORM_LDFLAGS=""  # All pthread features are in the Android C library
        PORT_FILE=port/port_posix.cc
        PORT_SSE_FILE=port/port_posix_sse.cc
        CROSS_COMPILE=true
        ;;
    HP-UX)
        PLATFORM=OS_HPUX
        COMMON_FLAGS="$MEMCMP_FLAG -D_REENTRANT -DOS_HPUX"
        PLATFORM_LDFLAGS="-pthread"
        PORT_FILE=port/port_posix.cc
        PORT_SSE_FILE=port/port_posix_sse.cc
        # man ld: +h internal_name
        PLATFORM_SHARED_LDFLAGS="-shared -Wl,+h -Wl,"
        ;;
    IOS)
        PLATFORM=IOS
        COMMON_FLAGS="$MEMCMP_FLAG -DOS_MACOSX"
        [ -z "$INSTALL_PATH" ] && INSTALL_PATH=`pwd`
        PORT_FILE=port/port_posix.cc
        PORT_SSE_FILE=port/port_posix_sse.cc
        PLATFORM_SHARED_EXT=
        PLATFORM_SHARED_LDFLAGS=
        PLATFORM_SHARED_CFLAGS=
        PLATFORM_SHARED_VERSIONED=
        ;;
    OS_WINDOWS_CROSSCOMPILE | NATIVE_WINDOWS)
        PLATFORM=OS_WINDOWS
        COMMON_FLAGS="-fno-builtin-memcmp -D_REENTRANT -DOS_WINDOWS -DLEVELDB_PLATFORM_WINDOWS -DWINVER=0x0500 -D__USE_MINGW_ANSI_STDIO=1"
        PLATFORM_SOURCES="util/env_win.cc"
        PLATFORM_LIBS="-lshlwapi"
        PORT_FILE=port/port_win.cc
        CROSS_COMPILE=true
        ;;
    *)
        echo "Unknown platform!" >&2
        exit 1
esac

# We want to make a list of all cc files within util, db, table, and helpers
# except for the test and benchmark files. By default, find will output a list
# of all files matching either rule, so we need to append -print to make the
# prune take effect.
DIRS="$PREFIX/db $PREFIX/util $PREFIX/table"

set -f # temporarily disable globbing so that our patterns aren't expanded
PRUNE_TEST="-name *test*.cc -prune"
PRUNE_BENCH="-name *_bench.cc -prune"
PRUNE_TOOL="-name leveldbutil.cc -prune"
PORTABLE_FILES=`find $DIRS $PRUNE_TEST -o $PRUNE_BENCH -o $PRUNE_TOOL -o -name '*.cc' -print | sort | sed "s,^$PREFIX/,," | tr "\n" " "`

set +f # re-enable globbing

# The sources consist of the portable files, plus the platform-specific port
# file.
echo "SOURCES=$PORTABLE_FILES $PORT_FILE $PORT_SSE_FILE" >> $OUTPUT
echo "MEMENV_SOURCES=helpers/memenv/memenv.cc" >> $OUTPUT

if [ "$CROSS_COMPILE" = "true" ]; then
    # Cross-compiling; do not try any compilation tests.
    true
else
    CXXOUTPUT="${TMPDIR}/leveldb_build_detect_platform-cxx.$$"

<<<<<<< HEAD
    # If -std=c++0x works, use <cstdatomic>.  Otherwise use port_posix.h.
    $CXX $CXXFLAGS -std=c++0x -x c++ - -o $CXXOUTPUT 2>/dev/null  <<EOF
      #include <cstdatomic>
=======
    # If -std=c++0x works, use <atomic> as fallback for when memory barriers
    # are not available.
    $CXX $CXXFLAGS -std=c++0x -x c++ - -o $CXXOUTPUT 2>/dev/null  <<EOF
      #include <atomic>
>>>>>>> dac5d68f
      int main() {}
EOF
    if [ "$?" = 0 ]; then
        COMMON_FLAGS="$COMMON_FLAGS -DLEVELDB_PLATFORM_POSIX -DLEVELDB_ATOMIC_PRESENT"
        PLATFORM_CXXFLAGS="-std=c++0x"
    else
        COMMON_FLAGS="$COMMON_FLAGS -DLEVELDB_PLATFORM_POSIX"
    fi

    # Test whether tcmalloc is available
    $CXX $CXXFLAGS -x c++ - -o $CXXOUTPUT -ltcmalloc 2>/dev/null  <<EOF
      int main() {}
EOF
    if [ "$?" = 0 ]; then
        PLATFORM_LIBS="$PLATFORM_LIBS -ltcmalloc"
    fi

    rm -f $CXXOUTPUT 2>/dev/null
<<<<<<< HEAD
=======

    # Test if gcc SSE 4.2 is supported
    $CXX $CXXFLAGS -x c++ - -o $CXXOUTPUT -msse4.2 2>/dev/null  <<EOF
      int main() {}
EOF
    if [ "$?" = 0 ]; then
        PLATFORM_SSEFLAGS="-msse4.2"
    fi

    rm -f $CXXOUTPUT 2>/dev/null
fi

# Use the SSE 4.2 CRC32C intrinsics iff runtime checks indicate compiler supports them.
if [ -n "$PLATFORM_SSEFLAGS" ]; then
    PLATFORM_SSEFLAGS="$PLATFORM_SSEFLAGS -DLEVELDB_PLATFORM_POSIX_SSE"
>>>>>>> dac5d68f
fi

PLATFORM_CCFLAGS="$PLATFORM_CCFLAGS $COMMON_FLAGS"
PLATFORM_CXXFLAGS="$PLATFORM_CXXFLAGS $COMMON_FLAGS"

echo "CC=$CC" >> $OUTPUT
echo "CXX=$CXX" >> $OUTPUT
echo "PLATFORM=$PLATFORM" >> $OUTPUT
echo "PLATFORM_LDFLAGS=$PLATFORM_LDFLAGS" >> $OUTPUT
echo "PLATFORM_LIBS=$PLATFORM_LIBS" >> $OUTPUT
echo "PLATFORM_CCFLAGS=$PLATFORM_CCFLAGS" >> $OUTPUT
echo "PLATFORM_CXXFLAGS=$PLATFORM_CXXFLAGS" >> $OUTPUT
echo "PLATFORM_SSEFLAGS=$PLATFORM_SSEFLAGS" >> $OUTPUT
echo "PLATFORM_SHARED_CFLAGS=$PLATFORM_SHARED_CFLAGS" >> $OUTPUT
echo "PLATFORM_SHARED_EXT=$PLATFORM_SHARED_EXT" >> $OUTPUT
echo "PLATFORM_SHARED_LDFLAGS=$PLATFORM_SHARED_LDFLAGS" >> $OUTPUT
echo "PLATFORM_SHARED_VERSIONED=$PLATFORM_SHARED_VERSIONED" >> $OUTPUT<|MERGE_RESOLUTION|>--- conflicted
+++ resolved
@@ -116,12 +116,6 @@
         PLATFORM_LIBS="-lpthread"
         PORT_FILE=port/port_posix.cc
         ;;
-    GNU/kFreeBSD)
-        PLATFORM=OS_KFREEBSD
-        COMMON_FLAGS="$MEMCMP_FLAG -D_REENTRANT -DOS_KFREEBSD"
-        PLATFORM_LIBS="-lpthread"
-        PORT_FILE=port/port_posix.cc
-        ;;
     NetBSD)
         PLATFORM=OS_NETBSD
         COMMON_FLAGS="$MEMCMP_FLAG -D_REENTRANT -DOS_NETBSD"
@@ -209,16 +203,10 @@
 else
     CXXOUTPUT="${TMPDIR}/leveldb_build_detect_platform-cxx.$$"
 
-<<<<<<< HEAD
-    # If -std=c++0x works, use <cstdatomic>.  Otherwise use port_posix.h.
-    $CXX $CXXFLAGS -std=c++0x -x c++ - -o $CXXOUTPUT 2>/dev/null  <<EOF
-      #include <cstdatomic>
-=======
     # If -std=c++0x works, use <atomic> as fallback for when memory barriers
     # are not available.
     $CXX $CXXFLAGS -std=c++0x -x c++ - -o $CXXOUTPUT 2>/dev/null  <<EOF
       #include <atomic>
->>>>>>> dac5d68f
       int main() {}
 EOF
     if [ "$?" = 0 ]; then
@@ -237,8 +225,6 @@
     fi
 
     rm -f $CXXOUTPUT 2>/dev/null
-<<<<<<< HEAD
-=======
 
     # Test if gcc SSE 4.2 is supported
     $CXX $CXXFLAGS -x c++ - -o $CXXOUTPUT -msse4.2 2>/dev/null  <<EOF
@@ -254,7 +240,6 @@
 # Use the SSE 4.2 CRC32C intrinsics iff runtime checks indicate compiler supports them.
 if [ -n "$PLATFORM_SSEFLAGS" ]; then
     PLATFORM_SSEFLAGS="$PLATFORM_SSEFLAGS -DLEVELDB_PLATFORM_POSIX_SSE"
->>>>>>> dac5d68f
 fi
 
 PLATFORM_CCFLAGS="$PLATFORM_CCFLAGS $COMMON_FLAGS"
