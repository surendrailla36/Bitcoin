// Copyright (c) 2009-2010 Satoshi Nakamoto
// Copyright (c) 2009-2021 The Bitcoin Core developers
// Distributed under the MIT software license, see the accompanying
// file COPYING or http://www.opensource.org/licenses/mit-license.php.

#ifndef BITCOIN_TXMEMPOOL_H
#define BITCOIN_TXMEMPOOL_H

#include <atomic>
#include <map>
#include <optional>
#include <set>
#include <string>
#include <utility>
#include <vector>

#include <coins.h>
#include <consensus/amount.h>
#include <indirectmap.h>
#include <policy/feerate.h>
#include <policy/packages.h>
#include <primitives/transaction.h>
#include <random.h>
#include <sync.h>
#include <util/epochguard.h>
#include <util/hasher.h>

#include <boost/multi_index/hashed_index.hpp>
#include <boost/multi_index/ordered_index.hpp>
#include <boost/multi_index/sequenced_index.hpp>
#include <boost/multi_index_container.hpp>

class CBlockIndex;
class CChain;
class CChainState;
extern RecursiveMutex cs_main;

/** Fake height value used in Coin to signify they are only in the memory pool (since 0.8) */
static const uint32_t MEMPOOL_HEIGHT = 0x7FFFFFFF;

struct LockPoints {
    // Will be set to the blockchain height and median time past
    // values that would be necessary to satisfy all relative locktime
    // constraints (BIP68) of this tx given our view of block chain history
    int height{0};
    int64_t time{0};
    // As long as the current chain descends from the highest height block
    // containing one of the inputs used in the calculation, then the cached
    // values are still valid even after a reorg.
    CBlockIndex* maxInputBlock{nullptr};
};

/**
 * Test whether the LockPoints height and time are still valid on the current chain
 */
bool TestLockPointValidity(CChain& active_chain, const LockPoints& lp) TS_ITCOIN_EXCLUSIVE_LOCKS_REQUIRED(cs_main);

struct CompareIteratorByHash {
    // SFINAE for T where T is either a pointer type (e.g., a txiter) or a reference_wrapper<T>
    // (e.g. a wrapped CTxMemPoolEntry&)
    template <typename T>
    bool operator()(const std::reference_wrapper<T>& a, const std::reference_wrapper<T>& b) const
    {
        return a.get().GetTx().GetHash() < b.get().GetTx().GetHash();
    }
    template <typename T>
    bool operator()(const T& a, const T& b) const
    {
        return a->GetTx().GetHash() < b->GetTx().GetHash();
    }
};

/** \class CTxMemPoolEntry
 *
 * CTxMemPoolEntry stores data about the corresponding transaction, as well
 * as data about all in-mempool transactions that depend on the transaction
 * ("descendant" transactions).
 *
 * When a new entry is added to the mempool, we update the descendant state
 * (nCountWithDescendants, nSizeWithDescendants, and nModFeesWithDescendants) for
 * all ancestors of the newly added transaction.
 *
 */

class CTxMemPoolEntry
{
public:
    typedef std::reference_wrapper<const CTxMemPoolEntry> CTxMemPoolEntryRef;
    // two aliases, should the types ever diverge
    typedef std::set<CTxMemPoolEntryRef, CompareIteratorByHash> Parents;
    typedef std::set<CTxMemPoolEntryRef, CompareIteratorByHash> Children;

private:
    const CTransactionRef tx;
    mutable Parents m_parents;
    mutable Children m_children;
    const CAmount nFee;             //!< Cached to avoid expensive parent-transaction lookups
    const size_t nTxWeight;         //!< ... and avoid recomputing tx weight (also used for GetTxSize())
    const size_t nUsageSize;        //!< ... and total memory usage
    const int64_t nTime;            //!< Local time when entering the mempool
    const unsigned int entryHeight; //!< Chain height when entering the mempool
    const bool spendsCoinbase;      //!< keep track of transactions that spend a coinbase
    const int64_t sigOpCost;        //!< Total sigop cost
    int64_t feeDelta{0};            //!< Used for determining the priority of the transaction for mining in a block
    LockPoints lockPoints;     //!< Track the height and time at which tx was final

    // Information about descendants of this transaction that are in the
    // mempool; if we remove this transaction we must remove all of these
    // descendants as well.
    uint64_t nCountWithDescendants{1}; //!< number of descendant transactions
    uint64_t nSizeWithDescendants;   //!< ... and size
    CAmount nModFeesWithDescendants; //!< ... and total fees (all including us)

    // Analogous statistics for ancestor transactions
    uint64_t nCountWithAncestors{1};
    uint64_t nSizeWithAncestors;
    CAmount nModFeesWithAncestors;
    int64_t nSigOpCostWithAncestors;

public:
    CTxMemPoolEntry(const CTransactionRef& tx, CAmount fee,
                    int64_t time, unsigned int entry_height,
                    bool spends_coinbase,
                    int64_t sigops_cost, LockPoints lp);

    const CTransaction& GetTx() const { return *this->tx; }
    CTransactionRef GetSharedTx() const { return this->tx; }
    const CAmount& GetFee() const { return nFee; }
    size_t GetTxSize() const;
    size_t GetTxWeight() const { return nTxWeight; }
    std::chrono::seconds GetTime() const { return std::chrono::seconds{nTime}; }
    unsigned int GetHeight() const { return entryHeight; }
    int64_t GetSigOpCost() const { return sigOpCost; }
    int64_t GetModifiedFee() const { return nFee + feeDelta; }
    size_t DynamicMemoryUsage() const { return nUsageSize; }
    const LockPoints& GetLockPoints() const { return lockPoints; }

    // Adjusts the descendant state.
    void UpdateDescendantState(int64_t modifySize, CAmount modifyFee, int64_t modifyCount);
    // Adjusts the ancestor state
    void UpdateAncestorState(int64_t modifySize, CAmount modifyFee, int64_t modifyCount, int64_t modifySigOps);
    // Updates the fee delta used for mining priority score, and the
    // modified fees with descendants.
    void UpdateFeeDelta(int64_t feeDelta);
    // Update the LockPoints after a reorg
    void UpdateLockPoints(const LockPoints& lp);

    uint64_t GetCountWithDescendants() const { return nCountWithDescendants; }
    uint64_t GetSizeWithDescendants() const { return nSizeWithDescendants; }
    CAmount GetModFeesWithDescendants() const { return nModFeesWithDescendants; }

    bool GetSpendsCoinbase() const { return spendsCoinbase; }

    uint64_t GetCountWithAncestors() const { return nCountWithAncestors; }
    uint64_t GetSizeWithAncestors() const { return nSizeWithAncestors; }
    CAmount GetModFeesWithAncestors() const { return nModFeesWithAncestors; }
    int64_t GetSigOpCostWithAncestors() const { return nSigOpCostWithAncestors; }

    const Parents& GetMemPoolParentsConst() const { return m_parents; }
    const Children& GetMemPoolChildrenConst() const { return m_children; }
    Parents& GetMemPoolParents() const { return m_parents; }
    Children& GetMemPoolChildren() const { return m_children; }

    mutable size_t vTxHashesIdx; //!< Index in mempool's vTxHashes
    mutable Epoch::Marker m_epoch_marker; //!< epoch when last touched, useful for graph algorithms
};

// extracts a transaction hash from CTxMemPoolEntry or CTransactionRef
struct mempoolentry_txid
{
    typedef uint256 result_type;
    result_type operator() (const CTxMemPoolEntry &entry) const
    {
        return entry.GetTx().GetHash();
    }

    result_type operator() (const CTransactionRef& tx) const
    {
        return tx->GetHash();
    }
};

// extracts a transaction witness-hash from CTxMemPoolEntry or CTransactionRef
struct mempoolentry_wtxid
{
    typedef uint256 result_type;
    result_type operator() (const CTxMemPoolEntry &entry) const
    {
        return entry.GetTx().GetWitnessHash();
    }

    result_type operator() (const CTransactionRef& tx) const
    {
        return tx->GetWitnessHash();
    }
};


/** \class CompareTxMemPoolEntryByDescendantScore
 *
 *  Sort an entry by max(score/size of entry's tx, score/size with all descendants).
 */
class CompareTxMemPoolEntryByDescendantScore
{
public:
    bool operator()(const CTxMemPoolEntry& a, const CTxMemPoolEntry& b) const
    {
        double a_mod_fee, a_size, b_mod_fee, b_size;

        GetModFeeAndSize(a, a_mod_fee, a_size);
        GetModFeeAndSize(b, b_mod_fee, b_size);

        // Avoid division by rewriting (a/b > c/d) as (a*d > c*b).
        double f1 = a_mod_fee * b_size;
        double f2 = a_size * b_mod_fee;

        if (f1 == f2) {
            return a.GetTime() >= b.GetTime();
        }
        return f1 < f2;
    }

    // Return the fee/size we're using for sorting this entry.
    void GetModFeeAndSize(const CTxMemPoolEntry &a, double &mod_fee, double &size) const
    {
        // Compare feerate with descendants to feerate of the transaction, and
        // return the fee/size for the max.
        double f1 = (double)a.GetModifiedFee() * a.GetSizeWithDescendants();
        double f2 = (double)a.GetModFeesWithDescendants() * a.GetTxSize();

        if (f2 > f1) {
            mod_fee = a.GetModFeesWithDescendants();
            size = a.GetSizeWithDescendants();
        } else {
            mod_fee = a.GetModifiedFee();
            size = a.GetTxSize();
        }
    }
};

/** \class CompareTxMemPoolEntryByScore
 *
 *  Sort by feerate of entry (fee/size) in descending order
 *  This is only used for transaction relay, so we use GetFee()
 *  instead of GetModifiedFee() to avoid leaking prioritization
 *  information via the sort order.
 */
class CompareTxMemPoolEntryByScore
{
public:
    bool operator()(const CTxMemPoolEntry& a, const CTxMemPoolEntry& b) const
    {
        double f1 = (double)a.GetFee() * b.GetTxSize();
        double f2 = (double)b.GetFee() * a.GetTxSize();
        if (f1 == f2) {
            return b.GetTx().GetHash() < a.GetTx().GetHash();
        }
        return f1 > f2;
    }
};

class CompareTxMemPoolEntryByEntryTime
{
public:
    bool operator()(const CTxMemPoolEntry& a, const CTxMemPoolEntry& b) const
    {
        return a.GetTime() < b.GetTime();
    }
};

/** \class CompareTxMemPoolEntryByAncestorScore
 *
 *  Sort an entry by min(score/size of entry's tx, score/size with all ancestors).
 */
class CompareTxMemPoolEntryByAncestorFee
{
public:
    template<typename T>
    bool operator()(const T& a, const T& b) const
    {
        double a_mod_fee, a_size, b_mod_fee, b_size;

        GetModFeeAndSize(a, a_mod_fee, a_size);
        GetModFeeAndSize(b, b_mod_fee, b_size);

        // Avoid division by rewriting (a/b > c/d) as (a*d > c*b).
        double f1 = a_mod_fee * b_size;
        double f2 = a_size * b_mod_fee;

        if (f1 == f2) {
            return a.GetTx().GetHash() < b.GetTx().GetHash();
        }
        return f1 > f2;
    }

    // Return the fee/size we're using for sorting this entry.
    template <typename T>
    void GetModFeeAndSize(const T &a, double &mod_fee, double &size) const
    {
        // Compare feerate with ancestors to feerate of the transaction, and
        // return the fee/size for the min.
        double f1 = (double)a.GetModifiedFee() * a.GetSizeWithAncestors();
        double f2 = (double)a.GetModFeesWithAncestors() * a.GetTxSize();

        if (f1 > f2) {
            mod_fee = a.GetModFeesWithAncestors();
            size = a.GetSizeWithAncestors();
        } else {
            mod_fee = a.GetModifiedFee();
            size = a.GetTxSize();
        }
    }
};

// Multi_index tag names
struct descendant_score {};
struct entry_time {};
struct ancestor_score {};
struct index_by_wtxid {};

class CBlockPolicyEstimator;

/**
 * Information about a mempool transaction.
 */
struct TxMempoolInfo
{
    /** The transaction itself */
    CTransactionRef tx;

    /** Time the transaction entered the mempool. */
    std::chrono::seconds m_time;

    /** Fee of the transaction. */
    CAmount fee;

    /** Virtual size of the transaction. */
    size_t vsize;

    /** The fee delta. */
    int64_t nFeeDelta;
};

/** Reason why a transaction was removed from the mempool,
 * this is passed to the notification signal.
 */
enum class MemPoolRemovalReason {
    EXPIRY,      //!< Expired from mempool
    SIZELIMIT,   //!< Removed in size limiting
    REORG,       //!< Removed for reorganization
    BLOCK,       //!< Removed for block
    CONFLICT,    //!< Removed for conflict with in-block transaction
    REPLACED,    //!< Removed for replacement
};

/**
 * CTxMemPool stores valid-according-to-the-current-best-chain transactions
 * that may be included in the next block.
 *
 * Transactions are added when they are seen on the network (or created by the
 * local node), but not all transactions seen are added to the pool. For
 * example, the following new transactions will not be added to the mempool:
 * - a transaction which doesn't meet the minimum fee requirements.
 * - a new transaction that double-spends an input of a transaction already in
 * the pool where the new transaction does not meet the Replace-By-Fee
 * requirements as defined in BIP 125.
 * - a non-standard transaction.
 *
 * CTxMemPool::mapTx, and CTxMemPoolEntry bookkeeping:
 *
 * mapTx is a boost::multi_index that sorts the mempool on 5 criteria:
 * - transaction hash (txid)
 * - witness-transaction hash (wtxid)
 * - descendant feerate [we use max(feerate of tx, feerate of tx with all descendants)]
 * - time in mempool
 * - ancestor feerate [we use min(feerate of tx, feerate of tx with all unconfirmed ancestors)]
 *
 * Note: the term "descendant" refers to in-mempool transactions that depend on
 * this one, while "ancestor" refers to in-mempool transactions that a given
 * transaction depends on.
 *
 * In order for the feerate sort to remain correct, we must update transactions
 * in the mempool when new descendants arrive.  To facilitate this, we track
 * the set of in-mempool direct parents and direct children in mapLinks.  Within
 * each CTxMemPoolEntry, we track the size and fees of all descendants.
 *
 * Usually when a new transaction is added to the mempool, it has no in-mempool
 * children (because any such children would be an orphan).  So in
 * addUnchecked(), we:
 * - update a new entry's setMemPoolParents to include all in-mempool parents
 * - update the new entry's direct parents to include the new tx as a child
 * - update all ancestors of the transaction to include the new tx's size/fee
 *
 * When a transaction is removed from the mempool, we must:
 * - update all in-mempool parents to not track the tx in setMemPoolChildren
 * - update all ancestors to not include the tx's size/fees in descendant state
 * - update all in-mempool children to not include it as a parent
 *
 * These happen in UpdateForRemoveFromMempool().  (Note that when removing a
 * transaction along with its descendants, we must calculate that set of
 * transactions to be removed before doing the removal, or else the mempool can
 * be in an inconsistent state where it's impossible to walk the ancestors of
 * a transaction.)
 *
 * In the event of a reorg, the assumption that a newly added tx has no
 * in-mempool children is false.  In particular, the mempool is in an
 * inconsistent state while new transactions are being added, because there may
 * be descendant transactions of a tx coming from a disconnected block that are
 * unreachable from just looking at transactions in the mempool (the linking
 * transactions may also be in the disconnected block, waiting to be added).
 * Because of this, there's not much benefit in trying to search for in-mempool
 * children in addUnchecked().  Instead, in the special case of transactions
 * being added from a disconnected block, we require the caller to clean up the
 * state, to account for in-mempool, out-of-block descendants for all the
 * in-block transactions by calling UpdateTransactionsFromBlock().  Note that
 * until this is called, the mempool state is not consistent, and in particular
 * mapLinks may not be correct (and therefore functions like
 * CalculateMemPoolAncestors() and CalculateDescendants() that rely
 * on them to walk the mempool are not generally safe to use).
 *
 * Computational limits:
 *
 * Updating all in-mempool ancestors of a newly added transaction can be slow,
 * if no bound exists on how many in-mempool ancestors there may be.
 * CalculateMemPoolAncestors() takes configurable limits that are designed to
 * prevent these calculations from being too CPU intensive.
 *
 */
class CTxMemPool
{
<<<<<<< HEAD
private:
    uint32_t nCheckFrequency TS_ITCOIN_GUARDED_BY(cs); //!< Value n means that n times in 2^32 we check.
    std::atomic<unsigned int> nTransactionsUpdated; //!< Used by getblocktemplate to trigger CreateNewBlock() invocation
    CBlockPolicyEstimator* minerPolicyEstimator;
=======
protected:
    const int m_check_ratio; //!< Value n means that 1 times in n we check.
    std::atomic<unsigned int> nTransactionsUpdated{0}; //!< Used by getblocktemplate to trigger CreateNewBlock() invocation
    CBlockPolicyEstimator* const minerPolicyEstimator;
>>>>>>> f6a356d2

    uint64_t totalTxSize TS_ITCOIN_GUARDED_BY(cs);      //!< sum of all mempool tx's virtual sizes. Differs from serialized tx size since witness data is discounted. Defined in BIP 141.
    CAmount m_total_fee TS_ITCOIN_GUARDED_BY(cs);       //!< sum of all mempool tx's fees (NOT modified fee)
    uint64_t cachedInnerUsage TS_ITCOIN_GUARDED_BY(cs); //!< sum of dynamic memory usage of all the map elements (NOT the maps themselves)

    mutable int64_t lastRollingFeeUpdate TS_ITCOIN_GUARDED_BY(cs);
    mutable bool blockSinceLastRollingFeeBump TS_ITCOIN_GUARDED_BY(cs);
    mutable double rollingMinimumFeeRate TS_ITCOIN_GUARDED_BY(cs); //!< minimum fee to get into the pool, decreases exponentially
    mutable Epoch m_epoch TS_ITCOIN_GUARDED_BY(cs);

    // In-memory counter for external mempool tracking purposes.
    // This number is incremented once every time a transaction
    // is added or removed from the mempool for any reason.
    mutable uint64_t m_sequence_number TS_ITCOIN_GUARDED_BY(cs){1};

    void trackPackageRemoved(const CFeeRate& rate) TS_ITCOIN_EXCLUSIVE_LOCKS_REQUIRED(cs);

    bool m_is_loaded TS_ITCOIN_GUARDED_BY(cs){false};

public:

    static const int ROLLING_FEE_HALFLIFE = 60 * 60 * 12; // public only for testing

    typedef boost::multi_index_container<
        CTxMemPoolEntry,
        boost::multi_index::indexed_by<
            // sorted by txid
            boost::multi_index::hashed_unique<mempoolentry_txid, SaltedTxidHasher>,
            // sorted by wtxid
            boost::multi_index::hashed_unique<
                boost::multi_index::tag<index_by_wtxid>,
                mempoolentry_wtxid,
                SaltedTxidHasher
            >,
            // sorted by fee rate
            boost::multi_index::ordered_non_unique<
                boost::multi_index::tag<descendant_score>,
                boost::multi_index::identity<CTxMemPoolEntry>,
                CompareTxMemPoolEntryByDescendantScore
            >,
            // sorted by entry time
            boost::multi_index::ordered_non_unique<
                boost::multi_index::tag<entry_time>,
                boost::multi_index::identity<CTxMemPoolEntry>,
                CompareTxMemPoolEntryByEntryTime
            >,
            // sorted by fee rate with ancestors
            boost::multi_index::ordered_non_unique<
                boost::multi_index::tag<ancestor_score>,
                boost::multi_index::identity<CTxMemPoolEntry>,
                CompareTxMemPoolEntryByAncestorFee
            >
        >
    > indexed_transaction_set;

    /**
     * This mutex needs to be locked when accessing `mapTx` or other members
     * that are guarded by it.
     *
     * @par Consistency guarantees
     *
     * By design, it is guaranteed that:
     *
     * 1. Locking both `cs_main` and `mempool.cs` will give a view of mempool
     *    that is consistent with current chain tip (`ActiveChain()` and
     *    `CoinsTip()`) and is fully populated. Fully populated means that if the
     *    current active chain is missing transactions that were present in a
     *    previously active chain, all the missing transactions will have been
     *    re-added to the mempool and should be present if they meet size and
     *    consistency constraints.
     *
     * 2. Locking `mempool.cs` without `cs_main` will give a view of a mempool
     *    consistent with some chain that was active since `cs_main` was last
     *    locked, and that is fully populated as described above. It is ok for
     *    code that only needs to query or remove transactions from the mempool
     *    to lock just `mempool.cs` without `cs_main`.
     *
     * To provide these guarantees, it is necessary to lock both `cs_main` and
     * `mempool.cs` whenever adding transactions to the mempool and whenever
     * changing the chain tip. It's necessary to keep both mutexes locked until
     * the mempool is consistent with the new chain tip and fully populated.
     */
    mutable RecursiveMutex cs;
    indexed_transaction_set mapTx TS_ITCOIN_GUARDED_BY(cs);

    using txiter = indexed_transaction_set::nth_index<0>::type::const_iterator;
    std::vector<std::pair<uint256, txiter>> vTxHashes TS_ITCOIN_GUARDED_BY(cs); //!< All tx witness hashes/entries in mapTx, in random order

    typedef std::set<txiter, CompareIteratorByHash> setEntries;

    uint64_t CalculateDescendantMaximum(txiter entry) const TS_ITCOIN_EXCLUSIVE_LOCKS_REQUIRED(cs);
private:
    typedef std::map<txiter, setEntries, CompareIteratorByHash> cacheMap;


    void UpdateParent(txiter entry, txiter parent, bool add) TS_ITCOIN_EXCLUSIVE_LOCKS_REQUIRED(cs);
    void UpdateChild(txiter entry, txiter child, bool add) TS_ITCOIN_EXCLUSIVE_LOCKS_REQUIRED(cs);

    std::vector<indexed_transaction_set::const_iterator> GetSortedDepthAndScore() const TS_ITCOIN_EXCLUSIVE_LOCKS_REQUIRED(cs);

    /**
     * Track locally submitted transactions to periodically retry initial broadcast.
     */
    std::set<uint256> m_unbroadcast_txids TS_ITCOIN_GUARDED_BY(cs);
<<<<<<< HEAD

public:
    indirectmap<COutPoint, const CTransaction*> mapNextTx TS_ITCOIN_GUARDED_BY(cs);
    std::map<uint256, CAmount> mapDeltas;
=======


    /**
     * Helper function to calculate all in-mempool ancestors of staged_ancestors and apply ancestor
     * and descendant limits (including staged_ancestors thsemselves, entry_size and entry_count).
     * param@[in]   entry_size          Virtual size to include in the limits.
     * param@[in]   entry_count         How many entries to include in the limits.
     * param@[in]   staged_ancestors    Should contain entries in the mempool.
     * param@[out]  setAncestors        Will be populated with all mempool ancestors.
     */
    bool CalculateAncestorsAndCheckLimits(size_t entry_size,
                                          size_t entry_count,
                                          setEntries& setAncestors,
                                          CTxMemPoolEntry::Parents &staged_ancestors,
                                          uint64_t limitAncestorCount,
                                          uint64_t limitAncestorSize,
                                          uint64_t limitDescendantCount,
                                          uint64_t limitDescendantSize,
                                          std::string &errString) const TS_ITCOIN_EXCLUSIVE_LOCKS_REQUIRED(cs);

public:
    indirectmap<COutPoint, const CTransaction*> mapNextTx TS_ITCOIN_GUARDED_BY(cs);
    std::map<uint256, CAmount> mapDeltas TS_ITCOIN_GUARDED_BY(cs);
>>>>>>> f6a356d2

    /** Create a new CTxMemPool.
     * Sanity checks will be off by default for performance, because otherwise
     * accepting transactions becomes O(N^2) where N is the number of transactions
     * in the pool.
     *
     * @param[in] estimator is used to estimate appropriate transaction fees.
     * @param[in] check_ratio is the ratio used to determine how often sanity checks will run.
     */
    explicit CTxMemPool(CBlockPolicyEstimator* estimator = nullptr, int check_ratio = 0);

    /**
     * If sanity-checking is turned on, check makes sure the pool is
     * consistent (does not contain two transactions that spend the same inputs,
     * all inputs are in the mapNextTx array). If sanity-checking is turned off,
     * check does nothing.
     */
    void check(const CCoinsViewCache& active_coins_tip, int64_t spendheight) const TS_ITCOIN_EXCLUSIVE_LOCKS_REQUIRED(::cs_main);

    // addUnchecked must updated state for all ancestors of a given transaction,
    // to track size/count of descendant transactions.  First version of
    // addUnchecked can be used to have it call CalculateMemPoolAncestors(), and
    // then invoke the second version.
    // Note that addUnchecked is ONLY called from ATMP outside of tests
    // and any other callers may break wallet's in-mempool tracking (due to
    // lack of CValidationInterface::TransactionAddedToMempool callbacks).
    void addUnchecked(const CTxMemPoolEntry& entry, bool validFeeEstimate = true) TS_ITCOIN_EXCLUSIVE_LOCKS_REQUIRED(cs, cs_main);
    void addUnchecked(const CTxMemPoolEntry& entry, setEntries& setAncestors, bool validFeeEstimate = true) TS_ITCOIN_EXCLUSIVE_LOCKS_REQUIRED(cs, cs_main);

    void removeRecursive(const CTransaction& tx, MemPoolRemovalReason reason) TS_ITCOIN_EXCLUSIVE_LOCKS_REQUIRED(cs);
<<<<<<< HEAD
    void removeForReorg(const CCoinsViewCache* pcoins, unsigned int nMemPoolHeight, int flags) TS_ITCOIN_EXCLUSIVE_LOCKS_REQUIRED(cs, cs_main);
=======
    /** After reorg, filter the entries that would no longer be valid in the next block, and update
     * the entries' cached LockPoints if needed.  The mempool does not have any knowledge of
     * consensus rules. It just appplies the callable function and removes the ones for which it
     * returns true.
     * @param[in]   filter_final_and_mature   Predicate that checks the relevant validation rules
     *                                        and updates an entry's LockPoints.
     * */
    void removeForReorg(CChain& chain, std::function<bool(txiter)> filter_final_and_mature) TS_ITCOIN_EXCLUSIVE_LOCKS_REQUIRED(cs, cs_main);
>>>>>>> f6a356d2
    void removeConflicts(const CTransaction& tx) TS_ITCOIN_EXCLUSIVE_LOCKS_REQUIRED(cs);
    void removeForBlock(const std::vector<CTransactionRef>& vtx, unsigned int nBlockHeight) TS_ITCOIN_EXCLUSIVE_LOCKS_REQUIRED(cs);

    void clear();
    void _clear() TS_ITCOIN_EXCLUSIVE_LOCKS_REQUIRED(cs); //lock free
    bool CompareDepthAndScore(const uint256& hasha, const uint256& hashb, bool wtxid=false);
    void queryHashes(std::vector<uint256>& vtxid) const;
    bool isSpent(const COutPoint& outpoint) const;
    unsigned int GetTransactionsUpdated() const;
    void AddTransactionsUpdated(unsigned int n);
    /**
     * Check that none of this transactions inputs are in the mempool, and thus
     * the tx is not dependent on other mempool transactions to be included in a block.
     */
    bool HasNoInputsOf(const CTransaction& tx) const TS_ITCOIN_EXCLUSIVE_LOCKS_REQUIRED(cs);

    /** Affect CreateNewBlock prioritisation of transactions */
    void PrioritiseTransaction(const uint256& hash, const CAmount& nFeeDelta);
    void ApplyDelta(const uint256& hash, CAmount &nFeeDelta) const TS_ITCOIN_EXCLUSIVE_LOCKS_REQUIRED(cs);
    void ClearPrioritisation(const uint256& hash) TS_ITCOIN_EXCLUSIVE_LOCKS_REQUIRED(cs);

    /** Get the transaction in the pool that spends the same prevout */
    const CTransaction* GetConflictTx(const COutPoint& prevout) const TS_ITCOIN_EXCLUSIVE_LOCKS_REQUIRED(cs);

    /** Returns an iterator to the given hash, if found */
<<<<<<< HEAD
    Optional<txiter> GetIter(const uint256& txid) const TS_ITCOIN_EXCLUSIVE_LOCKS_REQUIRED(cs);
=======
    std::optional<txiter> GetIter(const uint256& txid) const TS_ITCOIN_EXCLUSIVE_LOCKS_REQUIRED(cs);
>>>>>>> f6a356d2

    /** Translate a set of hashes into a set of pool iterators to avoid repeated lookups */
    setEntries GetIterSet(const std::set<uint256>& hashes) const TS_ITCOIN_EXCLUSIVE_LOCKS_REQUIRED(cs);

    /** Remove a set of transactions from the mempool.
     *  If a transaction is in this set, then all in-mempool descendants must
     *  also be in the set, unless this transaction is being removed for being
     *  in a block.
     *  Set updateDescendants to true when removing a tx that was in a block, so
     *  that any in-mempool descendants have their ancestor state updated.
     */
    void RemoveStaged(setEntries& stage, bool updateDescendants, MemPoolRemovalReason reason) TS_ITCOIN_EXCLUSIVE_LOCKS_REQUIRED(cs);

<<<<<<< HEAD
    /** When adding transactions from a disconnected block back to the mempool,
     *  new mempool entries may have children in the mempool (which is generally
     *  not the case when otherwise adding transactions).
     *  UpdateTransactionsFromBlock() will find child transactions and update the
     *  descendant state for each transaction in vHashesToUpdate (excluding any
     *  child transactions present in vHashesToUpdate, which are already accounted
     *  for).  Note: vHashesToUpdate should be the set of transactions from the
     *  disconnected block that have been accepted back into the mempool.
     */
    void UpdateTransactionsFromBlock(const std::vector<uint256>& vHashesToUpdate) TS_ITCOIN_EXCLUSIVE_LOCKS_REQUIRED(cs, cs_main);
=======
    /** UpdateTransactionsFromBlock is called when adding transactions from a
     * disconnected block back to the mempool, new mempool entries may have
     * children in the mempool (which is generally not the case when otherwise
     * adding transactions).
     *  @post updated descendant state for descendants of each transaction in
     *        vHashesToUpdate (excluding any child transactions present in
     *        vHashesToUpdate, which are already accounted for). Updated state
     *        includes add fee/size information for such descendants to the
     *        parent and updated ancestor state to include the parent.
     *
     * @param[in] vHashesToUpdate          The set of txids from the
     *     disconnected block that have been accepted back into the mempool.
     * @param[in] ancestor_size_limit      The maximum allowed size in virtual
     *     bytes of an entry and its ancestors
     * @param[in] ancestor_count_limit     The maximum allowed number of
     *     transactions including the entry and its ancestors.
     */
    void UpdateTransactionsFromBlock(const std::vector<uint256>& vHashesToUpdate,
            uint64_t ancestor_size_limit, uint64_t ancestor_count_limit) TS_ITCOIN_EXCLUSIVE_LOCKS_REQUIRED(cs, cs_main) TS_ITCOIN_LOCKS_EXCLUDED(m_epoch);
>>>>>>> f6a356d2

    /** Try to calculate all in-mempool ancestors of entry.
     *  (these are all calculated including the tx itself)
     *  limitAncestorCount = max number of ancestors
     *  limitAncestorSize = max size of ancestors
     *  limitDescendantCount = max number of descendants any ancestor can have
     *  limitDescendantSize = max size of descendants any ancestor can have
     *  errString = populated with error reason if any limits are hit
     *  fSearchForParents = whether to search a tx's vin for in-mempool parents, or
     *    look up parents from mapLinks. Must be true for entries not in the mempool
     */
    bool CalculateMemPoolAncestors(const CTxMemPoolEntry& entry, setEntries& setAncestors, uint64_t limitAncestorCount, uint64_t limitAncestorSize, uint64_t limitDescendantCount, uint64_t limitDescendantSize, std::string& errString, bool fSearchForParents = true) const TS_ITCOIN_EXCLUSIVE_LOCKS_REQUIRED(cs);
<<<<<<< HEAD
=======

    /** Calculate all in-mempool ancestors of a set of transactions not already in the mempool and
     * check ancestor and descendant limits. Heuristics are used to estimate the ancestor and
     * descendant count of all entries if the package were to be added to the mempool.  The limits
     * are applied to the union of all package transactions. For example, if the package has 3
     * transactions and limitAncestorCount = 25, the union of all 3 sets of ancestors (including the
     * transactions themselves) must be <= 22.
     * @param[in]       package                 Transaction package being evaluated for acceptance
     *                                          to mempool. The transactions need not be direct
     *                                          ancestors/descendants of each other.
     * @param[in]       limitAncestorCount      Max number of txns including ancestors.
     * @param[in]       limitAncestorSize       Max virtual size including ancestors.
     * @param[in]       limitDescendantCount    Max number of txns including descendants.
     * @param[in]       limitDescendantSize     Max virtual size including descendants.
     * @param[out]      errString               Populated with error reason if a limit is hit.
     */
    bool CheckPackageLimits(const Package& package,
                            uint64_t limitAncestorCount,
                            uint64_t limitAncestorSize,
                            uint64_t limitDescendantCount,
                            uint64_t limitDescendantSize,
                            std::string &errString) const TS_ITCOIN_EXCLUSIVE_LOCKS_REQUIRED(cs);
>>>>>>> f6a356d2

    /** Populate setDescendants with all in-mempool descendants of hash.
     *  Assumes that setDescendants includes all in-mempool descendants of anything
     *  already in it.  */
    void CalculateDescendants(txiter it, setEntries& setDescendants) const TS_ITCOIN_EXCLUSIVE_LOCKS_REQUIRED(cs);

    /** The minimum fee to get into the mempool, which may itself not be enough
      *  for larger-sized transactions.
      *  The incrementalRelayFee policy variable is used to bound the time it
      *  takes the fee rate to go back down all the way to 0. When the feerate
      *  would otherwise be half of this, it is set to 0 instead.
      */
    CFeeRate GetMinFee(size_t sizelimit) const;

    /** Remove transactions from the mempool until its dynamic size is <= sizelimit.
      *  pvNoSpendsRemaining, if set, will be populated with the list of outpoints
      *  which are not in mempool which no longer have any spends in this mempool.
      */
    void TrimToSize(size_t sizelimit, std::vector<COutPoint>* pvNoSpendsRemaining = nullptr) TS_ITCOIN_EXCLUSIVE_LOCKS_REQUIRED(cs);

    /** Expire all transaction (and their dependencies) in the mempool older than time. Return the number of removed transactions. */
    int Expire(std::chrono::seconds time) TS_ITCOIN_EXCLUSIVE_LOCKS_REQUIRED(cs);

    /**
     * Calculate the ancestor and descendant count for the given transaction.
     * The counts include the transaction itself.
     * When ancestors is non-zero (ie, the transaction itself is in the mempool),
     * ancestorsize and ancestorfees will also be set to the appropriate values.
     */
    void GetTransactionAncestry(const uint256& txid, size_t& ancestors, size_t& descendants, size_t* ancestorsize = nullptr, CAmount* ancestorfees = nullptr) const;

    /** @returns true if the mempool is fully loaded */
    bool IsLoaded() const;

    /** Sets the current loaded state */
    void SetIsLoaded(bool loaded);

    unsigned long size() const
    {
        LOCK(cs);
        return mapTx.size();
    }

    uint64_t GetTotalTxSize() const TS_ITCOIN_EXCLUSIVE_LOCKS_REQUIRED(cs)
    {
        AssertLockHeld(cs);
        return totalTxSize;
    }

    CAmount GetTotalFee() const TS_ITCOIN_EXCLUSIVE_LOCKS_REQUIRED(cs)
    {
        AssertLockHeld(cs);
        return m_total_fee;
    }

    bool exists(const GenTxid& gtxid) const
    {
        LOCK(cs);
        if (gtxid.IsWtxid()) {
            return (mapTx.get<index_by_wtxid>().count(gtxid.GetHash()) != 0);
        }
        return (mapTx.count(gtxid.GetHash()) != 0);
    }

    CTransactionRef get(const uint256& hash) const;
    txiter get_iter_from_wtxid(const uint256& wtxid) const TS_ITCOIN_EXCLUSIVE_LOCKS_REQUIRED(cs)
    {
        AssertLockHeld(cs);
        return mapTx.project<0>(mapTx.get<index_by_wtxid>().find(wtxid));
    }
    TxMempoolInfo info(const GenTxid& gtxid) const;
    std::vector<TxMempoolInfo> infoAll() const;

    size_t DynamicMemoryUsage() const;

    /** Adds a transaction to the unbroadcast set */
    void AddUnbroadcastTx(const uint256& txid)
    {
        LOCK(cs);
        // Sanity check the transaction is in the mempool & insert into
        // unbroadcast set.
        if (exists(GenTxid::Txid(txid))) m_unbroadcast_txids.insert(txid);
    };

    /** Removes a transaction from the unbroadcast set */
    void RemoveUnbroadcastTx(const uint256& txid, const bool unchecked = false);

    /** Returns transactions in unbroadcast set */
    std::set<uint256> GetUnbroadcastTxs() const
    {
        LOCK(cs);
        return m_unbroadcast_txids;
    }

    /** Returns whether a txid is in the unbroadcast set */
    bool IsUnbroadcastTx(const uint256& txid) const TS_ITCOIN_EXCLUSIVE_LOCKS_REQUIRED(cs)
    {
        AssertLockHeld(cs);
        return m_unbroadcast_txids.count(txid) != 0;
    }

    /** Guards this internal counter for external reporting */
    uint64_t GetAndIncrementSequence() const TS_ITCOIN_EXCLUSIVE_LOCKS_REQUIRED(cs) {
        return m_sequence_number++;
    }

    uint64_t GetSequence() const TS_ITCOIN_EXCLUSIVE_LOCKS_REQUIRED(cs) {
        return m_sequence_number;
    }

private:
    /** UpdateForDescendants is used by UpdateTransactionsFromBlock to update
     *  the descendants for a single transaction that has been added to the
     *  mempool but may have child transactions in the mempool, eg during a
     *  chain reorg.
     *
     * @pre CTxMemPool::m_children is correct for the given tx and all
     *      descendants.
     * @pre cachedDescendants is an accurate cache where each entry has all
     *      descendants of the corresponding key, including those that should
     *      be removed for violation of ancestor limits.
     * @post if updateIt has any non-excluded descendants, cachedDescendants has
     *       a new cache line for updateIt.
     * @post descendants_to_remove has a new entry for any descendant which exceeded
     *       ancestor limits relative to updateIt.
     *
     * @param[in] updateIt the entry to update for its descendants
     * @param[in,out] cachedDescendants a cache where each line corresponds to all
     *     descendants. It will be updated with the descendants of the transaction
     *     being updated, so that future invocations don't need to walk the same
     *     transaction again, if encountered in another transaction chain.
     * @param[in] setExclude the set of descendant transactions in the mempool
     *     that must not be accounted for (because any descendants in setExclude
     *     were added to the mempool after the transaction being updated and hence
     *     their state is already reflected in the parent state).
     * @param[out] descendants_to_remove Populated with the txids of entries that
     *     exceed ancestor limits. It's the responsibility of the caller to
     *     removeRecursive them.
     * @param[in] ancestor_size_limit the max number of ancestral bytes allowed
     *     for any descendant
     * @param[in] ancestor_count_limit the max number of ancestor transactions
     *     allowed for any descendant
     */
<<<<<<< HEAD
    void UpdateForDescendants(txiter updateIt,
            cacheMap &cachedDescendants,
            const std::set<uint256> &setExclude) TS_ITCOIN_EXCLUSIVE_LOCKS_REQUIRED(cs);
=======
    void UpdateForDescendants(txiter updateIt, cacheMap& cachedDescendants,
                              const std::set<uint256>& setExclude, std::set<uint256>& descendants_to_remove,
                              uint64_t ancestor_size_limit, uint64_t ancestor_count_limit) TS_ITCOIN_EXCLUSIVE_LOCKS_REQUIRED(cs);
>>>>>>> f6a356d2
    /** Update ancestors of hash to add/remove it as a descendant transaction. */
    void UpdateAncestorsOf(bool add, txiter hash, setEntries &setAncestors) TS_ITCOIN_EXCLUSIVE_LOCKS_REQUIRED(cs);
    /** Set ancestor state for an entry */
    void UpdateEntryForAncestors(txiter it, const setEntries &setAncestors) TS_ITCOIN_EXCLUSIVE_LOCKS_REQUIRED(cs);
    /** For each transaction being removed, update ancestors and any direct children.
      * If updateDescendants is true, then also update in-mempool descendants'
      * ancestor state. */
    void UpdateForRemoveFromMempool(const setEntries &entriesToRemove, bool updateDescendants) TS_ITCOIN_EXCLUSIVE_LOCKS_REQUIRED(cs);
    /** Sever link between specified transaction and direct children. */
    void UpdateChildrenForRemoval(txiter entry) TS_ITCOIN_EXCLUSIVE_LOCKS_REQUIRED(cs);

    /** Before calling removeUnchecked for a given transaction,
     *  UpdateForRemoveFromMempool must be called on the entire (dependent) set
     *  of transactions being removed at the same time.  We use each
     *  CTxMemPoolEntry's setMemPoolParents in order to walk ancestors of a
     *  given transaction that is removed, so we can't remove intermediate
     *  transactions in a chain before we've updated all the state for the
     *  removal.
     */
    void removeUnchecked(txiter entry, MemPoolRemovalReason reason) TS_ITCOIN_EXCLUSIVE_LOCKS_REQUIRED(cs);
public:
<<<<<<< HEAD
    /** EpochGuard: RAII-style guard for using epoch-based graph traversal algorithms.
     *     When walking ancestors or descendants, we generally want to avoid
     * visiting the same transactions twice. Some traversal algorithms use
     * std::set (or setEntries) to deduplicate the transaction we visit.
     * However, use of std::set is algorithmically undesirable because it both
     * adds an asymptotic factor of O(log n) to traverals cost and triggers O(n)
     * more dynamic memory allocations.
     *     In many algorithms we can replace std::set with an internal mempool
     * counter to track the time (or, "epoch") that we began a traversal, and
     * check + update a per-transaction epoch for each transaction we look at to
     * determine if that transaction has not yet been visited during the current
     * traversal's epoch.
     *     Algorithms using std::set can be replaced on a one by one basis.
     * Both techniques are not fundamentally incompatible across the codebase.
     * Generally speaking, however, the remaining use of std::set for mempool
     * traversal should be viewed as a TODO for replacement with an epoch based
     * traversal, rather than a preference for std::set over epochs in that
     * algorithm.
     */
    class EpochGuard {
        const CTxMemPool& pool;
        public:
        EpochGuard(const CTxMemPool& in);
        ~EpochGuard();
    };
    // N.B. GetFreshEpoch modifies mutable state via the EpochGuard construction
    // (and later destruction)
    EpochGuard GetFreshEpoch() const TS_ITCOIN_EXCLUSIVE_LOCKS_REQUIRED(cs);

=======
>>>>>>> f6a356d2
    /** visited marks a CTxMemPoolEntry as having been traversed
     * during the lifetime of the most recently created Epoch::Guard
     * and returns false if we are the first visitor, true otherwise.
     *
     * An Epoch::Guard must be held when visited is called or an assert will be
     * triggered.
     *
     */
<<<<<<< HEAD
    bool visited(txiter it) const TS_ITCOIN_EXCLUSIVE_LOCKS_REQUIRED(cs) {
        assert(m_has_epoch_guard);
        bool ret = it->m_epoch >= m_epoch;
        it->m_epoch = std::max(it->m_epoch, m_epoch);
        return ret;
    }

    bool visited(Optional<txiter> it) const TS_ITCOIN_EXCLUSIVE_LOCKS_REQUIRED(cs) {
        assert(m_has_epoch_guard);
=======
    bool visited(const txiter it) const TS_ITCOIN_EXCLUSIVE_LOCKS_REQUIRED(cs, m_epoch)
    {
        return m_epoch.visited(it->m_epoch_marker);
    }

    bool visited(std::optional<txiter> it) const TS_ITCOIN_EXCLUSIVE_LOCKS_REQUIRED(cs, m_epoch)
    {
        assert(m_epoch.guarded()); // verify guard even when it==nullopt
>>>>>>> f6a356d2
        return !it || visited(*it);
    }
};

/**
 * CCoinsView that brings transactions from a mempool into view.
 * It does not check for spendings by memory pool transactions.
 * Instead, it provides access to all Coins which are either unspent in the
 * base CCoinsView, are outputs from any mempool transaction, or are
 * tracked temporarily to allow transaction dependencies in package validation.
 * This allows transaction replacement to work as expected, as you want to
 * have all inputs "available" to check signatures, and any cycles in the
 * dependency graph are checked directly in AcceptToMemoryPool.
 * It also allows you to sign a double-spend directly in
 * signrawtransactionwithkey and signrawtransactionwithwallet,
 * as long as the conflicting transaction is not yet confirmed.
 */
class CCoinsViewMemPool : public CCoinsViewBacked
{
    /**
    * Coins made available by transactions being validated. Tracking these allows for package
    * validation, since we can access transaction outputs without submitting them to mempool.
    */
    std::unordered_map<COutPoint, Coin, SaltedOutpointHasher> m_temp_added;
protected:
    const CTxMemPool& mempool;

public:
    CCoinsViewMemPool(CCoinsView* baseIn, const CTxMemPool& mempoolIn);
    bool GetCoin(const COutPoint &outpoint, Coin &coin) const override;
    /** Add the coins created by this transaction. These coins are only temporarily stored in
     * m_temp_added and cannot be flushed to the back end. Only used for package validation. */
    void PackageAddTransaction(const CTransactionRef& tx);
};

/**
 * DisconnectedBlockTransactions

 * During the reorg, it's desirable to re-add previously confirmed transactions
 * to the mempool, so that anything not re-confirmed in the new chain is
 * available to be mined. However, it's more efficient to wait until the reorg
 * is complete and process all still-unconfirmed transactions at that time,
 * since we expect most confirmed transactions to (typically) still be
 * confirmed in the new chain, and re-accepting to the memory pool is expensive
 * (and therefore better to not do in the middle of reorg-processing).
 * Instead, store the disconnected transactions (in order!) as we go, remove any
 * that are included in blocks in the new chain, and then process the remaining
 * still-unconfirmed transactions at the end.
 */

// multi_index tag names
struct txid_index {};
struct insertion_order {};

struct DisconnectedBlockTransactions {
    typedef boost::multi_index_container<
        CTransactionRef,
        boost::multi_index::indexed_by<
            // sorted by txid
            boost::multi_index::hashed_unique<
                boost::multi_index::tag<txid_index>,
                mempoolentry_txid,
                SaltedTxidHasher
            >,
            // sorted by order in the blockchain
            boost::multi_index::sequenced<
                boost::multi_index::tag<insertion_order>
            >
        >
    > indexed_disconnected_transactions;

    // It's almost certainly a logic bug if we don't clear out queuedTx before
    // destruction, as we add to it while disconnecting blocks, and then we
    // need to re-process remaining transactions to ensure mempool consistency.
    // For now, assert() that we've emptied out this object on destruction.
    // This assert() can always be removed if the reorg-processing code were
    // to be refactored such that this assumption is no longer true (for
    // instance if there was some other way we cleaned up the mempool after a
    // reorg, besides draining this object).
    ~DisconnectedBlockTransactions() { assert(queuedTx.empty()); }

    indexed_disconnected_transactions queuedTx;
    uint64_t cachedInnerUsage = 0;

    // Estimate the overhead of queuedTx to be 6 pointers + an allocation, as
    // no exact formula for boost::multi_index_contained is implemented.
    size_t DynamicMemoryUsage() const {
        return memusage::MallocUsage(sizeof(CTransactionRef) + 6 * sizeof(void*)) * queuedTx.size() + cachedInnerUsage;
    }

    void addTransaction(const CTransactionRef& tx)
    {
        queuedTx.insert(tx);
        cachedInnerUsage += RecursiveDynamicUsage(tx);
    }

    // Remove entries based on txid_index, and update memory usage.
    void removeForBlock(const std::vector<CTransactionRef>& vtx)
    {
        // Short-circuit in the common case of a block being added to the tip
        if (queuedTx.empty()) {
            return;
        }
        for (auto const &tx : vtx) {
            auto it = queuedTx.find(tx->GetHash());
            if (it != queuedTx.end()) {
                cachedInnerUsage -= RecursiveDynamicUsage(*it);
                queuedTx.erase(it);
            }
        }
    }

    // Remove an entry by insertion_order index, and update memory usage.
    void removeEntry(indexed_disconnected_transactions::index<insertion_order>::type::iterator entry)
    {
        cachedInnerUsage -= RecursiveDynamicUsage(*entry);
        queuedTx.get<insertion_order>().erase(entry);
    }

    void clear()
    {
        cachedInnerUsage = 0;
        queuedTx.clear();
    }
};

#endif // BITCOIN_TXMEMPOOL_H<|MERGE_RESOLUTION|>--- conflicted
+++ resolved
@@ -428,17 +428,10 @@
  */
 class CTxMemPool
 {
-<<<<<<< HEAD
-private:
-    uint32_t nCheckFrequency TS_ITCOIN_GUARDED_BY(cs); //!< Value n means that n times in 2^32 we check.
-    std::atomic<unsigned int> nTransactionsUpdated; //!< Used by getblocktemplate to trigger CreateNewBlock() invocation
-    CBlockPolicyEstimator* minerPolicyEstimator;
-=======
 protected:
     const int m_check_ratio; //!< Value n means that 1 times in n we check.
     std::atomic<unsigned int> nTransactionsUpdated{0}; //!< Used by getblocktemplate to trigger CreateNewBlock() invocation
     CBlockPolicyEstimator* const minerPolicyEstimator;
->>>>>>> f6a356d2
 
     uint64_t totalTxSize TS_ITCOIN_GUARDED_BY(cs);      //!< sum of all mempool tx's virtual sizes. Differs from serialized tx size since witness data is discounted. Defined in BIP 141.
     CAmount m_total_fee TS_ITCOIN_GUARDED_BY(cs);       //!< sum of all mempool tx's fees (NOT modified fee)
@@ -543,12 +536,6 @@
      * Track locally submitted transactions to periodically retry initial broadcast.
      */
     std::set<uint256> m_unbroadcast_txids TS_ITCOIN_GUARDED_BY(cs);
-<<<<<<< HEAD
-
-public:
-    indirectmap<COutPoint, const CTransaction*> mapNextTx TS_ITCOIN_GUARDED_BY(cs);
-    std::map<uint256, CAmount> mapDeltas;
-=======
 
 
     /**
@@ -572,7 +559,6 @@
 public:
     indirectmap<COutPoint, const CTransaction*> mapNextTx TS_ITCOIN_GUARDED_BY(cs);
     std::map<uint256, CAmount> mapDeltas TS_ITCOIN_GUARDED_BY(cs);
->>>>>>> f6a356d2
 
     /** Create a new CTxMemPool.
      * Sanity checks will be off by default for performance, because otherwise
@@ -603,9 +589,6 @@
     void addUnchecked(const CTxMemPoolEntry& entry, setEntries& setAncestors, bool validFeeEstimate = true) TS_ITCOIN_EXCLUSIVE_LOCKS_REQUIRED(cs, cs_main);
 
     void removeRecursive(const CTransaction& tx, MemPoolRemovalReason reason) TS_ITCOIN_EXCLUSIVE_LOCKS_REQUIRED(cs);
-<<<<<<< HEAD
-    void removeForReorg(const CCoinsViewCache* pcoins, unsigned int nMemPoolHeight, int flags) TS_ITCOIN_EXCLUSIVE_LOCKS_REQUIRED(cs, cs_main);
-=======
     /** After reorg, filter the entries that would no longer be valid in the next block, and update
      * the entries' cached LockPoints if needed.  The mempool does not have any knowledge of
      * consensus rules. It just appplies the callable function and removes the ones for which it
@@ -614,7 +597,6 @@
      *                                        and updates an entry's LockPoints.
      * */
     void removeForReorg(CChain& chain, std::function<bool(txiter)> filter_final_and_mature) TS_ITCOIN_EXCLUSIVE_LOCKS_REQUIRED(cs, cs_main);
->>>>>>> f6a356d2
     void removeConflicts(const CTransaction& tx) TS_ITCOIN_EXCLUSIVE_LOCKS_REQUIRED(cs);
     void removeForBlock(const std::vector<CTransactionRef>& vtx, unsigned int nBlockHeight) TS_ITCOIN_EXCLUSIVE_LOCKS_REQUIRED(cs);
 
@@ -640,11 +622,7 @@
     const CTransaction* GetConflictTx(const COutPoint& prevout) const TS_ITCOIN_EXCLUSIVE_LOCKS_REQUIRED(cs);
 
     /** Returns an iterator to the given hash, if found */
-<<<<<<< HEAD
-    Optional<txiter> GetIter(const uint256& txid) const TS_ITCOIN_EXCLUSIVE_LOCKS_REQUIRED(cs);
-=======
     std::optional<txiter> GetIter(const uint256& txid) const TS_ITCOIN_EXCLUSIVE_LOCKS_REQUIRED(cs);
->>>>>>> f6a356d2
 
     /** Translate a set of hashes into a set of pool iterators to avoid repeated lookups */
     setEntries GetIterSet(const std::set<uint256>& hashes) const TS_ITCOIN_EXCLUSIVE_LOCKS_REQUIRED(cs);
@@ -658,18 +636,6 @@
      */
     void RemoveStaged(setEntries& stage, bool updateDescendants, MemPoolRemovalReason reason) TS_ITCOIN_EXCLUSIVE_LOCKS_REQUIRED(cs);
 
-<<<<<<< HEAD
-    /** When adding transactions from a disconnected block back to the mempool,
-     *  new mempool entries may have children in the mempool (which is generally
-     *  not the case when otherwise adding transactions).
-     *  UpdateTransactionsFromBlock() will find child transactions and update the
-     *  descendant state for each transaction in vHashesToUpdate (excluding any
-     *  child transactions present in vHashesToUpdate, which are already accounted
-     *  for).  Note: vHashesToUpdate should be the set of transactions from the
-     *  disconnected block that have been accepted back into the mempool.
-     */
-    void UpdateTransactionsFromBlock(const std::vector<uint256>& vHashesToUpdate) TS_ITCOIN_EXCLUSIVE_LOCKS_REQUIRED(cs, cs_main);
-=======
     /** UpdateTransactionsFromBlock is called when adding transactions from a
      * disconnected block back to the mempool, new mempool entries may have
      * children in the mempool (which is generally not the case when otherwise
@@ -689,7 +655,6 @@
      */
     void UpdateTransactionsFromBlock(const std::vector<uint256>& vHashesToUpdate,
             uint64_t ancestor_size_limit, uint64_t ancestor_count_limit) TS_ITCOIN_EXCLUSIVE_LOCKS_REQUIRED(cs, cs_main) TS_ITCOIN_LOCKS_EXCLUDED(m_epoch);
->>>>>>> f6a356d2
 
     /** Try to calculate all in-mempool ancestors of entry.
      *  (these are all calculated including the tx itself)
@@ -702,8 +667,6 @@
      *    look up parents from mapLinks. Must be true for entries not in the mempool
      */
     bool CalculateMemPoolAncestors(const CTxMemPoolEntry& entry, setEntries& setAncestors, uint64_t limitAncestorCount, uint64_t limitAncestorSize, uint64_t limitDescendantCount, uint64_t limitDescendantSize, std::string& errString, bool fSearchForParents = true) const TS_ITCOIN_EXCLUSIVE_LOCKS_REQUIRED(cs);
-<<<<<<< HEAD
-=======
 
     /** Calculate all in-mempool ancestors of a set of transactions not already in the mempool and
      * check ancestor and descendant limits. Heuristics are used to estimate the ancestor and
@@ -726,7 +689,6 @@
                             uint64_t limitDescendantCount,
                             uint64_t limitDescendantSize,
                             std::string &errString) const TS_ITCOIN_EXCLUSIVE_LOCKS_REQUIRED(cs);
->>>>>>> f6a356d2
 
     /** Populate setDescendants with all in-mempool descendants of hash.
      *  Assumes that setDescendants includes all in-mempool descendants of anything
@@ -870,15 +832,9 @@
      * @param[in] ancestor_count_limit the max number of ancestor transactions
      *     allowed for any descendant
      */
-<<<<<<< HEAD
-    void UpdateForDescendants(txiter updateIt,
-            cacheMap &cachedDescendants,
-            const std::set<uint256> &setExclude) TS_ITCOIN_EXCLUSIVE_LOCKS_REQUIRED(cs);
-=======
     void UpdateForDescendants(txiter updateIt, cacheMap& cachedDescendants,
                               const std::set<uint256>& setExclude, std::set<uint256>& descendants_to_remove,
                               uint64_t ancestor_size_limit, uint64_t ancestor_count_limit) TS_ITCOIN_EXCLUSIVE_LOCKS_REQUIRED(cs);
->>>>>>> f6a356d2
     /** Update ancestors of hash to add/remove it as a descendant transaction. */
     void UpdateAncestorsOf(bool add, txiter hash, setEntries &setAncestors) TS_ITCOIN_EXCLUSIVE_LOCKS_REQUIRED(cs);
     /** Set ancestor state for an entry */
@@ -900,38 +856,6 @@
      */
     void removeUnchecked(txiter entry, MemPoolRemovalReason reason) TS_ITCOIN_EXCLUSIVE_LOCKS_REQUIRED(cs);
 public:
-<<<<<<< HEAD
-    /** EpochGuard: RAII-style guard for using epoch-based graph traversal algorithms.
-     *     When walking ancestors or descendants, we generally want to avoid
-     * visiting the same transactions twice. Some traversal algorithms use
-     * std::set (or setEntries) to deduplicate the transaction we visit.
-     * However, use of std::set is algorithmically undesirable because it both
-     * adds an asymptotic factor of O(log n) to traverals cost and triggers O(n)
-     * more dynamic memory allocations.
-     *     In many algorithms we can replace std::set with an internal mempool
-     * counter to track the time (or, "epoch") that we began a traversal, and
-     * check + update a per-transaction epoch for each transaction we look at to
-     * determine if that transaction has not yet been visited during the current
-     * traversal's epoch.
-     *     Algorithms using std::set can be replaced on a one by one basis.
-     * Both techniques are not fundamentally incompatible across the codebase.
-     * Generally speaking, however, the remaining use of std::set for mempool
-     * traversal should be viewed as a TODO for replacement with an epoch based
-     * traversal, rather than a preference for std::set over epochs in that
-     * algorithm.
-     */
-    class EpochGuard {
-        const CTxMemPool& pool;
-        public:
-        EpochGuard(const CTxMemPool& in);
-        ~EpochGuard();
-    };
-    // N.B. GetFreshEpoch modifies mutable state via the EpochGuard construction
-    // (and later destruction)
-    EpochGuard GetFreshEpoch() const TS_ITCOIN_EXCLUSIVE_LOCKS_REQUIRED(cs);
-
-=======
->>>>>>> f6a356d2
     /** visited marks a CTxMemPoolEntry as having been traversed
      * during the lifetime of the most recently created Epoch::Guard
      * and returns false if we are the first visitor, true otherwise.
@@ -940,17 +864,6 @@
      * triggered.
      *
      */
-<<<<<<< HEAD
-    bool visited(txiter it) const TS_ITCOIN_EXCLUSIVE_LOCKS_REQUIRED(cs) {
-        assert(m_has_epoch_guard);
-        bool ret = it->m_epoch >= m_epoch;
-        it->m_epoch = std::max(it->m_epoch, m_epoch);
-        return ret;
-    }
-
-    bool visited(Optional<txiter> it) const TS_ITCOIN_EXCLUSIVE_LOCKS_REQUIRED(cs) {
-        assert(m_has_epoch_guard);
-=======
     bool visited(const txiter it) const TS_ITCOIN_EXCLUSIVE_LOCKS_REQUIRED(cs, m_epoch)
     {
         return m_epoch.visited(it->m_epoch_marker);
@@ -959,7 +872,6 @@
     bool visited(std::optional<txiter> it) const TS_ITCOIN_EXCLUSIVE_LOCKS_REQUIRED(cs, m_epoch)
     {
         assert(m_epoch.guarded()); // verify guard even when it==nullopt
->>>>>>> f6a356d2
         return !it || visited(*it);
     }
 };
