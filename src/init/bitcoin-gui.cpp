--- conflicted
+++ resolved
@@ -27,11 +27,7 @@
         ipc::capnp::SetupNodeClient(m_ipc->context());
     }
     interfaces::Ipc* ipc() override { return m_ipc.get(); }
-<<<<<<< HEAD
-=======
-    node::NodeContext m_node;
     bool canListenIpc() override { return true; }
->>>>>>> efdc1207
     std::unique_ptr<interfaces::Ipc> m_ipc;
 };
 } // namespace
