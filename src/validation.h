// Copyright (c) 2009-2010 Satoshi Nakamoto
// Copyright (c) 2009-2016 The Bitcoin Core developers
// Distributed under the MIT software license, see the accompanying
// file COPYING or http://www.opensource.org/licenses/mit-license.php.

#ifndef BITCOIN_VALIDATION_H
#define BITCOIN_VALIDATION_H

#if defined(HAVE_CONFIG_H)
#include "config/bitcoin-config.h"
#endif

#include "amount.h"
#include "coins.h"
#include "fs.h"
#include "protocol.h" // For CMessageHeader::MessageStartChars
#include "policy/feerate.h"
#include "script/script_error.h"
#include "sync.h"
#include "versionbits.h"
#include "spentindex.h"
#include "addressindex.h"
#include "timestampindex.h"

#include <algorithm>
#include <exception>
#include <map>
#include <set>
#include <stdint.h>
#include <string>
#include <utility>
#include <vector>

#include <atomic>

class CBlockIndex;
class CBlockTreeDB;
class CChainParams;
class CCoinsViewDB;
class CInv;
class CConnman;
class CScriptCheck;
class CBlockPolicyEstimator;
class CTxMemPool;
class CValidationState;
struct ChainTxData;

struct PrecomputedTransactionData;
struct LockPoints;

/** Default for DEFAULT_WHITELISTRELAY. */
static const bool DEFAULT_WHITELISTRELAY = true;
/** Default for DEFAULT_WHITELISTFORCERELAY. */
static const bool DEFAULT_WHITELISTFORCERELAY = true;
/** Default for -minrelaytxfee, minimum relay fee for transactions */
static const unsigned int DEFAULT_MIN_RELAY_TX_FEE = 1000;
//! -maxtxfee default
static const CAmount DEFAULT_TRANSACTION_MAXFEE = 0.5 * COIN;
//! Discourage users to set fees higher than this amount (in satoshis) per kB
static const CAmount HIGH_TX_FEE_PER_KB = 0.01 * COIN;
//! -maxtxfee will warn if called with a higher fee than this amount (in satoshis)
static const CAmount HIGH_MAX_TX_FEE = 100 * HIGH_TX_FEE_PER_KB;
/** Default for -limitancestorcount, max number of in-mempool ancestors */
static const unsigned int DEFAULT_ANCESTOR_LIMIT = 25;
/** Default for -limitancestorsize, maximum kilobytes of tx + all in-mempool ancestors */
static const unsigned int DEFAULT_ANCESTOR_SIZE_LIMIT = 101;
/** Default for -limitdescendantcount, max number of in-mempool descendants */
static const unsigned int DEFAULT_DESCENDANT_LIMIT = 25;
/** Default for -limitdescendantsize, maximum kilobytes of in-mempool descendants */
static const unsigned int DEFAULT_DESCENDANT_SIZE_LIMIT = 101;
/** Default for -mempoolexpiry, expiration time for mempool transactions in hours */
static const unsigned int DEFAULT_MEMPOOL_EXPIRY = 336;
/** Maximum kilobytes for transactions to store for processing during reorg */
static const unsigned int MAX_DISCONNECTED_TX_POOL_SIZE = 20000;
/** The maximum size of a blk?????.dat file (since 0.8) */
static const unsigned int MAX_BLOCKFILE_SIZE = 0x8000000; // 128 MiB
/** The pre-allocation chunk size for blk?????.dat files (since 0.8) */
static const unsigned int BLOCKFILE_CHUNK_SIZE = 0x1000000; // 16 MiB
/** The pre-allocation chunk size for rev?????.dat files (since 0.8) */
static const unsigned int UNDOFILE_CHUNK_SIZE = 0x100000; // 1 MiB

/** Maximum number of script-checking threads allowed */
static const int MAX_SCRIPTCHECK_THREADS = 16;
/** -par default (number of script-checking threads, 0 = auto) */
static const int DEFAULT_SCRIPTCHECK_THREADS = 0;
/** Number of blocks that can be requested at any given time from a single peer. */
static const int MAX_BLOCKS_IN_TRANSIT_PER_PEER = 16;
/** Timeout in seconds during which a peer must stall block download progress before being disconnected. */
static const unsigned int BLOCK_STALLING_TIMEOUT = 2;
/** Number of headers sent in one getheaders result. We rely on the assumption that if a peer sends
 *  less than this number, we reached its tip. Changing this value is a protocol upgrade. */
static const unsigned int MAX_HEADERS_RESULTS = 2000;
/** Maximum depth of blocks we're willing to serve as compact blocks to peers
 *  when requested. For older blocks, a regular BLOCK response will be sent. */
static const int MAX_CMPCTBLOCK_DEPTH = 5;
/** Maximum depth of blocks we're willing to respond to GETBLOCKTXN requests for. */
static const int MAX_BLOCKTXN_DEPTH = 10;
/** Size of the "block download window": how far ahead of our current height do we fetch?
 *  Larger windows tolerate larger download speed differences between peer, but increase the potential
 *  degree of disordering of blocks on disk (which make reindexing and in the future perhaps pruning
 *  harder). We'll probably want to make this a per-peer adaptive value at some point. */
static const unsigned int BLOCK_DOWNLOAD_WINDOW = 1024;
/** Time to wait (in seconds) between writing blocks/block index to disk. */
static const unsigned int DATABASE_WRITE_INTERVAL = 60 * 60;
/** Time to wait (in seconds) between flushing chainstate to disk. */
static const unsigned int DATABASE_FLUSH_INTERVAL = 24 * 60 * 60;
/** Maximum length of reject messages. */
static const unsigned int MAX_REJECT_MESSAGE_LENGTH = 111;
/** Average delay between local address broadcasts in seconds. */
static const unsigned int AVG_LOCAL_ADDRESS_BROADCAST_INTERVAL = 24 * 60 * 60;
/** Average delay between peer address broadcasts in seconds. */
static const unsigned int AVG_ADDRESS_BROADCAST_INTERVAL = 30;
/** Average delay between trickled inventory transmissions in seconds.
 *  Blocks and whitelisted receivers bypass this, outbound peers get half this delay. */
static const unsigned int INVENTORY_BROADCAST_INTERVAL = 5;
/** Maximum number of inventory items to send per transmission.
 *  Limits the impact of low-fee transaction floods. */
static const unsigned int INVENTORY_BROADCAST_MAX = 7 * INVENTORY_BROADCAST_INTERVAL;
/** Average delay between feefilter broadcasts in seconds. */
static const unsigned int AVG_FEEFILTER_BROADCAST_INTERVAL = 10 * 60;
/** Maximum feefilter broadcast delay after significant change. */
static const unsigned int MAX_FEEFILTER_CHANGE_DELAY = 5 * 60;
/** Block download timeout base, expressed in millionths of the block interval (i.e. 10 min) */
static const int64_t BLOCK_DOWNLOAD_TIMEOUT_BASE = 1000000;
/** Additional block download timeout per parallel downloading peer (i.e. 5 min) */
static const int64_t BLOCK_DOWNLOAD_TIMEOUT_PER_PEER = 500000;

static const int64_t DEFAULT_MAX_TIP_AGE = 24 * 60 * 60;
/** Maximum age of our tip in seconds for us to be considered current for fee estimation */
static const int64_t MAX_FEE_ESTIMATION_TIP_AGE = 3 * 60 * 60;

/** Default for -permitbaremultisig */
static const bool DEFAULT_PERMIT_BAREMULTISIG = true;
static const bool DEFAULT_CHECKPOINTS_ENABLED = true;
static const bool DEFAULT_TXINDEX = true; // required for staking
static const bool DEFAULT_ADDRESSINDEX = false;
static const bool DEFAULT_TIMESTAMPINDEX = false;
static const bool DEFAULT_SPENTINDEX = false;
static const unsigned int DEFAULT_DB_MAX_OPEN_FILES = 64; // set to 1000 for insight
static const bool DEFAULT_DB_COMPRESSION = false; // set to true for insight
static const unsigned int DEFAULT_BANSCORE_THRESHOLD = 100;
/** Default for -persistmempool */
static const bool DEFAULT_PERSIST_MEMPOOL = true;
/** Default for -mempoolreplacement */
static const bool DEFAULT_ENABLE_REPLACEMENT = true;
/** Default for using fee filter */
static const bool DEFAULT_FEEFILTER = true;

/** Maximum number of headers to announce when relaying blocks with headers message.*/
static const unsigned int MAX_BLOCKS_TO_ANNOUNCE = 8;

/** Maximum number of unconnecting headers announcements before DoS score */
static const int MAX_UNCONNECTING_HEADERS = 10;

static const bool DEFAULT_PEERBLOOMFILTERS = true;

<<<<<<< HEAD
static const size_t MAX_STAKE_SEEN_SIZE = 1000;

inline int64_t FutureDrift(int64_t nTime) { return nTime + 15; } // FutureDriftV2
=======
/** Default for -stopatheight */
static const int DEFAULT_STOPATHEIGHT = 0;
>>>>>>> 0d3e8183

struct BlockHasher
{
    size_t operator()(const uint256& hash) const { return hash.GetCheapHash(); }
};

typedef int NodeId;
class StakeConflict
{
public:
    int64_t nLastUpdated = 0;
    //COutPoint kernel;
    std::map<NodeId, int> peerCount;
    
    //int SetKernel(const COutPoint &kernel_);
    int Add(NodeId id);
};

/** Cache recently seen coinstake transactions */
class CoinStakeCache
{
public:
    size_t nMaxSize = 10;
    std::list<std::pair<uint256, CTransactionRef> > lData;
    
    bool GetCoinStake(const uint256 &blockHash, CTransactionRef &tx);
    bool InsertCoinStake(const uint256 &blockHash, const CTransactionRef &tx);
};

extern std::map<uint256, StakeConflict> mapStakeConflict;
extern CoinStakeCache coinStakeCache;

extern CScript COINBASE_FLAGS;
extern CCriticalSection cs_main;
extern CBlockPolicyEstimator feeEstimator;
extern CTxMemPool mempool;
typedef std::unordered_map<uint256, CBlockIndex*, BlockHasher> BlockMap;
extern BlockMap mapBlockIndex;
extern std::map<COutPoint, uint256> mapStakeSeen;
extern std::list<COutPoint> listStakeSeen;
extern uint64_t nLastBlockTx;
extern uint64_t nLastBlockSize;
extern uint64_t nLastBlockWeight;
extern const std::string strMessageMagic;
extern CWaitableCriticalSection csBestBlock;
extern CConditionVariable cvBlockChange;
extern std::atomic_bool fImporting;
extern bool fReindex;
extern bool fSkipRangeproof;
extern bool fBusyImporting;
extern int nScriptCheckThreads;
extern bool fTxIndex;
extern bool fAddressIndex;
extern bool fSpentIndex;
extern bool fTimestampIndex;
extern bool fIsBareMultisigStd;
extern bool fRequireStandard;
extern bool fCheckBlockIndex;
extern bool fCheckpointsEnabled;
extern size_t nCoinCacheUsage;
/** A fee rate smaller than this is considered zero fee (for relaying, mining and transaction creation) */
extern CFeeRate minRelayTxFee;
/** Absolute maximum transaction fee (in satoshis) used by wallet and mempool (rejects high fee in sendrawtransaction) */
extern CAmount maxTxFee;
/** If the tip is older than this (in seconds), the node is considered to be in initial block download. */
extern int64_t nMaxTipAge;
extern bool fEnableReplacement;

/** Block hash whose ancestors we will assume to have valid scripts without checking them. */
extern uint256 hashAssumeValid;

/** Best header we've seen so far (used for getheaders queries' starting points). */
extern CBlockIndex *pindexBestHeader;

/** Minimum disk space required - used in CheckDiskSpace() */
static const uint64_t nMinDiskSpace = 52428800;

/** Pruning-related variables and constants */
/** True if any block files have ever been pruned. */
extern bool fHavePruned;
/** True if we're running in -prune mode. */
extern bool fPruneMode;
/** Number of MiB of block files that we're trying to stay below. */
extern uint64_t nPruneTarget;
/** Block files containing a block-height within MIN_BLOCKS_TO_KEEP of chainActive.Tip() will not be pruned. */
static const unsigned int MIN_BLOCKS_TO_KEEP = 288;

static const signed int DEFAULT_CHECKBLOCKS = 6;
static const unsigned int DEFAULT_CHECKLEVEL = 3;

// Require that user allocate at least 550MB for block & undo files (blk???.dat and rev???.dat)
// At 1MB per block, 288 blocks = 288MB.
// Add 15% for Undo data = 331MB
// Add 20% for Orphan block rate = 397MB
// We want the low water mark after pruning to be at least 397 MB and since we prune in
// full block file chunks, we need the high water mark which triggers the prune to be
// one 128MB block file + added 15% undo data = 147MB greater for a total of 545MB
// Setting the target to > than 550MB will make it likely we can respect the target.
static const uint64_t MIN_DISK_SPACE_FOR_BLOCK_FILES = 550 * 1024 * 1024;

/** 
 * Process an incoming block. This only returns after the best known valid
 * block is made active. Note that it does not, however, guarantee that the
 * specific block passed to it has been checked for validity!
 *
 * If you want to *possibly* get feedback on whether pblock is valid, you must
 * install a CValidationInterface (see validationinterface.h) - this will have
 * its BlockChecked method called whenever *any* block completes validation.
 *
 * Note that we guarantee that either the proof-of-work is valid on pblock, or
 * (and possibly also) BlockChecked will have been called.
 * 
 * Call without cs_main held.
 *
 * @param[in]   pblock  The block we want to process.
 * @param[in]   fForceProcessing Process this block even if unrequested; used for non-network block sources and whitelisted peers.
 * @param[out]  fNewBlock A boolean which is set to indicate if the block was first received via this call
 * @return True if state.IsValid()
 */
bool ProcessNewBlock(const CChainParams& chainparams, const std::shared_ptr<const CBlock> pblock, bool fForceProcessing, bool* fNewBlock);

/**
 * Process incoming block headers.
 *
 * Call without cs_main held.
 *
 * @param[in]  block The block headers themselves
 * @param[out] state This may be set to an Error state if any error occurred processing them
 * @param[in]  chainparams The params for the chain we want to connect to
 * @param[out] ppindex If set, the pointer will be set to point to the last new block index object for the given headers
 */
bool ProcessNewBlockHeaders(const std::vector<CBlockHeader>& block, CValidationState& state, const CChainParams& chainparams, const CBlockIndex** ppindex=nullptr);

/** Check whether enough disk space is available for an incoming block */
bool CheckDiskSpace(uint64_t nAdditionalBytes = 0);
/** Open a block file (blk?????.dat) */
FILE* OpenBlockFile(const CDiskBlockPos &pos, bool fReadOnly = false);
/** Translation to a filesystem path */
fs::path GetBlockPosFilename(const CDiskBlockPos &pos, const char *prefix);
/** Import blocks from an external file */
bool LoadExternalBlockFile(const CChainParams& chainparams, FILE* fileIn, CDiskBlockPos *dbp = nullptr);
/** Ensures we have a genesis block in the block tree, possibly writing one to disk. */
bool LoadGenesisBlock(const CChainParams& chainparams);
/** Load the block tree and coins database from disk,
 * initializing state if we're running with -reindex. */
bool LoadBlockIndex(const CChainParams& chainparams);
/** Update the chain tip based on database information. */
bool LoadChainTip(const CChainParams& chainparams);
/** Unload database information */
void UnloadBlockIndex();
/** Run an instance of the script checking thread */
void ThreadScriptCheck();
/** Return the average number of blocks that other nodes claim to have */
int GetNumBlocksOfPeers();
/** Check whether we are doing an initial block download (synchronizing from disk or network) */
bool IsInitialBlockDownload();
/** Retrieve a transaction (from memory pool, or from disk, if possible) */
bool GetTransaction(const uint256 &hash, CTransactionRef &txOut, const Consensus::Params& params, uint256 &hashBlock, bool fAllowSlow = false);

/** Retrieve a transaction and block header from disk */
bool GetTransaction(const uint256 &hash, CTransactionRef &txOut, const Consensus::Params& consensusParams, CBlock &block, bool fAllowSlow = false);


/** Find the best known block, and make it the tip of the block chain */
bool ActivateBestChain(CValidationState& state, const CChainParams& chainparams, std::shared_ptr<const CBlock> pblock = std::shared_ptr<const CBlock>());
CAmount GetBlockSubsidy(int nHeight, const Consensus::Params& consensusParams);

/** Guess verification progress (as a fraction between 0.0=genesis and 1.0=current tip). */
double GuessVerificationProgress(const ChainTxData& data, CBlockIndex* pindex);

/**
 *  Mark one block file as pruned.
 */
void PruneOneBlockFile(const int fileNumber);

/**
 *  Mark one block file as pruned.
 */
void PruneOneBlockFile(const int fileNumber);

/**
 *  Actually unlink the specified files
 */
void UnlinkPrunedFiles(const std::set<int>& setFilesToPrune);

/** Create a new block index entry for a given block hash */
CBlockIndex * InsertBlockIndex(uint256 hash);
/** Flush all state, indexes and buffers to disk. */
void FlushStateToDisk();
/** Prune block files and flush state to disk. */
void PruneAndFlush();

bool FlushView(CCoinsViewCache *view, CValidationState& state, bool fDisconnecting);

/** Update chainActive and related internal data structures. */
void UpdateTip(CBlockIndex *pindexNew, const CChainParams& chainParams);

/** Prune block files up to a given height */
void PruneBlockFilesManual(int nManualPruneHeight);

/** (try to) add transaction to memory pool
 * plTxnReplaced will be appended to with all transactions replaced from mempool **/
bool AcceptToMemoryPool(CTxMemPool& pool, CValidationState &state, const CTransactionRef &tx, bool fLimitFree,
                        bool* pfMissingInputs, std::list<CTransactionRef>* plTxnReplaced = nullptr,
                        bool fOverrideMempoolLimit=false, const CAmount nAbsurdFee=0);

/** Convert CValidationState to a human-readable message for logging */
std::string FormatStateMessage(const CValidationState &state);

/** Get the BIP9 state for a given deployment at the current tip. */
ThresholdState VersionBitsTipState(const Consensus::Params& params, Consensus::DeploymentPos pos);

/** Get the numerical statistics for the BIP9 state for a given deployment at the current tip. */
BIP9Stats VersionBitsTipStatistics(const Consensus::Params& params, Consensus::DeploymentPos pos);

/** Get the block height at which the BIP9 deployment switched into the state for the block building on the current tip. */
int VersionBitsTipStateSinceHeight(const Consensus::Params& params, Consensus::DeploymentPos pos);

<<<<<<< HEAD
/** 
 * Count ECDSA signature operations the old-fashioned (pre-0.6) way
 * @return number of sigops this transaction's outputs will produce when spent
 * @see CTransaction::FetchInputs
 */
unsigned int GetLegacySigOpCount(const CTransaction& tx);

/**
 * Count ECDSA signature operations in pay-to-script-hash inputs.
 * 
 * @param[in] mapInputs Map of previous transactions that have outputs we're spending
 * @return maximum number of sigops required to validate this transaction's inputs
 * @see CTransaction::FetchInputs
 */
unsigned int GetP2SHSigOpCount(const CTransaction& tx, const CCoinsViewCache& mapInputs);

/**
 * Compute total signature operation cost of a transaction.
 * @param[in] tx     Transaction for which we are computing the cost
 * @param[in] inputs Map of previous transactions that have outputs we're spending
 * @param[out] flags Script verification flags
 * @return Total signature operation cost of tx
 */
int64_t GetTransactionSigOpCost(const CTransaction& tx, const CCoinsViewCache& inputs, int flags);

/**
 * Check whether all inputs of this transaction are valid (no double spends, scripts & sigs, amounts)
 * This does not modify the UTXO set. If pvChecks is not NULL, script checks are pushed onto it
 * instead of being performed inline.
 */
bool CheckInputs(const CTransaction& tx, CValidationState &state, const CCoinsViewCache &view, bool fScriptChecks,
                 unsigned int flags, bool cacheStore, PrecomputedTransactionData& txdata, std::vector<CScriptCheck> *pvChecks = NULL, bool fAnonChecks = true);
=======
>>>>>>> 0d3e8183

/** Apply the effects of this transaction on the UTXO set represented by view */
void UpdateCoins(const CTransaction& tx, CCoinsViewCache& inputs, int nHeight);

/** Transaction validation functions */

<<<<<<< HEAD
/** Context-independent validity checks */
bool CheckTransaction(const CTransaction& tx, CValidationState& state, bool fCheckDuplicateInputs=true);

namespace Consensus {

/**
 * Check whether all inputs of this transaction are valid (no double spends and amounts)
 * This does not modify the UTXO set. This does not check scripts and sigs.
 * Preconditions: tx.IsCoinBase() is false.
 */
bool CheckTxInputs(const CTransaction& tx, CValidationState& state, const CCoinsViewCache& inputs, int nSpendHeight);

} // namespace Consensus



enum FlushStateMode {
    FLUSH_STATE_NONE,
    FLUSH_STATE_IF_NEEDED,
    FLUSH_STATE_PERIODIC,
    FLUSH_STATE_ALWAYS
};

/**
 * Update the on-disk chain state.
 * The caches and indexes are flushed depending on the mode we're called with
 * if they're too large, if it's been a while since the last write,
 * or always and in all cases if we're in prune mode and are deleting files.
 */
bool FlushStateToDisk(CValidationState &state, FlushStateMode mode, int nManualPruneHeight=0);

/**
 * Check if transaction is final and can be included in a block with the
 * specified height and time. Consensus critical.
 */
bool IsFinalTx(const CTransaction &tx, int nBlockHeight, int64_t nBlockTime);

=======
>>>>>>> 0d3e8183
/**
 * Check if transaction will be final in the next block to be created.
 *
 * Calls IsFinalTx() with current block height and appropriate block time.
 *
 * See consensus/consensus.h for flag definitions.
 */
bool CheckFinalTx(const CTransaction &tx, int flags = -1);

/**
 * Test whether the LockPoints height and time are still valid on the current chain
 */
bool TestLockPointValidity(const LockPoints* lp);

/**
 * Check if transaction will be BIP 68 final in the next block to be created.
 *
 * Simulates calling SequenceLocks() with data from the tip of the current active chain.
 * Optionally stores in LockPoints the resulting height and time calculated and the hash
 * of the block needed for calculation or skips the calculation and uses the LockPoints
 * passed in for evaluation.
 * The LockPoints should not be considered valid if CheckSequenceLocks returns false.
 *
 * See consensus/consensus.h for flag definitions.
 */
bool CheckSequenceLocks(const CTransaction &tx, int flags, LockPoints* lp = nullptr, bool useExistingLockPoints = false);

/**
 * Closure representing one script verification
 * Note that this stores references to the spending transaction 
 */
class CScriptCheck
{
private:
    CScript scriptPubKey;
    CAmount amount;
    std::vector<uint8_t> vchAmount;
    const CTransaction *ptxTo;
    unsigned int nIn;
    unsigned int nFlags;
    bool cacheStore;
    ScriptError error;
    PrecomputedTransactionData *txdata;
    //secp256k1_pedersen_commitment valueCommitment;

public:
    CScriptCheck(): amount(0), ptxTo(0), nIn(0), nFlags(0), cacheStore(false), error(SCRIPT_ERR_UNKNOWN_ERROR) {}
<<<<<<< HEAD
    
    CScriptCheck(const CCoins& txFromIn, const CTransaction& txToIn, unsigned int nInIn, unsigned int nFlagsIn, bool cacheIn, PrecomputedTransactionData* txdataIn);
    
=======
    CScriptCheck(const CScript& scriptPubKeyIn, const CAmount amountIn, const CTransaction& txToIn, unsigned int nInIn, unsigned int nFlagsIn, bool cacheIn, PrecomputedTransactionData* txdataIn) :
        scriptPubKey(scriptPubKeyIn), amount(amountIn),
        ptxTo(&txToIn), nIn(nInIn), nFlags(nFlagsIn), cacheStore(cacheIn), error(SCRIPT_ERR_UNKNOWN_ERROR), txdata(txdataIn) { }

>>>>>>> 0d3e8183
    bool operator()();

    void swap(CScriptCheck &check) {
        scriptPubKey.swap(check.scriptPubKey);
        std::swap(ptxTo, check.ptxTo);
        std::swap(amount, check.amount);
        std::swap(vchAmount, check.vchAmount);
        std::swap(nIn, check.nIn);
        std::swap(nFlags, check.nFlags);
        std::swap(cacheStore, check.cacheStore);
        std::swap(error, check.error);
        std::swap(txdata, check.txdata);
    }

    ScriptError GetScriptError() const { return error; }
};

<<<<<<< HEAD
/** Functions for insight block explorer */
bool GetTimestampIndex(const unsigned int &high, const unsigned int &low, const bool fActiveOnly, std::vector<std::pair<uint256, unsigned int> > &hashes);
bool GetSpentIndex(CSpentIndexKey &key, CSpentIndexValue &value);
bool HashOnchainActive(const uint256 &hash);
bool GetAddressIndex(uint160 addressHash, int type,
                     std::vector<std::pair<CAddressIndexKey, CAmount> > &addressIndex,
                     int start = 0, int end = 0);
bool GetAddressUnspent(uint160 addressHash, int type,
                       std::vector<std::pair<CAddressUnspentKey, CAddressUnspentValue> > &unspentOutputs);
=======
/** Initializes the script-execution cache */
void InitScriptExecutionCache();

>>>>>>> 0d3e8183

/** Functions for disk access for blocks */
bool ReadBlockFromDisk(CBlock& block, const CDiskBlockPos& pos, const Consensus::Params& consensusParams);
bool ReadBlockFromDisk(CBlock& block, const CBlockIndex* pindex, const Consensus::Params& consensusParams);
bool ReadTransactionFromDiskBlock(const CBlockIndex *pindex, int nIndex, CTransactionRef &txOut);


/** Functions for validating blocks and updating the block tree */

bool AddToMapStakeSeen(const COutPoint &kernel, const uint256 &blockHash);
bool CheckStakeUnused(const COutPoint &kernel);
bool CheckStakeUnique(const CBlock &block, bool fUpdate=true);

/** Context-independent validity checks */
bool CheckBlock(const CBlock& block, CValidationState& state, const Consensus::Params& consensusParams, bool fCheckPOW = true, bool fCheckMerkleRoot = true);

<<<<<<< HEAD
unsigned int GetNextTargetRequired(const CBlockIndex *pindexLast);

/** Context-dependent validity checks.
 *  By "context", we mean only the previous block headers, but not the UTXO
 *  set; UTXO-related validity checks are done in ConnectBlock(). */
bool ContextualCheckBlockHeader(const CBlockHeader& block, CValidationState& state, const Consensus::Params& consensusParams, const CBlockIndex* pindexPrev, int64_t nAdjustedTime);
bool ContextualCheckBlock(const CBlock& block, CValidationState& state, const Consensus::Params& consensusParams, const CBlockIndex* pindexPrev);


/** Apply the effects of this block (with given index) on the UTXO set represented by coins.
 *  Validity checks that depend on the UTXO set are also done; ConnectBlock()
 *  can fail if those validity checks fail (among other reasons). */
bool ConnectBlock(const CBlock& block, CValidationState& state, CBlockIndex* pindex, CCoinsViewCache& coins,
                  const CChainParams& chainparams, bool fJustCheck = false);

/** Undo the effects of this block (with given index) on the UTXO set represented by coins.
 *  In case pfClean is provided, operation will try to be tolerant about errors, and *pfClean
 *  will be true if no problems were found. Otherwise, the return value will be false in case
 *  of problems. Note that in any case, coins may be modified. */
bool DisconnectBlock(const CBlock& block, CValidationState& state, const CBlockIndex* pindex, CCoinsViewCache& coins, bool* pfClean = NULL, bool fSkipRCTIndices = false);

=======
>>>>>>> 0d3e8183
/** Check a block is completely valid from start to finish (only works on top of our current best block, with cs_main held) */
bool TestBlockValidity(CValidationState& state, const CChainParams& chainparams, const CBlock& block, CBlockIndex* pindexPrev, bool fCheckPOW = true, bool fCheckMerkleRoot = true);

/** Check whether witness commitments are required for block. */
bool IsWitnessEnabled(const CBlockIndex* pindexPrev, const Consensus::Params& params);

/** When there are blocks in the active chain with missing data, rewind the chainstate and remove them from the block index */
bool RewindBlockIndex(const CChainParams& params);

/** Update uncommitted block structures (currently: only the witness nonce). This is safe for submitted blocks. */
void UpdateUncommittedBlockStructures(CBlock& block, const CBlockIndex* pindexPrev, const Consensus::Params& consensusParams);

/** Produce the necessary coinbase commitment for a block (modifies the hash, don't call for mined blocks). */
std::vector<unsigned char> GenerateCoinbaseCommitment(CBlock& block, const CBlockIndex* pindexPrev, const Consensus::Params& consensusParams);

/** RAII wrapper for VerifyDB: Verify consistency of the block and coin databases */
class CVerifyDB {
public:
    CVerifyDB();
    ~CVerifyDB();
    bool VerifyDB(const CChainParams& chainparams, CCoinsView *coinsview, int nCheckLevel, int nCheckDepth);
};

/** Replay blocks that aren't fully applied to the database. */
bool ReplayBlocks(const CChainParams& params, CCoinsView* view);

/** Find the last common block between the parameter chain and a locator. */
CBlockIndex* FindForkInGlobalIndex(const CChain& chain, const CBlockLocator& locator);

/** Mark a block as precious and reorganize. */
bool PreciousBlock(CValidationState& state, const CChainParams& params, CBlockIndex *pindex);

/** Mark a block as invalid. */
bool InvalidateBlock(CValidationState& state, const CChainParams& chainparams, CBlockIndex *pindex);

/** Remove invalidity status from a block and its descendants. */
bool ResetBlockFailureFlags(CBlockIndex *pindex);

/** The currently-connected chain of blocks (protected by cs_main). */
extern CChain chainActive;

/** Global variable that points to the coins database (protected by cs_main) */
extern CCoinsViewDB *pcoinsdbview;

/** Global variable that points to the active CCoinsView (protected by cs_main) */
extern CCoinsViewCache *pcoinsTip;

/** Global variable that points to the active block tree (protected by cs_main) */
extern CBlockTreeDB *pblocktree;

/**
 * Return the spend height, which is one more than the inputs.GetBestBlock().
 * While checking, GetBestBlock() refers to the parent block. (protected by cs_main)
 * This is also true for mempool checks.
 */
int GetSpendHeight(const CCoinsViewCache& inputs);

extern VersionBitsCache versionbitscache;

/**
 * Determine what nVersion a new block should use.
 */
int32_t ComputeBlockVersion(const CBlockIndex* pindexPrev, const Consensus::Params& params);

/** Reject codes greater or equal to this can be returned by AcceptToMemPool
 * for transactions, to signal internal conditions. They cannot and should not
 * be sent over the P2P network.
 */
static const unsigned int REJECT_INTERNAL = 0x100;
/** Too high fee. Can not be triggered by P2P transactions */
static const unsigned int REJECT_HIGHFEE = 0x100;

/** Get block file info entry for one block file */
CBlockFileInfo* GetBlockFileInfo(size_t n);

/** Get block file info entry for one block file */
CBlockFileInfo* GetBlockFileInfo(size_t n);

/** Dump the mempool to disk. */
void DumpMempool();

/** Load the mempool from disk. */
bool LoadMempool();


#endif // BITCOIN_VALIDATION_H<|MERGE_RESOLUTION|>--- conflicted
+++ resolved
@@ -154,21 +154,20 @@
 
 static const bool DEFAULT_PEERBLOOMFILTERS = true;
 
-<<<<<<< HEAD
 static const size_t MAX_STAKE_SEEN_SIZE = 1000;
 
 inline int64_t FutureDrift(int64_t nTime) { return nTime + 15; } // FutureDriftV2
-=======
+
 /** Default for -stopatheight */
 static const int DEFAULT_STOPATHEIGHT = 0;
->>>>>>> 0d3e8183
+
 
 struct BlockHasher
 {
     size_t operator()(const uint256& hash) const { return hash.GetCheapHash(); }
 };
 
-typedef int NodeId;
+typedef int64_t NodeId;
 class StakeConflict
 {
 public:
@@ -380,63 +379,8 @@
 /** Get the block height at which the BIP9 deployment switched into the state for the block building on the current tip. */
 int VersionBitsTipStateSinceHeight(const Consensus::Params& params, Consensus::DeploymentPos pos);
 
-<<<<<<< HEAD
-/** 
- * Count ECDSA signature operations the old-fashioned (pre-0.6) way
- * @return number of sigops this transaction's outputs will produce when spent
- * @see CTransaction::FetchInputs
- */
-unsigned int GetLegacySigOpCount(const CTransaction& tx);
-
-/**
- * Count ECDSA signature operations in pay-to-script-hash inputs.
- * 
- * @param[in] mapInputs Map of previous transactions that have outputs we're spending
- * @return maximum number of sigops required to validate this transaction's inputs
- * @see CTransaction::FetchInputs
- */
-unsigned int GetP2SHSigOpCount(const CTransaction& tx, const CCoinsViewCache& mapInputs);
-
-/**
- * Compute total signature operation cost of a transaction.
- * @param[in] tx     Transaction for which we are computing the cost
- * @param[in] inputs Map of previous transactions that have outputs we're spending
- * @param[out] flags Script verification flags
- * @return Total signature operation cost of tx
- */
-int64_t GetTransactionSigOpCost(const CTransaction& tx, const CCoinsViewCache& inputs, int flags);
-
-/**
- * Check whether all inputs of this transaction are valid (no double spends, scripts & sigs, amounts)
- * This does not modify the UTXO set. If pvChecks is not NULL, script checks are pushed onto it
- * instead of being performed inline.
- */
-bool CheckInputs(const CTransaction& tx, CValidationState &state, const CCoinsViewCache &view, bool fScriptChecks,
-                 unsigned int flags, bool cacheStore, PrecomputedTransactionData& txdata, std::vector<CScriptCheck> *pvChecks = NULL, bool fAnonChecks = true);
-=======
->>>>>>> 0d3e8183
-
 /** Apply the effects of this transaction on the UTXO set represented by view */
 void UpdateCoins(const CTransaction& tx, CCoinsViewCache& inputs, int nHeight);
-
-/** Transaction validation functions */
-
-<<<<<<< HEAD
-/** Context-independent validity checks */
-bool CheckTransaction(const CTransaction& tx, CValidationState& state, bool fCheckDuplicateInputs=true);
-
-namespace Consensus {
-
-/**
- * Check whether all inputs of this transaction are valid (no double spends and amounts)
- * This does not modify the UTXO set. This does not check scripts and sigs.
- * Preconditions: tx.IsCoinBase() is false.
- */
-bool CheckTxInputs(const CTransaction& tx, CValidationState& state, const CCoinsViewCache& inputs, int nSpendHeight);
-
-} // namespace Consensus
-
-
 
 enum FlushStateMode {
     FLUSH_STATE_NONE,
@@ -444,23 +388,8 @@
     FLUSH_STATE_PERIODIC,
     FLUSH_STATE_ALWAYS
 };
-
-/**
- * Update the on-disk chain state.
- * The caches and indexes are flushed depending on the mode we're called with
- * if they're too large, if it's been a while since the last write,
- * or always and in all cases if we're in prune mode and are deleting files.
- */
-bool FlushStateToDisk(CValidationState &state, FlushStateMode mode, int nManualPruneHeight=0);
-
-/**
- * Check if transaction is final and can be included in a block with the
- * specified height and time. Consensus critical.
- */
-bool IsFinalTx(const CTransaction &tx, int nBlockHeight, int64_t nBlockTime);
-
-=======
->>>>>>> 0d3e8183
+bool FlushStateToDisk(const CChainParams& chainParams, CValidationState &state, FlushStateMode mode, int nManualPruneHeight=0);
+
 /**
  * Check if transaction will be final in the next block to be created.
  *
@@ -508,16 +437,19 @@
 
 public:
     CScriptCheck(): amount(0), ptxTo(0), nIn(0), nFlags(0), cacheStore(false), error(SCRIPT_ERR_UNKNOWN_ERROR) {}
-<<<<<<< HEAD
     
-    CScriptCheck(const CCoins& txFromIn, const CTransaction& txToIn, unsigned int nInIn, unsigned int nFlagsIn, bool cacheIn, PrecomputedTransactionData* txdataIn);
+    CScriptCheck(const CScript& scriptPubKeyIn, const std::vector<uint8_t> &vchAmountIn, const CTransaction& txToIn, unsigned int nInIn, unsigned int nFlagsIn, bool cacheIn, PrecomputedTransactionData* txdataIn) :
+        scriptPubKey(scriptPubKeyIn), vchAmount(vchAmountIn),
+        ptxTo(&txToIn), nIn(nInIn), nFlags(nFlagsIn), cacheStore(cacheIn), error(SCRIPT_ERR_UNKNOWN_ERROR), txdata(txdataIn) { }
     
-=======
     CScriptCheck(const CScript& scriptPubKeyIn, const CAmount amountIn, const CTransaction& txToIn, unsigned int nInIn, unsigned int nFlagsIn, bool cacheIn, PrecomputedTransactionData* txdataIn) :
         scriptPubKey(scriptPubKeyIn), amount(amountIn),
-        ptxTo(&txToIn), nIn(nInIn), nFlags(nFlagsIn), cacheStore(cacheIn), error(SCRIPT_ERR_UNKNOWN_ERROR), txdata(txdataIn) { }
-
->>>>>>> 0d3e8183
+        ptxTo(&txToIn), nIn(nInIn), nFlags(nFlagsIn), cacheStore(cacheIn), error(SCRIPT_ERR_UNKNOWN_ERROR), txdata(txdataIn)
+        {
+            vchAmount.resize(8);
+            memcpy(&vchAmount[0], &amountIn, 8);
+        };
+
     bool operator()();
 
     void swap(CScriptCheck &check) {
@@ -535,7 +467,7 @@
     ScriptError GetScriptError() const { return error; }
 };
 
-<<<<<<< HEAD
+
 /** Functions for insight block explorer */
 bool GetTimestampIndex(const unsigned int &high, const unsigned int &low, const bool fActiveOnly, std::vector<std::pair<uint256, unsigned int> > &hashes);
 bool GetSpentIndex(CSpentIndexKey &key, CSpentIndexValue &value);
@@ -545,11 +477,10 @@
                      int start = 0, int end = 0);
 bool GetAddressUnspent(uint160 addressHash, int type,
                        std::vector<std::pair<CAddressUnspentKey, CAddressUnspentValue> > &unspentOutputs);
-=======
+
 /** Initializes the script-execution cache */
 void InitScriptExecutionCache();
 
->>>>>>> 0d3e8183
 
 /** Functions for disk access for blocks */
 bool ReadBlockFromDisk(CBlock& block, const CDiskBlockPos& pos, const Consensus::Params& consensusParams);
@@ -566,30 +497,17 @@
 /** Context-independent validity checks */
 bool CheckBlock(const CBlock& block, CValidationState& state, const Consensus::Params& consensusParams, bool fCheckPOW = true, bool fCheckMerkleRoot = true);
 
-<<<<<<< HEAD
 unsigned int GetNextTargetRequired(const CBlockIndex *pindexLast);
 
-/** Context-dependent validity checks.
- *  By "context", we mean only the previous block headers, but not the UTXO
- *  set; UTXO-related validity checks are done in ConnectBlock(). */
-bool ContextualCheckBlockHeader(const CBlockHeader& block, CValidationState& state, const Consensus::Params& consensusParams, const CBlockIndex* pindexPrev, int64_t nAdjustedTime);
-bool ContextualCheckBlock(const CBlock& block, CValidationState& state, const Consensus::Params& consensusParams, const CBlockIndex* pindexPrev);
-
-
-/** Apply the effects of this block (with given index) on the UTXO set represented by coins.
- *  Validity checks that depend on the UTXO set are also done; ConnectBlock()
- *  can fail if those validity checks fail (among other reasons). */
-bool ConnectBlock(const CBlock& block, CValidationState& state, CBlockIndex* pindex, CCoinsViewCache& coins,
-                  const CChainParams& chainparams, bool fJustCheck = false);
-
-/** Undo the effects of this block (with given index) on the UTXO set represented by coins.
- *  In case pfClean is provided, operation will try to be tolerant about errors, and *pfClean
- *  will be true if no problems were found. Otherwise, the return value will be false in case
- *  of problems. Note that in any case, coins may be modified. */
-bool DisconnectBlock(const CBlock& block, CValidationState& state, const CBlockIndex* pindex, CCoinsViewCache& coins, bool* pfClean = NULL, bool fSkipRCTIndices = false);
-
-=======
->>>>>>> 0d3e8183
+enum DisconnectResult
+{
+    DISCONNECT_OK,      // All good.
+    DISCONNECT_UNCLEAN, // Rolled back, but UTXO set was inconsistent with block.
+    DISCONNECT_FAILED   // Something else went wrong.
+};
+
+DisconnectResult DisconnectBlock(const CBlock& block, const CBlockIndex* pindex, CCoinsViewCache& view);
+
 /** Check a block is completely valid from start to finish (only works on top of our current best block, with cs_main held) */
 bool TestBlockValidity(CValidationState& state, const CChainParams& chainparams, const CBlock& block, CBlockIndex* pindexPrev, bool fCheckPOW = true, bool fCheckMerkleRoot = true);
 
