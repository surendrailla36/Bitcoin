--- conflicted
+++ resolved
@@ -119,15 +119,9 @@
 private:
     CScheduler* m_pscheduler;
 
-<<<<<<< HEAD
-    RecursiveMutex m_cs_callbacks_pending;
-    std::list<std::function<void()>> m_callbacks_pending TS_ITCOIN_GUARDED_BY(m_cs_callbacks_pending);
-    bool m_are_callbacks_running TS_ITCOIN_GUARDED_BY(m_cs_callbacks_pending) = false;
-=======
     Mutex m_callbacks_mutex;
     std::list<std::function<void()>> m_callbacks_pending TS_ITCOIN_GUARDED_BY(m_callbacks_mutex);
     bool m_are_callbacks_running TS_ITCOIN_GUARDED_BY(m_callbacks_mutex) = false;
->>>>>>> f6a356d2
 
     void MaybeScheduleProcessQueue();
     void ProcessQueue();
