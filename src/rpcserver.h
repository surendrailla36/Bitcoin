--- conflicted
+++ resolved
@@ -1,391 +1,196 @@
-<<<<<<< HEAD
-// Copyright (c) 2010 Satoshi Nakamoto
-// Copyright (c) 2009-2014 The Bitcoin developers
-// Distributed under the MIT/X11 software license, see the accompanying
-// file COPYING or http://www.opensource.org/licenses/mit-license.php.
-
-#ifndef _BITCOINRPC_SERVER_H_
-#define _BITCOINRPC_SERVER_H_ 1
-
-#include "uint256.h"
-#include "rpcprotocol.h"
-
-#include <list>
-#include <map>
-#include <stdint.h>
-#include <string>
-
-#include "json/json_spirit_reader_template.h"
-#include "json/json_spirit_utils.h"
-#include "json/json_spirit_writer_template.h"
-
-class CBlockIndex;
-
-/* Start RPC threads */
-void StartRPCThreads();
-/* Alternative to StartRPCThreads for the GUI, when no server is
- * used. The RPC thread in this case is only used to handle timeouts.
- * If real RPC threads have already been started this is a no-op.
- */
-void StartDummyRPCThread();
-/* Stop RPC threads */
-void StopRPCThreads();
-
-/*
-  Type-check arguments; throws JSONRPCError if wrong type given. Does not check that
-  the right number of arguments are passed, just that any passed are the correct type.
-  Use like:  RPCTypeCheck(params, boost::assign::list_of(str_type)(int_type)(obj_type));
-*/
-void RPCTypeCheck(const json_spirit::Array& params,
-                  const std::list<json_spirit::Value_type>& typesExpected, bool fAllowNull=false);
-/*
-  Check for expected keys/value types in an Object.
-  Use like: RPCTypeCheck(object, boost::assign::map_list_of("name", str_type)("value", int_type));
-*/
-void RPCTypeCheck(const json_spirit::Object& o,
-                  const std::map<std::string, json_spirit::Value_type>& typesExpected, bool fAllowNull=false);
-
-/*
-  Run func nSeconds from now. Uses boost deadline timers.
-  Overrides previous timer <name> (if any).
- */
-void RPCRunLater(const std::string& name, boost::function<void(void)> func, int64_t nSeconds);
-
-typedef json_spirit::Value(*rpcfn_type)(const json_spirit::Array& params, bool fHelp);
-
-class CRPCCommand
-{
-public:
-    std::string name;
-    rpcfn_type actor;
-    bool okSafeMode;
-    bool threadSafe;
-    bool reqWallet;
-};
-
-/**
- * Bitcoin RPC command dispatcher.
- */
-class CRPCTable
-{
-private:
-    std::map<std::string, const CRPCCommand*> mapCommands;
-public:
-    CRPCTable();
-    const CRPCCommand* operator[](std::string name) const;
-    std::string help(std::string name) const;
-
-    /**
-     * Execute a method.
-     * @param method   Method to execute
-     * @param params   Array of arguments (JSON objects)
-     * @returns Result of the call.
-     * @throws an exception (json_spirit::Value) when an error happens.
-     */
-    json_spirit::Value execute(const std::string &method, const json_spirit::Array &params) const;
-};
-
-extern const CRPCTable tableRPC;
-
-//
-// Utilities: convert hex-encoded Values
-// (throws error if not hex).
-//
-extern uint256 ParseHashV(const json_spirit::Value& v, std::string strName);
-extern uint256 ParseHashO(const json_spirit::Object& o, std::string strKey);
-extern std::vector<unsigned char> ParseHexV(const json_spirit::Value& v, std::string strName);
-extern std::vector<unsigned char> ParseHexO(const json_spirit::Object& o, std::string strKey);
-
-extern void InitRPCMining();
-extern void ShutdownRPCMining();
-
-extern int64_t nWalletUnlockTime;
-extern int64_t AmountFromValue(const json_spirit::Value& value);
-extern json_spirit::Value ValueFromAmount(int64_t amount);
-extern double GetDifficulty(const CBlockIndex* blockindex = NULL);
-extern std::string HexBits(unsigned int nBits);
-extern std::string HelpRequiringPassphrase();
-extern std::string HelpExampleCli(std::string methodname, std::string args);
-extern std::string HelpExampleRpc(std::string methodname, std::string args);
-
-extern void EnsureWalletIsUnlocked();
-
-extern json_spirit::Value getconnectioncount(const json_spirit::Array& params, bool fHelp); // in rpcnet.cpp
-extern json_spirit::Value getpeerinfo(const json_spirit::Array& params, bool fHelp);
-extern json_spirit::Value ping(const json_spirit::Array& params, bool fHelp);
-extern json_spirit::Value addnode(const json_spirit::Array& params, bool fHelp);
-extern json_spirit::Value getaddednodeinfo(const json_spirit::Array& params, bool fHelp);
-extern json_spirit::Value getnettotals(const json_spirit::Array& params, bool fHelp);
-
-extern json_spirit::Value dumpprivkey(const json_spirit::Array& params, bool fHelp); // in rpcdump.cpp
-extern json_spirit::Value importprivkey(const json_spirit::Array& params, bool fHelp);
-extern json_spirit::Value dumpwallet(const json_spirit::Array& params, bool fHelp);
-extern json_spirit::Value importwallet(const json_spirit::Array& params, bool fHelp);
-
-extern json_spirit::Value getgenerate(const json_spirit::Array& params, bool fHelp); // in rpcmining.cpp
-extern json_spirit::Value setgenerate(const json_spirit::Array& params, bool fHelp);
-extern json_spirit::Value getnetworkhashps(const json_spirit::Array& params, bool fHelp);
-extern json_spirit::Value gethashespersec(const json_spirit::Array& params, bool fHelp);
-extern json_spirit::Value getmininginfo(const json_spirit::Array& params, bool fHelp);
-extern json_spirit::Value getwork(const json_spirit::Array& params, bool fHelp);
-extern json_spirit::Value getblocktemplate(const json_spirit::Array& params, bool fHelp);
-extern json_spirit::Value submitblock(const json_spirit::Array& params, bool fHelp);
-extern json_spirit::Value getauxblock(const json_spirit::Array& params, bool fHelp);
-
-extern json_spirit::Value getnewaddress(const json_spirit::Array& params, bool fHelp); // in rpcwallet.cpp
-extern json_spirit::Value getaccountaddress(const json_spirit::Array& params, bool fHelp);
-extern json_spirit::Value getrawchangeaddress(const json_spirit::Array& params, bool fHelp);
-extern json_spirit::Value setaccount(const json_spirit::Array& params, bool fHelp);
-extern json_spirit::Value getaccount(const json_spirit::Array& params, bool fHelp);
-extern json_spirit::Value getaddressesbyaccount(const json_spirit::Array& params, bool fHelp);
-extern json_spirit::Value sendtoaddress(const json_spirit::Array& params, bool fHelp);
-extern json_spirit::Value signmessage(const json_spirit::Array& params, bool fHelp);
-extern json_spirit::Value verifymessage(const json_spirit::Array& params, bool fHelp);
-extern json_spirit::Value getreceivedbyaddress(const json_spirit::Array& params, bool fHelp);
-extern json_spirit::Value getreceivedbyaccount(const json_spirit::Array& params, bool fHelp);
-extern json_spirit::Value getbalance(const json_spirit::Array& params, bool fHelp);
-extern json_spirit::Value getunconfirmedbalance(const json_spirit::Array& params, bool fHelp);
-extern json_spirit::Value movecmd(const json_spirit::Array& params, bool fHelp);
-extern json_spirit::Value sendfrom(const json_spirit::Array& params, bool fHelp);
-extern json_spirit::Value sendmany(const json_spirit::Array& params, bool fHelp);
-extern json_spirit::Value addmultisigaddress(const json_spirit::Array& params, bool fHelp);
-extern json_spirit::Value createmultisig(const json_spirit::Array& params, bool fHelp);
-extern json_spirit::Value listreceivedbyaddress(const json_spirit::Array& params, bool fHelp);
-extern json_spirit::Value listreceivedbyaccount(const json_spirit::Array& params, bool fHelp);
-extern json_spirit::Value listtransactions(const json_spirit::Array& params, bool fHelp);
-extern json_spirit::Value listaddressgroupings(const json_spirit::Array& params, bool fHelp);
-extern json_spirit::Value listaccounts(const json_spirit::Array& params, bool fHelp);
-extern json_spirit::Value listsinceblock(const json_spirit::Array& params, bool fHelp);
-extern json_spirit::Value gettransaction(const json_spirit::Array& params, bool fHelp);
-extern json_spirit::Value backupwallet(const json_spirit::Array& params, bool fHelp);
-extern json_spirit::Value keypoolrefill(const json_spirit::Array& params, bool fHelp);
-extern json_spirit::Value walletpassphrase(const json_spirit::Array& params, bool fHelp);
-extern json_spirit::Value walletpassphrasechange(const json_spirit::Array& params, bool fHelp);
-extern json_spirit::Value walletlock(const json_spirit::Array& params, bool fHelp);
-extern json_spirit::Value encryptwallet(const json_spirit::Array& params, bool fHelp);
-extern json_spirit::Value validateaddress(const json_spirit::Array& params, bool fHelp);
-extern json_spirit::Value getinfo(const json_spirit::Array& params, bool fHelp);
-extern json_spirit::Value getwalletinfo(const json_spirit::Array& params, bool fHelp);
-extern json_spirit::Value getblockchaininfo(const json_spirit::Array& params, bool fHelp);
-extern json_spirit::Value getnetworkinfo(const json_spirit::Array& params, bool fHelp);
-
-extern json_spirit::Value getrawtransaction(const json_spirit::Array& params, bool fHelp); // in rcprawtransaction.cpp
-extern json_spirit::Value listunspent(const json_spirit::Array& params, bool fHelp);
-extern json_spirit::Value lockunspent(const json_spirit::Array& params, bool fHelp);
-extern json_spirit::Value listlockunspent(const json_spirit::Array& params, bool fHelp);
-extern json_spirit::Value createrawtransaction(const json_spirit::Array& params, bool fHelp);
-extern json_spirit::Value decoderawtransaction(const json_spirit::Array& params, bool fHelp);
-extern json_spirit::Value decodescript(const json_spirit::Array& params, bool fHelp);
-extern json_spirit::Value signrawtransaction(const json_spirit::Array& params, bool fHelp);
-extern json_spirit::Value sendrawtransaction(const json_spirit::Array& params, bool fHelp);
-
-extern json_spirit::Value getblockcount(const json_spirit::Array& params, bool fHelp); // in rpcblockchain.cpp
-extern json_spirit::Value getbestblockhash(const json_spirit::Array& params, bool fHelp);
-extern json_spirit::Value getdifficulty(const json_spirit::Array& params, bool fHelp);
-extern json_spirit::Value settxfee(const json_spirit::Array& params, bool fHelp);
-extern json_spirit::Value getrawmempool(const json_spirit::Array& params, bool fHelp);
-extern json_spirit::Value getblockhash(const json_spirit::Array& params, bool fHelp);
-extern json_spirit::Value getblock(const json_spirit::Array& params, bool fHelp);
-extern json_spirit::Value gettxoutsetinfo(const json_spirit::Array& params, bool fHelp);
-extern json_spirit::Value gettxout(const json_spirit::Array& params, bool fHelp);
-extern json_spirit::Value verifychain(const json_spirit::Array& params, bool fHelp);
-
-#endif
-=======
-// Copyright (c) 2010 Satoshi Nakamoto
-// Copyright (c) 2009-2014 The Bitcoin developers
-// Distributed under the MIT/X11 software license, see the accompanying
-// file COPYING or http://www.opensource.org/licenses/mit-license.php.
-
-#ifndef _BITCOINRPC_SERVER_H_
-#define _BITCOINRPC_SERVER_H_ 1
-
-#include "uint256.h"
-#include "rpcprotocol.h"
-
-#include <list>
-#include <map>
-#include <stdint.h>
-#include <string>
-
-#include "json/json_spirit_reader_template.h"
-#include "json/json_spirit_utils.h"
-#include "json/json_spirit_writer_template.h"
-
-class CBlockIndex;
-
-/* Start RPC threads */
-void StartRPCThreads();
-/* Alternative to StartRPCThreads for the GUI, when no server is
- * used. The RPC thread in this case is only used to handle timeouts.
- * If real RPC threads have already been started this is a no-op.
- */
-void StartDummyRPCThread();
-/* Stop RPC threads */
-void StopRPCThreads();
-
-/*
-  Type-check arguments; throws JSONRPCError if wrong type given. Does not check that
-  the right number of arguments are passed, just that any passed are the correct type.
-  Use like:  RPCTypeCheck(params, boost::assign::list_of(str_type)(int_type)(obj_type));
-*/
-void RPCTypeCheck(const json_spirit::Array& params,
-                  const std::list<json_spirit::Value_type>& typesExpected, bool fAllowNull=false);
-/*
-  Check for expected keys/value types in an Object.
-  Use like: RPCTypeCheck(object, boost::assign::map_list_of("name", str_type)("value", int_type));
-*/
-void RPCTypeCheck(const json_spirit::Object& o,
-                  const std::map<std::string, json_spirit::Value_type>& typesExpected, bool fAllowNull=false);
-
-/*
-  Run func nSeconds from now. Uses boost deadline timers.
-  Overrides previous timer <name> (if any).
- */
-void RPCRunLater(const std::string& name, boost::function<void(void)> func, int64_t nSeconds);
-
-typedef json_spirit::Value(*rpcfn_type)(const json_spirit::Array& params, bool fHelp);
-
-class CRPCCommand
-{
-public:
-    std::string name;
-    rpcfn_type actor;
-    bool okSafeMode;
-    bool threadSafe;
-    bool reqWallet;
-};
-
-/**
- * Bitcoin RPC command dispatcher.
- */
-class CRPCTable
-{
-private:
-    std::map<std::string, const CRPCCommand*> mapCommands;
-public:
-    CRPCTable();
-    const CRPCCommand* operator[](std::string name) const;
-    std::string help(std::string name) const;
-
-    /**
-     * Execute a method.
-     * @param method   Method to execute
-     * @param params   Array of arguments (JSON objects)
-     * @returns Result of the call.
-     * @throws an exception (json_spirit::Value) when an error happens.
-     */
-    json_spirit::Value execute(const std::string &method, const json_spirit::Array &params) const;
-};
-
-extern const CRPCTable tableRPC;
-
-//
-// Utilities: convert hex-encoded Values
-// (throws error if not hex).
-//
-extern uint256 ParseHashV(const json_spirit::Value& v, std::string strName);
-extern uint256 ParseHashO(const json_spirit::Object& o, std::string strKey);
-extern std::vector<unsigned char> ParseHexV(const json_spirit::Value& v, std::string strName);
-extern std::vector<unsigned char> ParseHexO(const json_spirit::Object& o, std::string strKey);
-
-extern void InitRPCMining();
-extern void ShutdownRPCMining();
-
-extern int64_t nWalletUnlockTime;
-extern int64_t AmountFromValue(const json_spirit::Value& value);
-extern json_spirit::Value ValueFromAmount(int64_t amount);
-extern double GetDifficulty(const CBlockIndex* blockindex = NULL);
-extern std::string HexBits(unsigned int nBits);
-extern std::string HelpRequiringPassphrase();
-extern std::string HelpExampleCli(std::string methodname, std::string args);
-extern std::string HelpExampleRpc(std::string methodname, std::string args);
-
-extern void EnsureWalletIsUnlocked();
-
-extern json_spirit::Value getconnectioncount(const json_spirit::Array& params, bool fHelp); // in rpcnet.cpp
-extern json_spirit::Value getpeerinfo(const json_spirit::Array& params, bool fHelp);
-extern json_spirit::Value ping(const json_spirit::Array& params, bool fHelp);
-extern json_spirit::Value addnode(const json_spirit::Array& params, bool fHelp);
-extern json_spirit::Value getaddednodeinfo(const json_spirit::Array& params, bool fHelp);
-extern json_spirit::Value getnettotals(const json_spirit::Array& params, bool fHelp);
-
-extern json_spirit::Value dumpprivkey(const json_spirit::Array& params, bool fHelp); // in rpcdump.cpp
-extern json_spirit::Value importprivkey(const json_spirit::Array& params, bool fHelp);
-extern json_spirit::Value dumpwallet(const json_spirit::Array& params, bool fHelp);
-extern json_spirit::Value importwallet(const json_spirit::Array& params, bool fHelp);
-
-extern json_spirit::Value getgenerate(const json_spirit::Array& params, bool fHelp); // in rpcmining.cpp
-extern json_spirit::Value setgenerate(const json_spirit::Array& params, bool fHelp);
-extern json_spirit::Value getnetworkhashps(const json_spirit::Array& params, bool fHelp);
-extern json_spirit::Value gethashespersec(const json_spirit::Array& params, bool fHelp);
-extern json_spirit::Value getmininginfo(const json_spirit::Array& params, bool fHelp);
-extern json_spirit::Value getwork(const json_spirit::Array& params, bool fHelp);
-extern json_spirit::Value getblocktemplate(const json_spirit::Array& params, bool fHelp);
-extern json_spirit::Value submitblock(const json_spirit::Array& params, bool fHelp);
-extern json_spirit::Value getauxblock(const json_spirit::Array& params, bool fHelp);
-
-extern json_spirit::Value getnewaddress(const json_spirit::Array& params, bool fHelp); // in rpcwallet.cpp
-extern json_spirit::Value getaccountaddress(const json_spirit::Array& params, bool fHelp);
-extern json_spirit::Value getrawchangeaddress(const json_spirit::Array& params, bool fHelp);
-extern json_spirit::Value setaccount(const json_spirit::Array& params, bool fHelp);
-extern json_spirit::Value getaccount(const json_spirit::Array& params, bool fHelp);
-extern json_spirit::Value getaddressesbyaccount(const json_spirit::Array& params, bool fHelp);
-extern json_spirit::Value sendtoaddress(const json_spirit::Array& params, bool fHelp);
-extern json_spirit::Value signmessage(const json_spirit::Array& params, bool fHelp);
-extern json_spirit::Value verifymessage(const json_spirit::Array& params, bool fHelp);
-extern json_spirit::Value getreceivedbyaddress(const json_spirit::Array& params, bool fHelp);
-extern json_spirit::Value getreceivedbyaccount(const json_spirit::Array& params, bool fHelp);
-extern json_spirit::Value getbalance(const json_spirit::Array& params, bool fHelp);
-extern json_spirit::Value getunconfirmedbalance(const json_spirit::Array& params, bool fHelp);
-extern json_spirit::Value movecmd(const json_spirit::Array& params, bool fHelp);
-extern json_spirit::Value sendfrom(const json_spirit::Array& params, bool fHelp);
-extern json_spirit::Value sendmany(const json_spirit::Array& params, bool fHelp);
-extern json_spirit::Value addmultisigaddress(const json_spirit::Array& params, bool fHelp);
-extern json_spirit::Value createmultisig(const json_spirit::Array& params, bool fHelp);
-extern json_spirit::Value listreceivedbyaddress(const json_spirit::Array& params, bool fHelp);
-extern json_spirit::Value listreceivedbyaccount(const json_spirit::Array& params, bool fHelp);
-extern json_spirit::Value listtransactions(const json_spirit::Array& params, bool fHelp);
-extern json_spirit::Value listaddressgroupings(const json_spirit::Array& params, bool fHelp);
-extern json_spirit::Value listaccounts(const json_spirit::Array& params, bool fHelp);
-extern json_spirit::Value listsinceblock(const json_spirit::Array& params, bool fHelp);
-extern json_spirit::Value gettransaction(const json_spirit::Array& params, bool fHelp);
-extern json_spirit::Value backupwallet(const json_spirit::Array& params, bool fHelp);
-extern json_spirit::Value keypoolrefill(const json_spirit::Array& params, bool fHelp);
-extern json_spirit::Value walletpassphrase(const json_spirit::Array& params, bool fHelp);
-extern json_spirit::Value walletpassphrasechange(const json_spirit::Array& params, bool fHelp);
-extern json_spirit::Value walletlock(const json_spirit::Array& params, bool fHelp);
-extern json_spirit::Value encryptwallet(const json_spirit::Array& params, bool fHelp);
-extern json_spirit::Value validateaddress(const json_spirit::Array& params, bool fHelp);
-extern json_spirit::Value getinfo(const json_spirit::Array& params, bool fHelp);
-extern json_spirit::Value getwalletinfo(const json_spirit::Array& params, bool fHelp);
-extern json_spirit::Value getblockchaininfo(const json_spirit::Array& params, bool fHelp);
-extern json_spirit::Value getnetworkinfo(const json_spirit::Array& params, bool fHelp);
-
-extern json_spirit::Value getrawtransaction(const json_spirit::Array& params, bool fHelp); // in rcprawtransaction.cpp
-extern json_spirit::Value listunspent(const json_spirit::Array& params, bool fHelp);
-extern json_spirit::Value lockunspent(const json_spirit::Array& params, bool fHelp);
-extern json_spirit::Value listlockunspent(const json_spirit::Array& params, bool fHelp);
-extern json_spirit::Value createrawtransaction(const json_spirit::Array& params, bool fHelp);
-extern json_spirit::Value decoderawtransaction(const json_spirit::Array& params, bool fHelp);
-extern json_spirit::Value decodescript(const json_spirit::Array& params, bool fHelp);
-extern json_spirit::Value signrawtransaction(const json_spirit::Array& params, bool fHelp);
-extern json_spirit::Value sendrawtransaction(const json_spirit::Array& params, bool fHelp);
-
-extern json_spirit::Value getblockcount(const json_spirit::Array& params, bool fHelp); // in rpcblockchain.cpp
-extern json_spirit::Value getbestblockhash(const json_spirit::Array& params, bool fHelp);
-extern json_spirit::Value getdifficulty(const json_spirit::Array& params, bool fHelp);
-extern json_spirit::Value settxfee(const json_spirit::Array& params, bool fHelp);
-extern json_spirit::Value getrawmempool(const json_spirit::Array& params, bool fHelp);
-extern json_spirit::Value getblockhash(const json_spirit::Array& params, bool fHelp);
-extern json_spirit::Value getblock(const json_spirit::Array& params, bool fHelp);
-extern json_spirit::Value gettxoutsetinfo(const json_spirit::Array& params, bool fHelp);
-extern json_spirit::Value gettxout(const json_spirit::Array& params, bool fHelp);
-extern json_spirit::Value verifychain(const json_spirit::Array& params, bool fHelp);
-
-extern json_spirit::Value name_getaddress (const json_spirit::Array& params, bool fHelp);
-extern json_spirit::Value name_register (const json_spirit::Array& params, bool fHelp);
-extern json_spirit::Value sendtoname (const json_spirit::Array& params, bool fHelp);
-
-#endif
->>>>>>> 6c908a1d
+// Copyright (c) 2010 Satoshi Nakamoto
+// Copyright (c) 2009-2014 The Bitcoin developers
+// Distributed under the MIT/X11 software license, see the accompanying
+// file COPYING or http://www.opensource.org/licenses/mit-license.php.
+
+#ifndef _BITCOINRPC_SERVER_H_
+#define _BITCOINRPC_SERVER_H_ 1
+
+#include "uint256.h"
+#include "rpcprotocol.h"
+
+#include <list>
+#include <map>
+#include <stdint.h>
+#include <string>
+
+#include "json/json_spirit_reader_template.h"
+#include "json/json_spirit_utils.h"
+#include "json/json_spirit_writer_template.h"
+
+class CBlockIndex;
+
+/* Start RPC threads */
+void StartRPCThreads();
+/* Alternative to StartRPCThreads for the GUI, when no server is
+ * used. The RPC thread in this case is only used to handle timeouts.
+ * If real RPC threads have already been started this is a no-op.
+ */
+void StartDummyRPCThread();
+/* Stop RPC threads */
+void StopRPCThreads();
+
+/*
+  Type-check arguments; throws JSONRPCError if wrong type given. Does not check that
+  the right number of arguments are passed, just that any passed are the correct type.
+  Use like:  RPCTypeCheck(params, boost::assign::list_of(str_type)(int_type)(obj_type));
+*/
+void RPCTypeCheck(const json_spirit::Array& params,
+                  const std::list<json_spirit::Value_type>& typesExpected, bool fAllowNull=false);
+/*
+  Check for expected keys/value types in an Object.
+  Use like: RPCTypeCheck(object, boost::assign::map_list_of("name", str_type)("value", int_type));
+*/
+void RPCTypeCheck(const json_spirit::Object& o,
+                  const std::map<std::string, json_spirit::Value_type>& typesExpected, bool fAllowNull=false);
+
+/*
+  Run func nSeconds from now. Uses boost deadline timers.
+  Overrides previous timer <name> (if any).
+ */
+void RPCRunLater(const std::string& name, boost::function<void(void)> func, int64_t nSeconds);
+
+typedef json_spirit::Value(*rpcfn_type)(const json_spirit::Array& params, bool fHelp);
+
+class CRPCCommand
+{
+public:
+    std::string name;
+    rpcfn_type actor;
+    bool okSafeMode;
+    bool threadSafe;
+    bool reqWallet;
+};
+
+/**
+ * Bitcoin RPC command dispatcher.
+ */
+class CRPCTable
+{
+private:
+    std::map<std::string, const CRPCCommand*> mapCommands;
+public:
+    CRPCTable();
+    const CRPCCommand* operator[](std::string name) const;
+    std::string help(std::string name) const;
+
+    /**
+     * Execute a method.
+     * @param method   Method to execute
+     * @param params   Array of arguments (JSON objects)
+     * @returns Result of the call.
+     * @throws an exception (json_spirit::Value) when an error happens.
+     */
+    json_spirit::Value execute(const std::string &method, const json_spirit::Array &params) const;
+};
+
+extern const CRPCTable tableRPC;
+
+//
+// Utilities: convert hex-encoded Values
+// (throws error if not hex).
+//
+extern uint256 ParseHashV(const json_spirit::Value& v, std::string strName);
+extern uint256 ParseHashO(const json_spirit::Object& o, std::string strKey);
+extern std::vector<unsigned char> ParseHexV(const json_spirit::Value& v, std::string strName);
+extern std::vector<unsigned char> ParseHexO(const json_spirit::Object& o, std::string strKey);
+
+extern void InitRPCMining();
+extern void ShutdownRPCMining();
+
+extern int64_t nWalletUnlockTime;
+extern int64_t AmountFromValue(const json_spirit::Value& value);
+extern json_spirit::Value ValueFromAmount(int64_t amount);
+extern double GetDifficulty(const CBlockIndex* blockindex = NULL);
+extern std::string HexBits(unsigned int nBits);
+extern std::string HelpRequiringPassphrase();
+extern std::string HelpExampleCli(std::string methodname, std::string args);
+extern std::string HelpExampleRpc(std::string methodname, std::string args);
+
+extern void EnsureWalletIsUnlocked();
+
+extern json_spirit::Value getconnectioncount(const json_spirit::Array& params, bool fHelp); // in rpcnet.cpp
+extern json_spirit::Value getpeerinfo(const json_spirit::Array& params, bool fHelp);
+extern json_spirit::Value ping(const json_spirit::Array& params, bool fHelp);
+extern json_spirit::Value addnode(const json_spirit::Array& params, bool fHelp);
+extern json_spirit::Value getaddednodeinfo(const json_spirit::Array& params, bool fHelp);
+extern json_spirit::Value getnettotals(const json_spirit::Array& params, bool fHelp);
+
+extern json_spirit::Value dumpprivkey(const json_spirit::Array& params, bool fHelp); // in rpcdump.cpp
+extern json_spirit::Value importprivkey(const json_spirit::Array& params, bool fHelp);
+extern json_spirit::Value dumpwallet(const json_spirit::Array& params, bool fHelp);
+extern json_spirit::Value importwallet(const json_spirit::Array& params, bool fHelp);
+
+extern json_spirit::Value getgenerate(const json_spirit::Array& params, bool fHelp); // in rpcmining.cpp
+extern json_spirit::Value setgenerate(const json_spirit::Array& params, bool fHelp);
+extern json_spirit::Value getnetworkhashps(const json_spirit::Array& params, bool fHelp);
+extern json_spirit::Value gethashespersec(const json_spirit::Array& params, bool fHelp);
+extern json_spirit::Value getmininginfo(const json_spirit::Array& params, bool fHelp);
+extern json_spirit::Value getwork(const json_spirit::Array& params, bool fHelp);
+extern json_spirit::Value getblocktemplate(const json_spirit::Array& params, bool fHelp);
+extern json_spirit::Value submitblock(const json_spirit::Array& params, bool fHelp);
+extern json_spirit::Value getauxblock(const json_spirit::Array& params, bool fHelp);
+
+extern json_spirit::Value getnewaddress(const json_spirit::Array& params, bool fHelp); // in rpcwallet.cpp
+extern json_spirit::Value getaccountaddress(const json_spirit::Array& params, bool fHelp);
+extern json_spirit::Value getrawchangeaddress(const json_spirit::Array& params, bool fHelp);
+extern json_spirit::Value setaccount(const json_spirit::Array& params, bool fHelp);
+extern json_spirit::Value getaccount(const json_spirit::Array& params, bool fHelp);
+extern json_spirit::Value getaddressesbyaccount(const json_spirit::Array& params, bool fHelp);
+extern json_spirit::Value sendtoaddress(const json_spirit::Array& params, bool fHelp);
+extern json_spirit::Value signmessage(const json_spirit::Array& params, bool fHelp);
+extern json_spirit::Value verifymessage(const json_spirit::Array& params, bool fHelp);
+extern json_spirit::Value getreceivedbyaddress(const json_spirit::Array& params, bool fHelp);
+extern json_spirit::Value getreceivedbyaccount(const json_spirit::Array& params, bool fHelp);
+extern json_spirit::Value getbalance(const json_spirit::Array& params, bool fHelp);
+extern json_spirit::Value getunconfirmedbalance(const json_spirit::Array& params, bool fHelp);
+extern json_spirit::Value movecmd(const json_spirit::Array& params, bool fHelp);
+extern json_spirit::Value sendfrom(const json_spirit::Array& params, bool fHelp);
+extern json_spirit::Value sendmany(const json_spirit::Array& params, bool fHelp);
+extern json_spirit::Value addmultisigaddress(const json_spirit::Array& params, bool fHelp);
+extern json_spirit::Value createmultisig(const json_spirit::Array& params, bool fHelp);
+extern json_spirit::Value listreceivedbyaddress(const json_spirit::Array& params, bool fHelp);
+extern json_spirit::Value listreceivedbyaccount(const json_spirit::Array& params, bool fHelp);
+extern json_spirit::Value listtransactions(const json_spirit::Array& params, bool fHelp);
+extern json_spirit::Value listaddressgroupings(const json_spirit::Array& params, bool fHelp);
+extern json_spirit::Value listaccounts(const json_spirit::Array& params, bool fHelp);
+extern json_spirit::Value listsinceblock(const json_spirit::Array& params, bool fHelp);
+extern json_spirit::Value gettransaction(const json_spirit::Array& params, bool fHelp);
+extern json_spirit::Value backupwallet(const json_spirit::Array& params, bool fHelp);
+extern json_spirit::Value keypoolrefill(const json_spirit::Array& params, bool fHelp);
+extern json_spirit::Value walletpassphrase(const json_spirit::Array& params, bool fHelp);
+extern json_spirit::Value walletpassphrasechange(const json_spirit::Array& params, bool fHelp);
+extern json_spirit::Value walletlock(const json_spirit::Array& params, bool fHelp);
+extern json_spirit::Value encryptwallet(const json_spirit::Array& params, bool fHelp);
+extern json_spirit::Value validateaddress(const json_spirit::Array& params, bool fHelp);
+extern json_spirit::Value getinfo(const json_spirit::Array& params, bool fHelp);
+extern json_spirit::Value getwalletinfo(const json_spirit::Array& params, bool fHelp);
+extern json_spirit::Value getblockchaininfo(const json_spirit::Array& params, bool fHelp);
+extern json_spirit::Value getnetworkinfo(const json_spirit::Array& params, bool fHelp);
+
+extern json_spirit::Value getrawtransaction(const json_spirit::Array& params, bool fHelp); // in rcprawtransaction.cpp
+extern json_spirit::Value listunspent(const json_spirit::Array& params, bool fHelp);
+extern json_spirit::Value lockunspent(const json_spirit::Array& params, bool fHelp);
+extern json_spirit::Value listlockunspent(const json_spirit::Array& params, bool fHelp);
+extern json_spirit::Value createrawtransaction(const json_spirit::Array& params, bool fHelp);
+extern json_spirit::Value decoderawtransaction(const json_spirit::Array& params, bool fHelp);
+extern json_spirit::Value decodescript(const json_spirit::Array& params, bool fHelp);
+extern json_spirit::Value signrawtransaction(const json_spirit::Array& params, bool fHelp);
+extern json_spirit::Value sendrawtransaction(const json_spirit::Array& params, bool fHelp);
+
+extern json_spirit::Value getblockcount(const json_spirit::Array& params, bool fHelp); // in rpcblockchain.cpp
+extern json_spirit::Value getbestblockhash(const json_spirit::Array& params, bool fHelp);
+extern json_spirit::Value getdifficulty(const json_spirit::Array& params, bool fHelp);
+extern json_spirit::Value settxfee(const json_spirit::Array& params, bool fHelp);
+extern json_spirit::Value getrawmempool(const json_spirit::Array& params, bool fHelp);
+extern json_spirit::Value getblockhash(const json_spirit::Array& params, bool fHelp);
+extern json_spirit::Value getblock(const json_spirit::Array& params, bool fHelp);
+extern json_spirit::Value gettxoutsetinfo(const json_spirit::Array& params, bool fHelp);
+extern json_spirit::Value gettxout(const json_spirit::Array& params, bool fHelp);
+extern json_spirit::Value verifychain(const json_spirit::Array& params, bool fHelp);
+
+extern json_spirit::Value name_getaddress (const json_spirit::Array& params, bool fHelp);
+extern json_spirit::Value name_register (const json_spirit::Array& params, bool fHelp);
+extern json_spirit::Value sendtoname (const json_spirit::Array& params, bool fHelp);
+
+#endif