--- conflicted
+++ resolved
@@ -83,11 +83,8 @@
     const int32_t nTxWeight;         //!< ... and avoid recomputing tx weight (also used for GetTxSize())
     const size_t nUsageSize;        //!< ... and total memory usage
     const int64_t nTime;            //!< Local time when entering the mempool
-<<<<<<< HEAD
     const int64_t nEmbargo;         //!< Local time when expiring from stem phase (Dandelion++)
-=======
     const uint64_t entry_sequence;  //!< Sequence number used to determine whether this transaction is too recent for relay
->>>>>>> 3e691258
     const unsigned int entryHeight; //!< Chain height when entering the mempool
     const bool spendsCoinbase;      //!< keep track of transactions that spend a coinbase
     const int64_t sigOpCost;        //!< Total sigop cost
@@ -111,11 +108,7 @@
 
 public:
     CTxMemPoolEntry(const CTransactionRef& tx, CAmount fee,
-<<<<<<< HEAD
-                    int64_t time, int64_t embargo, unsigned int entry_height,
-=======
-                    int64_t time, unsigned int entry_height, uint64_t entry_sequence,
->>>>>>> 3e691258
+                    int64_t time, int64_t embargo, unsigned int entry_height, uint64_t entry_sequence,
                     bool spends_coinbase,
                     int64_t sigops_cost, LockPoints lp)
         : tx{tx},
@@ -123,11 +116,8 @@
           nTxWeight{GetTransactionWeight(*tx)},
           nUsageSize{RecursiveDynamicUsage(tx)},
           nTime{time},
-<<<<<<< HEAD
           nEmbargo{embargo},
-=======
           entry_sequence{entry_sequence},
->>>>>>> 3e691258
           entryHeight{entry_height},
           spendsCoinbase{spends_coinbase},
           sigOpCost{sigops_cost},
