// Copyright (c) 2009-2010 Satoshi Nakamoto
// Copyright (c) 2009-2017 The Bitcoin Core developers
// Distributed under the MIT software license, see the accompanying
// file COPYING or http://www.opensource.org/licenses/mit-license.php.

#if defined(HAVE_CONFIG_H)
#include <config/bitcoin-config.h>
#endif

#include <init.h>

#include <addrman.h>
#include <amount.h>
#include <blind.h>
#include <chain.h>
#include <chainparams.h>
#include <checkpoints.h>
#include <compat/sanity.h>
#include <consensus/validation.h>
#include <fs.h>
#include <httpserver.h>
#include <httprpc.h>
#include <index/txindex.h>
#include <key.h>
#include <validation.h>
#include <miner.h>
#include <netbase.h>
#include <net.h>
#include <net_processing.h>
#include <policy/feerate.h>
#include <policy/fees.h>
#include <policy/policy.h>
#include <rpc/server.h>
#include <rpc/register.h>
#include <rpc/blockchain.h>
#include <script/standard.h>
#include <script/sigcache.h>
#include <scheduler.h>
#include <timedata.h>
#include <txdb.h>
#include <txmempool.h>
#include <torcontrol.h>
#include <ui_interface.h>
#include <util.h>
#include <utilmoneystr.h>
#include <validationinterface.h>
#include <smsg/smessage.h>
#include <smsg/rpcsmessage.h>
#include <pos/miner.h>
#ifdef ENABLE_WALLET
#include <wallet/hdwallet.h>
#endif
#if ENABLE_USBDEVICE
#include <usbdevice/rpcusbdevice.h>
#endif
#include <anon.h>
#include <core_io.h>
#include <warnings.h>
#include <walletinitinterface.h>
#include <stdint.h>
#include <stdio.h>

#ifndef WIN32
#include <signal.h>
#endif

#include <boost/algorithm/string/classification.hpp>
#include <boost/algorithm/string/replace.hpp>
#include <boost/algorithm/string/split.hpp>
#include <boost/bind.hpp>
#include <boost/interprocess/sync/file_lock.hpp>
#include <boost/thread.hpp>
#include <openssl/crypto.h>

#if ENABLE_ZMQ
#include <zmq/zmqnotificationinterface.h>
#endif

bool fFeeEstimatesInitialized = false;
static const bool DEFAULT_PROXYRANDOMIZE = true;
static const bool DEFAULT_REST_ENABLE = false;
static const bool DEFAULT_STOPAFTERBLOCKIMPORT = false;

std::unique_ptr<CConnman> g_connman;
std::unique_ptr<PeerLogicValidation> peerLogic;

#if !(ENABLE_WALLET)
class DummyWalletInit : public WalletInitInterface {
public:

    void AddWalletOptions() const override {}
    bool ParameterInteraction() const override {return true;}
    void RegisterRPC(CRPCTable &) const override {}
    bool Verify() const override {return true;}
    bool Open() const override {LogPrintf("No wallet support compiled in!\n"); return true;}
    void Start(CScheduler& scheduler) const override {}
    void Flush() const override {}
    void Stop() const override {}
    void Close() const override {}
};

const WalletInitInterface& g_wallet_init_interface = DummyWalletInit();
#endif

#if ENABLE_ZMQ
static CZMQNotificationInterface* pzmqNotificationInterface = nullptr;
#endif

#ifdef WIN32
// Win32 LevelDB doesn't use filedescriptors, and the ones used for
// accessing block files don't count towards the fd_set size limit
// anyway.
#define MIN_CORE_FILEDESCRIPTORS 0
#else
#define MIN_CORE_FILEDESCRIPTORS 150
#endif

static const char* FEE_ESTIMATES_FILENAME="fee_estimates.dat";

//////////////////////////////////////////////////////////////////////////////
//
// Shutdown
//

//
// Thread management and startup/shutdown:
//
// The network-processing threads are all part of a thread group
// created by AppInit() or the Qt main() function.
//
// A clean exit happens when StartShutdown() or the SIGTERM
// signal handler sets fRequestShutdown, which makes main thread's
// WaitForShutdown() interrupts the thread group.
// And then, WaitForShutdown() makes all other on-going threads
// in the thread group join the main thread.
// Shutdown() is then called to clean up database connections, and stop other
// threads that should only be stopped after the main network-processing
// threads have exited.
//
// Shutdown for Qt is very similar, only it uses a QTimer to detect
// fRequestShutdown getting set, and then does the normal Qt
// shutdown thing.
//

std::atomic<bool> fRequestShutdown(false);

void StartShutdown()
{
    fRequestShutdown = true;
}
bool ShutdownRequested()
{
    return fRequestShutdown;
}

/**
 * This is a minimally invasive approach to shutdown on LevelDB read errors from the
 * chainstate, while keeping user interface out of the common library, which is shared
 * between bitcoind, and bitcoin-qt and non-server tools.
*/
class CCoinsViewErrorCatcher final : public CCoinsViewBacked
{
public:
    explicit CCoinsViewErrorCatcher(CCoinsView* view) : CCoinsViewBacked(view) {}
    bool GetCoin(const COutPoint &outpoint, Coin &coin) const override {
        try {
            return CCoinsViewBacked::GetCoin(outpoint, coin);
        } catch(const std::runtime_error& e) {
            uiInterface.ThreadSafeMessageBox(_("Error reading from database, shutting down."), "", CClientUIInterface::MSG_ERROR);
            LogPrintf("Error reading from database: %s\n", e.what());
            // Starting the shutdown sequence and returning false to the caller would be
            // interpreted as 'entry not found' (as opposed to unable to read data), and
            // could lead to invalid interpretation. Just exit immediately, as we can't
            // continue anyway, and all writes should be atomic.
            abort();
        }
    }
    // Writes do not need similar protection, as failure to write is handled by the caller.
};

static std::unique_ptr<CCoinsViewErrorCatcher> pcoinscatcher;
static std::unique_ptr<ECCVerifyHandle> globalVerifyHandle;

static boost::thread_group threadGroup;
static CScheduler scheduler;

void Interrupt()
{
    InterruptHTTPServer();
    InterruptHTTPRPC();
    InterruptRPC();
    InterruptREST();
    InterruptTorControl();
    InterruptMapPort();
    if (g_connman)
        g_connman->Interrupt();
    if (g_txindex) {
        g_txindex->Interrupt();
    }
}

void Shutdown()
{
    LogPrintf("%s: In progress...\n", __func__);
    static CCriticalSection cs_Shutdown;
    TRY_LOCK(cs_Shutdown, lockShutdown);
    if (!lockShutdown)
        return;

    /// Note: Shutdown() must be able to handle cases in which initialization failed part of the way,
    /// for example if the data directory was found to be locked.
    /// Be sure that anything that writes files or flushes caches only does this if the respective
    /// module was initialized.
    RenameThread("particl-shutoff");
    mempool.AddTransactionsUpdated(1);


    StopHTTPRPC();
    StopREST();
    StopRPC();
    StopHTTPServer();
    smsgModule.Shutdown();
#ifdef ENABLE_WALLET
    StopThreadStakeMiner();
#endif
    g_wallet_init_interface.Flush();
    StopMapPort();

    // Because these depend on each-other, we make sure that neither can be
    // using the other before destroying them.
    if (peerLogic) UnregisterValidationInterface(peerLogic.get());
    if (g_connman) g_connman->Stop();

    peerLogic.reset();
    g_connman.reset();
    if (g_txindex) {
        g_txindex.reset();
    }

    StopTorControl();

    // After everything has been shut down, but before things get flushed, stop the
    // CScheduler/checkqueue threadGroup
    threadGroup.interrupt_all();
    threadGroup.join_all();

    if (g_is_mempool_loaded && gArgs.GetArg("-persistmempool", DEFAULT_PERSIST_MEMPOOL)) {
        DumpMempool();
    }

    if (fFeeEstimatesInitialized)
    {
        ::feeEstimator.FlushUnconfirmed();
        fs::path est_path = GetDataDir() / FEE_ESTIMATES_FILENAME;
        CAutoFile est_fileout(fsbridge::fopen(est_path, "wb"), SER_DISK, CLIENT_VERSION);
        if (!est_fileout.IsNull())
            ::feeEstimator.Write(est_fileout);
        else
            LogPrintf("%s: Failed to write fee estimates to %s\n", __func__, est_path.string());
        fFeeEstimatesInitialized = false;
    }

    // FlushStateToDisk generates a ChainStateFlushed callback, which we should avoid missing
    if (pcoinsTip != nullptr) {
        FlushStateToDisk();
    }

    // After there are no more peers/RPC left to give us new data which may generate
    // CValidationInterface callbacks, flush them...
    GetMainSignals().FlushBackgroundCallbacks();

    // Any future callbacks will be dropped. This should absolutely be safe - if
    // missing a callback results in an unrecoverable situation, unclean shutdown
    // would too. The only reason to do the above flushes is to let the wallet catch
    // up with our current chain to avoid any strange pruning edge cases and make
    // next startup faster by avoiding rescan.

    {
        LOCK(cs_main);
        if (pcoinsTip != nullptr) {
            FlushStateToDisk();
        }
        pcoinsTip.reset();
        pcoinscatcher.reset();
        pcoinsdbview.reset();
        pblocktree.reset();
    }
    g_wallet_init_interface.Stop();

#if ENABLE_ZMQ
    if (pzmqNotificationInterface) {
        UnregisterValidationInterface(pzmqNotificationInterface);
        delete pzmqNotificationInterface;
        pzmqNotificationInterface = nullptr;
    }
#endif

#ifndef WIN32
    try {
        fs::remove(GetPidFile());
    } catch (const fs::filesystem_error& e) {
        LogPrintf("%s: Unable to remove pidfile: %s\n", __func__, e.what());
    }
#endif
    UnregisterAllValidationInterfaces();
    GetMainSignals().UnregisterBackgroundSignalScheduler();
    GetMainSignals().UnregisterWithMempoolSignals(mempool);
    g_wallet_init_interface.Close();
    globalVerifyHandle.reset();
    ECC_Stop();
    ECC_Stop_Stealth();
    ECC_Stop_Blinding();
    LogPrintf("%s: done\n", __func__);
}

/**
 * Signal handlers are very limited in what they are allowed to do.
 * The execution context the handler is invoked in is not guaranteed,
 * so we restrict handler operations to just touching variables:
 */
#ifndef WIN32
static void HandleSIGTERM(int)
{
    fRequestShutdown = true;
}

static void HandleSIGHUP(int)
{
    g_logger->m_reopen_file = true;
}
#else
static BOOL WINAPI consoleCtrlHandler(DWORD dwCtrlType)
{
    fRequestShutdown = true;
    Sleep(INFINITE);
    return true;
}
#endif

#ifndef WIN32
static void registerSignalHandler(int signal, void(*handler)(int))
{
    struct sigaction sa;
    sa.sa_handler = handler;
    sigemptyset(&sa.sa_mask);
    sa.sa_flags = 0;
    sigaction(signal, &sa, nullptr);
}
#endif

static void OnRPCStarted()
{
    uiInterface.NotifyBlockTip.connect(&RPCNotifyBlockChange);
}

static void OnRPCStopped()
{
    uiInterface.NotifyBlockTip.disconnect(&RPCNotifyBlockChange);
    RPCNotifyBlockChange(false, nullptr);
    g_best_block_cv.notify_all();
    LogPrint(BCLog::RPC, "RPC stopped.\n");
}

void SetupServerArgs()
{
    const auto defaultBaseParams = CreateBaseChainParams(CBaseChainParams::MAIN);
    const auto testnetBaseParams = CreateBaseChainParams(CBaseChainParams::TESTNET);
    const auto defaultChainParams = CreateChainParams(CBaseChainParams::MAIN);
    const auto testnetChainParams = CreateChainParams(CBaseChainParams::TESTNET);

    // Set all of the args and their help
    // When adding new options to the categories, please keep and ensure alphabetical ordering.
    // Do not translate _(...) -help-debug options, Many technical terms, and only a very small audience, so is unnecessary stress to translators.
    gArgs.AddArg("-?", _("Print this help message and exit"), false, OptionsCategory::OPTIONS);
    gArgs.AddArg("-version", _("Print version and exit"), false, OptionsCategory::OPTIONS);
    gArgs.AddArg("-alertnotify=<cmd>", _("Execute command when a relevant alert is received or we see a really long fork (%s in cmd is replaced by message)"), false, OptionsCategory::OPTIONS);
    gArgs.AddArg("-assumevalid=<hex>", strprintf(_("If this block is in the chain assume that it and its ancestors are valid and potentially skip their script verification (0 to verify all, default: %s, testnet: %s)"), defaultChainParams->GetConsensus().defaultAssumeValid.GetHex(), testnetChainParams->GetConsensus().defaultAssumeValid.GetHex()), false, OptionsCategory::OPTIONS);
    gArgs.AddArg("-blocksdir=<dir>", _("Specify blocks directory (default: <datadir>/blocks)"), false, OptionsCategory::OPTIONS);
    gArgs.AddArg("-blocknotify=<cmd>", _("Execute command when the best block changes (%s in cmd is replaced by block hash)"), false, OptionsCategory::OPTIONS);
    gArgs.AddArg("-blockreconstructionextratxn=<n>", strprintf(_("Extra transactions to keep in memory for compact block reconstructions (default: %u)"), DEFAULT_BLOCK_RECONSTRUCTION_EXTRA_TXN), false, OptionsCategory::OPTIONS);
    gArgs.AddArg("-blocksonly", strprintf(_("Whether to operate in a blocks only mode (default: %u)"), DEFAULT_BLOCKSONLY), true, OptionsCategory::OPTIONS);
    gArgs.AddArg("-conf=<file>", strprintf(_("Specify configuration file. Relative paths will be prefixed by datadir location. (default: %s)"), BITCOIN_CONF_FILENAME), false, OptionsCategory::OPTIONS);
    gArgs.AddArg("-datadir=<dir>", _("Specify data directory"), false, OptionsCategory::OPTIONS);
    gArgs.AddArg("-dbbatchsize", strprintf("Maximum database write batch size in bytes (default: %u)", nDefaultDbBatchSize), true, OptionsCategory::OPTIONS);
    gArgs.AddArg("-dbcache=<n>", strprintf(_("Set database cache size in megabytes (%d to %d, default: %d)"), nMinDbCache, nMaxDbCache, nDefaultDbCache), false, OptionsCategory::OPTIONS);
    gArgs.AddArg("-debuglogfile=<file>", strprintf(_("Specify location of debug log file. Relative paths will be prefixed by a net-specific datadir location. (default: %s)"), DEFAULT_DEBUGLOGFILE), false, OptionsCategory::OPTIONS);
    gArgs.AddArg("-feefilter", strprintf("Tell other nodes to filter invs to us by our mempool min fee (default: %u)", DEFAULT_FEEFILTER), true, OptionsCategory::OPTIONS);
    gArgs.AddArg("-includeconf=<file>", _("Specify additional configuration file, relative to the -datadir path (only useable from configuration file, not command line)"), false, OptionsCategory::OPTIONS);
    gArgs.AddArg("-loadblock=<file>", _("Imports blocks from external blk000??.dat file on startup"), false, OptionsCategory::OPTIONS);
    gArgs.AddArg("-maxmempool=<n>", strprintf(_("Keep the transaction memory pool below <n> megabytes (default: %u)"), DEFAULT_MAX_MEMPOOL_SIZE), false, OptionsCategory::OPTIONS);
    gArgs.AddArg("-maxorphantx=<n>", strprintf(_("Keep at most <n> unconnectable transactions in memory (default: %u)"), DEFAULT_MAX_ORPHAN_TRANSACTIONS), false, OptionsCategory::OPTIONS);
    gArgs.AddArg("-mempoolexpiry=<n>", strprintf(_("Do not keep transactions in the mempool longer than <n> hours (default: %u)"), DEFAULT_MEMPOOL_EXPIRY), false, OptionsCategory::OPTIONS);
    gArgs.AddArg("-minimumchainwork=<hex>", strprintf("Minimum work assumed to exist on a valid chain in hex (default: %s, testnet: %s)", defaultChainParams->GetConsensus().nMinimumChainWork.GetHex(), testnetChainParams->GetConsensus().nMinimumChainWork.GetHex()), true, OptionsCategory::OPTIONS);
    gArgs.AddArg("-par=<n>", strprintf(_("Set the number of script verification threads (%u to %d, 0 = auto, <0 = leave that many cores free, default: %d)"),
        -GetNumCores(), MAX_SCRIPTCHECK_THREADS, DEFAULT_SCRIPTCHECK_THREADS), false, OptionsCategory::OPTIONS);
    gArgs.AddArg("-persistmempool", strprintf(_("Whether to save the mempool on shutdown and load on restart (default: %u)"), DEFAULT_PERSIST_MEMPOOL), false, OptionsCategory::OPTIONS);
#ifndef WIN32
    gArgs.AddArg("-pid=<file>", strprintf(_("Specify pid file. Relative paths will be prefixed by a net-specific datadir location. (default: %s)"), BITCOIN_PID_FILENAME), false, OptionsCategory::OPTIONS);
#endif
    gArgs.AddArg("-prune=<n>", strprintf(_("Reduce storage requirements by enabling pruning (deleting) of old blocks. This allows the pruneblockchain RPC to be called to delete specific blocks, and enables automatic pruning of old blocks if a target size in MiB is provided. This mode is incompatible with -txindex and -rescan. "
            "Warning: Reverting this setting requires re-downloading the entire blockchain. "
<<<<<<< HEAD
            "(default: 0 = disable pruning blocks, 1 = allow manual pruning via RPC, >%u = automatically prune block files to stay under the specified target size in MiB)"), MIN_DISK_SPACE_FOR_BLOCK_FILES / 1024 / 1024));
    strUsage += HelpMessageOpt("-reindex", _("Rebuild chain state and block index from the blk*.dat files on disk"));
    strUsage += HelpMessageOpt("-reindex-chainstate", _("Rebuild chain state from the currently indexed blocks"));
    strUsage += HelpMessageOpt("-skiprangeproofverify", _("Skip verifying rangeproofs when reindexing or importing."));
=======
            "(default: 0 = disable pruning blocks, 1 = allow manual pruning via RPC, >%u = automatically prune block files to stay under the specified target size in MiB)"), MIN_DISK_SPACE_FOR_BLOCK_FILES / 1024 / 1024), false, OptionsCategory::OPTIONS);
    gArgs.AddArg("-reindex", _("Rebuild chain state and block index from the blk*.dat files on disk"), false, OptionsCategory::OPTIONS);
    gArgs.AddArg("-reindex-chainstate", _("Rebuild chain state from the currently indexed blocks"), false, OptionsCategory::OPTIONS);
>>>>>>> cb9bbf77
#ifndef WIN32
    gArgs.AddArg("-sysperms", _("Create new files with system default permissions, instead of umask 077 (only effective with disabled wallet functionality)"), false, OptionsCategory::OPTIONS);
#endif
<<<<<<< HEAD
    strUsage += HelpMessageOpt("-txindex", strprintf(_("Maintain a full transaction index, used by the getrawtransaction rpc call (default: %u)"), DEFAULT_TXINDEX));

    strUsage += HelpMessageOpt("-addressindex", strprintf(_("Maintain a full address index, used to query for the balance, txids and unspent outputs for addresses (default: %u)"), DEFAULT_ADDRESSINDEX));
    strUsage += HelpMessageOpt("-timestampindex", strprintf(_("Maintain a timestamp index for block hashes, used to query blocks hashes by a range of timestamps (default: %u)"), DEFAULT_TIMESTAMPINDEX));
    strUsage += HelpMessageOpt("-spentindex", strprintf(_("Maintain a full spent index, used to query the spending txid and input index for an outpoint (default: %u)"), DEFAULT_SPENTINDEX));

    strUsage += HelpMessageOpt("-spentindex", strprintf(_("Maintain a full spent index, used to query the spending txid and input index for an outpoint (default: %u)"), DEFAULT_SPENTINDEX));

    strUsage += HelpMessageOpt("-dbmaxopenfiles", strprintf(_("Maximum number of open files parameter passed to level-db (default: %u)"), DEFAULT_DB_MAX_OPEN_FILES));
    strUsage += HelpMessageOpt("-dbcompression", strprintf(_("Database compression parameter passed to level-db (default: %s)"), DEFAULT_DB_COMPRESSION ? "true" : "false"));

    strUsage += HelpMessageGroup(_("Connection options:"));

    strUsage += HelpMessageOpt("-findpeers", _("Node will search for peers (default: 1)"));
    strUsage += HelpMessageOpt("-addnode=<ip>", _("Add a node to connect to and attempt to keep the connection open"));
    strUsage += HelpMessageOpt("-banscore=<n>", strprintf(_("Threshold for disconnecting misbehaving peers (default: %u)"), DEFAULT_BANSCORE_THRESHOLD));
    strUsage += HelpMessageOpt("-bantime=<n>", strprintf(_("Number of seconds to keep misbehaving peers from reconnecting (default: %u)"), DEFAULT_MISBEHAVING_BANTIME));
    strUsage += HelpMessageOpt("-bind=<addr>", _("Bind to given address and always listen on it. Use [host]:port notation for IPv6"));
    strUsage += HelpMessageOpt("-connect=<ip>", _("Connect only to the specified node(s); -connect=0 disables automatic connections (the rules for this peer are the same as for -addnode)"));
    strUsage += HelpMessageOpt("-discover", _("Discover own IP addresses (default: 1 when listening and no -externalip or -proxy)"));
    strUsage += HelpMessageOpt("-dns", _("Allow DNS lookups for -addnode, -seednode and -connect") + " " + strprintf(_("(default: %u)"), DEFAULT_NAME_LOOKUP));
    strUsage += HelpMessageOpt("-dnsseed", _("Query for peer addresses via DNS lookup, if low on addresses (default: 1 unless -connect used)"));
    strUsage += HelpMessageOpt("-externalip=<ip>", _("Specify your own public address"));
    strUsage += HelpMessageOpt("-forcednsseed", strprintf(_("Always query for peer addresses via DNS lookup (default: %u)"), DEFAULT_FORCEDNSSEED));
    strUsage += HelpMessageOpt("-listen", _("Accept connections from outside (default: 1 if no -proxy or -connect)"));
    strUsage += HelpMessageOpt("-listenonion", strprintf(_("Automatically create Tor hidden service (default: %d)"), DEFAULT_LISTEN_ONION));
    strUsage += HelpMessageOpt("-maxconnections=<n>", strprintf(_("Maintain at most <n> connections to peers (default: %u)"), DEFAULT_MAX_PEER_CONNECTIONS));
    strUsage += HelpMessageOpt("-maxreceivebuffer=<n>", strprintf(_("Maximum per-connection receive buffer, <n>*1000 bytes (default: %u)"), DEFAULT_MAXRECEIVEBUFFER));
    strUsage += HelpMessageOpt("-maxsendbuffer=<n>", strprintf(_("Maximum per-connection send buffer, <n>*1000 bytes (default: %u)"), DEFAULT_MAXSENDBUFFER));
    strUsage += HelpMessageOpt("-maxtimeadjustment", strprintf(_("Maximum allowed median peer time offset adjustment. Local perspective of time may be influenced by peers forward or backward by this amount. (default: %u seconds)"), DEFAULT_MAX_TIME_ADJUSTMENT));
    strUsage += HelpMessageOpt("-maxuploadtarget=<n>", strprintf(_("Tries to keep outbound traffic under the given target (in MiB per 24h), 0 = no limit (default: %d)"), DEFAULT_MAX_UPLOAD_TARGET));
    strUsage += HelpMessageOpt("-onion=<ip:port>", strprintf(_("Use separate SOCKS5 proxy to reach peers via Tor hidden services (default: %s)"), "-proxy"));
    strUsage += HelpMessageOpt("-onlynet=<net>", _("Only connect to nodes in network <net> (ipv4, ipv6 or onion)"));
    strUsage += HelpMessageOpt("-peerbloomfilters", strprintf(_("Support filtering of blocks and transaction with bloom filters (default: %u)"), DEFAULT_PEERBLOOMFILTERS));
    strUsage += HelpMessageOpt("-permitbaremultisig", strprintf(_("Relay non-P2SH multisig (default: %u)"), DEFAULT_PERMIT_BAREMULTISIG));
    strUsage += HelpMessageOpt("-port=<port>", strprintf(_("Listen for connections on <port> (default: %u or testnet: %u)"), defaultChainParams->GetDefaultPort(), testnetChainParams->GetDefaultPort()));
    strUsage += HelpMessageOpt("-proxy=<ip:port>", _("Connect through SOCKS5 proxy"));
    strUsage += HelpMessageOpt("-proxyrandomize", strprintf(_("Randomize credentials for every proxy connection. This enables Tor stream isolation (default: %u)"), DEFAULT_PROXYRANDOMIZE));
    strUsage += HelpMessageOpt("-seednode=<ip>", _("Connect to a node to retrieve peer addresses, and disconnect"));
    strUsage += HelpMessageOpt("-timeout=<n>", strprintf(_("Specify connection timeout in milliseconds (minimum: 1, default: %d)"), DEFAULT_CONNECT_TIMEOUT));
    strUsage += HelpMessageOpt("-torcontrol=<ip>:<port>", strprintf(_("Tor control port to use if onion listening enabled (default: %s)"), DEFAULT_TOR_CONTROL));
    strUsage += HelpMessageOpt("-torpassword=<pass>", _("Tor control port password (default: empty)"));
=======
    gArgs.AddArg("-txindex", strprintf(_("Maintain a full transaction index, used by the getrawtransaction rpc call (default: %u)"), DEFAULT_TXINDEX), false, OptionsCategory::OPTIONS);

    gArgs.AddArg("-addnode=<ip>", _("Add a node to connect to and attempt to keep the connection open (see the `addnode` RPC command help for more info)"), false, OptionsCategory::CONNECTION);
    gArgs.AddArg("-banscore=<n>", strprintf(_("Threshold for disconnecting misbehaving peers (default: %u)"), DEFAULT_BANSCORE_THRESHOLD), false, OptionsCategory::CONNECTION);
    gArgs.AddArg("-bantime=<n>", strprintf(_("Number of seconds to keep misbehaving peers from reconnecting (default: %u)"), DEFAULT_MISBEHAVING_BANTIME), false, OptionsCategory::CONNECTION);
    gArgs.AddArg("-bind=<addr>", _("Bind to given address and always listen on it. Use [host]:port notation for IPv6"), false, OptionsCategory::CONNECTION);
    gArgs.AddArg("-connect=<ip>", _("Connect only to the specified node(s); -connect=0 disables automatic connections (the rules for this peer are the same as for -addnode)"), false, OptionsCategory::CONNECTION);
    gArgs.AddArg("-discover", _("Discover own IP addresses (default: 1 when listening and no -externalip or -proxy)"), false, OptionsCategory::CONNECTION);
    gArgs.AddArg("-dns", _("Allow DNS lookups for -addnode, -seednode and -connect") + " " + strprintf(_("(default: %u)"), DEFAULT_NAME_LOOKUP), false, OptionsCategory::CONNECTION);
    gArgs.AddArg("-dnsseed", _("Query for peer addresses via DNS lookup, if low on addresses (default: 1 unless -connect used)"), false, OptionsCategory::CONNECTION);
    gArgs.AddArg("-externalip=<ip>", _("Specify your own public address"), false, OptionsCategory::CONNECTION);
    gArgs.AddArg("-forcednsseed", strprintf(_("Always query for peer addresses via DNS lookup (default: %u)"), DEFAULT_FORCEDNSSEED), false, OptionsCategory::CONNECTION);
    gArgs.AddArg("-listen", _("Accept connections from outside (default: 1 if no -proxy or -connect)"), false, OptionsCategory::CONNECTION);
    gArgs.AddArg("-listenonion", strprintf(_("Automatically create Tor hidden service (default: %d)"), DEFAULT_LISTEN_ONION), false, OptionsCategory::CONNECTION);
    gArgs.AddArg("-maxconnections=<n>", strprintf(_("Maintain at most <n> connections to peers (default: %u)"), DEFAULT_MAX_PEER_CONNECTIONS), false, OptionsCategory::CONNECTION);
    gArgs.AddArg("-maxreceivebuffer=<n>", strprintf(_("Maximum per-connection receive buffer, <n>*1000 bytes (default: %u)"), DEFAULT_MAXRECEIVEBUFFER), false, OptionsCategory::CONNECTION);
    gArgs.AddArg("-maxsendbuffer=<n>", strprintf(_("Maximum per-connection send buffer, <n>*1000 bytes (default: %u)"), DEFAULT_MAXSENDBUFFER), false, OptionsCategory::CONNECTION);
    gArgs.AddArg("-maxtimeadjustment", strprintf(_("Maximum allowed median peer time offset adjustment. Local perspective of time may be influenced by peers forward or backward by this amount. (default: %u seconds)"), DEFAULT_MAX_TIME_ADJUSTMENT), false, OptionsCategory::CONNECTION);
    gArgs.AddArg("-maxuploadtarget=<n>", strprintf(_("Tries to keep outbound traffic under the given target (in MiB per 24h), 0 = no limit (default: %d)"), DEFAULT_MAX_UPLOAD_TARGET), false, OptionsCategory::CONNECTION);
    gArgs.AddArg("-onion=<ip:port>", strprintf(_("Use separate SOCKS5 proxy to reach peers via Tor hidden services (default: %s)"), "-proxy"), false, OptionsCategory::CONNECTION);
    gArgs.AddArg("-onlynet=<net>", _("Only connect to nodes in network <net> (ipv4, ipv6 or onion)"), false, OptionsCategory::CONNECTION);
    gArgs.AddArg("-peerbloomfilters", strprintf(_("Support filtering of blocks and transaction with bloom filters (default: %u)"), DEFAULT_PEERBLOOMFILTERS), false, OptionsCategory::CONNECTION);
    gArgs.AddArg("-permitbaremultisig", strprintf(_("Relay non-P2SH multisig (default: %u)"), DEFAULT_PERMIT_BAREMULTISIG), false, OptionsCategory::CONNECTION);
    gArgs.AddArg("-port=<port>", strprintf(_("Listen for connections on <port> (default: %u or testnet: %u)"), defaultChainParams->GetDefaultPort(), testnetChainParams->GetDefaultPort()), false, OptionsCategory::CONNECTION);
    gArgs.AddArg("-proxy=<ip:port>", _("Connect through SOCKS5 proxy"), false, OptionsCategory::CONNECTION);
    gArgs.AddArg("-proxyrandomize", strprintf(_("Randomize credentials for every proxy connection. This enables Tor stream isolation (default: %u)"), DEFAULT_PROXYRANDOMIZE), false, OptionsCategory::CONNECTION);
    gArgs.AddArg("-seednode=<ip>", _("Connect to a node to retrieve peer addresses, and disconnect"), false, OptionsCategory::CONNECTION);
    gArgs.AddArg("-timeout=<n>", strprintf(_("Specify connection timeout in milliseconds (minimum: 1, default: %d)"), DEFAULT_CONNECT_TIMEOUT), false, OptionsCategory::CONNECTION);
    gArgs.AddArg("-torcontrol=<ip>:<port>", strprintf(_("Tor control port to use if onion listening enabled (default: %s)"), DEFAULT_TOR_CONTROL), false, OptionsCategory::CONNECTION);
    gArgs.AddArg("-torpassword=<pass>", _("Tor control port password (default: empty)"), false, OptionsCategory::CONNECTION);
>>>>>>> cb9bbf77
#ifdef USE_UPNP
#if USE_UPNP
    gArgs.AddArg("-upnp", _("Use UPnP to map the listening port (default: 1 when listening and no -proxy)"), false, OptionsCategory::CONNECTION);
#else
    gArgs.AddArg("-upnp", strprintf(_("Use UPnP to map the listening port (default: %u)"), 0), false, OptionsCategory::CONNECTION);
#endif
#endif
    gArgs.AddArg("-whitebind=<addr>", _("Bind to given address and whitelist peers connecting to it. Use [host]:port notation for IPv6"), false, OptionsCategory::CONNECTION);
    gArgs.AddArg("-whitelist=<IP address or network>", _("Whitelist peers connecting from the given IP address (e.g. 1.2.3.4) or CIDR notated network (e.g. 1.2.3.0/24). Can be specified multiple times.") +
        " " + _("Whitelisted peers cannot be DoS banned and their transactions are always relayed, even if they are already in the mempool, useful e.g. for a gateway"), false, OptionsCategory::CONNECTION);

<<<<<<< HEAD
    strUsage += smsg::GetHelpString(showDebug);

    strUsage += g_wallet_init_interface.GetHelpString(showDebug);
#ifdef ENABLE_WALLET
    if (fParticlMode) {
        strUsage += CHDWallet::GetWalletHelpString(showDebug);
    }
#endif

#if ENABLE_ZMQ
    strUsage += HelpMessageGroup(_("ZeroMQ notification options:"));
    strUsage += HelpMessageOpt("-zmqpubhashblock=<address>", _("Enable publish hash block in <address>"));
    strUsage += HelpMessageOpt("-zmqpubhashtx=<address>", _("Enable publish hash transaction in <address>"));
    strUsage += HelpMessageOpt("-zmqpubrawblock=<address>", _("Enable publish raw block in <address>"));
    strUsage += HelpMessageOpt("-zmqpubrawtx=<address>", _("Enable publish raw transaction in <address>"));
    strUsage += HelpMessageOpt("-zmqpubhashwtx=<address>", _("Enable publish hash transaction received by wallets in <address>"));
    strUsage += HelpMessageOpt("-zmqpubsmsg=<address>", _("Enable publish secure message in <address>"));
    strUsage += HelpMessageOpt("-serverkeyzmq=<secret_key>", _("Base64 encoded string of the z85 encoded secret key for CurveZMQ."));
    strUsage += HelpMessageOpt("-newserverkeypairzmq", _("Generate new key pair for CurveZMQ, print and exit."));
    strUsage += HelpMessageOpt("-whitelistzmq=<IP address or network>", _("Whitelist peers connecting from the given IP address (e.g. 1.2.3.4) or CIDR notated network (e.g. 1.2.3.0/24). Can be specified multiple times."));
#endif

    strUsage += HelpMessageGroup(_("Debugging/Testing options:"));
    if (showDebug) {
        strUsage += HelpMessageOpt("-checkblocks=<n>", strprintf(_("How many blocks to check at startup (default: %u, 0 = all)"), DEFAULT_CHECKBLOCKS));
        strUsage += HelpMessageOpt("-checklevel=<n>", strprintf(_("How thorough the block verification of -checkblocks is (0-4, default: %u)"), DEFAULT_CHECKLEVEL));
        strUsage += HelpMessageOpt("-checkblockindex", strprintf("Do a full consistency check for mapBlockIndex, setBlockIndexCandidates, chainActive and mapBlocksUnlinked occasionally. (default: %u)", defaultChainParams->DefaultConsistencyChecks()));
        strUsage += HelpMessageOpt("-checkmempool=<n>", strprintf("Run checks every <n> transactions (default: %u)", defaultChainParams->DefaultConsistencyChecks()));
        strUsage += HelpMessageOpt("-checkpoints", strprintf("Disable expensive verification for known chain history (default: %u)", DEFAULT_CHECKPOINTS_ENABLED));
        strUsage += HelpMessageOpt("-deprecatedrpc=<method>", "Allows deprecated RPC method(s) to be used");
        strUsage += HelpMessageOpt("-dropmessagestest=<n>", "Randomly drop 1 of every <n> network messages");
        strUsage += HelpMessageOpt("-stopafterblockimport", strprintf("Stop running after importing blocks from disk (default: %u)", DEFAULT_STOPAFTERBLOCKIMPORT));
        strUsage += HelpMessageOpt("-stopatheight", strprintf("Stop running after reaching the given height in the main chain (default: %u)", DEFAULT_STOPATHEIGHT));

        strUsage += HelpMessageOpt("-limitancestorcount=<n>", strprintf("Do not accept transactions if number of in-mempool ancestors is <n> or more (default: %u)", DEFAULT_ANCESTOR_LIMIT));
        strUsage += HelpMessageOpt("-limitancestorsize=<n>", strprintf("Do not accept transactions whose size with all in-mempool ancestors exceeds <n> kilobytes (default: %u)", DEFAULT_ANCESTOR_SIZE_LIMIT));
        strUsage += HelpMessageOpt("-limitdescendantcount=<n>", strprintf("Do not accept transactions if any ancestor would have <n> or more in-mempool descendants (default: %u)", DEFAULT_DESCENDANT_LIMIT));
        strUsage += HelpMessageOpt("-limitdescendantsize=<n>", strprintf("Do not accept transactions if any ancestor would have more than <n> kilobytes of in-mempool descendants (default: %u).", DEFAULT_DESCENDANT_SIZE_LIMIT));
        strUsage += HelpMessageOpt("-vbparams=deployment:start:end", "Use given start/end times for specified version bits deployment (regtest-only)");
        strUsage += HelpMessageOpt("-addrmantest", "Allows to test address relay on localhost");
    }
    strUsage += HelpMessageOpt("-debug=<category>", strprintf(_("Output debugging information (default: %u, supplying <category> is optional)"), 0) + ". " +
        _("If <category> is not supplied or if <category> = 1, output all debugging information.") + " " + _("<category> can be:") + " " + ListLogCategories() + ".");
    strUsage += HelpMessageOpt("-debugexclude=<category>", strprintf(_("Exclude debugging information for a category. Can be used in conjunction with -debug=1 to output debug logs for all categories except one or more specified categories.")));
    strUsage += HelpMessageOpt("-help-debug", _("Show all debugging options (usage: --help -help-debug)"));
    strUsage += HelpMessageOpt("-logips", strprintf(_("Include IP addresses in debug output (default: %u)"), DEFAULT_LOGIPS));
    strUsage += HelpMessageOpt("-logtimestamps", strprintf(_("Prepend debug output with timestamp (default: %u)"), DEFAULT_LOGTIMESTAMPS));
    if (showDebug)
    {
        strUsage += HelpMessageOpt("-logtimemicros", strprintf("Add microsecond precision to debug timestamps (default: %u)", DEFAULT_LOGTIMEMICROS));
        strUsage += HelpMessageOpt("-mocktime=<n>", "Replace actual time with <n> seconds since epoch (default: 0)");
        strUsage += HelpMessageOpt("-maxsigcachesize=<n>", strprintf("Limit sum of signature cache and script execution cache sizes to <n> MiB (default: %u)", DEFAULT_MAX_SIG_CACHE_SIZE));
        strUsage += HelpMessageOpt("-maxtipage=<n>", strprintf("Maximum tip age in seconds to consider node in initial block download (default: %u)", DEFAULT_MAX_TIP_AGE));
    }
    strUsage += HelpMessageOpt("-maxtxfee=<amt>", strprintf(_("Maximum total fees (in %s) to use in a single wallet transaction or raw transaction; setting this too low may abort large transactions (default: %s)"),
        CURRENCY_UNIT, FormatMoney(DEFAULT_TRANSACTION_MAXFEE)));
    if (showDebug)
    {
        strUsage += HelpMessageOpt("-printpriority", strprintf("Log transaction fee per kB when mining blocks (default: %u)", DEFAULT_PRINTPRIORITY));
    }
    strUsage += HelpMessageOpt("-printtoconsole", _("Send trace/debug info to console instead of debug.log file"));
    strUsage += HelpMessageOpt("-shrinkdebugfile", _("Shrink debug.log file on client startup (default: 1 when no -debug)"));
    strUsage += HelpMessageOpt("-uacomment=<cmt>", _("Append comment to the user agent string"));

    AppendParamsHelpMessages(strUsage, showDebug);

    strUsage += HelpMessageGroup(_("Node relay options:"));
    if (showDebug) {
        strUsage += HelpMessageOpt("-acceptnonstdtxn", strprintf("Relay and mine \"non-standard\" transactions (%sdefault: %u)", "testnet/regtest only; ", !testnetChainParams->RequireStandard()));
        strUsage += HelpMessageOpt("-incrementalrelayfee=<amt>", strprintf("Fee rate (in %s/kB) used to define cost of relay, used for mempool limiting and BIP 125 replacement. (default: %s)", CURRENCY_UNIT, FormatMoney(DEFAULT_INCREMENTAL_RELAY_FEE)));
        strUsage += HelpMessageOpt("-dustrelayfee=<amt>", strprintf("Fee rate (in %s/kB) used to defined dust, the value of an output such that it will cost more than its value in fees at this fee rate to spend it. (default: %s)", CURRENCY_UNIT, FormatMoney(DUST_RELAY_TX_FEE)));
    }
    strUsage += HelpMessageOpt("-bytespersigop", strprintf(_("Equivalent bytes per sigop in transactions for relay and mining (default: %u)"), DEFAULT_BYTES_PER_SIGOP));
    strUsage += HelpMessageOpt("-datacarrier", strprintf(_("Relay and mine data carrier transactions (default: %u)"), DEFAULT_ACCEPT_DATACARRIER));
    strUsage += HelpMessageOpt("-datacarriersize", strprintf(_("Maximum size of data in data carrier transactions we relay and mine (default: %u)"), MAX_OP_RETURN_RELAY));
    strUsage += HelpMessageOpt("-mempoolreplacement", strprintf(_("Enable transaction replacement in the memory pool (default: %u)"), DEFAULT_ENABLE_REPLACEMENT));
    strUsage += HelpMessageOpt("-minrelaytxfee=<amt>", strprintf(_("Fees (in %s/kB) smaller than this are considered zero fee for relaying, mining and transaction creation (default: %s)"),
        CURRENCY_UNIT, FormatMoney(DEFAULT_MIN_RELAY_TX_FEE)));
    strUsage += HelpMessageOpt("-whitelistforcerelay", strprintf(_("Force relay of transactions from whitelisted peers even if they violate local relay policy (default: %d)"), DEFAULT_WHITELISTFORCERELAY));
    strUsage += HelpMessageOpt("-whitelistrelay", strprintf(_("Accept relayed transactions received from whitelisted peers even when not relaying transactions (default: %d)"), DEFAULT_WHITELISTRELAY));

    strUsage += HelpMessageGroup(_("Block creation options:"));
    strUsage += HelpMessageOpt("-blockmaxweight=<n>", strprintf(_("Set maximum BIP141 block weight (default: %d)"), DEFAULT_BLOCK_MAX_WEIGHT));
    strUsage += HelpMessageOpt("-blockmintxfee=<amt>", strprintf(_("Set lowest fee rate (in %s/kB) for transactions to be included in block creation. (default: %s)"), CURRENCY_UNIT, FormatMoney(DEFAULT_BLOCK_MIN_TX_FEE)));
    if (showDebug)
        strUsage += HelpMessageOpt("-blockversion=<n>", "Override block version to test forking scenarios");

    strUsage += HelpMessageGroup(_("RPC server options:"));
    strUsage += HelpMessageOpt("-rest", strprintf(_("Accept public REST requests (default: %u)"), DEFAULT_REST_ENABLE));
    strUsage += HelpMessageOpt("-rpcallowip=<ip>", _("Allow JSON-RPC connections from specified source. Valid for <ip> are a single IP (e.g. 1.2.3.4), a network/netmask (e.g. 1.2.3.4/255.255.255.0) or a network/CIDR (e.g. 1.2.3.4/24). This option can be specified multiple times"));
    strUsage += HelpMessageOpt("-rpcauth=<userpw>", _("Username and hashed password for JSON-RPC connections. The field <userpw> comes in the format: <USERNAME>:<SALT>$<HASH>. A canonical python script is included in share/rpcuser. The client then connects normally using the rpcuser=<USERNAME>/rpcpassword=<PASSWORD> pair of arguments. This option can be specified multiple times"));
    strUsage += HelpMessageOpt("-rpcbind=<addr>[:port]", _("Bind to given address to listen for JSON-RPC connections. This option is ignored unless -rpcallowip is also passed. Port is optional and overrides -rpcport. Use [host]:port notation for IPv6. This option can be specified multiple times (default: 127.0.0.1 and ::1 i.e., localhost, or if -rpcallowip has been specified, 0.0.0.0 and :: i.e., all addresses)"));
    strUsage += HelpMessageOpt("-rpccookiefile=<loc>", _("Location of the auth cookie. Relative paths will be prefixed by a net-specific datadir location. (default: data dir)"));
    strUsage += HelpMessageOpt("-rpcpassword=<pw>", _("Password for JSON-RPC connections"));
    strUsage += HelpMessageOpt("-rpcport=<port>", strprintf(_("Listen for JSON-RPC connections on <port> (default: %u or testnet: %u)"), defaultBaseParams->RPCPort(), testnetBaseParams->RPCPort()));
    strUsage += HelpMessageOpt("-rpcserialversion", strprintf(_("Sets the serialization of raw transaction or block hex returned in non-verbose mode, non-segwit(0) or segwit(1) (default: %d)"), DEFAULT_RPC_SERIALIZE_VERSION));
    if (showDebug)
        strUsage += HelpMessageOpt("-rpcservertimeout=<n>", strprintf("Timeout during HTTP requests (default: %d)", DEFAULT_HTTP_SERVER_TIMEOUT));
    strUsage += HelpMessageOpt("-rpcthreads=<n>", strprintf(_("Set the number of threads to service RPC calls (default: %d)"), DEFAULT_HTTP_THREADS));
    strUsage += HelpMessageOpt("-rpccorsdomain=<domain>", _("Allow JSON-RPC connections from specified domain (e.g. http://localhost:4200 or \"*\"). This needs to be set if you are using the Particl GUI in a browser."));

    strUsage += HelpMessageOpt("-displaylocaltime", _("Display human readable time strings in local timezone (default: false)"));
    strUsage += HelpMessageOpt("-displayutctime", _("Display human readable time strings in UTC (default: false)"));

    strUsage += HelpMessageOpt("-rpcuser=<user>", _("Username for JSON-RPC connections"));
    if (showDebug)
        strUsage += HelpMessageOpt("-rpcworkqueue=<n>", strprintf("Set the depth of the work queue to service RPC calls (default: %d)", DEFAULT_HTTP_WORKQUEUE));
    strUsage += HelpMessageOpt("-server", _("Accept command line and JSON-RPC commands"));

    return strUsage;
=======
    g_wallet_init_interface.AddWalletOptions();

#if ENABLE_ZMQ
    gArgs.AddArg("-zmqpubhashblock=<address>", _("Enable publish hash block in <address>"), false, OptionsCategory::ZMQ);
    gArgs.AddArg("-zmqpubhashtx=<address>", _("Enable publish hash transaction in <address>"), false, OptionsCategory::ZMQ);
    gArgs.AddArg("-zmqpubrawblock=<address>", _("Enable publish raw block in <address>"), false, OptionsCategory::ZMQ);
    gArgs.AddArg("-zmqpubrawtx=<address>", _("Enable publish raw transaction in <address>"), false, OptionsCategory::ZMQ);
#endif

    gArgs.AddArg("-checkblocks=<n>", strprintf(_("How many blocks to check at startup (default: %u, 0 = all)"), DEFAULT_CHECKBLOCKS), true, OptionsCategory::DEBUG_TEST);
    gArgs.AddArg("-checklevel=<n>", strprintf(_("How thorough the block verification of -checkblocks is (0-4, default: %u)"), DEFAULT_CHECKLEVEL), true, OptionsCategory::DEBUG_TEST);
    gArgs.AddArg("-checkblockindex", strprintf("Do a full consistency check for mapBlockIndex, setBlockIndexCandidates, chainActive and mapBlocksUnlinked occasionally. (default: %u)", defaultChainParams->DefaultConsistencyChecks()), true, OptionsCategory::DEBUG_TEST);
    gArgs.AddArg("-checkmempool=<n>", strprintf("Run checks every <n> transactions (default: %u)", defaultChainParams->DefaultConsistencyChecks()), true, OptionsCategory::DEBUG_TEST);
    gArgs.AddArg("-checkpoints", strprintf("Disable expensive verification for known chain history (default: %u)", DEFAULT_CHECKPOINTS_ENABLED), true, OptionsCategory::DEBUG_TEST);
    gArgs.AddArg("-deprecatedrpc=<method>", "Allows deprecated RPC method(s) to be used", true, OptionsCategory::DEBUG_TEST);
    gArgs.AddArg("-dropmessagestest=<n>", "Randomly drop 1 of every <n> network messages", true, OptionsCategory::DEBUG_TEST);
    gArgs.AddArg("-stopafterblockimport", strprintf("Stop running after importing blocks from disk (default: %u)", DEFAULT_STOPAFTERBLOCKIMPORT), true, OptionsCategory::DEBUG_TEST);
    gArgs.AddArg("-stopatheight", strprintf("Stop running after reaching the given height in the main chain (default: %u)", DEFAULT_STOPATHEIGHT), true, OptionsCategory::DEBUG_TEST);
    gArgs.AddArg("-limitancestorcount=<n>", strprintf("Do not accept transactions if number of in-mempool ancestors is <n> or more (default: %u)", DEFAULT_ANCESTOR_LIMIT), true, OptionsCategory::DEBUG_TEST);
    gArgs.AddArg("-limitancestorsize=<n>", strprintf("Do not accept transactions whose size with all in-mempool ancestors exceeds <n> kilobytes (default: %u)", DEFAULT_ANCESTOR_SIZE_LIMIT), true, OptionsCategory::DEBUG_TEST);
    gArgs.AddArg("-limitdescendantcount=<n>", strprintf("Do not accept transactions if any ancestor would have <n> or more in-mempool descendants (default: %u)", DEFAULT_DESCENDANT_LIMIT), true, OptionsCategory::DEBUG_TEST);
    gArgs.AddArg("-limitdescendantsize=<n>", strprintf("Do not accept transactions if any ancestor would have more than <n> kilobytes of in-mempool descendants (default: %u).", DEFAULT_DESCENDANT_SIZE_LIMIT), true, OptionsCategory::DEBUG_TEST);
    gArgs.AddArg("-vbparams=deployment:start:end", "Use given start/end times for specified version bits deployment (regtest-only)", true, OptionsCategory::DEBUG_TEST);
    gArgs.AddArg("-addrmantest", "Allows to test address relay on localhost", true, OptionsCategory::DEBUG_TEST);
    gArgs.AddArg("-debug=<category>", strprintf(_("Output debugging information (default: %u, supplying <category> is optional)"), 0) + ". " +
        _("If <category> is not supplied or if <category> = 1, output all debugging information.") + " " + _("<category> can be:") + " " + ListLogCategories() + ".", false, OptionsCategory::DEBUG_TEST);
    gArgs.AddArg("-debugexclude=<category>", strprintf(_("Exclude debugging information for a category. Can be used in conjunction with -debug=1 to output debug logs for all categories except one or more specified categories.")), false, OptionsCategory::DEBUG_TEST);
    gArgs.AddArg("-help-debug", _("Show all debugging options (usage: --help -help-debug)"), false, OptionsCategory::DEBUG_TEST);
    gArgs.AddArg("-logips", strprintf(_("Include IP addresses in debug output (default: %u)"), DEFAULT_LOGIPS), false, OptionsCategory::DEBUG_TEST);
    gArgs.AddArg("-logtimestamps", strprintf(_("Prepend debug output with timestamp (default: %u)"), DEFAULT_LOGTIMESTAMPS), false, OptionsCategory::DEBUG_TEST);
    gArgs.AddArg("-logtimemicros", strprintf("Add microsecond precision to debug timestamps (default: %u)", DEFAULT_LOGTIMEMICROS), true, OptionsCategory::DEBUG_TEST);
    gArgs.AddArg("-mocktime=<n>", "Replace actual time with <n> seconds since epoch (default: 0)", true, OptionsCategory::DEBUG_TEST);
    gArgs.AddArg("-maxsigcachesize=<n>", strprintf("Limit sum of signature cache and script execution cache sizes to <n> MiB (default: %u)", DEFAULT_MAX_SIG_CACHE_SIZE), true, OptionsCategory::DEBUG_TEST);
    gArgs.AddArg("-maxtipage=<n>", strprintf("Maximum tip age in seconds to consider node in initial block download (default: %u)", DEFAULT_MAX_TIP_AGE), true, OptionsCategory::DEBUG_TEST);
    gArgs.AddArg("-maxtxfee=<amt>", strprintf(_("Maximum total fees (in %s) to use in a single wallet transaction or raw transaction; setting this too low may abort large transactions (default: %s)"),
        CURRENCY_UNIT, FormatMoney(DEFAULT_TRANSACTION_MAXFEE)), false, OptionsCategory::DEBUG_TEST);
    gArgs.AddArg("-printpriority", strprintf("Log transaction fee per kB when mining blocks (default: %u)", DEFAULT_PRINTPRIORITY), true, OptionsCategory::DEBUG_TEST);
    gArgs.AddArg("-printtoconsole", _("Send trace/debug info to console instead of debug.log file"), false, OptionsCategory::DEBUG_TEST);
    gArgs.AddArg("-shrinkdebugfile", _("Shrink debug.log file on client startup (default: 1 when no -debug)"), false, OptionsCategory::DEBUG_TEST);
    gArgs.AddArg("-uacomment=<cmt>", _("Append comment to the user agent string"), false, OptionsCategory::DEBUG_TEST);

    SetupChainParamsBaseOptions();

    gArgs.AddArg("-acceptnonstdtxn", strprintf("Relay and mine \"non-standard\" transactions (%sdefault: %u)", "testnet/regtest only; ", !testnetChainParams->RequireStandard()), true, OptionsCategory::NODE_RELAY);
    gArgs.AddArg("-incrementalrelayfee=<amt>", strprintf("Fee rate (in %s/kB) used to define cost of relay, used for mempool limiting and BIP 125 replacement. (default: %s)", CURRENCY_UNIT, FormatMoney(DEFAULT_INCREMENTAL_RELAY_FEE)), true, OptionsCategory::NODE_RELAY);
    gArgs.AddArg("-dustrelayfee=<amt>", strprintf("Fee rate (in %s/kB) used to defined dust, the value of an output such that it will cost more than its value in fees at this fee rate to spend it. (default: %s)", CURRENCY_UNIT, FormatMoney(DUST_RELAY_TX_FEE)), true, OptionsCategory::NODE_RELAY);
    gArgs.AddArg("-bytespersigop", strprintf(_("Equivalent bytes per sigop in transactions for relay and mining (default: %u)"), DEFAULT_BYTES_PER_SIGOP), false, OptionsCategory::NODE_RELAY);
    gArgs.AddArg("-datacarrier", strprintf(_("Relay and mine data carrier transactions (default: %u)"), DEFAULT_ACCEPT_DATACARRIER), false, OptionsCategory::NODE_RELAY);
    gArgs.AddArg("-datacarriersize", strprintf(_("Maximum size of data in data carrier transactions we relay and mine (default: %u)"), MAX_OP_RETURN_RELAY), false, OptionsCategory::NODE_RELAY);
    gArgs.AddArg("-mempoolreplacement", strprintf(_("Enable transaction replacement in the memory pool (default: %u)"), DEFAULT_ENABLE_REPLACEMENT), false, OptionsCategory::NODE_RELAY);
    gArgs.AddArg("-minrelaytxfee=<amt>", strprintf(_("Fees (in %s/kB) smaller than this are considered zero fee for relaying, mining and transaction creation (default: %s)"),
        CURRENCY_UNIT, FormatMoney(DEFAULT_MIN_RELAY_TX_FEE)), false, OptionsCategory::NODE_RELAY);
    gArgs.AddArg("-whitelistforcerelay", strprintf(_("Force relay of transactions from whitelisted peers even if they violate local relay policy (default: %d)"), DEFAULT_WHITELISTFORCERELAY), false, OptionsCategory::NODE_RELAY);
    gArgs.AddArg("-whitelistrelay", strprintf(_("Accept relayed transactions received from whitelisted peers even when not relaying transactions (default: %d)"), DEFAULT_WHITELISTRELAY), false, OptionsCategory::NODE_RELAY);


    gArgs.AddArg("-blockmaxweight=<n>", strprintf(_("Set maximum BIP141 block weight (default: %d)"), DEFAULT_BLOCK_MAX_WEIGHT), false, OptionsCategory::BLOCK_CREATION);
    gArgs.AddArg("-blockmintxfee=<amt>", strprintf(_("Set lowest fee rate (in %s/kB) for transactions to be included in block creation. (default: %s)"), CURRENCY_UNIT, FormatMoney(DEFAULT_BLOCK_MIN_TX_FEE)), false, OptionsCategory::BLOCK_CREATION);
    gArgs.AddArg("-blockversion=<n>", "Override block version to test forking scenarios", true, OptionsCategory::BLOCK_CREATION);

    gArgs.AddArg("-rest", strprintf(_("Accept public REST requests (default: %u)"), DEFAULT_REST_ENABLE), false, OptionsCategory::RPC);
    gArgs.AddArg("-rpcallowip=<ip>", _("Allow JSON-RPC connections from specified source. Valid for <ip> are a single IP (e.g. 1.2.3.4), a network/netmask (e.g. 1.2.3.4/255.255.255.0) or a network/CIDR (e.g. 1.2.3.4/24). This option can be specified multiple times"), false, OptionsCategory::RPC);
    gArgs.AddArg("-rpcauth=<userpw>", _("Username and hashed password for JSON-RPC connections. The field <userpw> comes in the format: <USERNAME>:<SALT>$<HASH>. A canonical python script is included in share/rpcuser. The client then connects normally using the rpcuser=<USERNAME>/rpcpassword=<PASSWORD> pair of arguments. This option can be specified multiple times"), false, OptionsCategory::RPC);
    gArgs.AddArg("-rpcbind=<addr>[:port]", _("Bind to given address to listen for JSON-RPC connections. This option is ignored unless -rpcallowip is also passed. Port is optional and overrides -rpcport. Use [host]:port notation for IPv6. This option can be specified multiple times (default: 127.0.0.1 and ::1 i.e., localhost, or if -rpcallowip has been specified, 0.0.0.0 and :: i.e., all addresses)"), false, OptionsCategory::RPC);
    gArgs.AddArg("-rpccookiefile=<loc>", _("Location of the auth cookie. Relative paths will be prefixed by a net-specific datadir location. (default: data dir)"), false, OptionsCategory::RPC);
    gArgs.AddArg("-rpcpassword=<pw>", _("Password for JSON-RPC connections"), false, OptionsCategory::RPC);
    gArgs.AddArg("-rpcport=<port>", strprintf(_("Listen for JSON-RPC connections on <port> (default: %u or testnet: %u)"), defaultBaseParams->RPCPort(), testnetBaseParams->RPCPort()), false, OptionsCategory::RPC);
    gArgs.AddArg("-rpcserialversion", strprintf(_("Sets the serialization of raw transaction or block hex returned in non-verbose mode, non-segwit(0) or segwit(1) (default: %d)"), DEFAULT_RPC_SERIALIZE_VERSION), false, OptionsCategory::RPC);
    gArgs.AddArg("-rpcservertimeout=<n>", strprintf("Timeout during HTTP requests (default: %d)", DEFAULT_HTTP_SERVER_TIMEOUT), true, OptionsCategory::RPC);
    gArgs.AddArg("-rpcthreads=<n>", strprintf(_("Set the number of threads to service RPC calls (default: %d)"), DEFAULT_HTTP_THREADS), false, OptionsCategory::RPC);
    gArgs.AddArg("-rpcuser=<user>", _("Username for JSON-RPC connections"), false, OptionsCategory::RPC);
    gArgs.AddArg("-rpcworkqueue=<n>", strprintf("Set the depth of the work queue to service RPC calls (default: %d)", DEFAULT_HTTP_WORKQUEUE), true, OptionsCategory::RPC);
    gArgs.AddArg("-server", _("Accept command line and JSON-RPC commands"), false, OptionsCategory::RPC);
>>>>>>> cb9bbf77
}

std::string LicenseInfo()
{
    const std::string URL_SOURCE_CODE = "<https://github.com/particl/particl-core>";
    const std::string URL_WEBSITE = "<https://particl.io/>";

    return CopyrightHolders(_("Copyright (C)")) + "\n" +
           "\n" +
           strprintf(_("Please contribute if you find %s useful. "
                       "Visit %s for further information about the software."),
               PACKAGE_NAME, URL_WEBSITE) +
           "\n" +
           strprintf(_("The source code is available from %s."),
               URL_SOURCE_CODE) +
           "\n" +
           "\n" +
           _("This is experimental software.") + "\n" +
           strprintf(_("Distributed under the MIT software license, see the accompanying file %s or %s"), "COPYING", "<https://opensource.org/licenses/MIT>") + "\n" +
           "\n" +
           strprintf(_("This product includes software developed by the OpenSSL Project for use in the OpenSSL Toolkit %s and cryptographic software written by Eric Young and UPnP software written by Thomas Bernard."), "<https://www.openssl.org>") +
           "\n";
}

static void BlockNotifyCallback(bool initialSync, const CBlockIndex *pBlockIndex)
{
    if (initialSync || !pBlockIndex)
        return;

    std::string strCmd = gArgs.GetArg("-blocknotify", "");
    if (!strCmd.empty()) {
        boost::replace_all(strCmd, "%s", pBlockIndex->GetBlockHash().GetHex());
        std::thread t(runCommand, strCmd);
        t.detach(); // thread runs free
    }
}

static bool fHaveGenesis = false;
static CWaitableCriticalSection cs_GenesisWait;
static CConditionVariable condvar_GenesisWait;

static void BlockNotifyGenesisWait(bool, const CBlockIndex *pBlockIndex)
{
    if (pBlockIndex != nullptr) {
        {
            WaitableLock lock_GenesisWait(cs_GenesisWait);
            fHaveGenesis = true;
        }
        condvar_GenesisWait.notify_all();
    }
}

struct CImportingNow
{
    CImportingNow() {
        assert(fImporting == false);
        fImporting = true;
    }

    ~CImportingNow() {
        assert(fImporting == true);
        fImporting = false;
    }
};


// If we're using -prune with -reindex, then delete block files that will be ignored by the
// reindex.  Since reindexing works by starting at block file 0 and looping until a blockfile
// is missing, do the same here to delete any later block files after a gap.  Also delete all
// rev files since they'll be rewritten by the reindex anyway.  This ensures that vinfoBlockFile
// is in sync with what's actually on disk by the time we start downloading, so that pruning
// works correctly.
static void CleanupBlockRevFiles()
{
    std::map<std::string, fs::path> mapBlockFiles;

    // Glob all blk?????.dat and rev?????.dat files from the blocks directory.
    // Remove the rev files immediately and insert the blk file paths into an
    // ordered map keyed by block file index.
    LogPrintf("Removing unusable blk?????.dat and rev?????.dat files for -reindex with -prune\n");
    fs::path blocksdir = GetBlocksDir();
    for (fs::directory_iterator it(blocksdir); it != fs::directory_iterator(); it++) {
        if (fs::is_regular_file(*it) &&
            it->path().filename().string().length() == 12 &&
            it->path().filename().string().substr(8,4) == ".dat")
        {
            if (it->path().filename().string().substr(0,3) == "blk")
                mapBlockFiles[it->path().filename().string().substr(3,5)] = it->path();
            else if (it->path().filename().string().substr(0,3) == "rev")
                remove(it->path());
        }
    }

    // Remove all block files that aren't part of a contiguous set starting at
    // zero by walking the ordered map (keys are block file indices) by
    // keeping a separate counter.  Once we hit a gap (or if 0 doesn't exist)
    // start removing block files.
    int nContigCounter = 0;
    for (const std::pair<std::string, fs::path>& item : mapBlockFiles) {
        if (atoi(item.first) == nContigCounter) {
            nContigCounter++;
            continue;
        }
        remove(item.second);
    }
}

static void ThreadImport(std::vector<fs::path> vImportFiles)
{
    const CChainParams& chainparams = Params();
    RenameThread("particl-loadblk");
    ScheduleBatchPriority();

    fBusyImporting = true;
    {
    CImportingNow imp;

    // -reindex
    if (fReindex) {
        int nFile = 0;
        while (true) {
            CDiskBlockPos pos(nFile, 0);
            if (!fs::exists(GetBlockPosFilename(pos, "blk")))
                break; // No block files left to reindex
            FILE *file = OpenBlockFile(pos, true);
            if (!file)
                break; // This error is logged in OpenBlockFile
            LogPrintf("Reindexing block file blk%05u.dat...\n", (unsigned int)nFile);
            LoadExternalBlockFile(chainparams, file, &pos);
            nFile++;
        }
        pblocktree->WriteReindexing(false);
        fReindex = false;
        LogPrintf("Reindexing finished\n");
        // To avoid ending up in a situation without genesis block, re-try initializing (no-op if reindexing worked):
        LoadGenesisBlock(chainparams);
    }

    // hardcoded $DATADIR/bootstrap.dat
    fs::path pathBootstrap = GetDataDir() / "bootstrap.dat";
    if (fs::exists(pathBootstrap)) {
        FILE *file = fsbridge::fopen(pathBootstrap, "rb");
        if (file) {
            fs::path pathBootstrapOld = GetDataDir() / "bootstrap.dat.old";
            LogPrintf("Importing bootstrap.dat...\n");
            LoadExternalBlockFile(chainparams, file);
            RenameOver(pathBootstrap, pathBootstrapOld);
        } else {
            LogPrintf("Warning: Could not open bootstrap file %s\n", pathBootstrap.string());
        }
    }

    // -loadblock=
    for (const fs::path& path : vImportFiles) {
        FILE *file = fsbridge::fopen(path, "rb");
        if (file) {
            LogPrintf("Importing blocks file %s...\n", path.string());
            LoadExternalBlockFile(chainparams, file);
        } else {
            LogPrintf("Warning: Could not open blocks file %s\n", path.string());
        }
    }

    } // End scope of CImportingNow (set fImporting to false)

    assert(fImporting == false);
    assert(fReindex == false);

    // scan for better chains in the block chain database, that are not yet connected in the active best chain
    CValidationState state;
    if (!ActivateBestChain(state, chainparams)) {
        LogPrintf("Failed to connect best block (%s)\n", FormatStateMessage(state));
        //StartShutdown();
        //return;
    }

    if (gArgs.GetBoolArg("-stopafterblockimport", DEFAULT_STOPAFTERBLOCKIMPORT)) {
        LogPrintf("Stopping after block import\n");
        StartShutdown();
        return;
    }

    if (gArgs.GetArg("-persistmempool", DEFAULT_PERSIST_MEMPOOL)) {
        LoadMempool();
    }
    fBusyImporting = false;
    g_is_mempool_loaded = !fRequestShutdown;
}

/** Sanity checks
 *  Ensure that Bitcoin is running in a usable environment with all
 *  necessary library support.
 */
static bool InitSanityCheck(void)
{
    if(!ECC_InitSanityCheck()) {
        InitError("Elliptic curve cryptography sanity check failure. Aborting.");
        return false;
    }

    if (!glibc_sanity_test() || !glibcxx_sanity_test())
        return false;

    if (!Random_SanityCheck()) {
        InitError("OS cryptographic RNG sanity check failure. Aborting.");
        return false;
    }

    return true;
}

static bool AppInitServers()
{
    RPCServer::OnStarted(&OnRPCStarted);
    RPCServer::OnStopped(&OnRPCStopped);
    if (!InitHTTPServer())
        return false;
    if (!StartRPC())
        return false;
    if (!StartHTTPRPC())
        return false;
    if (gArgs.GetBoolArg("-rest", DEFAULT_REST_ENABLE) && !StartREST())
        return false;
    if (!StartHTTPServer())
        return false;
    return true;
}

// Parameter interaction based on rules
void InitParameterInteraction()
{
    // when specifying an explicit binding address, you want to listen on it
    // even when -connect or -proxy is specified
    if (gArgs.IsArgSet("-bind")) {
        if (gArgs.SoftSetBoolArg("-listen", true))
            LogPrintf("%s: parameter interaction: -bind set -> setting -listen=1\n", __func__);
    }
    if (gArgs.IsArgSet("-whitebind")) {
        if (gArgs.SoftSetBoolArg("-listen", true))
            LogPrintf("%s: parameter interaction: -whitebind set -> setting -listen=1\n", __func__);
    }

    if (gArgs.IsArgSet("-connect")) {
        // when only connecting to trusted nodes, do not seed via DNS, or listen by default
        if (gArgs.SoftSetBoolArg("-dnsseed", false))
            LogPrintf("%s: parameter interaction: -connect set -> setting -dnsseed=0\n", __func__);
        if (gArgs.SoftSetBoolArg("-listen", false))
            LogPrintf("%s: parameter interaction: -connect set -> setting -listen=0\n", __func__);
    }

    if (gArgs.IsArgSet("-proxy")) {
        // to protect privacy, do not listen by default if a default proxy server is specified
        if (gArgs.SoftSetBoolArg("-listen", false))
            LogPrintf("%s: parameter interaction: -proxy set -> setting -listen=0\n", __func__);
        // to protect privacy, do not use UPNP when a proxy is set. The user may still specify -listen=1
        // to listen locally, so don't rely on this happening through -listen below.
        if (gArgs.SoftSetBoolArg("-upnp", false))
            LogPrintf("%s: parameter interaction: -proxy set -> setting -upnp=0\n", __func__);
        // to protect privacy, do not discover addresses by default
        if (gArgs.SoftSetBoolArg("-discover", false))
            LogPrintf("%s: parameter interaction: -proxy set -> setting -discover=0\n", __func__);
    }

    if (!gArgs.GetBoolArg("-listen", DEFAULT_LISTEN)) {
        // do not map ports or try to retrieve public IP when not listening (pointless)
        if (gArgs.SoftSetBoolArg("-upnp", false))
            LogPrintf("%s: parameter interaction: -listen=0 -> setting -upnp=0\n", __func__);
        if (gArgs.SoftSetBoolArg("-discover", false))
            LogPrintf("%s: parameter interaction: -listen=0 -> setting -discover=0\n", __func__);
        if (gArgs.SoftSetBoolArg("-listenonion", false))
            LogPrintf("%s: parameter interaction: -listen=0 -> setting -listenonion=0\n", __func__);
    }

    if (gArgs.IsArgSet("-externalip")) {
        // if an explicit public IP is specified, do not try to find others
        if (gArgs.SoftSetBoolArg("-discover", false))
            LogPrintf("%s: parameter interaction: -externalip set -> setting -discover=0\n", __func__);
    }

    // disable whitelistrelay in blocksonly mode
    if (gArgs.GetBoolArg("-blocksonly", DEFAULT_BLOCKSONLY)) {
        if (gArgs.SoftSetBoolArg("-whitelistrelay", false))
            LogPrintf("%s: parameter interaction: -blocksonly=1 -> setting -whitelistrelay=0\n", __func__);
    }

    // Forcing relay from whitelisted hosts implies we will accept relays from them in the first place.
    if (gArgs.GetBoolArg("-whitelistforcerelay", DEFAULT_WHITELISTFORCERELAY)) {
        if (gArgs.SoftSetBoolArg("-whitelistrelay", true))
            LogPrintf("%s: parameter interaction: -whitelistforcerelay=1 -> setting -whitelistrelay=1\n", __func__);
    }

    // Warn if network-specific options (-addnode, -connect, etc) are
    // specified in default section of config file, but not overridden
    // on the command line or in this network's section of the config file.
    gArgs.WarnForSectionOnlyArgs();
}

static std::string ResolveErrMsg(const char * const optname, const std::string& strBind)
{
    return strprintf(_("Cannot resolve -%s address: '%s'"), optname, strBind);
}

/**
 * Initialize global loggers.
 *
 * Note that this is called very early in the process lifetime, so you should be
 * careful about what global state you rely on here.
 */
void InitLogging()
{
    g_logger->m_print_to_file = !gArgs.IsArgNegated("-debuglogfile");
    g_logger->m_file_path = AbsPathForConfigVal(gArgs.GetArg("-debuglogfile", DEFAULT_DEBUGLOGFILE));

    // Add newlines to the logfile to distinguish this execution from the last
    // one; called before console logging is set up, so this is only sent to
    // debug.log.
    LogPrintf("\n\n\n\n\n");

    g_logger->m_print_to_console = gArgs.GetBoolArg("-printtoconsole", !gArgs.GetBoolArg("-daemon", false));
    g_logger->m_log_timestamps = gArgs.GetBoolArg("-logtimestamps", DEFAULT_LOGTIMESTAMPS);
    g_logger->m_log_time_micros = gArgs.GetBoolArg("-logtimemicros", DEFAULT_LOGTIMEMICROS);

    fLogIPs = gArgs.GetBoolArg("-logips", DEFAULT_LOGIPS);

    std::string version_string = FormatFullVersion();
#ifdef DEBUG
    version_string += " (debug build)";
#else
    version_string += " (release build)";
#endif
    LogPrintf(PACKAGE_NAME " version %s\n", version_string);
}

namespace { // Variables internal to initialization process only

int nMaxConnections;
int nUserMaxConnections;
int nFD;
ServiceFlags nLocalServices = ServiceFlags(NODE_NETWORK | NODE_NETWORK_LIMITED);

} // namespace

[[noreturn]] static void new_handler_terminate()
{
    // Rather than throwing std::bad-alloc if allocation fails, terminate
    // immediately to (try to) avoid chain corruption.
    // Since LogPrintf may itself allocate memory, set the handler directly
    // to terminate first.
    std::set_new_handler(std::terminate);
    LogPrintf("Error: Out of memory. Terminating.\n");

    // The log was successful, terminate now.
    std::terminate();
};

bool AppInitBasicSetup()
{
    // ********************************************************* Step 1: setup
#ifdef _MSC_VER
    // Turn off Microsoft heap dump noise
    _CrtSetReportMode(_CRT_WARN, _CRTDBG_MODE_FILE);
    _CrtSetReportFile(_CRT_WARN, CreateFileA("NUL", GENERIC_WRITE, 0, nullptr, OPEN_EXISTING, 0, 0));
    // Disable confusing "helpful" text message on abort, Ctrl-C
    _set_abort_behavior(0, _WRITE_ABORT_MSG | _CALL_REPORTFAULT);
#endif
#ifdef WIN32
    // Enable Data Execution Prevention (DEP)
    // Minimum supported OS versions: WinXP SP3, WinVista >= SP1, Win Server 2008
    // A failure is non-critical and needs no further attention!
#ifndef PROCESS_DEP_ENABLE
    // We define this here, because GCCs winbase.h limits this to _WIN32_WINNT >= 0x0601 (Windows 7),
    // which is not correct. Can be removed, when GCCs winbase.h is fixed!
#define PROCESS_DEP_ENABLE 0x00000001
#endif
    typedef BOOL (WINAPI *PSETPROCDEPPOL)(DWORD);
    PSETPROCDEPPOL setProcDEPPol = (PSETPROCDEPPOL)GetProcAddress(GetModuleHandleA("Kernel32.dll"), "SetProcessDEPPolicy");
    if (setProcDEPPol != nullptr) setProcDEPPol(PROCESS_DEP_ENABLE);
#endif

    if (!SetupNetworking())
        return InitError("Initializing networking failed");

#ifndef WIN32
    if (!gArgs.GetBoolArg("-sysperms", false)) {
        umask(077);
    }

    // Clean shutdown on SIGTERM
    registerSignalHandler(SIGTERM, HandleSIGTERM);
    registerSignalHandler(SIGINT, HandleSIGTERM);

    // Reopen debug.log on SIGHUP
    registerSignalHandler(SIGHUP, HandleSIGHUP);

    // Ignore SIGPIPE, otherwise it will bring the daemon down if the client closes unexpectedly
    signal(SIGPIPE, SIG_IGN);
#else
    SetConsoleCtrlHandler(consoleCtrlHandler, true);
#endif

    std::set_new_handler(new_handler_terminate);

    return true;
}

bool AppInitParameterInteraction()
{
    fParticlMode = !gArgs.GetBoolArg("-legacymode", false); // qa tests
    if (!fParticlMode)
    {
        WITNESS_SCALE_FACTOR = WITNESS_SCALE_FACTOR_BTC;
        if (gArgs.GetBoolArg("-regtest", false))
            ResetParams(CBaseChainParams::REGTEST, fParticlMode);
    };

    const CChainParams& chainparams = Params();
    // ********************************************************* Step 2: parameter interactions

    // also see: InitParameterInteraction()

    if (!fs::is_directory(GetBlocksDir(false))) {
        return InitError(strprintf(_("Specified blocks directory \"%s\" does not exist.\n"), gArgs.GetArg("-blocksdir", "").c_str()));
    }

    // if using block pruning, then disallow txindex
    if (gArgs.GetArg("-prune", 0)) {
        if (gArgs.GetBoolArg("-txindex", DEFAULT_TXINDEX))
            return InitError(_("Prune mode is incompatible with -txindex."));
    }

    // -bind and -whitebind can't be set when not listening
    size_t nUserBind = gArgs.GetArgs("-bind").size() + gArgs.GetArgs("-whitebind").size();
    if (nUserBind != 0 && !gArgs.GetBoolArg("-listen", DEFAULT_LISTEN)) {
        return InitError("Cannot set -bind or -whitebind together with -listen=0");
    }

    // Make sure enough file descriptors are available
    int nBind = std::max(nUserBind, size_t(1));
    nUserMaxConnections = gArgs.GetArg("-maxconnections", DEFAULT_MAX_PEER_CONNECTIONS);
    nMaxConnections = std::max(nUserMaxConnections, 0);

    // Trim requested connection counts, to fit into system limitations
    nMaxConnections = std::max(std::min(nMaxConnections, FD_SETSIZE - nBind - MIN_CORE_FILEDESCRIPTORS - MAX_ADDNODE_CONNECTIONS), 0);
    nFD = RaiseFileDescriptorLimit(nMaxConnections + MIN_CORE_FILEDESCRIPTORS + MAX_ADDNODE_CONNECTIONS);
    if (nFD < MIN_CORE_FILEDESCRIPTORS)
        return InitError(_("Not enough file descriptors available."));
    nMaxConnections = std::min(nFD - MIN_CORE_FILEDESCRIPTORS - MAX_ADDNODE_CONNECTIONS, nMaxConnections);

    if (nMaxConnections < nUserMaxConnections)
        InitWarning(strprintf(_("Reducing -maxconnections from %d to %d, because of system limitations."), nUserMaxConnections, nMaxConnections));

    // ********************************************************* Step 3: parameter-to-internal-flags

    if (gArgs.IsArgSet("-debug")) {
        // Special-case: if -debug=0/-nodebug is set, turn off debugging messages
        const std::vector<std::string> categories = gArgs.GetArgs("-debug");

        if (std::none_of(categories.begin(), categories.end(),
            [](std::string cat){return cat == "0" || cat == "none";})) {
            for (const auto& cat : categories) {
                if (!g_logger->EnableCategory(cat)) {
                    InitWarning(strprintf(_("Unsupported logging category %s=%s."), "-debug", cat));
                }
            }
        }
    }

    // Now remove the logging categories which were explicitly excluded
    for (const std::string& cat : gArgs.GetArgs("-debugexclude")) {
        if (!g_logger->DisableCategory(cat)) {
            InitWarning(strprintf(_("Unsupported logging category %s=%s."), "-debugexclude", cat));
        }
    }

    // Check for -debugsmsg
    if (gArgs.GetBoolArg("-debugsmsg", false))
        InitWarning(_("Unsupported argument -debugnet ignored, use -debug=smsg."));
    // Check for -debugnet
    if (gArgs.GetBoolArg("-debugnet", false))
        InitWarning(_("Unsupported argument -debugnet ignored, use -debug=net."));
    // Check for -socks - as this is a privacy risk to continue, exit here
    if (gArgs.IsArgSet("-socks"))
        return InitError(_("Unsupported argument -socks found. Setting SOCKS version isn't possible anymore, only SOCKS5 proxies are supported."));
    // Check for -tor - as this is a privacy risk to continue, exit here
    if (gArgs.GetBoolArg("-tor", false))
        return InitError(_("Unsupported argument -tor found, use -onion."));

    if (gArgs.GetBoolArg("-benchmark", false))
        InitWarning(_("Unsupported argument -benchmark ignored, use -debug=bench."));

    if (gArgs.GetBoolArg("-whitelistalwaysrelay", false))
        InitWarning(_("Unsupported argument -whitelistalwaysrelay ignored, use -whitelistrelay and/or -whitelistforcerelay."));

    if (gArgs.IsArgSet("-blockminsize"))
        InitWarning("Unsupported argument -blockminsize ignored.");

    // Checkmempool and checkblockindex default to true in regtest mode
    int ratio = std::min<int>(std::max<int>(gArgs.GetArg("-checkmempool", chainparams.DefaultConsistencyChecks() ? 1 : 0), 0), 1000000);
    if (ratio != 0) {
        mempool.setSanityCheck(1.0 / ratio);
    }
    fCheckBlockIndex = gArgs.GetBoolArg("-checkblockindex", chainparams.DefaultConsistencyChecks());
    fCheckpointsEnabled = gArgs.GetBoolArg("-checkpoints", DEFAULT_CHECKPOINTS_ENABLED);

    hashAssumeValid = uint256S(gArgs.GetArg("-assumevalid", chainparams.GetConsensus().defaultAssumeValid.GetHex()));
    if (!hashAssumeValid.IsNull())
        LogPrintf("Assuming ancestors of block %s have valid signatures.\n", hashAssumeValid.GetHex());
    else
        LogPrintf("Validating signatures for all blocks.\n");

    if (gArgs.IsArgSet("-minimumchainwork")) {
        const std::string minChainWorkStr = gArgs.GetArg("-minimumchainwork", "");
        if (!IsHexNumber(minChainWorkStr)) {
            return InitError(strprintf("Invalid non-hex (%s) minimum chain work value specified", minChainWorkStr));
        }
        nMinimumChainWork = UintToArith256(uint256S(minChainWorkStr));
    } else {
        nMinimumChainWork = UintToArith256(chainparams.GetConsensus().nMinimumChainWork);
    }
    LogPrintf("Setting nMinimumChainWork=%s\n", nMinimumChainWork.GetHex());
    if (nMinimumChainWork < UintToArith256(chainparams.GetConsensus().nMinimumChainWork)) {
        LogPrintf("Warning: nMinimumChainWork set below default value of %s\n", chainparams.GetConsensus().nMinimumChainWork.GetHex());
    }

    // mempool limits
    int64_t nMempoolSizeMax = gArgs.GetArg("-maxmempool", DEFAULT_MAX_MEMPOOL_SIZE) * 1000000;
    int64_t nMempoolSizeMin = gArgs.GetArg("-limitdescendantsize", DEFAULT_DESCENDANT_SIZE_LIMIT) * 1000 * 40;
    if (nMempoolSizeMax < 0 || nMempoolSizeMax < nMempoolSizeMin)
        return InitError(strprintf(_("-maxmempool must be at least %d MB"), std::ceil(nMempoolSizeMin / 1000000.0)));
    // incremental relay fee sets the minimum feerate increase necessary for BIP 125 replacement in the mempool
    // and the amount the mempool min fee increases above the feerate of txs evicted due to mempool limiting.
    if (gArgs.IsArgSet("-incrementalrelayfee"))
    {
        CAmount n = 0;
        if (!ParseMoney(gArgs.GetArg("-incrementalrelayfee", ""), n))
            return InitError(AmountErrMsg("incrementalrelayfee", gArgs.GetArg("-incrementalrelayfee", "")));
        incrementalRelayFee = CFeeRate(n);
    }

    // -par=0 means autodetect, but nScriptCheckThreads==0 means no concurrency
    nScriptCheckThreads = gArgs.GetArg("-par", DEFAULT_SCRIPTCHECK_THREADS);
    if (nScriptCheckThreads <= 0)
        nScriptCheckThreads += GetNumCores();
    if (nScriptCheckThreads <= 1)
        nScriptCheckThreads = 0;
    else if (nScriptCheckThreads > MAX_SCRIPTCHECK_THREADS)
        nScriptCheckThreads = MAX_SCRIPTCHECK_THREADS;

    // block pruning; get the amount of disk space (in MiB) to allot for block & undo files
    int64_t nPruneArg = gArgs.GetArg("-prune", 0);
    if (nPruneArg < 0) {
        return InitError(_("Prune cannot be configured with a negative value."));
    }
    nPruneTarget = (uint64_t) nPruneArg * 1024 * 1024;
    if (nPruneArg == 1) {  // manual pruning: -prune=1
        LogPrintf("Block pruning enabled.  Use RPC call pruneblockchain(height) to manually prune block and undo files.\n");
        nPruneTarget = std::numeric_limits<uint64_t>::max();
        fPruneMode = true;
    } else if (nPruneTarget) {
        if (nPruneTarget < MIN_DISK_SPACE_FOR_BLOCK_FILES) {
            return InitError(strprintf(_("Prune configured below the minimum of %d MiB.  Please use a higher number."), MIN_DISK_SPACE_FOR_BLOCK_FILES / 1024 / 1024));
        }
        LogPrintf("Prune configured to target %uMiB on disk for block and undo files.\n", nPruneTarget / 1024 / 1024);
        fPruneMode = true;
    }

    // TODO: Check pruning
    if (fPruneMode && fParticlMode)
    {
        LogPrintf("Block pruning disabled.  Todo.\n");
        fPruneMode = false;
    }

    nConnectTimeout = gArgs.GetArg("-timeout", DEFAULT_CONNECT_TIMEOUT);
    if (nConnectTimeout <= 0)
        nConnectTimeout = DEFAULT_CONNECT_TIMEOUT;

    if (gArgs.IsArgSet("-minrelaytxfee")) {
        CAmount n = 0;
        if (!ParseMoney(gArgs.GetArg("-minrelaytxfee", ""), n)) {
            return InitError(AmountErrMsg("minrelaytxfee", gArgs.GetArg("-minrelaytxfee", "")));
        }
        // High fee check is done afterward in WalletParameterInteraction()
        ::minRelayTxFee = CFeeRate(n);
    } else if (incrementalRelayFee > ::minRelayTxFee) {
        // Allow only setting incrementalRelayFee to control both
        ::minRelayTxFee = incrementalRelayFee;
        LogPrintf("Increasing minrelaytxfee to %s to match incrementalrelayfee\n",::minRelayTxFee.ToString());
    }

    // Sanity check argument for min fee for including tx in block
    // TODO: Harmonize which arguments need sanity checking and where that happens
    if (gArgs.IsArgSet("-blockmintxfee"))
    {
        CAmount n = 0;
        if (!ParseMoney(gArgs.GetArg("-blockmintxfee", ""), n))
            return InitError(AmountErrMsg("blockmintxfee", gArgs.GetArg("-blockmintxfee", "")));
    }

    // Feerate used to define dust.  Shouldn't be changed lightly as old
    // implementations may inadvertently create non-standard transactions
    if (gArgs.IsArgSet("-dustrelayfee"))
    {
        CAmount n = 0;
        if (!ParseMoney(gArgs.GetArg("-dustrelayfee", ""), n))
            return InitError(AmountErrMsg("dustrelayfee", gArgs.GetArg("-dustrelayfee", "")));
        dustRelayFee = CFeeRate(n);
    }

    fRequireStandard = !gArgs.GetBoolArg("-acceptnonstdtxn", !chainparams.RequireStandard());
    if (chainparams.RequireStandard() && !fRequireStandard)
        return InitError(strprintf("acceptnonstdtxn is not currently supported for %s chain", chainparams.NetworkIDString()));
    nBytesPerSigOp = gArgs.GetArg("-bytespersigop", nBytesPerSigOp);

    if (!g_wallet_init_interface.ParameterInteraction()) return false;

    fIsBareMultisigStd = gArgs.GetBoolArg("-permitbaremultisig", DEFAULT_PERMIT_BAREMULTISIG);
    fAcceptDatacarrier = gArgs.GetBoolArg("-datacarrier", DEFAULT_ACCEPT_DATACARRIER);
    nMaxDatacarrierBytes = gArgs.GetArg("-datacarriersize", nMaxDatacarrierBytes);

    // Option to startup with mocktime set (used for regression testing):
    SetMockTime(gArgs.GetArg("-mocktime", 0)); // SetMockTime(0) is a no-op

    if (gArgs.GetBoolArg("-peerbloomfilters", DEFAULT_PEERBLOOMFILTERS))
        nLocalServices = ServiceFlags(nLocalServices | NODE_BLOOM);

    if (gArgs.GetArg("-rpcserialversion", DEFAULT_RPC_SERIALIZE_VERSION) < 0)
        return InitError("rpcserialversion must be non-negative.");

    if (gArgs.GetArg("-rpcserialversion", DEFAULT_RPC_SERIALIZE_VERSION) > 1)
        return InitError("unknown rpcserialversion requested.");

    nMaxTipAge = gArgs.GetArg("-maxtipage", DEFAULT_MAX_TIP_AGE);

    fEnableReplacement = gArgs.GetBoolArg("-mempoolreplacement", DEFAULT_ENABLE_REPLACEMENT);
    if ((!fEnableReplacement) && gArgs.IsArgSet("-mempoolreplacement")) {
        // Minimal effort at forwards compatibility
        std::string strReplacementModeList = gArgs.GetArg("-mempoolreplacement", "");  // default is impossible
        std::vector<std::string> vstrReplacementModes;
        boost::split(vstrReplacementModes, strReplacementModeList, boost::is_any_of(","));
        fEnableReplacement = (std::find(vstrReplacementModes.begin(), vstrReplacementModes.end(), "fee") != vstrReplacementModes.end());
    }

    if (gArgs.IsArgSet("-vbparams")) {
        // Allow overriding version bits parameters for testing
        if (!chainparams.MineBlocksOnDemand()) {
            return InitError("Version bits parameters may only be overridden on regtest.");
        }
        for (const std::string& strDeployment : gArgs.GetArgs("-vbparams")) {
            std::vector<std::string> vDeploymentParams;
            boost::split(vDeploymentParams, strDeployment, boost::is_any_of(":"));
            if (vDeploymentParams.size() != 3) {
                return InitError("Version bits parameters malformed, expecting deployment:start:end");
            }
            int64_t nStartTime, nTimeout;
            if (!ParseInt64(vDeploymentParams[1], &nStartTime)) {
                return InitError(strprintf("Invalid nStartTime (%s)", vDeploymentParams[1]));
            }
            if (!ParseInt64(vDeploymentParams[2], &nTimeout)) {
                return InitError(strprintf("Invalid nTimeout (%s)", vDeploymentParams[2]));
            }
            bool found = false;
            for (int j=0; j<(int)Consensus::MAX_VERSION_BITS_DEPLOYMENTS; ++j)
            {
                if (vDeploymentParams[0].compare(VersionBitsDeploymentInfo[j].name) == 0) {
                    UpdateVersionBitsParameters(Consensus::DeploymentPos(j), nStartTime, nTimeout);
                    found = true;
                    LogPrintf("Setting version bits activation parameters for %s to start=%ld, timeout=%ld\n", vDeploymentParams[0], nStartTime, nTimeout);
                    break;
                }
            }
            if (!found) {
                return InitError(strprintf("Invalid deployment (%s)", vDeploymentParams[0]));
            }
        }
    }
    return true;
}

static bool LockDataDirectory(bool probeOnly)
{
    // Make sure only a single Bitcoin process is using the data directory.
    fs::path datadir = GetDataDir();
    if (!DirIsWritable(datadir)) {
        return InitError(strprintf(_("Cannot write to data directory '%s'; check permissions."), datadir.string()));
    }
    if (!LockDirectory(datadir, ".lock", probeOnly)) {
        return InitError(strprintf(_("Cannot obtain a lock on data directory %s. %s is probably already running."), datadir.string(), _(PACKAGE_NAME)));
    }
    return true;
}

bool AppInitSanityChecks()
{
    // ********************************************************* Step 4: sanity checks

    // Initialize elliptic curve code
    std::string sha256_algo = SHA256AutoDetect();
    LogPrintf("Using the '%s' SHA256 implementation\n", sha256_algo);
    RandomInit();
    ECC_Start();
    ECC_Start_Stealth();
    ECC_Start_Blinding();
    globalVerifyHandle.reset(new ECCVerifyHandle());

    // Sanity check
    if (!InitSanityCheck())
        return InitError(strprintf(_("Initialization sanity check failed. %s is shutting down."), _(PACKAGE_NAME)));

    // Probe the data directory lock to give an early error message, if possible
    // We cannot hold the data directory lock here, as the forking for daemon() hasn't yet happened,
    // and a fork will cause weird behavior to it.
    return LockDataDirectory(true);
}

bool AppInitLockDataDirectory()
{
    // After daemonization get the data directory lock again and hold on to it until exit
    // This creates a slight window for a race condition to happen, however this condition is harmless: it
    // will at most make us exit without printing a message to console.
    if (!LockDataDirectory(false)) {
        // Detailed error printed inside LockDataDirectory
        return false;
    }
    return true;
}

bool AppInitMain()
{
    const CChainParams& chainparams = Params();
    // ********************************************************* Step 4a: application initialization
#ifndef WIN32
    CreatePidFile(GetPidFile(), getpid());
#endif
    if (g_logger->m_print_to_file) {
        if (gArgs.GetBoolArg("-shrinkdebugfile", g_logger->DefaultShrinkDebugFile())) {
            // Do this first since it both loads a bunch of debug.log into memory,
            // and because this needs to happen before any other debug.log printing
            g_logger->ShrinkDebugFile();
        }
        if (!g_logger->OpenDebugLog()) {
            return InitError(strprintf("Could not open debug log file %s",
                                       g_logger->m_file_path.string()));
        }
    }

    if (!g_logger->m_log_timestamps)
        LogPrintf("Startup time: %s\n", FormatISO8601DateTime(GetTime()));
    LogPrintf("Default data directory %s\n", GetDefaultDataDir().string());
    LogPrintf("Using data directory %s\n", GetDataDir().string());
    LogPrintf("Using config file %s\n", GetConfigFile(gArgs.GetArg("-conf", BITCOIN_CONF_FILENAME)).string());
    LogPrintf("Using at most %i automatic connections (%i file descriptors available)\n", nMaxConnections, nFD);

    // Warn about relative -datadir path.
    if (gArgs.IsArgSet("-datadir") && !fs::path(gArgs.GetArg("-datadir", "")).is_absolute()) {
        LogPrintf("Warning: relative datadir option '%s' specified, which will be interpreted relative to the " /* Continued */
                  "current working directory '%s'. This is fragile, because if bitcoin is started in the future "
                  "from a different location, it will be unable to locate the current data files. There could "
                  "also be data loss if bitcoin is started while in a temporary directory.\n",
            gArgs.GetArg("-datadir", ""), fs::current_path().string());
    }

    InitSignatureCache();
    InitScriptExecutionCache();

    LogPrintf("Using %u threads for script verification\n", nScriptCheckThreads);
    if (nScriptCheckThreads) {
        for (int i=0; i<nScriptCheckThreads-1; i++)
            threadGroup.create_thread(&ThreadScriptCheck);
    }

    // Start the lightweight task scheduler thread
    CScheduler::Function serviceLoop = boost::bind(&CScheduler::serviceQueue, &scheduler);
    threadGroup.create_thread(boost::bind(&TraceThread<CScheduler::Function>, "scheduler", serviceLoop));

    GetMainSignals().RegisterBackgroundSignalScheduler(scheduler);
    GetMainSignals().RegisterWithMempoolSignals(mempool);

    /* Register RPC commands regardless of -server setting so they will be
     * available in the GUI RPC console even if external calls are disabled.
     */
    RegisterAllCoreRPCCommands(tableRPC);
    RegisterSmsgRPCCommands(tableRPC);
#ifdef ENABLE_WALLET
    RegisterHDWalletRPCCommands(tableRPC);
#endif
#if ENABLE_USBDEVICE
    RegisterUSBDeviceRPC(tableRPC);
#endif
    g_wallet_init_interface.RegisterRPC(tableRPC);

    /* Start the RPC server already.  It will be started in "warmup" mode
     * and not really process calls already (but it will signify connections
     * that the server is there and will be ready later).  Warmup mode will
     * be disabled when initialisation is finished.
     */
    if (gArgs.GetBoolArg("-server", false))
    {
        uiInterface.InitMessage.connect(SetRPCWarmupStatus);
        if (!AppInitServers())
            return InitError(_("Unable to start HTTP server. See debug log for details."));
    }

    int64_t nStart;

    // ********************************************************* Step 5: verify wallet database integrity
    if (!g_wallet_init_interface.Verify()) return false;

    // ********************************************************* Step 6: network initialization
    // Note that we absolutely cannot open any actual connections
    // until the very end ("start node") as the UTXO/block state
    // is not yet setup and may end up being set up twice if we
    // need to reindex later.

    assert(!g_connman);
    g_connman = std::unique_ptr<CConnman>(new CConnman(GetRand(std::numeric_limits<uint64_t>::max()), GetRand(std::numeric_limits<uint64_t>::max())));
    CConnman& connman = *g_connman;

    peerLogic.reset(new PeerLogicValidation(&connman, scheduler));
    RegisterValidationInterface(peerLogic.get());

    // sanitize comments per BIP-0014, format user agent and check total size
    std::vector<std::string> uacomments;
    for (const std::string& cmt : gArgs.GetArgs("-uacomment")) {
        if (cmt != SanitizeString(cmt, SAFE_CHARS_UA_COMMENT))
            return InitError(strprintf(_("User Agent comment (%s) contains unsafe characters."), cmt));
        uacomments.push_back(cmt);
    }
    strSubVersion = FormatSubVersion(CLIENT_NAME, CLIENT_VERSION, uacomments);
    if (strSubVersion.size() > MAX_SUBVERSION_LENGTH) {
        return InitError(strprintf(_("Total length of network version string (%i) exceeds maximum length (%i). Reduce the number or size of uacomments."),
            strSubVersion.size(), MAX_SUBVERSION_LENGTH));
    }

    if (gArgs.IsArgSet("-onlynet")) {
        std::set<enum Network> nets;
        for (const std::string& snet : gArgs.GetArgs("-onlynet")) {
            enum Network net = ParseNetwork(snet);
            if (net == NET_UNROUTABLE)
                return InitError(strprintf(_("Unknown network specified in -onlynet: '%s'"), snet));
            nets.insert(net);
        }
        for (int n = 0; n < NET_MAX; n++) {
            enum Network net = (enum Network)n;
            if (!nets.count(net))
                SetLimited(net);
        }
    }

    // Check for host lookup allowed before parsing any network related parameters
    fNameLookup = gArgs.GetBoolArg("-dns", DEFAULT_NAME_LOOKUP);

    bool proxyRandomize = gArgs.GetBoolArg("-proxyrandomize", DEFAULT_PROXYRANDOMIZE);
    // -proxy sets a proxy for all outgoing network traffic
    // -noproxy (or -proxy=0) as well as the empty string can be used to not set a proxy, this is the default
    std::string proxyArg = gArgs.GetArg("-proxy", "");
    SetLimited(NET_TOR);
    if (proxyArg != "" && proxyArg != "0") {
        CService proxyAddr;
        if (!Lookup(proxyArg.c_str(), proxyAddr, 9050, fNameLookup)) {
            return InitError(strprintf(_("Invalid -proxy address or hostname: '%s'"), proxyArg));
        }

        proxyType addrProxy = proxyType(proxyAddr, proxyRandomize);
        if (!addrProxy.IsValid())
            return InitError(strprintf(_("Invalid -proxy address or hostname: '%s'"), proxyArg));

        SetProxy(NET_IPV4, addrProxy);
        SetProxy(NET_IPV6, addrProxy);
        SetProxy(NET_TOR, addrProxy);
        SetNameProxy(addrProxy);
        SetLimited(NET_TOR, false); // by default, -proxy sets onion as reachable, unless -noonion later
    }

    // -onion can be used to set only a proxy for .onion, or override normal proxy for .onion addresses
    // -noonion (or -onion=0) disables connecting to .onion entirely
    // An empty string is used to not override the onion proxy (in which case it defaults to -proxy set above, or none)
    std::string onionArg = gArgs.GetArg("-onion", "");
    if (onionArg != "") {
        if (onionArg == "0") { // Handle -noonion/-onion=0
            SetLimited(NET_TOR); // set onions as unreachable
        } else {
            CService onionProxy;
            if (!Lookup(onionArg.c_str(), onionProxy, 9050, fNameLookup)) {
                return InitError(strprintf(_("Invalid -onion address or hostname: '%s'"), onionArg));
            }
            proxyType addrOnion = proxyType(onionProxy, proxyRandomize);
            if (!addrOnion.IsValid())
                return InitError(strprintf(_("Invalid -onion address or hostname: '%s'"), onionArg));
            SetProxy(NET_TOR, addrOnion);
            SetLimited(NET_TOR, false);
        }
    }

    // see Step 2: parameter interactions for more information about these
    fListen = gArgs.GetBoolArg("-listen", DEFAULT_LISTEN);
    fDiscover = gArgs.GetBoolArg("-discover", true);
    fRelayTxes = !gArgs.GetBoolArg("-blocksonly", DEFAULT_BLOCKSONLY);

    for (const std::string& strAddr : gArgs.GetArgs("-externalip")) {
        CService addrLocal;
        if (Lookup(strAddr.c_str(), addrLocal, GetListenPort(), fNameLookup) && addrLocal.IsValid())
            AddLocal(addrLocal, LOCAL_MANUAL);
        else
            return InitError(ResolveErrMsg("externalip", strAddr));
    }

#if ENABLE_ZMQ
    pzmqNotificationInterface = CZMQNotificationInterface::Create();

    if (pzmqNotificationInterface) {
        RegisterValidationInterface(pzmqNotificationInterface);
    }
#endif
    uint64_t nMaxOutboundLimit = 0; //unlimited unless -maxuploadtarget is set
    uint64_t nMaxOutboundTimeframe = MAX_UPLOAD_TIMEFRAME;

    if (gArgs.IsArgSet("-maxuploadtarget")) {
        nMaxOutboundLimit = gArgs.GetArg("-maxuploadtarget", DEFAULT_MAX_UPLOAD_TARGET)*1024*1024;
    }

    // ********************************************************* Step 7: load block chain

    fReindex = gArgs.GetBoolArg("-reindex", false);
    fSkipRangeproof = gArgs.GetBoolArg("-skiprangeproofverify", false);
    bool fReindexChainState = gArgs.GetBoolArg("-reindex-chainstate", false);

    fs::path blocksDir = GetDataDir() / "blocks";
    if (!fs::exists(blocksDir))
        fs::create_directories(blocksDir);


    // block tree db settings
    int dbMaxOpenFiles = gArgs.GetArg("-dbmaxopenfiles", DEFAULT_DB_MAX_OPEN_FILES);
    bool dbCompression = gArgs.GetBoolArg("-dbcompression", DEFAULT_DB_COMPRESSION);

    LogPrintf("Block index database configuration:\n");
    LogPrintf("* Using %d max open files\n", dbMaxOpenFiles);
    LogPrintf("* Compression is %s\n", dbCompression ? "enabled" : "disabled");

    // cache size calculations
    int64_t nTotalCache = (gArgs.GetArg("-dbcache", nDefaultDbCache) << 20);
    nTotalCache = std::max(nTotalCache, nMinDbCache << 20); // total cache cannot be less than nMinDbCache
    nTotalCache = std::min(nTotalCache, nMaxDbCache << 20); // total cache cannot be greater than nMaxDbcache
    int64_t nBlockTreeDBCache = nTotalCache / 8;

    if (gArgs.GetBoolArg("-addressindex", DEFAULT_ADDRESSINDEX) || gArgs.GetBoolArg("-spentindex", DEFAULT_SPENTINDEX))
    {
        // enable 3/4 of the cache if addressindex and/or spentindex is enabled
        nBlockTreeDBCache = nTotalCache * 3 / 4;
    } else
    {
        nBlockTreeDBCache = std::min(nBlockTreeDBCache, (gArgs.GetBoolArg("-txindex", DEFAULT_TXINDEX) ? nMaxTxIndexCache : nMaxBlockDBCache) << 20);
    };

    //int64_t nBlockTreeDBCache = std::min(nTotalCache / 8, nMaxBlockDBCache << 20);
    nTotalCache -= nBlockTreeDBCache;
    int64_t nTxIndexCache = std::min(nTotalCache / 8, gArgs.GetBoolArg("-txindex", DEFAULT_TXINDEX) ? nMaxTxIndexCache << 20 : 0);
    nTotalCache -= nTxIndexCache;
    int64_t nCoinDBCache = std::min(nTotalCache / 2, (nTotalCache / 4) + (1 << 23)); // use 25%-50% of the remainder for disk cache
    nCoinDBCache = std::min(nCoinDBCache, nMaxCoinsDBCache << 20); // cap total coins db cache
    nTotalCache -= nCoinDBCache;
    nCoinCacheUsage = nTotalCache; // the rest goes to in-memory cache
    int64_t nMempoolSizeMax = gArgs.GetArg("-maxmempool", DEFAULT_MAX_MEMPOOL_SIZE) * 1000000;
    LogPrintf("Cache configuration:\n");
    LogPrintf("* Max cache setting possible %.1fMiB\n", nMaxDbCache);
    LogPrintf("* Using %.1fMiB for block index database\n", nBlockTreeDBCache * (1.0 / 1024 / 1024));
    if (gArgs.GetBoolArg("-txindex", DEFAULT_TXINDEX)) {
        LogPrintf("* Using %.1fMiB for transaction index database\n", nTxIndexCache * (1.0 / 1024 / 1024));
    }
    LogPrintf("* Using %.1fMiB for chain state database\n", nCoinDBCache * (1.0 / 1024 / 1024));
    LogPrintf("* Using %.1fMiB for in-memory UTXO set (plus up to %.1fMiB of unused mempool space)\n", nCoinCacheUsage * (1.0 / 1024 / 1024), nMempoolSizeMax * (1.0 / 1024 / 1024));

    bool fLoaded = false;
    while (!fLoaded && !fRequestShutdown) {
        bool fReset = fReindex;
        std::string strLoadError;

        uiInterface.InitMessage(_("Loading block index..."));

        LOCK(cs_main);

        nStart = GetTimeMillis();
        do {
            try {
                UnloadBlockIndex();
                pcoinsTip.reset();
                pcoinsdbview.reset();
                pcoinscatcher.reset();
                // new CBlockTreeDB tries to delete the existing file, which
                // fails if it's still open from the previous loop. Close it first:
                pblocktree.reset();
                pblocktree.reset(new CBlockTreeDB(nBlockTreeDBCache, false, fReset));

                if (fReset) {
                    pblocktree->WriteReindexing(true);
                    //If we're reindexing in prune mode, wipe away unusable block files and all undo data files
                    if (fPruneMode)
                        CleanupBlockRevFiles();
                }

                if (fRequestShutdown) break;

                // LoadBlockIndex will load fHavePruned if we've ever removed a
                // block file from disk.
                // Note that it also sets fReindex based on the disk flag!
                // From here on out fReindex and fReset mean something different!
                if (!LoadBlockIndex(chainparams)) {
                    strLoadError = _("Error loading block database");
                    break;
                }

                // If the loaded chain has a wrong genesis, bail out immediately
                // (we're likely using a testnet datadir, or the other way around).
                if (!mapBlockIndex.empty() && !LookupBlockIndex(chainparams.GetConsensus().hashGenesisBlock)) {
                    return InitError(_("Incorrect or no genesis block found. Wrong datadir for network?"));
                }

                // Check for changed -addressindex state
                if (fAddressIndex != gArgs.GetBoolArg("-addressindex", DEFAULT_ADDRESSINDEX)) {
                    strLoadError = _("You need to rebuild the database using -reindex to change -addressindex");
                    break;
                }

                // Check for changed -spentindex state
                if (fSpentIndex != gArgs.GetBoolArg("-spentindex", DEFAULT_SPENTINDEX)) {
                    strLoadError = _("You need to rebuild the database using -reindex to change -spentindex");
                    break;
                }

                // Check for changed -timestampindex state
                if (fTimestampIndex != gArgs.GetBoolArg("-timestampindex", DEFAULT_TIMESTAMPINDEX)) {
                    strLoadError = _("You need to rebuild the database using -reindex to change -timestampindex");
                    break;
                }

                // Check for changed -prune state.  What we are concerned about is a user who has pruned blocks
                // in the past, but is now trying to run unpruned.
                if (fHavePruned && !fPruneMode) {
                    strLoadError = _("You need to rebuild the database using -reindex to go back to unpruned mode.  This will redownload the entire blockchain");
                    break;
                }

                // At this point blocktree args are consistent with what's on disk.
                // If we're not mid-reindex (based on disk + args), add a genesis block on disk
                // (otherwise we use the one already on disk).
                // This is called again in ThreadImport after the reindex completes.
                if (!fReindex && !LoadGenesisBlock(chainparams)) {
                    strLoadError = _("Error initializing block database");
                    break;
                }

                // At this point we're either in reindex or we've loaded a useful
                // block tree into mapBlockIndex!

                pcoinsdbview.reset(new CCoinsViewDB(nCoinDBCache, false, fReset || fReindexChainState));
                pcoinscatcher.reset(new CCoinsViewErrorCatcher(pcoinsdbview.get()));

                // If necessary, upgrade from older database format.
                // This is a no-op if we cleared the coinsviewdb with -reindex or -reindex-chainstate
                if (!pcoinsdbview->Upgrade()) {
                    strLoadError = _("Error upgrading chainstate database");
                    break;
                }

                // ReplayBlocks is a no-op if we cleared the coinsviewdb with -reindex or -reindex-chainstate
                if (!ReplayBlocks(chainparams, pcoinsdbview.get())) {
                    strLoadError = _("Unable to replay blocks. You will need to rebuild the database using -reindex-chainstate.");
                    break;
                }

                // The on-disk coinsdb is now in a good state, create the cache
                pcoinsTip.reset(new CCoinsViewCache(pcoinscatcher.get()));

                bool is_coinsview_empty = fReset || fReindexChainState || pcoinsTip->GetBestBlock().IsNull();
                if (!is_coinsview_empty) {
                    // LoadChainTip sets chainActive based on pcoinsTip's best block
                    if (!LoadChainTip(chainparams)) {
                        strLoadError = _("Error initializing block database");
                        break;
                    }
                    assert(chainActive.Tip() != nullptr);
                }

                if (!fReset) {
                    // Note that RewindBlockIndex MUST run even if we're about to -reindex-chainstate.
                    // It both disconnects blocks based on chainActive, and drops block data in
                    // mapBlockIndex based on lack of available witness data.
                    uiInterface.InitMessage(_("Rewinding blocks..."));
                    if (!RewindBlockIndex(chainparams)) {
                        strLoadError = _("Unable to rewind the database to a pre-fork state. You will need to redownload the blockchain");
                        break;
                    }
                }

                if (!is_coinsview_empty) {
                    uiInterface.InitMessage(_("Verifying blocks..."));
                    if (fHavePruned && gArgs.GetArg("-checkblocks", DEFAULT_CHECKBLOCKS) > MIN_BLOCKS_TO_KEEP) {
                        LogPrintf("Prune: pruned datadir may not have more than %d blocks; only checking available blocks\n",
                            MIN_BLOCKS_TO_KEEP);
                    }

                    CBlockIndex* tip = chainActive.Tip();
                    if (tip)
                        nHeightAtStartup = tip->nHeight;
                    RPCNotifyBlockChange(true, tip);

                    if (tip
                        && tip != chainActive.Genesis() // genesis block can be set in the future
                        && tip->nTime > GetAdjustedTime() + MAX_FUTURE_BLOCK_TIME) {
                        strLoadError = _("The block database contains a block which appears to be from the future. "
                            "This may be due to your computer's date and time being set incorrectly. "
                            "Only rebuild the block database if you are sure that your computer's date and time are correct");
                        break;
                    }

                    if (!CVerifyDB().VerifyDB(chainparams, pcoinsdbview.get(), gArgs.GetArg("-checklevel", DEFAULT_CHECKLEVEL),
                                  gArgs.GetArg("-checkblocks", DEFAULT_CHECKBLOCKS))) {
                        strLoadError = _("Corrupted block database detected");
                        break;
                    }
                }
            } catch (const std::exception& e) {
                LogPrintf("%s\n", e.what());
                strLoadError = _("Error opening block database");
                break;
            }

            fLoaded = true;
        } while(false);

        if (!fLoaded && !fRequestShutdown) {
            // first suggest a reindex
            if (!fReset) {
                bool fRet = uiInterface.ThreadSafeQuestion(
                    strLoadError + ".\n\n" + _("Do you want to rebuild the block database now?"),
                    strLoadError + ".\nPlease restart with -reindex or -reindex-chainstate to recover.",
                    "", CClientUIInterface::MSG_ERROR | CClientUIInterface::BTN_ABORT);
                if (fRet) {
                    fReindex = true;
                    fRequestShutdown = false;
                } else {
                    LogPrintf("Aborted block database rebuild. Exiting.\n");
                    return false;
                }
            } else {
                return InitError(strLoadError);
            }
        }
    }

    // As LoadBlockIndex can take several minutes, it's possible the user
    // requested to kill the GUI during the last operation. If so, exit.
    // As the program has not fully started yet, Shutdown() is possibly overkill.
    if (fRequestShutdown)
    {
        LogPrintf("Shutdown requested. Exiting.\n");
        return false;
    }
    if (fLoaded) {
        LogPrintf(" block index %15dms\n", GetTimeMillis() - nStart);
    }

    fs::path est_path = GetDataDir() / FEE_ESTIMATES_FILENAME;
    CAutoFile est_filein(fsbridge::fopen(est_path, "rb"), SER_DISK, CLIENT_VERSION);
    // Allowed to fail as this file IS missing on first startup.
    if (!est_filein.IsNull())
        ::feeEstimator.Read(est_filein);
    fFeeEstimatesInitialized = true;

    // ********************************************************* Step 8: start indexers
    SetCoreWriteGetSpentIndex(&GetSpentIndex);

    if (gArgs.GetBoolArg("-txindex", DEFAULT_TXINDEX)) {
        auto txindex_db = MakeUnique<TxIndexDB>(nTxIndexCache, false, fReindex);
        g_txindex = MakeUnique<TxIndex>(std::move(txindex_db));
        g_txindex->Start();
    }

    // ********************************************************* Step 9: load wallet
#ifdef ENABLE_WALLET
    if (fParticlMode)
    {
        if (!CHDWallet::InitLoadWallet())
            return InitError(_("Load HD wallet failed. Exiting."));
    };
#else
    LogPrintf("No wallet support compiled in!\n");
#endif
    if (!fParticlMode)
    if (!g_wallet_init_interface.Open()) return false;

    // ********************************************************* Step 10: data directory maintenance

    // if pruning, unset the service bit and perform the initial blockstore prune
    // after any wallet rescanning has taken place.
    if (fPruneMode) {
        LogPrintf("Unsetting NODE_NETWORK on prune mode\n");
        nLocalServices = ServiceFlags(nLocalServices & ~NODE_NETWORK);
        if (!fReindex) {
            uiInterface.InitMessage(_("Pruning blockstore..."));
            PruneAndFlush();
        }
    }

    if (chainparams.GetConsensus().vDeployments[Consensus::DEPLOYMENT_SEGWIT].nTimeout != 0) {
        // Only advertise witness capabilities if they have a reasonable start time.
        // This allows us to have the code merged without a defined softfork, by setting its
        // end time to 0.
        // Note that setting NODE_WITNESS is never required: the only downside from not
        // doing so is that after activation, no upgraded nodes will fetch from you.
        nLocalServices = ServiceFlags(nLocalServices | NODE_WITNESS);
    }

    // ********************************************************* Step 11: import blocks

    if (!CheckDiskSpace() && !CheckDiskSpace(0, true))
        return false;

    // Either install a handler to notify us when genesis activates, or set fHaveGenesis directly.
    // No locking, as this happens before any background thread is started.
    if (chainActive.Tip() == nullptr) {
        uiInterface.NotifyBlockTip.connect(BlockNotifyGenesisWait);
    } else {
        fHaveGenesis = true;
    }

    if (gArgs.IsArgSet("-blocknotify"))
        uiInterface.NotifyBlockTip.connect(BlockNotifyCallback);

    std::vector<fs::path> vImportFiles;
    for (const std::string& strFile : gArgs.GetArgs("-loadblock")) {
        vImportFiles.push_back(strFile);
    }

    threadGroup.create_thread(boost::bind(&ThreadImport, vImportFiles));

    // Wait for genesis block to be processed
    {
        WaitableLock lock(cs_GenesisWait);
        // We previously could hang here if StartShutdown() is called prior to
        // ThreadImport getting started, so instead we just wait on a timer to
        // check ShutdownRequested() regularly.
        while (!fHaveGenesis && !ShutdownRequested()) {
            condvar_GenesisWait.wait_for(lock, std::chrono::milliseconds(500));
        }
        uiInterface.NotifyBlockTip.disconnect(BlockNotifyGenesisWait);
    }

    // ********************************************************* Step 10.1: start secure messaging
#ifdef ENABLE_WALLET
    if (fParticlMode) // SMSG breaks functional tests with services flag, see version msg
    {
        auto vpwallets = GetWallets();
        smsgModule.Start(vpwallets.size() > 0 ? vpwallets[0] : nullptr, !gArgs.GetBoolArg("-smsg", true), gArgs.GetBoolArg("-smsgscanchain", false));
    };
#else
    if (fParticlMode)
    smsgModule.Start(nullptr, !gArgs.GetBoolArg("-smsg", true), gArgs.GetBoolArg("-smsgscanchain", false));
#endif

    if (ShutdownRequested()) {
        return false;
    }

    // ********************************************************* Step 12: start node

    int chain_active_height;

    //// debug print
    {
        LOCK(cs_main);
        LogPrintf("mapBlockIndex.size() = %u\n", mapBlockIndex.size());
        chain_active_height = chainActive.Height();
    }
    LogPrintf("nBestHeight = %d\n", chain_active_height);

    if (gArgs.GetBoolArg("-listenonion", DEFAULT_LISTEN_ONION))
        StartTorControl();

    Discover();

    // Map ports with UPnP
    if (gArgs.GetBoolArg("-upnp", DEFAULT_UPNP)) {
        StartMapPort();
    }

    CConnman::Options connOptions;
    connOptions.nLocalServices = smsg::fSecMsgEnabled ? ServiceFlags(nLocalServices | NODE_SMSG) : nLocalServices;
    connOptions.nMaxConnections = nMaxConnections;
    connOptions.nMaxOutbound = std::min(MAX_OUTBOUND_CONNECTIONS, connOptions.nMaxConnections);
    connOptions.nMaxAddnode = MAX_ADDNODE_CONNECTIONS;
    connOptions.nMaxFeeler = 1;
    connOptions.nBestHeight = chain_active_height;
    connOptions.uiInterface = &uiInterface;
    connOptions.m_msgproc = peerLogic.get();
    connOptions.nSendBufferMaxSize = 1000*gArgs.GetArg("-maxsendbuffer", DEFAULT_MAXSENDBUFFER);
    connOptions.nReceiveFloodSize = 1000*gArgs.GetArg("-maxreceivebuffer", DEFAULT_MAXRECEIVEBUFFER);
    connOptions.m_added_nodes = gArgs.GetArgs("-addnode");

    connOptions.nMaxOutboundTimeframe = nMaxOutboundTimeframe;
    connOptions.nMaxOutboundLimit = nMaxOutboundLimit;

    for (const std::string& strBind : gArgs.GetArgs("-bind")) {
        CService addrBind;
        if (!Lookup(strBind.c_str(), addrBind, GetListenPort(), false)) {
            return InitError(ResolveErrMsg("bind", strBind));
        }
        connOptions.vBinds.push_back(addrBind);
    }
    for (const std::string& strBind : gArgs.GetArgs("-whitebind")) {
        CService addrBind;
        if (!Lookup(strBind.c_str(), addrBind, 0, false)) {
            return InitError(ResolveErrMsg("whitebind", strBind));
        }
        if (addrBind.GetPort() == 0) {
            return InitError(strprintf(_("Need to specify a port with -whitebind: '%s'"), strBind));
        }
        connOptions.vWhiteBinds.push_back(addrBind);
    }

    for (const auto& net : gArgs.GetArgs("-whitelist")) {
        CSubNet subnet;
        LookupSubNet(net.c_str(), subnet);
        if (!subnet.IsValid())
            return InitError(strprintf(_("Invalid netmask specified in -whitelist: '%s'"), net));
        connOptions.vWhitelistedRange.push_back(subnet);
    }

    connOptions.vSeedNodes = gArgs.GetArgs("-seednode");

    // Initiate outbound connections unless connect=0
    connOptions.m_use_addrman_outgoing = !gArgs.IsArgSet("-connect");
    if (!connOptions.m_use_addrman_outgoing) {
        const auto connect = gArgs.GetArgs("-connect");
        if (connect.size() != 1 || connect[0] != "0") {
            connOptions.m_specified_outgoing = connect;
        }
    }
    if (!connman.Start(scheduler, connOptions)) {
        return false;
    }

    // ********************************************************* Step 12.5: start staking
    #ifdef ENABLE_WALLET
    if (fParticlWallet)
    {
        nMinStakeInterval = gArgs.GetArg("-minstakeinterval", 0);
        nMinerSleep = gArgs.GetArg("-minersleep", 500);
        if (!gArgs.GetBoolArg("-staking", true))
            LogPrintf("Staking disabled\n");
        else
        {
            auto vpwallets = GetWallets();
            size_t nWallets = vpwallets.size();
            assert(nWallets > 0);
            size_t nThreads = std::min(nWallets, (size_t)gArgs.GetArg("-stakingthreads", 1));

            size_t nPerThread = nWallets / nThreads;
            for (size_t i = 0; i < nThreads; ++i)
            {
                size_t nStart = nPerThread * i;
                size_t nEnd = (i == nThreads-1) ? nWallets : nPerThread * (i+1);
                StakeThread *t = new StakeThread();
                vStakeThreads.push_back(t);
                GetHDWallet(vpwallets[i])->nStakeThread = i;
                t->sName = strprintf("miner%d", i);
                t->thread = std::thread(&TraceThread<std::function<void()> >, t->sName.c_str(), std::function<void()>(std::bind(&ThreadStakeMiner, i, vpwallets, nStart, nEnd)));
            };
        }
    };
    #endif

    // ********************************************************* Step 13: finished

    SetRPCWarmupFinished();

    uiInterface.InitMessage(_("Done loading"));

    g_wallet_init_interface.Start(scheduler);

    return true;
}<|MERGE_RESOLUTION|>--- conflicted
+++ resolved
@@ -399,65 +399,25 @@
 #endif
     gArgs.AddArg("-prune=<n>", strprintf(_("Reduce storage requirements by enabling pruning (deleting) of old blocks. This allows the pruneblockchain RPC to be called to delete specific blocks, and enables automatic pruning of old blocks if a target size in MiB is provided. This mode is incompatible with -txindex and -rescan. "
             "Warning: Reverting this setting requires re-downloading the entire blockchain. "
-<<<<<<< HEAD
-            "(default: 0 = disable pruning blocks, 1 = allow manual pruning via RPC, >%u = automatically prune block files to stay under the specified target size in MiB)"), MIN_DISK_SPACE_FOR_BLOCK_FILES / 1024 / 1024));
-    strUsage += HelpMessageOpt("-reindex", _("Rebuild chain state and block index from the blk*.dat files on disk"));
-    strUsage += HelpMessageOpt("-reindex-chainstate", _("Rebuild chain state from the currently indexed blocks"));
-    strUsage += HelpMessageOpt("-skiprangeproofverify", _("Skip verifying rangeproofs when reindexing or importing."));
-=======
             "(default: 0 = disable pruning blocks, 1 = allow manual pruning via RPC, >%u = automatically prune block files to stay under the specified target size in MiB)"), MIN_DISK_SPACE_FOR_BLOCK_FILES / 1024 / 1024), false, OptionsCategory::OPTIONS);
     gArgs.AddArg("-reindex", _("Rebuild chain state and block index from the blk*.dat files on disk"), false, OptionsCategory::OPTIONS);
     gArgs.AddArg("-reindex-chainstate", _("Rebuild chain state from the currently indexed blocks"), false, OptionsCategory::OPTIONS);
->>>>>>> cb9bbf77
+    gArgs.AddArg("-skiprangeproofverify", _("Skip verifying rangeproofs when reindexing or importing."), false, OptionsCategory::OPTIONS);
 #ifndef WIN32
     gArgs.AddArg("-sysperms", _("Create new files with system default permissions, instead of umask 077 (only effective with disabled wallet functionality)"), false, OptionsCategory::OPTIONS);
 #endif
-<<<<<<< HEAD
-    strUsage += HelpMessageOpt("-txindex", strprintf(_("Maintain a full transaction index, used by the getrawtransaction rpc call (default: %u)"), DEFAULT_TXINDEX));
-
-    strUsage += HelpMessageOpt("-addressindex", strprintf(_("Maintain a full address index, used to query for the balance, txids and unspent outputs for addresses (default: %u)"), DEFAULT_ADDRESSINDEX));
-    strUsage += HelpMessageOpt("-timestampindex", strprintf(_("Maintain a timestamp index for block hashes, used to query blocks hashes by a range of timestamps (default: %u)"), DEFAULT_TIMESTAMPINDEX));
-    strUsage += HelpMessageOpt("-spentindex", strprintf(_("Maintain a full spent index, used to query the spending txid and input index for an outpoint (default: %u)"), DEFAULT_SPENTINDEX));
-
-    strUsage += HelpMessageOpt("-spentindex", strprintf(_("Maintain a full spent index, used to query the spending txid and input index for an outpoint (default: %u)"), DEFAULT_SPENTINDEX));
-
-    strUsage += HelpMessageOpt("-dbmaxopenfiles", strprintf(_("Maximum number of open files parameter passed to level-db (default: %u)"), DEFAULT_DB_MAX_OPEN_FILES));
-    strUsage += HelpMessageOpt("-dbcompression", strprintf(_("Database compression parameter passed to level-db (default: %s)"), DEFAULT_DB_COMPRESSION ? "true" : "false"));
-
-    strUsage += HelpMessageGroup(_("Connection options:"));
-
-    strUsage += HelpMessageOpt("-findpeers", _("Node will search for peers (default: 1)"));
-    strUsage += HelpMessageOpt("-addnode=<ip>", _("Add a node to connect to and attempt to keep the connection open"));
-    strUsage += HelpMessageOpt("-banscore=<n>", strprintf(_("Threshold for disconnecting misbehaving peers (default: %u)"), DEFAULT_BANSCORE_THRESHOLD));
-    strUsage += HelpMessageOpt("-bantime=<n>", strprintf(_("Number of seconds to keep misbehaving peers from reconnecting (default: %u)"), DEFAULT_MISBEHAVING_BANTIME));
-    strUsage += HelpMessageOpt("-bind=<addr>", _("Bind to given address and always listen on it. Use [host]:port notation for IPv6"));
-    strUsage += HelpMessageOpt("-connect=<ip>", _("Connect only to the specified node(s); -connect=0 disables automatic connections (the rules for this peer are the same as for -addnode)"));
-    strUsage += HelpMessageOpt("-discover", _("Discover own IP addresses (default: 1 when listening and no -externalip or -proxy)"));
-    strUsage += HelpMessageOpt("-dns", _("Allow DNS lookups for -addnode, -seednode and -connect") + " " + strprintf(_("(default: %u)"), DEFAULT_NAME_LOOKUP));
-    strUsage += HelpMessageOpt("-dnsseed", _("Query for peer addresses via DNS lookup, if low on addresses (default: 1 unless -connect used)"));
-    strUsage += HelpMessageOpt("-externalip=<ip>", _("Specify your own public address"));
-    strUsage += HelpMessageOpt("-forcednsseed", strprintf(_("Always query for peer addresses via DNS lookup (default: %u)"), DEFAULT_FORCEDNSSEED));
-    strUsage += HelpMessageOpt("-listen", _("Accept connections from outside (default: 1 if no -proxy or -connect)"));
-    strUsage += HelpMessageOpt("-listenonion", strprintf(_("Automatically create Tor hidden service (default: %d)"), DEFAULT_LISTEN_ONION));
-    strUsage += HelpMessageOpt("-maxconnections=<n>", strprintf(_("Maintain at most <n> connections to peers (default: %u)"), DEFAULT_MAX_PEER_CONNECTIONS));
-    strUsage += HelpMessageOpt("-maxreceivebuffer=<n>", strprintf(_("Maximum per-connection receive buffer, <n>*1000 bytes (default: %u)"), DEFAULT_MAXRECEIVEBUFFER));
-    strUsage += HelpMessageOpt("-maxsendbuffer=<n>", strprintf(_("Maximum per-connection send buffer, <n>*1000 bytes (default: %u)"), DEFAULT_MAXSENDBUFFER));
-    strUsage += HelpMessageOpt("-maxtimeadjustment", strprintf(_("Maximum allowed median peer time offset adjustment. Local perspective of time may be influenced by peers forward or backward by this amount. (default: %u seconds)"), DEFAULT_MAX_TIME_ADJUSTMENT));
-    strUsage += HelpMessageOpt("-maxuploadtarget=<n>", strprintf(_("Tries to keep outbound traffic under the given target (in MiB per 24h), 0 = no limit (default: %d)"), DEFAULT_MAX_UPLOAD_TARGET));
-    strUsage += HelpMessageOpt("-onion=<ip:port>", strprintf(_("Use separate SOCKS5 proxy to reach peers via Tor hidden services (default: %s)"), "-proxy"));
-    strUsage += HelpMessageOpt("-onlynet=<net>", _("Only connect to nodes in network <net> (ipv4, ipv6 or onion)"));
-    strUsage += HelpMessageOpt("-peerbloomfilters", strprintf(_("Support filtering of blocks and transaction with bloom filters (default: %u)"), DEFAULT_PEERBLOOMFILTERS));
-    strUsage += HelpMessageOpt("-permitbaremultisig", strprintf(_("Relay non-P2SH multisig (default: %u)"), DEFAULT_PERMIT_BAREMULTISIG));
-    strUsage += HelpMessageOpt("-port=<port>", strprintf(_("Listen for connections on <port> (default: %u or testnet: %u)"), defaultChainParams->GetDefaultPort(), testnetChainParams->GetDefaultPort()));
-    strUsage += HelpMessageOpt("-proxy=<ip:port>", _("Connect through SOCKS5 proxy"));
-    strUsage += HelpMessageOpt("-proxyrandomize", strprintf(_("Randomize credentials for every proxy connection. This enables Tor stream isolation (default: %u)"), DEFAULT_PROXYRANDOMIZE));
-    strUsage += HelpMessageOpt("-seednode=<ip>", _("Connect to a node to retrieve peer addresses, and disconnect"));
-    strUsage += HelpMessageOpt("-timeout=<n>", strprintf(_("Specify connection timeout in milliseconds (minimum: 1, default: %d)"), DEFAULT_CONNECT_TIMEOUT));
-    strUsage += HelpMessageOpt("-torcontrol=<ip>:<port>", strprintf(_("Tor control port to use if onion listening enabled (default: %s)"), DEFAULT_TOR_CONTROL));
-    strUsage += HelpMessageOpt("-torpassword=<pass>", _("Tor control port password (default: empty)"));
-=======
+
     gArgs.AddArg("-txindex", strprintf(_("Maintain a full transaction index, used by the getrawtransaction rpc call (default: %u)"), DEFAULT_TXINDEX), false, OptionsCategory::OPTIONS);
 
+    gArgs.AddArg("-addressindex", strprintf(_("Maintain a full address index, used to query for the balance, txids and unspent outputs for addresses (default: %u)"), DEFAULT_ADDRESSINDEX), false, OptionsCategory::OPTIONS);
+    gArgs.AddArg("-timestampindex", strprintf(_("Maintain a timestamp index for block hashes, used to query blocks hashes by a range of timestamps (default: %u)"), DEFAULT_TIMESTAMPINDEX), false, OptionsCategory::OPTIONS);
+    gArgs.AddArg("-spentindex", strprintf(_("Maintain a full spent index, used to query the spending txid and input index for an outpoint (default: %u)"), DEFAULT_SPENTINDEX), false, OptionsCategory::OPTIONS);
+
+    gArgs.AddArg("-dbmaxopenfiles", strprintf(_("Maximum number of open files parameter passed to level-db (default: %u)"), DEFAULT_DB_MAX_OPEN_FILES), false, OptionsCategory::OPTIONS);
+    gArgs.AddArg("-dbcompression", strprintf(_("Database compression parameter passed to level-db (default: %s)"), DEFAULT_DB_COMPRESSION ? "true" : "false"), false, OptionsCategory::OPTIONS);
+
+
+    gArgs.AddArg("-findpeers", _("Node will search for peers (default: 1)"), false, OptionsCategory::CONNECTION);
     gArgs.AddArg("-addnode=<ip>", _("Add a node to connect to and attempt to keep the connection open (see the `addnode` RPC command help for more info)"), false, OptionsCategory::CONNECTION);
     gArgs.AddArg("-banscore=<n>", strprintf(_("Threshold for disconnecting misbehaving peers (default: %u)"), DEFAULT_BANSCORE_THRESHOLD), false, OptionsCategory::CONNECTION);
     gArgs.AddArg("-bantime=<n>", strprintf(_("Number of seconds to keep misbehaving peers from reconnecting (default: %u)"), DEFAULT_MISBEHAVING_BANTIME), false, OptionsCategory::CONNECTION);
@@ -486,7 +446,6 @@
     gArgs.AddArg("-timeout=<n>", strprintf(_("Specify connection timeout in milliseconds (minimum: 1, default: %d)"), DEFAULT_CONNECT_TIMEOUT), false, OptionsCategory::CONNECTION);
     gArgs.AddArg("-torcontrol=<ip>:<port>", strprintf(_("Tor control port to use if onion listening enabled (default: %s)"), DEFAULT_TOR_CONTROL), false, OptionsCategory::CONNECTION);
     gArgs.AddArg("-torpassword=<pass>", _("Tor control port password (default: empty)"), false, OptionsCategory::CONNECTION);
->>>>>>> cb9bbf77
 #ifdef USE_UPNP
 #if USE_UPNP
     gArgs.AddArg("-upnp", _("Use UPnP to map the listening port (default: 1 when listening and no -proxy)"), false, OptionsCategory::CONNECTION);
@@ -498,125 +457,26 @@
     gArgs.AddArg("-whitelist=<IP address or network>", _("Whitelist peers connecting from the given IP address (e.g. 1.2.3.4) or CIDR notated network (e.g. 1.2.3.0/24). Can be specified multiple times.") +
         " " + _("Whitelisted peers cannot be DoS banned and their transactions are always relayed, even if they are already in the mempool, useful e.g. for a gateway"), false, OptionsCategory::CONNECTION);
 
-<<<<<<< HEAD
-    strUsage += smsg::GetHelpString(showDebug);
-
-    strUsage += g_wallet_init_interface.GetHelpString(showDebug);
+    smsg::AddOptions();
+
+    g_wallet_init_interface.AddWalletOptions();
 #ifdef ENABLE_WALLET
     if (fParticlMode) {
-        strUsage += CHDWallet::GetWalletHelpString(showDebug);
-    }
-#endif
-
-#if ENABLE_ZMQ
-    strUsage += HelpMessageGroup(_("ZeroMQ notification options:"));
-    strUsage += HelpMessageOpt("-zmqpubhashblock=<address>", _("Enable publish hash block in <address>"));
-    strUsage += HelpMessageOpt("-zmqpubhashtx=<address>", _("Enable publish hash transaction in <address>"));
-    strUsage += HelpMessageOpt("-zmqpubrawblock=<address>", _("Enable publish raw block in <address>"));
-    strUsage += HelpMessageOpt("-zmqpubrawtx=<address>", _("Enable publish raw transaction in <address>"));
-    strUsage += HelpMessageOpt("-zmqpubhashwtx=<address>", _("Enable publish hash transaction received by wallets in <address>"));
-    strUsage += HelpMessageOpt("-zmqpubsmsg=<address>", _("Enable publish secure message in <address>"));
-    strUsage += HelpMessageOpt("-serverkeyzmq=<secret_key>", _("Base64 encoded string of the z85 encoded secret key for CurveZMQ."));
-    strUsage += HelpMessageOpt("-newserverkeypairzmq", _("Generate new key pair for CurveZMQ, print and exit."));
-    strUsage += HelpMessageOpt("-whitelistzmq=<IP address or network>", _("Whitelist peers connecting from the given IP address (e.g. 1.2.3.4) or CIDR notated network (e.g. 1.2.3.0/24). Can be specified multiple times."));
-#endif
-
-    strUsage += HelpMessageGroup(_("Debugging/Testing options:"));
-    if (showDebug) {
-        strUsage += HelpMessageOpt("-checkblocks=<n>", strprintf(_("How many blocks to check at startup (default: %u, 0 = all)"), DEFAULT_CHECKBLOCKS));
-        strUsage += HelpMessageOpt("-checklevel=<n>", strprintf(_("How thorough the block verification of -checkblocks is (0-4, default: %u)"), DEFAULT_CHECKLEVEL));
-        strUsage += HelpMessageOpt("-checkblockindex", strprintf("Do a full consistency check for mapBlockIndex, setBlockIndexCandidates, chainActive and mapBlocksUnlinked occasionally. (default: %u)", defaultChainParams->DefaultConsistencyChecks()));
-        strUsage += HelpMessageOpt("-checkmempool=<n>", strprintf("Run checks every <n> transactions (default: %u)", defaultChainParams->DefaultConsistencyChecks()));
-        strUsage += HelpMessageOpt("-checkpoints", strprintf("Disable expensive verification for known chain history (default: %u)", DEFAULT_CHECKPOINTS_ENABLED));
-        strUsage += HelpMessageOpt("-deprecatedrpc=<method>", "Allows deprecated RPC method(s) to be used");
-        strUsage += HelpMessageOpt("-dropmessagestest=<n>", "Randomly drop 1 of every <n> network messages");
-        strUsage += HelpMessageOpt("-stopafterblockimport", strprintf("Stop running after importing blocks from disk (default: %u)", DEFAULT_STOPAFTERBLOCKIMPORT));
-        strUsage += HelpMessageOpt("-stopatheight", strprintf("Stop running after reaching the given height in the main chain (default: %u)", DEFAULT_STOPATHEIGHT));
-
-        strUsage += HelpMessageOpt("-limitancestorcount=<n>", strprintf("Do not accept transactions if number of in-mempool ancestors is <n> or more (default: %u)", DEFAULT_ANCESTOR_LIMIT));
-        strUsage += HelpMessageOpt("-limitancestorsize=<n>", strprintf("Do not accept transactions whose size with all in-mempool ancestors exceeds <n> kilobytes (default: %u)", DEFAULT_ANCESTOR_SIZE_LIMIT));
-        strUsage += HelpMessageOpt("-limitdescendantcount=<n>", strprintf("Do not accept transactions if any ancestor would have <n> or more in-mempool descendants (default: %u)", DEFAULT_DESCENDANT_LIMIT));
-        strUsage += HelpMessageOpt("-limitdescendantsize=<n>", strprintf("Do not accept transactions if any ancestor would have more than <n> kilobytes of in-mempool descendants (default: %u).", DEFAULT_DESCENDANT_SIZE_LIMIT));
-        strUsage += HelpMessageOpt("-vbparams=deployment:start:end", "Use given start/end times for specified version bits deployment (regtest-only)");
-        strUsage += HelpMessageOpt("-addrmantest", "Allows to test address relay on localhost");
-    }
-    strUsage += HelpMessageOpt("-debug=<category>", strprintf(_("Output debugging information (default: %u, supplying <category> is optional)"), 0) + ". " +
-        _("If <category> is not supplied or if <category> = 1, output all debugging information.") + " " + _("<category> can be:") + " " + ListLogCategories() + ".");
-    strUsage += HelpMessageOpt("-debugexclude=<category>", strprintf(_("Exclude debugging information for a category. Can be used in conjunction with -debug=1 to output debug logs for all categories except one or more specified categories.")));
-    strUsage += HelpMessageOpt("-help-debug", _("Show all debugging options (usage: --help -help-debug)"));
-    strUsage += HelpMessageOpt("-logips", strprintf(_("Include IP addresses in debug output (default: %u)"), DEFAULT_LOGIPS));
-    strUsage += HelpMessageOpt("-logtimestamps", strprintf(_("Prepend debug output with timestamp (default: %u)"), DEFAULT_LOGTIMESTAMPS));
-    if (showDebug)
-    {
-        strUsage += HelpMessageOpt("-logtimemicros", strprintf("Add microsecond precision to debug timestamps (default: %u)", DEFAULT_LOGTIMEMICROS));
-        strUsage += HelpMessageOpt("-mocktime=<n>", "Replace actual time with <n> seconds since epoch (default: 0)");
-        strUsage += HelpMessageOpt("-maxsigcachesize=<n>", strprintf("Limit sum of signature cache and script execution cache sizes to <n> MiB (default: %u)", DEFAULT_MAX_SIG_CACHE_SIZE));
-        strUsage += HelpMessageOpt("-maxtipage=<n>", strprintf("Maximum tip age in seconds to consider node in initial block download (default: %u)", DEFAULT_MAX_TIP_AGE));
-    }
-    strUsage += HelpMessageOpt("-maxtxfee=<amt>", strprintf(_("Maximum total fees (in %s) to use in a single wallet transaction or raw transaction; setting this too low may abort large transactions (default: %s)"),
-        CURRENCY_UNIT, FormatMoney(DEFAULT_TRANSACTION_MAXFEE)));
-    if (showDebug)
-    {
-        strUsage += HelpMessageOpt("-printpriority", strprintf("Log transaction fee per kB when mining blocks (default: %u)", DEFAULT_PRINTPRIORITY));
-    }
-    strUsage += HelpMessageOpt("-printtoconsole", _("Send trace/debug info to console instead of debug.log file"));
-    strUsage += HelpMessageOpt("-shrinkdebugfile", _("Shrink debug.log file on client startup (default: 1 when no -debug)"));
-    strUsage += HelpMessageOpt("-uacomment=<cmt>", _("Append comment to the user agent string"));
-
-    AppendParamsHelpMessages(strUsage, showDebug);
-
-    strUsage += HelpMessageGroup(_("Node relay options:"));
-    if (showDebug) {
-        strUsage += HelpMessageOpt("-acceptnonstdtxn", strprintf("Relay and mine \"non-standard\" transactions (%sdefault: %u)", "testnet/regtest only; ", !testnetChainParams->RequireStandard()));
-        strUsage += HelpMessageOpt("-incrementalrelayfee=<amt>", strprintf("Fee rate (in %s/kB) used to define cost of relay, used for mempool limiting and BIP 125 replacement. (default: %s)", CURRENCY_UNIT, FormatMoney(DEFAULT_INCREMENTAL_RELAY_FEE)));
-        strUsage += HelpMessageOpt("-dustrelayfee=<amt>", strprintf("Fee rate (in %s/kB) used to defined dust, the value of an output such that it will cost more than its value in fees at this fee rate to spend it. (default: %s)", CURRENCY_UNIT, FormatMoney(DUST_RELAY_TX_FEE)));
-    }
-    strUsage += HelpMessageOpt("-bytespersigop", strprintf(_("Equivalent bytes per sigop in transactions for relay and mining (default: %u)"), DEFAULT_BYTES_PER_SIGOP));
-    strUsage += HelpMessageOpt("-datacarrier", strprintf(_("Relay and mine data carrier transactions (default: %u)"), DEFAULT_ACCEPT_DATACARRIER));
-    strUsage += HelpMessageOpt("-datacarriersize", strprintf(_("Maximum size of data in data carrier transactions we relay and mine (default: %u)"), MAX_OP_RETURN_RELAY));
-    strUsage += HelpMessageOpt("-mempoolreplacement", strprintf(_("Enable transaction replacement in the memory pool (default: %u)"), DEFAULT_ENABLE_REPLACEMENT));
-    strUsage += HelpMessageOpt("-minrelaytxfee=<amt>", strprintf(_("Fees (in %s/kB) smaller than this are considered zero fee for relaying, mining and transaction creation (default: %s)"),
-        CURRENCY_UNIT, FormatMoney(DEFAULT_MIN_RELAY_TX_FEE)));
-    strUsage += HelpMessageOpt("-whitelistforcerelay", strprintf(_("Force relay of transactions from whitelisted peers even if they violate local relay policy (default: %d)"), DEFAULT_WHITELISTFORCERELAY));
-    strUsage += HelpMessageOpt("-whitelistrelay", strprintf(_("Accept relayed transactions received from whitelisted peers even when not relaying transactions (default: %d)"), DEFAULT_WHITELISTRELAY));
-
-    strUsage += HelpMessageGroup(_("Block creation options:"));
-    strUsage += HelpMessageOpt("-blockmaxweight=<n>", strprintf(_("Set maximum BIP141 block weight (default: %d)"), DEFAULT_BLOCK_MAX_WEIGHT));
-    strUsage += HelpMessageOpt("-blockmintxfee=<amt>", strprintf(_("Set lowest fee rate (in %s/kB) for transactions to be included in block creation. (default: %s)"), CURRENCY_UNIT, FormatMoney(DEFAULT_BLOCK_MIN_TX_FEE)));
-    if (showDebug)
-        strUsage += HelpMessageOpt("-blockversion=<n>", "Override block version to test forking scenarios");
-
-    strUsage += HelpMessageGroup(_("RPC server options:"));
-    strUsage += HelpMessageOpt("-rest", strprintf(_("Accept public REST requests (default: %u)"), DEFAULT_REST_ENABLE));
-    strUsage += HelpMessageOpt("-rpcallowip=<ip>", _("Allow JSON-RPC connections from specified source. Valid for <ip> are a single IP (e.g. 1.2.3.4), a network/netmask (e.g. 1.2.3.4/255.255.255.0) or a network/CIDR (e.g. 1.2.3.4/24). This option can be specified multiple times"));
-    strUsage += HelpMessageOpt("-rpcauth=<userpw>", _("Username and hashed password for JSON-RPC connections. The field <userpw> comes in the format: <USERNAME>:<SALT>$<HASH>. A canonical python script is included in share/rpcuser. The client then connects normally using the rpcuser=<USERNAME>/rpcpassword=<PASSWORD> pair of arguments. This option can be specified multiple times"));
-    strUsage += HelpMessageOpt("-rpcbind=<addr>[:port]", _("Bind to given address to listen for JSON-RPC connections. This option is ignored unless -rpcallowip is also passed. Port is optional and overrides -rpcport. Use [host]:port notation for IPv6. This option can be specified multiple times (default: 127.0.0.1 and ::1 i.e., localhost, or if -rpcallowip has been specified, 0.0.0.0 and :: i.e., all addresses)"));
-    strUsage += HelpMessageOpt("-rpccookiefile=<loc>", _("Location of the auth cookie. Relative paths will be prefixed by a net-specific datadir location. (default: data dir)"));
-    strUsage += HelpMessageOpt("-rpcpassword=<pw>", _("Password for JSON-RPC connections"));
-    strUsage += HelpMessageOpt("-rpcport=<port>", strprintf(_("Listen for JSON-RPC connections on <port> (default: %u or testnet: %u)"), defaultBaseParams->RPCPort(), testnetBaseParams->RPCPort()));
-    strUsage += HelpMessageOpt("-rpcserialversion", strprintf(_("Sets the serialization of raw transaction or block hex returned in non-verbose mode, non-segwit(0) or segwit(1) (default: %d)"), DEFAULT_RPC_SERIALIZE_VERSION));
-    if (showDebug)
-        strUsage += HelpMessageOpt("-rpcservertimeout=<n>", strprintf("Timeout during HTTP requests (default: %d)", DEFAULT_HTTP_SERVER_TIMEOUT));
-    strUsage += HelpMessageOpt("-rpcthreads=<n>", strprintf(_("Set the number of threads to service RPC calls (default: %d)"), DEFAULT_HTTP_THREADS));
-    strUsage += HelpMessageOpt("-rpccorsdomain=<domain>", _("Allow JSON-RPC connections from specified domain (e.g. http://localhost:4200 or \"*\"). This needs to be set if you are using the Particl GUI in a browser."));
-
-    strUsage += HelpMessageOpt("-displaylocaltime", _("Display human readable time strings in local timezone (default: false)"));
-    strUsage += HelpMessageOpt("-displayutctime", _("Display human readable time strings in UTC (default: false)"));
-
-    strUsage += HelpMessageOpt("-rpcuser=<user>", _("Username for JSON-RPC connections"));
-    if (showDebug)
-        strUsage += HelpMessageOpt("-rpcworkqueue=<n>", strprintf("Set the depth of the work queue to service RPC calls (default: %d)", DEFAULT_HTTP_WORKQUEUE));
-    strUsage += HelpMessageOpt("-server", _("Accept command line and JSON-RPC commands"));
-
-    return strUsage;
-=======
-    g_wallet_init_interface.AddWalletOptions();
+        CHDWallet::AddOptions();
+    }
+#endif
+
 
 #if ENABLE_ZMQ
     gArgs.AddArg("-zmqpubhashblock=<address>", _("Enable publish hash block in <address>"), false, OptionsCategory::ZMQ);
     gArgs.AddArg("-zmqpubhashtx=<address>", _("Enable publish hash transaction in <address>"), false, OptionsCategory::ZMQ);
     gArgs.AddArg("-zmqpubrawblock=<address>", _("Enable publish raw block in <address>"), false, OptionsCategory::ZMQ);
     gArgs.AddArg("-zmqpubrawtx=<address>", _("Enable publish raw transaction in <address>"), false, OptionsCategory::ZMQ);
+    gArgs.AddArg("-zmqpubhashwtx=<address>", _("Enable publish hash transaction received by wallets in <address>"), false, OptionsCategory::ZMQ);
+    gArgs.AddArg("-zmqpubsmsg=<address>", _("Enable publish secure message in <address>"), false, OptionsCategory::ZMQ);
+    gArgs.AddArg("-serverkeyzmq=<secret_key>", _("Base64 encoded string of the z85 encoded secret key for CurveZMQ."), false, OptionsCategory::ZMQ);
+    gArgs.AddArg("-newserverkeypairzmq", _("Generate new key pair for CurveZMQ, print and exit."), false, OptionsCategory::ZMQ);
+    gArgs.AddArg("-whitelistzmq=<IP address or network>", _("Whitelist peers connecting from the given IP address (e.g. 1.2.3.4) or CIDR notated network (e.g. 1.2.3.0/24). Can be specified multiple times."), false, OptionsCategory::ZMQ);
 #endif
 
     gArgs.AddArg("-checkblocks=<n>", strprintf(_("How many blocks to check at startup (default: %u, 0 = all)"), DEFAULT_CHECKBLOCKS), true, OptionsCategory::DEBUG_TEST);
@@ -680,10 +540,13 @@
     gArgs.AddArg("-rpcserialversion", strprintf(_("Sets the serialization of raw transaction or block hex returned in non-verbose mode, non-segwit(0) or segwit(1) (default: %d)"), DEFAULT_RPC_SERIALIZE_VERSION), false, OptionsCategory::RPC);
     gArgs.AddArg("-rpcservertimeout=<n>", strprintf("Timeout during HTTP requests (default: %d)", DEFAULT_HTTP_SERVER_TIMEOUT), true, OptionsCategory::RPC);
     gArgs.AddArg("-rpcthreads=<n>", strprintf(_("Set the number of threads to service RPC calls (default: %d)"), DEFAULT_HTTP_THREADS), false, OptionsCategory::RPC);
+    gArgs.AddArg("-rpccorsdomain=<domain>", _("Allow JSON-RPC connections from specified domain (e.g. http://localhost:4200 or \"*\"). This needs to be set if you are using the Particl GUI in a browser."), false, OptionsCategory::RPC);
     gArgs.AddArg("-rpcuser=<user>", _("Username for JSON-RPC connections"), false, OptionsCategory::RPC);
     gArgs.AddArg("-rpcworkqueue=<n>", strprintf("Set the depth of the work queue to service RPC calls (default: %d)", DEFAULT_HTTP_WORKQUEUE), true, OptionsCategory::RPC);
     gArgs.AddArg("-server", _("Accept command line and JSON-RPC commands"), false, OptionsCategory::RPC);
->>>>>>> cb9bbf77
+
+    gArgs.AddArg("-displaylocaltime", _("Display human readable time strings in local timezone (default: false)"), false, OptionsCategory::RPC);
+    gArgs.AddArg("-displayutctime", _("Display human readable time strings in UTC (default: false)"), false, OptionsCategory::RPC);
 }
 
 std::string LicenseInfo()
