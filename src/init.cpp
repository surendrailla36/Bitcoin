--- conflicted
+++ resolved
@@ -302,14 +302,8 @@
     // When adding new options to the categories, please keep and ensure alphabetical ordering.
     // Do not translate _(...) -help-debug options, Many technical terms, and only a very small audience, so is unnecessary stress to translators.
     string strUsage = HelpMessageGroup(_("Options:"));
-<<<<<<< HEAD
-    strUsage += HelpMessageOpt("-?", _("This help message"));
-    strUsage += HelpMessageOpt("-version", _("Print version and exit"));
-    strUsage += HelpMessageOpt("-alerts", strprintf(_("Receive and display P2P network alerts (default: %u)"), DEFAULT_ALERTS));
-=======
     strUsage += HelpMessageOpt("-?", _("Print this help message and exit"));
     strUsage += HelpMessageOpt("-version", _("Print version and exit"));
->>>>>>> 0d719145
     strUsage += HelpMessageOpt("-alertnotify=<cmd>", _("Execute command when a relevant alert is received or we see a really long fork (%s in cmd is replaced by message)"));
     strUsage += HelpMessageOpt("-blocknotify=<cmd>", _("Execute command when the best block changes (%s in cmd is replaced by block hash)"));
     if (showDebug)
@@ -386,40 +380,11 @@
     strUsage += HelpMessageOpt("-whitelist=<IP address or network>", _("Whitelist peers connecting from the given IP address (e.g. 1.2.3.4) or CIDR notated network (e.g. 1.2.3.0/24). Can be specified multiple times.") +
         " " + _("Whitelisted peers cannot be DoS banned and their transactions are always relayed, even if they are already in the mempool, useful e.g. for a gateway"));
     strUsage += HelpMessageOpt("-whitelistrelay", strprintf(_("Accept relayed transactions received from whitelisted peers even when not relaying transactions (default: %d)"), DEFAULT_WHITELISTRELAY));
-<<<<<<< HEAD
-    strUsage += HelpMessageOpt("-whitelistforcerelay", strprintf(_("Force relay of transactions from whitelisted peers even they violate local relay policy (default: %d)"), DEFAULT_WHITELISTFORCERELAY));
-    strUsage += HelpMessageOpt("-maxuploadtarget=<n>", strprintf(_("Tries to keep outbound traffic under the given target (in MiB per 24h), 0 = no limit (default: %d)"), DEFAULT_MAX_UPLOAD_TARGET));
-
-#ifdef ENABLE_WALLET
-    strUsage += HelpMessageGroup(_("Wallet options:"));
-    strUsage += HelpMessageOpt("-disablewallet", _("Do not load the wallet and disable wallet RPC calls"));
-    strUsage += HelpMessageOpt("-keypool=<n>", strprintf(_("Set key pool size to <n> (default: %u)"), DEFAULT_KEYPOOL_SIZE));
-    strUsage += HelpMessageOpt("-fallbackfee=<amt>", strprintf(_("A fee rate (in %s/kB) that will be used when fee estimation has insufficient data (default: %s)"),
-        CURRENCY_UNIT, FormatMoney(DEFAULT_FALLBACK_FEE)));
-    strUsage += HelpMessageOpt("-mintxfee=<amt>", strprintf(_("Fees (in %s/kB) smaller than this are considered zero fee for transaction creation (default: %s)"),
-            CURRENCY_UNIT, FormatMoney(DEFAULT_TRANSACTION_MINFEE)));
-    strUsage += HelpMessageOpt("-paytxfee=<amt>", strprintf(_("Fee (in %s/kB) to add to transactions you send (default: %s)"),
-        CURRENCY_UNIT, FormatMoney(payTxFee.GetFeePerK())));
-    strUsage += HelpMessageOpt("-rescan", _("Rescan the block chain for missing wallet transactions on startup"));
-    strUsage += HelpMessageOpt("-salvagewallet", _("Attempt to recover private keys from a corrupt wallet.dat on startup"));
-    strUsage += HelpMessageOpt("-sendfreetransactions", strprintf(_("Send transactions as zero-fee transactions if possible (default: %u)"), DEFAULT_SEND_FREE_TRANSACTIONS));
-    strUsage += HelpMessageOpt("-spendzeroconfchange", strprintf(_("Spend unconfirmed change when sending transactions (default: %u)"), DEFAULT_SPEND_ZEROCONF_CHANGE));
-    strUsage += HelpMessageOpt("-txconfirmtarget=<n>", strprintf(_("If paytxfee is not set, include enough fee so transactions begin confirmation on average within n blocks (default: %u)"), DEFAULT_TX_CONFIRM_TARGET));
-    strUsage += HelpMessageOpt("-maxtxfee=<amt>", strprintf(_("Maximum total fees (in %s) to use in a single wallet transaction; setting this too low may abort large transactions (default: %s)"),
-        CURRENCY_UNIT, FormatMoney(DEFAULT_TRANSACTION_MAXFEE)));
-    strUsage += HelpMessageOpt("-upgradewallet", _("Upgrade wallet to latest format on startup"));
-    strUsage += HelpMessageOpt("-wallet=<file>", _("Specify wallet file (within data directory)") + " " + strprintf(_("(default: %s)"), "wallet.dat"));
-    strUsage += HelpMessageOpt("-walletbroadcast", _("Make the wallet broadcast transactions") + " " + strprintf(_("(default: %u)"), DEFAULT_WALLETBROADCAST));
-    strUsage += HelpMessageOpt("-walletnotify=<cmd>", _("Execute command when a wallet transaction changes (%s in cmd is replaced by TxID)"));
-    strUsage += HelpMessageOpt("-zapwallettxes=<mode>", _("Delete all wallet transactions and only recover those parts of the blockchain through -rescan on startup") +
-        " " + _("(1 = keep tx meta data e.g. account owner and payment request information, 2 = drop tx meta data)"));
-=======
     strUsage += HelpMessageOpt("-whitelistforcerelay", strprintf(_("Force relay of transactions from whitelisted peers even if they violate local relay policy (default: %d)"), DEFAULT_WHITELISTFORCERELAY));
     strUsage += HelpMessageOpt("-maxuploadtarget=<n>", strprintf(_("Tries to keep outbound traffic under the given target (in MiB per 24h), 0 = no limit (default: %d)"), DEFAULT_MAX_UPLOAD_TARGET));
 
 #ifdef ENABLE_WALLET
     strUsage += CWallet::GetWalletHelpString(showDebug);
->>>>>>> 0d719145
 #endif
 
 #if ENABLE_ZMQ
@@ -455,11 +420,6 @@
         _("If <category> is not supplied or if <category> = 1, output all debugging information.") + _("<category> can be:") + " " + debugCategories + ".");
     if (showDebug)
         strUsage += HelpMessageOpt("-nodebug", "Turn off debugging messages, same as -debug=0");
-<<<<<<< HEAD
-    strUsage += HelpMessageOpt("-gen", strprintf(_("Generate coins (default: %u)"), DEFAULT_GENERATE));
-    strUsage += HelpMessageOpt("-genproclimit=<n>", strprintf(_("Set the number of threads for coin generation if enabled (-1 = all cores, default: %d)"), DEFAULT_GENERATE_THREADS));
-=======
->>>>>>> 0d719145
     strUsage += HelpMessageOpt("-help-debug", _("Show all debugging options (usage: --help -help-debug)"));
     strUsage += HelpMessageOpt("-logips", strprintf(_("Include IP addresses in debug output (default: %u)"), DEFAULT_LOGIPS));
     strUsage += HelpMessageOpt("-logtimestamps", strprintf(_("Prepend debug output with timestamp (default: %u)"), DEFAULT_LOGTIMESTAMPS));
@@ -488,11 +448,7 @@
     strUsage += HelpMessageGroup(_("Node relay options:"));
     if (showDebug)
         strUsage += HelpMessageOpt("-acceptnonstdtxn", strprintf("Relay and mine \"non-standard\" transactions (%sdefault: %u)", "testnet/regtest only; ", !Params(CBaseChainParams::TESTNET).RequireStandard()));
-<<<<<<< HEAD
-    strUsage += HelpMessageOpt("-bytespersigop", strprintf(_("Minimum bytes per sigop in transactions we relay and mine (default: %u)"), DEFAULT_BYTES_PER_SIGOP));
-=======
     strUsage += HelpMessageOpt("-bytespersigop", strprintf(_("Equivalent bytes per sigop in transactions for relay and mining (default: %u)"), DEFAULT_BYTES_PER_SIGOP));
->>>>>>> 0d719145
     strUsage += HelpMessageOpt("-datacarrier", strprintf(_("Relay and mine data carrier transactions (default: %u)"), DEFAULT_ACCEPT_DATACARRIER));
     strUsage += HelpMessageOpt("-datacarriersize", strprintf(_("Maximum size of data in data carrier transactions we relay and mine (default: %u)"), MAX_OP_RETURN_RELAY));
     strUsage += HelpMessageOpt("-mempoolreplacement", strprintf(_("Enable transaction replacement in the memory pool (default: %u)"), DEFAULT_ENABLE_REPLACEMENT));
@@ -525,8 +481,8 @@
 
 std::string LicenseInfo()
 {
-    const std::string URL_SOURCE_CODE = "<https://github.com/bitcoin/bitcoin>";
-    const std::string URL_WEBSITE = "<https://bitcoincore.org>";
+    const std::string URL_SOURCE_CODE = "<https://github.com/zetacoin/zetacoin>";
+    const std::string URL_WEBSITE = "<https://zetac.org>";
     // todo: remove urls from translations on next change
     return CopyrightHolders(strprintf(_("Copyright (C) %i-%i"), 2009, COPYRIGHT_YEAR) + " ") + "\n" +
            "\n" +
@@ -537,12 +493,6 @@
            strprintf(_("The source code is available from %s."),
                URL_SOURCE_CODE) +
            "\n" +
-<<<<<<< HEAD
-           FormatParagraph(strprintf(_("Copyright (C) 2013-%i The Zetacoin Core Developers"), COPYRIGHT_YEAR)) + "\n" +
-           "\n" +
-           FormatParagraph(_("This is experimental software.")) + "\n" +
-=======
->>>>>>> 0d719145
            "\n" +
            _("This is experimental software.") + "\n" +
            _("Distributed under the MIT software license, see the accompanying file COPYING or <http://www.opensource.org/licenses/mit-license.php>.") + "\n" +
@@ -636,13 +586,9 @@
 void ThreadImport(std::vector<boost::filesystem::path> vImportFiles)
 {
     const CChainParams& chainparams = Params();
-<<<<<<< HEAD
     RenameThread("zetacoin-loadblk");
-=======
-    RenameThread("bitcoin-loadblk");
     CImportingNow imp;
 
->>>>>>> 0d719145
     // -reindex
     if (fReindex) {
         int nFile = 0;
@@ -813,14 +759,11 @@
         if (SoftSetBoolArg("-whitelistrelay", true))
             LogPrintf("%s: parameter interaction: -whitelistforcerelay=1 -> setting -whitelistrelay=1\n", __func__);
     }
-<<<<<<< HEAD
-=======
 }
 
 static std::string ResolveErrMsg(const char * const optname, const std::string& strBind)
 {
     return strprintf(_("Cannot resolve -%s address: '%s'"), optname, strBind);
->>>>>>> 0d719145
 }
 
 void InitLogging()
@@ -831,11 +774,7 @@
     fLogIPs = GetBoolArg("-logips", DEFAULT_LOGIPS);
 
     LogPrintf("\n\n\n\n\n\n\n\n\n\n\n\n\n\n\n\n\n\n\n\n");
-<<<<<<< HEAD
-    LogPrintf("Zetacoin version %s (%s)\n", FormatFullVersion(), CLIENT_DATE);
-=======
-    LogPrintf("Bitcoin version %s\n", FormatFullVersion());
->>>>>>> 0d719145
+    LogPrintf("Zetacoin version %s\n", FormatFullVersion());
 }
 
 /** Initialize bitcoin.
@@ -956,12 +895,9 @@
     if (GetBoolArg("-whitelistalwaysrelay", false))
         InitWarning(_("Unsupported argument -whitelistalwaysrelay ignored, use -whitelistrelay and/or -whitelistforcerelay."));
 
-<<<<<<< HEAD
-=======
     if (mapArgs.count("-blockminsize"))
         InitWarning("Unsupported argument -blockminsize ignored.");
 
->>>>>>> 0d719145
     // Checkmempool and checkblockindex default to true in regtest mode
     int ratio = std::min<int>(std::max<int>(GetArg("-checkmempool", chainparams.DefaultConsistencyChecks() ? 1 : 0), 0), 1000000);
     if (ratio != 0) {
@@ -1033,61 +969,8 @@
     nBytesPerSigOp = GetArg("-bytespersigop", nBytesPerSigOp);
 
 #ifdef ENABLE_WALLET
-<<<<<<< HEAD
-    if (mapArgs.count("-mintxfee"))
-    {
-        CAmount n = 0;
-        if (ParseMoney(mapArgs["-mintxfee"], n) && n > 0)
-            CWallet::minTxFee = CFeeRate(n);
-        else
-            return InitError(strprintf(_("Invalid amount for -mintxfee=<amount>: '%s'"), mapArgs["-mintxfee"]));
-    }
-    if (mapArgs.count("-fallbackfee"))
-    {
-        CAmount nFeePerK = 0;
-        if (!ParseMoney(mapArgs["-fallbackfee"], nFeePerK))
-            return InitError(strprintf(_("Invalid amount for -fallbackfee=<amount>: '%s'"), mapArgs["-fallbackfee"]));
-        if (nFeePerK > nHighTransactionFeeWarning)
-            InitWarning(_("-fallbackfee is set very high! This is the transaction fee you may pay when fee estimates are not available."));
-        CWallet::fallbackFee = CFeeRate(nFeePerK);
-    }
-    if (mapArgs.count("-paytxfee"))
-    {
-        CAmount nFeePerK = 0;
-        if (!ParseMoney(mapArgs["-paytxfee"], nFeePerK))
-            return InitError(strprintf(_("Invalid amount for -paytxfee=<amount>: '%s'"), mapArgs["-paytxfee"]));
-        if (nFeePerK > nHighTransactionFeeWarning)
-            InitWarning(_("-paytxfee is set very high! This is the transaction fee you will pay if you send a transaction."));
-        payTxFee = CFeeRate(nFeePerK, 1000);
-        if (payTxFee < ::minRelayTxFee)
-        {
-            return InitError(strprintf(_("Invalid amount for -paytxfee=<amount>: '%s' (must be at least %s)"),
-                                       mapArgs["-paytxfee"], ::minRelayTxFee.ToString()));
-        }
-    }
-    if (mapArgs.count("-maxtxfee"))
-    {
-        CAmount nMaxFee = 0;
-        if (!ParseMoney(mapArgs["-maxtxfee"], nMaxFee))
-            return InitError(strprintf(_("Invalid amount for -maxtxfee=<amount>: '%s'"), mapArgs["-maxtxfee"]));
-        if (nMaxFee > nHighTransactionMaxFeeWarning)
-            InitWarning(_("-maxtxfee is set very high! Fees this large could be paid on a single transaction."));
-        maxTxFee = nMaxFee;
-        if (CFeeRate(maxTxFee, 1000) < ::minRelayTxFee)
-        {
-            return InitError(strprintf(_("Invalid amount for -maxtxfee=<amount>: '%s' (must be at least the minrelay fee of %s to prevent stuck transactions)"),
-                                       mapArgs["-maxtxfee"], ::minRelayTxFee.ToString()));
-        }
-    }
-    nTxConfirmTarget = GetArg("-txconfirmtarget", DEFAULT_TX_CONFIRM_TARGET);
-    bSpendZeroConfChange = GetBoolArg("-spendzeroconfchange", DEFAULT_SPEND_ZEROCONF_CHANGE);
-    fSendFreeTransactions = GetBoolArg("-sendfreetransactions", DEFAULT_SEND_FREE_TRANSACTIONS);
-
-    std::string strWalletFile = GetArg("-wallet", "wallet.dat");
-=======
     if (!CWallet::ParameterInteraction())
         return false;
->>>>>>> 0d719145
 #endif // ENABLE_WALLET
 
     fIsBareMultisigStd = GetBoolArg("-permitbaremultisig", DEFAULT_PERMIT_BAREMULTISIG);
@@ -1152,15 +1035,6 @@
         }
     }
 
-    fEnableReplacement = GetBoolArg("-mempoolreplacement", DEFAULT_ENABLE_REPLACEMENT);
-    if ((!fEnableReplacement) && mapArgs.count("-mempoolreplacement")) {
-        // Minimal effort at forwards compatibility
-        std::string strReplacementModeList = GetArg("-mempoolreplacement", "");  // default is impossible
-        std::vector<std::string> vstrReplacementModes;
-        boost::split(vstrReplacementModes, strReplacementModeList, boost::is_any_of(","));
-        fEnableReplacement = (std::find(vstrReplacementModes.begin(), vstrReplacementModes.end(), "fee") != vstrReplacementModes.end());
-    }
-
     // ********************************************************* Step 4: application initialization: dir lock, daemonize, pidfile, debug log
 
     // Initialize elliptic curve code
@@ -1169,11 +1043,7 @@
 
     // Sanity check
     if (!InitSanityCheck())
-<<<<<<< HEAD
-        return InitError(_("Initialization sanity check failed. Zetacoin Core is shutting down."));
-=======
         return InitError(strprintf(_("Initialization sanity check failed. %s is shutting down."), _(PACKAGE_NAME)));
->>>>>>> 0d719145
 
     std::string strDataDir = GetDataDir().string();
 
@@ -1185,15 +1055,9 @@
     try {
         static boost::interprocess::file_lock lock(pathLockFile.string().c_str());
         if (!lock.try_lock())
-<<<<<<< HEAD
-            return InitError(strprintf(_("Cannot obtain a lock on data directory %s. Zetacoin Core is probably already running."), strDataDir));
-    } catch(const boost::interprocess::interprocess_exception& e) {
-        return InitError(strprintf(_("Cannot obtain a lock on data directory %s. Zetacoin Core is probably already running.") + " %s.", strDataDir, e.what()));
-=======
             return InitError(strprintf(_("Cannot obtain a lock on data directory %s. %s is probably already running."), strDataDir, _(PACKAGE_NAME)));
     } catch(const boost::interprocess::interprocess_exception& e) {
         return InitError(strprintf(_("Cannot obtain a lock on data directory %s. %s is probably already running.") + " %s.", strDataDir, _(PACKAGE_NAME), e.what()));
->>>>>>> 0d719145
     }
 
 #ifndef WIN32
@@ -1205,12 +1069,6 @@
     if (fPrintToDebugLog)
         OpenDebugLog();
 
-<<<<<<< HEAD
-#ifdef ENABLE_WALLET
-    LogPrintf("Using BerkeleyDB version %s\n", DbEnv::version(0, 0, 0));
-#endif
-=======
->>>>>>> 0d719145
     if (!fLogTimestamps)
         LogPrintf("Startup time: %s\n", DateTimeStrFormat("%Y-%m-%d %H:%M:%S", GetTime()));
     LogPrintf("Default data directory %s\n", GetDefaultDataDir().string());
@@ -1447,17 +1305,8 @@
                 delete pcoinscatcher;
                 delete pblocktree;
 
-<<<<<<< HEAD
-                // Detect database obfuscation by future versions of the DBWrapper
-                bool chainstateScrambled;
-                bool blockDbScrambled;
-
-                pblocktree = new CBlockTreeDB(nBlockTreeDBCache, blockDbScrambled, false, fReindex);
-                pcoinsdbview = new CCoinsViewDB(nCoinDBCache, chainstateScrambled, false, fReindex);
-=======
                 pblocktree = new CBlockTreeDB(nBlockTreeDBCache, false, fReindex);
                 pcoinsdbview = new CCoinsViewDB(nCoinDBCache, false, fReindex || fReindexChainState);
->>>>>>> 0d719145
                 pcoinscatcher = new CCoinsViewErrorCatcher(pcoinsdbview);
                 pcoinsTip = new CCoinsViewCache(pcoinscatcher);
 
@@ -1579,156 +1428,10 @@
         pwalletMain = NULL;
         LogPrintf("Wallet disabled!\n");
     } else {
-<<<<<<< HEAD
-
-        // needed to restore wallet transaction meta data after -zapwallettxes
-        std::vector<CWalletTx> vWtx;
-
-        if (GetBoolArg("-zapwallettxes", false)) {
-            uiInterface.InitMessage(_("Zapping all transactions from wallet..."));
-
-            pwalletMain = new CWallet(strWalletFile);
-            DBErrors nZapWalletRet = pwalletMain->ZapWalletTx(vWtx);
-            if (nZapWalletRet != DB_LOAD_OK) {
-                uiInterface.InitMessage(_("Error loading wallet.dat: Wallet corrupted"));
-                return false;
-            }
-
-            delete pwalletMain;
-            pwalletMain = NULL;
-        }
-
-        uiInterface.InitMessage(_("Loading wallet..."));
-
-        nStart = GetTimeMillis();
-        bool fFirstRun = true;
-        pwalletMain = new CWallet(strWalletFile);
-        DBErrors nLoadWalletRet = pwalletMain->LoadWallet(fFirstRun);
-        if (nLoadWalletRet != DB_LOAD_OK)
-        {
-            if (nLoadWalletRet == DB_CORRUPT)
-                strErrors << _("Error loading wallet.dat: Wallet corrupted") << "\n";
-            else if (nLoadWalletRet == DB_NONCRITICAL_ERROR)
-            {
-                InitWarning(_("Error reading wallet.dat! All keys read correctly, but transaction data"
-                             " or address book entries might be missing or incorrect."));
-            }
-            else if (nLoadWalletRet == DB_TOO_NEW)
-                strErrors << _("Error loading wallet.dat: Wallet requires newer version of Zetacoin Core") << "\n";
-            else if (nLoadWalletRet == DB_NEED_REWRITE)
-            {
-                strErrors << _("Wallet needed to be rewritten: restart Zetacoin Core to complete") << "\n";
-                LogPrintf("%s", strErrors.str());
-                return InitError(strErrors.str());
-            }
-            else
-                strErrors << _("Error loading wallet.dat") << "\n";
-        }
-
-        if (GetBoolArg("-upgradewallet", fFirstRun))
-        {
-            int nMaxVersion = GetArg("-upgradewallet", 0);
-            if (nMaxVersion == 0) // the -upgradewallet without argument case
-            {
-                LogPrintf("Performing wallet upgrade to %i\n", FEATURE_LATEST);
-                nMaxVersion = CLIENT_VERSION;
-                pwalletMain->SetMinVersion(FEATURE_LATEST); // permanently upgrade the wallet immediately
-            }
-            else
-                LogPrintf("Allowing wallet upgrade up to %i\n", nMaxVersion);
-            if (nMaxVersion < pwalletMain->GetVersion())
-                strErrors << _("Cannot downgrade wallet") << "\n";
-            pwalletMain->SetMaxVersion(nMaxVersion);
-        }
-
-        if (fFirstRun)
-        {
-            // Create new keyUser and set as default key
-            RandAddSeedPerfmon();
-
-            CPubKey newDefaultKey;
-            if (pwalletMain->GetKeyFromPool(newDefaultKey)) {
-                pwalletMain->SetDefaultKey(newDefaultKey);
-                if (!pwalletMain->SetAddressBook(pwalletMain->vchDefaultKey.GetID(), "", "receive"))
-                    strErrors << _("Cannot write default address") << "\n";
-            }
-
-            pwalletMain->SetBestChain(chainActive.GetLocator());
-        }
-
-        LogPrintf("%s", strErrors.str());
-        LogPrintf(" wallet      %15dms\n", GetTimeMillis() - nStart);
-
-        RegisterValidationInterface(pwalletMain);
-
-        CBlockIndex *pindexRescan = chainActive.Tip();
-        if (GetBoolArg("-rescan", false))
-            pindexRescan = chainActive.Genesis();
-        else
-        {
-            CWalletDB walletdb(strWalletFile);
-            CBlockLocator locator;
-            if (walletdb.ReadBestBlock(locator))
-                pindexRescan = FindForkInGlobalIndex(chainActive, locator);
-            else
-                pindexRescan = chainActive.Genesis();
-        }
-        if (chainActive.Tip() && chainActive.Tip() != pindexRescan)
-        {
-            //We can't rescan beyond non-pruned blocks, stop and throw an error
-            //this might happen if a user uses a old wallet within a pruned node
-            // or if he ran -disablewallet for a longer time, then decided to re-enable
-            if (fPruneMode)
-            {
-                CBlockIndex *block = chainActive.Tip();
-                while (block && block->pprev && (block->pprev->nStatus & BLOCK_HAVE_DATA) && block->pprev->nTx > 0 && pindexRescan != block)
-                    block = block->pprev;
-
-                if (pindexRescan != block)
-                    return InitError(_("Prune: last wallet synchronisation goes beyond pruned data. You need to -reindex (download the whole blockchain again in case of pruned node)"));
-            }
-
-            uiInterface.InitMessage(_("Rescanning..."));
-            LogPrintf("Rescanning last %i blocks (from block %i)...\n", chainActive.Height() - pindexRescan->nHeight, pindexRescan->nHeight);
-            nStart = GetTimeMillis();
-            pwalletMain->ScanForWalletTransactions(pindexRescan, true);
-            LogPrintf(" rescan      %15dms\n", GetTimeMillis() - nStart);
-            pwalletMain->SetBestChain(chainActive.GetLocator());
-            nWalletDBUpdated++;
-
-            // Restore wallet transaction metadata after -zapwallettxes=1
-            if (GetBoolArg("-zapwallettxes", false) && GetArg("-zapwallettxes", "1") != "2")
-            {
-                CWalletDB walletdb(strWalletFile);
-
-                BOOST_FOREACH(const CWalletTx& wtxOld, vWtx)
-                {
-                    uint256 hash = wtxOld.GetHash();
-                    std::map<uint256, CWalletTx>::iterator mi = pwalletMain->mapWallet.find(hash);
-                    if (mi != pwalletMain->mapWallet.end())
-                    {
-                        const CWalletTx* copyFrom = &wtxOld;
-                        CWalletTx* copyTo = &mi->second;
-                        copyTo->mapValue = copyFrom->mapValue;
-                        copyTo->vOrderForm = copyFrom->vOrderForm;
-                        copyTo->nTimeReceived = copyFrom->nTimeReceived;
-                        copyTo->nTimeSmart = copyFrom->nTimeSmart;
-                        copyTo->fFromMe = copyFrom->fFromMe;
-                        copyTo->strFromAccount = copyFrom->strFromAccount;
-                        copyTo->nOrderPos = copyFrom->nOrderPos;
-                        copyTo->WriteToDisk(&walletdb);
-                    }
-                }
-            }
-        }
-        pwalletMain->SetBroadcastTransactions(GetBoolArg("-walletbroadcast", DEFAULT_WALLETBROADCAST));
-    } // (!fDisableWallet)
-=======
         CWallet::InitLoadWallet();
         if (!pwalletMain)
             return false;
     }
->>>>>>> 0d719145
 #else // ENABLE_WALLET
     LogPrintf("No wallet support compiled in!\n");
 #endif // !ENABLE_WALLET
@@ -1811,25 +1514,6 @@
 
     StartNode(threadGroup, scheduler);
 
-<<<<<<< HEAD
-    // Monitor the chain, and alert if we get blocks much quicker or slower than expected
-    // The "bad chain alert" scheduler has been disabled because the current system gives far
-    // too many false positives, such that users are starting to ignore them.
-    // This code will be disabled for 0.12.1 while a fix is deliberated in #7568
-    // this was discussed in the IRC meeting on 2016-03-31.
-    //
-    // --- disabled ---
-    //int64_t nPowTargetSpacing = Params().GetConsensus().nPowTargetSpacing;
-    //CScheduler::Function f = boost::bind(&PartitionCheck, &IsInitialBlockDownload,
-    //                                     boost::ref(cs_main), boost::cref(pindexBestHeader), nPowTargetSpacing);
-    //scheduler.scheduleEvery(f, nPowTargetSpacing);
-    // --- end disabled ---
-
-    // Generate coins in the background
-    GenerateBitcoins(GetBoolArg("-gen", DEFAULT_GENERATE), GetArg("-genproclimit", DEFAULT_GENERATE_THREADS), chainparams);
-
-=======
->>>>>>> 0d719145
     // ********************************************************* Step 12: finished
 
     SetRPCWarmupFinished();
