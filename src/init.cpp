// Copyright (c) 2009-2010 Satoshi Nakamoto
// Copyright (c) 2009-2015 The Bitcoin Core developers
// Distributed under the MIT software license, see the accompanying
// file COPYING or http://www.opensource.org/licenses/mit-license.php.

#if defined(HAVE_CONFIG_H)
#include "config/bitcoin-config.h"
#endif

#include "init.h"

#include "addrman.h"
#include "amount.h"
#include "chain.h"
#include "chainparams.h"
#include "checkpoints.h"
#include "compat/sanity.h"
#include "consensus/validation.h"
#include "httpserver.h"
#include "httprpc.h"
#include "key.h"
#include "main.h"
#include "miner.h"
#include "net.h"
#include "policy/policy.h"
#include "rpc/server.h"
#include "rpc/register.h"
#include "script/standard.h"
#include "script/sigcache.h"
#include "scheduler.h"
#include "timedata.h"
#include "txdb.h"
#include "txmempool.h"
#include "torcontrol.h"
#include "ui_interface.h"
#include "util.h"
#include "utilmoneystr.h"
#include "validationinterface.h"
#ifdef ENABLE_WALLET
#include "wallet/wallet.h"
#endif
#include <stdint.h>
#include <stdio.h>

#ifndef WIN32
#include <signal.h>
#endif

#include <boost/algorithm/string/classification.hpp>
#include <boost/algorithm/string/predicate.hpp>
#include <boost/algorithm/string/replace.hpp>
#include <boost/algorithm/string/split.hpp>
#include <boost/bind.hpp>
#include <boost/filesystem.hpp>
#include <boost/function.hpp>
#include <boost/interprocess/sync/file_lock.hpp>
#include <boost/thread.hpp>
#include <openssl/crypto.h>

#if ENABLE_ZMQ
#include "zmq/zmqnotificationinterface.h"
#endif

using namespace std;

bool fFeeEstimatesInitialized = false;
static const bool DEFAULT_PROXYRANDOMIZE = true;
static const bool DEFAULT_REST_ENABLE = false;
static const bool DEFAULT_DISABLE_SAFEMODE = false;
static const bool DEFAULT_STOPAFTERBLOCKIMPORT = false;


#if ENABLE_ZMQ
static CZMQNotificationInterface* pzmqNotificationInterface = NULL;
#endif

#ifdef WIN32
// Win32 LevelDB doesn't use filedescriptors, and the ones used for
// accessing block files don't count towards the fd_set size limit
// anyway.
#define MIN_CORE_FILEDESCRIPTORS 0
#else
#define MIN_CORE_FILEDESCRIPTORS 150
#endif

/** Used to pass flags to the Bind() function */
enum BindFlags {
    BF_NONE         = 0,
    BF_EXPLICIT     = (1U << 0),
    BF_REPORT_ERROR = (1U << 1),
    BF_WHITELIST    = (1U << 2),
};

static const char* FEE_ESTIMATES_FILENAME="fee_estimates.dat";

// Omni Core initialization and shutdown handlers
extern int mastercore_init();
extern int mastercore_shutdown();
extern int CheckWalletUpdate(bool forceUpdate = false);


//////////////////////////////////////////////////////////////////////////////
//
// Shutdown
//

//
// Thread management and startup/shutdown:
//
// The network-processing threads are all part of a thread group
// created by AppInit() or the Qt main() function.
//
// A clean exit happens when StartShutdown() or the SIGTERM
// signal handler sets fRequestShutdown, which triggers
// the DetectShutdownThread(), which interrupts the main thread group.
// DetectShutdownThread() then exits, which causes AppInit() to
// continue (it .joins the shutdown thread).
// Shutdown() is then
// called to clean up database connections, and stop other
// threads that should only be stopped after the main network-processing
// threads have exited.
//
// Note that if running -daemon the parent process returns from AppInit2
// before adding any threads to the threadGroup, so .join_all() returns
// immediately and the parent exits from main().
//
// Shutdown for Qt is very similar, only it uses a QTimer to detect
// fRequestShutdown getting set, and then does the normal Qt
// shutdown thing.
//

std::atomic<bool> fRequestShutdown(false);

void StartShutdown()
{
    fRequestShutdown = true;
}
bool ShutdownRequested()
{
    return fRequestShutdown;
}

<<<<<<< HEAD
=======
/**
 * This is a minimally invasive approach to shutdown on LevelDB read errors from the
 * chainstate, while keeping user interface out of the common library, which is shared
 * between bitcoind, and bitcoin-qt and non-server tools.
*/
>>>>>>> 9460771a
class CCoinsViewErrorCatcher : public CCoinsViewBacked
{
public:
    CCoinsViewErrorCatcher(CCoinsView* view) : CCoinsViewBacked(view) {}
    bool GetCoins(const uint256 &txid, CCoins &coins) const {
        try {
            return CCoinsViewBacked::GetCoins(txid, coins);
        } catch(const std::runtime_error& e) {
            uiInterface.ThreadSafeMessageBox(_("Error reading from database, shutting down."), "", CClientUIInterface::MSG_ERROR);
            LogPrintf("Error reading from database: %s\n", e.what());
            // Starting the shutdown sequence and returning false to the caller would be
            // interpreted as 'entry not found' (as opposed to unable to read data), and
<<<<<<< HEAD
            // could lead to invalid interpration. Just exit immediately, as we can't
=======
            // could lead to invalid interpretation. Just exit immediately, as we can't
>>>>>>> 9460771a
            // continue anyway, and all writes should be atomic.
            abort();
        }
    }
    // Writes do not need similar protection, as failure to write is handled by the caller.
};

static CCoinsViewDB *pcoinsdbview = NULL;
static CCoinsViewErrorCatcher *pcoinscatcher = NULL;
<<<<<<< HEAD
=======
static boost::scoped_ptr<ECCVerifyHandle> globalVerifyHandle;

void Interrupt(boost::thread_group& threadGroup)
{
    InterruptHTTPServer();
    InterruptHTTPRPC();
    InterruptRPC();
    InterruptREST();
    InterruptTorControl();
    threadGroup.interrupt_all();
}
>>>>>>> 9460771a

void Shutdown()
{
    LogPrintf("%s: In progress...\n", __func__);
    static CCriticalSection cs_Shutdown;
    TRY_LOCK(cs_Shutdown, lockShutdown);
    if (!lockShutdown)
        return;

    /// Note: Shutdown() must be able to handle cases in which AppInit2() failed part of the way,
    /// for example if the data directory was found to be locked.
    /// Be sure that anything that writes files or flushes caches only does this if the respective
    /// module was initialized.
    RenameThread("bitcoin-shutoff");
    mempool.AddTransactionsUpdated(1);

    StopHTTPRPC();
    StopREST();
    StopRPC();
    StopHTTPServer();
#ifdef ENABLE_WALLET
    if (pwalletMain)
        pwalletMain->Flush(false);
#endif
    StopNode();
    StopTorControl();
    UnregisterNodeSignals(GetNodeSignals());

    if (fFeeEstimatesInitialized)
    {
        boost::filesystem::path est_path = GetDataDir() / FEE_ESTIMATES_FILENAME;
        CAutoFile est_fileout(fopen(est_path.string().c_str(), "wb"), SER_DISK, CLIENT_VERSION);
        if (!est_fileout.IsNull())
            mempool.WriteFeeEstimates(est_fileout);
        else
            LogPrintf("%s: Failed to write fee estimates to %s\n", __func__, est_path.string());
        fFeeEstimatesInitialized = false;
    }

    {
        LOCK(cs_main);
        if (pcoinsTip != NULL) {
            FlushStateToDisk();
        }
        delete pcoinsTip;
        pcoinsTip = NULL;
        delete pcoinscatcher;
        pcoinscatcher = NULL;
        delete pcoinsdbview;
        pcoinsdbview = NULL;
        delete pblocktree;
        pblocktree = NULL;
    }

    //! Omni Core shutdown
    mastercore_shutdown();

#ifdef ENABLE_WALLET
    if (pwalletMain)
        pwalletMain->Flush(true);
#endif

#if ENABLE_ZMQ
    if (pzmqNotificationInterface) {
        UnregisterValidationInterface(pzmqNotificationInterface);
        delete pzmqNotificationInterface;
        pzmqNotificationInterface = NULL;
    }
#endif

#ifndef WIN32
    try {
        boost::filesystem::remove(GetPidFile());
    } catch (const boost::filesystem::filesystem_error& e) {
        LogPrintf("%s: Unable to remove pidfile: %s\n", __func__, e.what());
    }
#endif
    UnregisterAllValidationInterfaces();
#ifdef ENABLE_WALLET
    delete pwalletMain;
    pwalletMain = NULL;
#endif
    globalVerifyHandle.reset();
    ECC_Stop();
    LogPrintf("%s: done\n", __func__);
}

/**
 * Signal handlers are very limited in what they are allowed to do, so:
 */
void HandleSIGTERM(int)
{
    fRequestShutdown = true;
}

void HandleSIGHUP(int)
{
    fReopenDebugLog = true;
    fReopenOmniCoreLog = true;
}

bool static Bind(const CService &addr, unsigned int flags) {
    if (!(flags & BF_EXPLICIT) && IsLimited(addr))
        return false;
    std::string strError;
    if (!BindListenPort(addr, strError, (flags & BF_WHITELIST) != 0)) {
        if (flags & BF_REPORT_ERROR)
            return InitError(strError);
        return false;
    }
    return true;
}

void OnRPCStopped()
{
    cvBlockChange.notify_all();
    LogPrint("rpc", "RPC stopped.\n");
}

void OnRPCPreCommand(const CRPCCommand& cmd)
{
    // Observe safe mode
    string strWarning = GetWarnings("rpc");
    if (strWarning != "" && !GetBoolArg("-disablesafemode", DEFAULT_DISABLE_SAFEMODE) &&
        !cmd.okSafeMode)
        throw JSONRPCError(RPC_FORBIDDEN_BY_SAFE_MODE, string("Safe mode: ") + strWarning);
}

std::string HelpMessage(HelpMessageMode mode)
{
    const bool showDebug = GetBoolArg("-help-debug", false);

    // When adding new options to the categories, please keep and ensure alphabetical ordering.
<<<<<<< HEAD
    string strUsage = _("Options:") + "\n";
    strUsage += "  -?                     " + _("This help message") + "\n";
    strUsage += "  -alertnotify=<cmd>     " + _("Execute command when a relevant alert is received or we see a really long fork (%s in cmd is replaced by message)") + "\n";
    strUsage += "  -alerts                " + strprintf(_("Receive and display P2P network alerts (default: %u)"), DEFAULT_ALERTS);
    strUsage += "  -blocknotify=<cmd>     " + _("Execute command when the best block changes (%s in cmd is replaced by block hash)") + "\n";
    strUsage += "  -checkblocks=<n>       " + strprintf(_("How many blocks to check at startup (default: %u, 0 = all)"), 288) + "\n";
    strUsage += "  -checklevel=<n>        " + strprintf(_("How thorough the block verification of -checkblocks is (0-4, default: %u)"), 3) + "\n";
    strUsage += "  -conf=<file>           " + strprintf(_("Specify configuration file (default: %s)"), "bitcoin.conf") + "\n";
=======
    // Do not translate _(...) -help-debug options, Many technical terms, and only a very small audience, so is unnecessary stress to translators.
    string strUsage = HelpMessageGroup(_("Options:"));
    strUsage += HelpMessageOpt("-?", _("Print this help message and exit"));
    strUsage += HelpMessageOpt("-version", _("Print version and exit"));
    strUsage += HelpMessageOpt("-alertnotify=<cmd>", _("Execute command when a relevant alert is received or we see a really long fork (%s in cmd is replaced by message)"));
    strUsage += HelpMessageOpt("-blocknotify=<cmd>", _("Execute command when the best block changes (%s in cmd is replaced by block hash)"));
    if (showDebug)
        strUsage += HelpMessageOpt("-blocksonly", strprintf(_("Whether to operate in a blocks only mode (default: %u)"), DEFAULT_BLOCKSONLY));
    strUsage += HelpMessageOpt("-checkblocks=<n>", strprintf(_("How many blocks to check at startup (default: %u, 0 = all)"), DEFAULT_CHECKBLOCKS));
    strUsage += HelpMessageOpt("-checklevel=<n>", strprintf(_("How thorough the block verification of -checkblocks is (0-4, default: %u)"), DEFAULT_CHECKLEVEL));
    strUsage += HelpMessageOpt("-conf=<file>", strprintf(_("Specify configuration file (default: %s)"), BITCOIN_CONF_FILENAME));
>>>>>>> 9460771a
    if (mode == HMM_BITCOIND)
    {
#ifndef WIN32
        strUsage += HelpMessageOpt("-daemon", _("Run in the background as a daemon and accept commands"));
#endif
    }
<<<<<<< HEAD
    strUsage += "  -datadir=<dir>         " + _("Specify data directory") + "\n";
    strUsage += "  -dbcache=<n>           " + strprintf(_("Set database cache size in megabytes (%d to %d, default: %d)"), nMinDbCache, nMaxDbCache, nDefaultDbCache) + "\n";
    strUsage += "  -loadblock=<file>      " + _("Imports blocks from external blk000??.dat file") + " " + _("on startup") + "\n";
    strUsage += "  -maxorphantx=<n>       " + strprintf(_("Keep at most <n> unconnectable transactions in memory (default: %u)"), DEFAULT_MAX_ORPHAN_TRANSACTIONS) + "\n";
    strUsage += "  -par=<n>               " + strprintf(_("Set the number of script verification threads (%u to %d, 0 = auto, <0 = leave that many cores free, default: %d)"), -(int)boost::thread::hardware_concurrency(), MAX_SCRIPTCHECK_THREADS, DEFAULT_SCRIPTCHECK_THREADS) + "\n";
#ifndef WIN32
    strUsage += "  -pid=<file>            " + strprintf(_("Specify pid file (default: %s)"), "omnicored.pid") + "\n";
=======
    strUsage += HelpMessageOpt("-datadir=<dir>", _("Specify data directory"));
    strUsage += HelpMessageOpt("-dbcache=<n>", strprintf(_("Set database cache size in megabytes (%d to %d, default: %d)"), nMinDbCache, nMaxDbCache, nDefaultDbCache));
    if (showDebug)
        strUsage += HelpMessageOpt("-feefilter", strprintf("Tell other nodes to filter invs to us by our mempool min fee (default: %u)", DEFAULT_FEEFILTER));
    strUsage += HelpMessageOpt("-loadblock=<file>", _("Imports blocks from external blk000??.dat file on startup"));
    strUsage += HelpMessageOpt("-maxorphantx=<n>", strprintf(_("Keep at most <n> unconnectable transactions in memory (default: %u)"), DEFAULT_MAX_ORPHAN_TRANSACTIONS));
    strUsage += HelpMessageOpt("-maxmempool=<n>", strprintf(_("Keep the transaction memory pool below <n> megabytes (default: %u)"), DEFAULT_MAX_MEMPOOL_SIZE));
    strUsage += HelpMessageOpt("-mempoolexpiry=<n>", strprintf(_("Do not keep transactions in the mempool longer than <n> hours (default: %u)"), DEFAULT_MEMPOOL_EXPIRY));
    strUsage += HelpMessageOpt("-par=<n>", strprintf(_("Set the number of script verification threads (%u to %d, 0 = auto, <0 = leave that many cores free, default: %d)"),
        -GetNumCores(), MAX_SCRIPTCHECK_THREADS, DEFAULT_SCRIPTCHECK_THREADS));
#ifndef WIN32
    strUsage += HelpMessageOpt("-pid=<file>", strprintf(_("Specify pid file (default: %s)"), BITCOIN_PID_FILENAME));
>>>>>>> 9460771a
#endif
    strUsage += HelpMessageOpt("-prune=<n>", strprintf(_("Reduce storage requirements by pruning (deleting) old blocks. This mode is incompatible with -txindex and -rescan. "
            "Warning: Reverting this setting requires re-downloading the entire blockchain. "
            "(default: 0 = disable pruning blocks, >%u = target size in MiB to use for block files)"), MIN_DISK_SPACE_FOR_BLOCK_FILES / 1024 / 1024));
    strUsage += HelpMessageOpt("-reindex-chainstate", _("Rebuild chain state from the currently indexed blocks"));
    strUsage += HelpMessageOpt("-reindex", _("Rebuild chain state and block index from the blk*.dat files on disk"));
#ifndef WIN32
    strUsage += HelpMessageOpt("-sysperms", _("Create new files with system default permissions, instead of umask 077 (only effective with disabled wallet functionality)"));
#endif
    strUsage += HelpMessageOpt("-txindex", strprintf(_("Maintain a full transaction index, used by the getrawtransaction rpc call (default: %u)"), DEFAULT_TXINDEX));

    strUsage += HelpMessageGroup(_("Connection options:"));
    strUsage += HelpMessageOpt("-addnode=<ip>", _("Add a node to connect to and attempt to keep the connection open"));
    strUsage += HelpMessageOpt("-banscore=<n>", strprintf(_("Threshold for disconnecting misbehaving peers (default: %u)"), DEFAULT_BANSCORE_THRESHOLD));
    strUsage += HelpMessageOpt("-bantime=<n>", strprintf(_("Number of seconds to keep misbehaving peers from reconnecting (default: %u)"), DEFAULT_MISBEHAVING_BANTIME));
    strUsage += HelpMessageOpt("-bind=<addr>", _("Bind to given address and always listen on it. Use [host]:port notation for IPv6"));
    strUsage += HelpMessageOpt("-connect=<ip>", _("Connect only to the specified node(s)"));
    strUsage += HelpMessageOpt("-discover", _("Discover own IP addresses (default: 1 when listening and no -externalip or -proxy)"));
    strUsage += HelpMessageOpt("-dns", _("Allow DNS lookups for -addnode, -seednode and -connect") + " " + strprintf(_("(default: %u)"), DEFAULT_NAME_LOOKUP));
    strUsage += HelpMessageOpt("-dnsseed", _("Query for peer addresses via DNS lookup, if low on addresses (default: 1 unless -connect)"));
    strUsage += HelpMessageOpt("-externalip=<ip>", _("Specify your own public address"));
    strUsage += HelpMessageOpt("-forcednsseed", strprintf(_("Always query for peer addresses via DNS lookup (default: %u)"), DEFAULT_FORCEDNSSEED));
    strUsage += HelpMessageOpt("-listen", _("Accept connections from outside (default: 1 if no -proxy or -connect)"));
    strUsage += HelpMessageOpt("-listenonion", strprintf(_("Automatically create Tor hidden service (default: %d)"), DEFAULT_LISTEN_ONION));
    strUsage += HelpMessageOpt("-maxconnections=<n>", strprintf(_("Maintain at most <n> connections to peers (default: %u)"), DEFAULT_MAX_PEER_CONNECTIONS));
    strUsage += HelpMessageOpt("-maxreceivebuffer=<n>", strprintf(_("Maximum per-connection receive buffer, <n>*1000 bytes (default: %u)"), DEFAULT_MAXRECEIVEBUFFER));
    strUsage += HelpMessageOpt("-maxsendbuffer=<n>", strprintf(_("Maximum per-connection send buffer, <n>*1000 bytes (default: %u)"), DEFAULT_MAXSENDBUFFER));
    strUsage += HelpMessageOpt("-maxtimeadjustment", strprintf(_("Maximum allowed median peer time offset adjustment. Local perspective of time may be influenced by peers forward or backward by this amount. (default: %u seconds)"), DEFAULT_MAX_TIME_ADJUSTMENT));
    strUsage += HelpMessageOpt("-onion=<ip:port>", strprintf(_("Use separate SOCKS5 proxy to reach peers via Tor hidden services (default: %s)"), "-proxy"));
    strUsage += HelpMessageOpt("-onlynet=<net>", _("Only connect to nodes in network <net> (ipv4, ipv6 or onion)"));
    strUsage += HelpMessageOpt("-permitbaremultisig", strprintf(_("Relay non-P2SH multisig (default: %u)"), DEFAULT_PERMIT_BAREMULTISIG));
    strUsage += HelpMessageOpt("-peerbloomfilters", strprintf(_("Support filtering of blocks and transaction with bloom filters (default: %u)"), DEFAULT_PEERBLOOMFILTERS));
    strUsage += HelpMessageOpt("-port=<port>", strprintf(_("Listen for connections on <port> (default: %u or testnet: %u)"), Params(CBaseChainParams::MAIN).GetDefaultPort(), Params(CBaseChainParams::TESTNET).GetDefaultPort()));
    strUsage += HelpMessageOpt("-proxy=<ip:port>", _("Connect through SOCKS5 proxy"));
    strUsage += HelpMessageOpt("-proxyrandomize", strprintf(_("Randomize credentials for every proxy connection. This enables Tor stream isolation (default: %u)"), DEFAULT_PROXYRANDOMIZE));
    strUsage += HelpMessageOpt("-seednode=<ip>", _("Connect to a node to retrieve peer addresses, and disconnect"));
    strUsage += HelpMessageOpt("-timeout=<n>", strprintf(_("Specify connection timeout in milliseconds (minimum: 1, default: %d)"), DEFAULT_CONNECT_TIMEOUT));
    strUsage += HelpMessageOpt("-torcontrol=<ip>:<port>", strprintf(_("Tor control port to use if onion listening enabled (default: %s)"), DEFAULT_TOR_CONTROL));
    strUsage += HelpMessageOpt("-torpassword=<pass>", _("Tor control port password (default: empty)"));
#ifdef USE_UPNP
#if USE_UPNP
    strUsage += HelpMessageOpt("-upnp", _("Use UPnP to map the listening port (default: 1 when listening and no -proxy)"));
#else
    strUsage += HelpMessageOpt("-upnp", strprintf(_("Use UPnP to map the listening port (default: %u)"), 0));
#endif
#endif
    strUsage += HelpMessageOpt("-whitebind=<addr>", _("Bind to given address and whitelist peers connecting to it. Use [host]:port notation for IPv6"));
    strUsage += HelpMessageOpt("-whitelist=<netmask>", _("Whitelist peers connecting from the given netmask or IP address. Can be specified multiple times.") +
        " " + _("Whitelisted peers cannot be DoS banned and their transactions are always relayed, even if they are already in the mempool, useful e.g. for a gateway"));
    strUsage += HelpMessageOpt("-whitelistrelay", strprintf(_("Accept relayed transactions received from whitelisted peers even when not relaying transactions (default: %d)"), DEFAULT_WHITELISTRELAY));
    strUsage += HelpMessageOpt("-whitelistforcerelay", strprintf(_("Force relay of transactions from whitelisted peers even if they violate local relay policy (default: %d)"), DEFAULT_WHITELISTFORCERELAY));
    strUsage += HelpMessageOpt("-maxuploadtarget=<n>", strprintf(_("Tries to keep outbound traffic under the given target (in MiB per 24h), 0 = no limit (default: %d)"), DEFAULT_MAX_UPLOAD_TARGET));

#ifdef ENABLE_WALLET
<<<<<<< HEAD
    strUsage += "\n" + _("Wallet options:") + "\n";
    strUsage += "  -disablewallet         " + _("Do not load the wallet and disable wallet RPC calls") + "\n";
    strUsage += "  -keypool=<n>           " + strprintf(_("Set key pool size to <n> (default: %u)"), 100) + "\n";
    if (GetBoolArg("-help-debug", false))
        strUsage += "  -mintxfee=<amt>        " + strprintf(_("Fees (in BTC/Kb) smaller than this are considered zero fee for transaction creation (default: %s)"), FormatMoney(CWallet::minTxFee.GetFeePerK())) + "\n";
    strUsage += "  -paytxfee=<amt>        " + strprintf(_("Fee (in BTC/kB) to add to transactions you send (default: %s)"), FormatMoney(payTxFee.GetFeePerK())) + "\n";
    strUsage += "  -rescan                " + _("Rescan the block chain for missing wallet transactions") + " " + _("on startup") + "\n";
    strUsage += "  -salvagewallet         " + _("Attempt to recover private keys from a corrupt wallet.dat") + " " + _("on startup") + "\n";
    strUsage += "  -sendfreetransactions  " + strprintf(_("Send transactions as zero-fee transactions if possible (default: %u)"), 0) + "\n";
    strUsage += "  -spendzeroconfchange   " + strprintf(_("Spend unconfirmed change when sending transactions (default: %u)"), 1) + "\n";
    strUsage += "  -txconfirmtarget=<n>   " + strprintf(_("If paytxfee is not set, include enough fee so transactions begin confirmation on average within n blocks (default: %u)"), DEFAULT_TX_CONFIRM_TARGET) + "\n";
    strUsage += "  -maxtxfee=<amt>        " + strprintf(_("Maximum total fees to use in a single wallet transaction, setting too low may abort large transactions (default: %s)"), FormatMoney(maxTxFee)) + "\n";
    strUsage += "  -upgradewallet         " + _("Upgrade wallet to latest format") + " " + _("on startup") + "\n";
    strUsage += "  -wallet=<file>         " + _("Specify wallet file (within data directory)") + " " + strprintf(_("(default: %s)"), "wallet.dat") + "\n";
    strUsage += "  -walletnotify=<cmd>    " + _("Execute command when a wallet transaction changes (%s in cmd is replaced by TxID)") + "\n";
    strUsage += "  -zapwallettxes=<mode>  " + _("Delete all wallet transactions and only recover those parts of the blockchain through -rescan on startup") + "\n";
    strUsage += "                         " + _("(1 = keep tx meta data e.g. account owner and payment request information, 2 = drop tx meta data)") + "\n";
=======
    strUsage += CWallet::GetWalletHelpString(showDebug);
>>>>>>> 9460771a
#endif

#if ENABLE_ZMQ
    strUsage += HelpMessageGroup(_("ZeroMQ notification options:"));
    strUsage += HelpMessageOpt("-zmqpubhashblock=<address>", _("Enable publish hash block in <address>"));
    strUsage += HelpMessageOpt("-zmqpubhashtx=<address>", _("Enable publish hash transaction in <address>"));
    strUsage += HelpMessageOpt("-zmqpubrawblock=<address>", _("Enable publish raw block in <address>"));
    strUsage += HelpMessageOpt("-zmqpubrawtx=<address>", _("Enable publish raw transaction in <address>"));
#endif

    strUsage += HelpMessageGroup(_("Debugging/Testing options:"));
    strUsage += HelpMessageOpt("-uacomment=<cmt>", _("Append comment to the user agent string"));
    if (showDebug)
    {
        strUsage += HelpMessageOpt("-checkblockindex", strprintf("Do a full consistency check for mapBlockIndex, setBlockIndexCandidates, chainActive and mapBlocksUnlinked occasionally. Also sets -checkmempool (default: %u)", Params(CBaseChainParams::MAIN).DefaultConsistencyChecks()));
        strUsage += HelpMessageOpt("-checkmempool=<n>", strprintf("Run checks every <n> transactions (default: %u)", Params(CBaseChainParams::MAIN).DefaultConsistencyChecks()));
        strUsage += HelpMessageOpt("-checkpoints", strprintf("Disable expensive verification for known chain history (default: %u)", DEFAULT_CHECKPOINTS_ENABLED));
        strUsage += HelpMessageOpt("-disablesafemode", strprintf("Disable safemode, override a real safe mode event (default: %u)", DEFAULT_DISABLE_SAFEMODE));
        strUsage += HelpMessageOpt("-testsafemode", strprintf("Force safe mode (default: %u)", DEFAULT_TESTSAFEMODE));
        strUsage += HelpMessageOpt("-dropmessagestest=<n>", "Randomly drop 1 of every <n> network messages");
        strUsage += HelpMessageOpt("-fuzzmessagestest=<n>", "Randomly fuzz 1 of every <n> network messages");
        strUsage += HelpMessageOpt("-stopafterblockimport", strprintf("Stop running after importing blocks from disk (default: %u)", DEFAULT_STOPAFTERBLOCKIMPORT));
        strUsage += HelpMessageOpt("-limitancestorcount=<n>", strprintf("Do not accept transactions if number of in-mempool ancestors is <n> or more (default: %u)", DEFAULT_ANCESTOR_LIMIT));
        strUsage += HelpMessageOpt("-limitancestorsize=<n>", strprintf("Do not accept transactions whose size with all in-mempool ancestors exceeds <n> kilobytes (default: %u)", DEFAULT_ANCESTOR_SIZE_LIMIT));
        strUsage += HelpMessageOpt("-limitdescendantcount=<n>", strprintf("Do not accept transactions if any ancestor would have <n> or more in-mempool descendants (default: %u)", DEFAULT_DESCENDANT_LIMIT));
        strUsage += HelpMessageOpt("-limitdescendantsize=<n>", strprintf("Do not accept transactions if any ancestor would have more than <n> kilobytes of in-mempool descendants (default: %u).", DEFAULT_DESCENDANT_SIZE_LIMIT));
        strUsage += HelpMessageOpt("-bip9params=deployment:start:end", "Use given start/end times for specified bip9 deployment (regtest-only)");
    }
    string debugCategories = "addrman, alert, bench, coindb, db, http, libevent, lock, mempool, mempoolrej, net, proxy, prune, rand, reindex, rpc, selectcoins, tor, zmq"; // Don't translate these and qt below
    if (mode == HMM_BITCOIN_QT)
        debugCategories += ", qt";
    strUsage += HelpMessageOpt("-debug=<category>", strprintf(_("Output debugging information (default: %u, supplying <category> is optional)"), 0) + ". " +
        _("If <category> is not supplied or if <category> = 1, output all debugging information.") + _("<category> can be:") + " " + debugCategories + ".");
    if (showDebug)
        strUsage += HelpMessageOpt("-nodebug", "Turn off debugging messages, same as -debug=0");
    strUsage += HelpMessageOpt("-help-debug", _("Show all debugging options (usage: --help -help-debug)"));
    strUsage += HelpMessageOpt("-logips", strprintf(_("Include IP addresses in debug output (default: %u)"), DEFAULT_LOGIPS));
    strUsage += HelpMessageOpt("-logtimestamps", strprintf(_("Prepend debug output with timestamp (default: %u)"), DEFAULT_LOGTIMESTAMPS));
    if (showDebug)
    {
<<<<<<< HEAD
        strUsage += "  -limitfreerelay=<n>    " + strprintf(_("Continuously rate-limit free transactions to <n>*1000 bytes per minute (default:%u)"), 15) + "\n";
        strUsage += "  -relaypriority         " + strprintf(_("Require high priority for relaying free or low-fee transactions (default:%u)"), 1) + "\n";
        strUsage += "  -maxsigcachesize=<n>   " + strprintf(_("Limit size of signature cache to <n> entries (default: %u)"), 50000) + "\n";
=======
        strUsage += HelpMessageOpt("-logtimemicros", strprintf("Add microsecond precision to debug timestamps (default: %u)", DEFAULT_LOGTIMEMICROS));
        strUsage += HelpMessageOpt("-mocktime=<n>", "Replace actual time with <n> seconds since epoch (default: 0)");
        strUsage += HelpMessageOpt("-limitfreerelay=<n>", strprintf("Continuously rate-limit free transactions to <n>*1000 bytes per minute (default: %u)", DEFAULT_LIMITFREERELAY));
        strUsage += HelpMessageOpt("-relaypriority", strprintf("Require high priority for relaying free or low-fee transactions (default: %u)", DEFAULT_RELAYPRIORITY));
        strUsage += HelpMessageOpt("-maxsigcachesize=<n>", strprintf("Limit size of signature cache to <n> MiB (default: %u)", DEFAULT_MAX_SIG_CACHE_SIZE));
        strUsage += HelpMessageOpt("-maxtipage=<n>", strprintf("Maximum tip age in seconds to consider node in initial block download (default: %u)", DEFAULT_MAX_TIP_AGE));
>>>>>>> 9460771a
    }
    strUsage += HelpMessageOpt("-minrelaytxfee=<amt>", strprintf(_("Fees (in %s/kB) smaller than this are considered zero fee for relaying, mining and transaction creation (default: %s)"),
        CURRENCY_UNIT, FormatMoney(DEFAULT_MIN_RELAY_TX_FEE)));
    strUsage += HelpMessageOpt("-maxtxfee=<amt>", strprintf(_("Maximum total fees (in %s) to use in a single wallet transaction or raw transaction; setting this too low may abort large transactions (default: %s)"),
        CURRENCY_UNIT, FormatMoney(DEFAULT_TRANSACTION_MAXFEE)));
    strUsage += HelpMessageOpt("-printtoconsole", _("Send trace/debug info to console instead of debug.log file"));
    if (showDebug)
    {
        strUsage += HelpMessageOpt("-printpriority", strprintf("Log transaction priority and fee per kB when mining blocks (default: %u)", DEFAULT_PRINTPRIORITY));
    }
    strUsage += HelpMessageOpt("-shrinkdebugfile", _("Shrink debug.log file on client startup (default: 1 when no -debug)"));

    AppendParamsHelpMessages(strUsage, showDebug);

    strUsage += HelpMessageGroup(_("Node relay options:"));
    if (showDebug)
        strUsage += HelpMessageOpt("-acceptnonstdtxn", strprintf("Relay and mine \"non-standard\" transactions (%sdefault: %u)", "testnet/regtest only; ", !Params(CBaseChainParams::TESTNET).RequireStandard()));
    strUsage += HelpMessageOpt("-bytespersigop", strprintf(_("Equivalent bytes per sigop in transactions for relay and mining (default: %u)"), DEFAULT_BYTES_PER_SIGOP));
    strUsage += HelpMessageOpt("-datacarrier", strprintf(_("Relay and mine data carrier transactions (default: %u)"), DEFAULT_ACCEPT_DATACARRIER));
    strUsage += HelpMessageOpt("-datacarriersize", strprintf(_("Maximum size of data in data carrier transactions we relay and mine (default: %u)"), MAX_OP_RETURN_RELAY));
    strUsage += HelpMessageOpt("-mempoolreplacement", strprintf(_("Enable transaction replacement in the memory pool (default: %u)"), DEFAULT_ENABLE_REPLACEMENT));

    strUsage += HelpMessageGroup(_("Block creation options:"));
    strUsage += HelpMessageOpt("-blockmaxweight=<n>", strprintf(_("Set maximum BIP141 block weight (default: %d)"), DEFAULT_BLOCK_MAX_WEIGHT));
    strUsage += HelpMessageOpt("-blockmaxsize=<n>", strprintf(_("Set maximum block size in bytes (default: %d)"), DEFAULT_BLOCK_MAX_SIZE));
    strUsage += HelpMessageOpt("-blockprioritysize=<n>", strprintf(_("Set maximum size of high-priority/low-fee transactions in bytes (default: %d)"), DEFAULT_BLOCK_PRIORITY_SIZE));
    if (showDebug)
        strUsage += HelpMessageOpt("-blockversion=<n>", "Override block version to test forking scenarios");

    strUsage += HelpMessageGroup(_("RPC server options:"));
    strUsage += HelpMessageOpt("-server", _("Accept command line and JSON-RPC commands"));
    strUsage += HelpMessageOpt("-rest", strprintf(_("Accept public REST requests (default: %u)"), DEFAULT_REST_ENABLE));
    strUsage += HelpMessageOpt("-rpcbind=<addr>", _("Bind to given address to listen for JSON-RPC connections. Use [host]:port notation for IPv6. This option can be specified multiple times (default: bind to all interfaces)"));
    strUsage += HelpMessageOpt("-rpccookiefile=<loc>", _("Location of the auth cookie (default: data dir)"));
    strUsage += HelpMessageOpt("-rpcuser=<user>", _("Username for JSON-RPC connections"));
    strUsage += HelpMessageOpt("-rpcpassword=<pw>", _("Password for JSON-RPC connections"));
    strUsage += HelpMessageOpt("-rpcauth=<userpw>", _("Username and hashed password for JSON-RPC connections. The field <userpw> comes in the format: <USERNAME>:<SALT>$<HASH>. A canonical python script is included in share/rpcuser. This option can be specified multiple times"));
    strUsage += HelpMessageOpt("-rpcport=<port>", strprintf(_("Listen for JSON-RPC connections on <port> (default: %u or testnet: %u)"), BaseParams(CBaseChainParams::MAIN).RPCPort(), BaseParams(CBaseChainParams::TESTNET).RPCPort()));
    strUsage += HelpMessageOpt("-rpcallowip=<ip>", _("Allow JSON-RPC connections from specified source. Valid for <ip> are a single IP (e.g. 1.2.3.4), a network/netmask (e.g. 1.2.3.4/255.255.255.0) or a network/CIDR (e.g. 1.2.3.4/24). This option can be specified multiple times"));
    strUsage += HelpMessageOpt("-rpcthreads=<n>", strprintf(_("Set the number of threads to service RPC calls (default: %d)"), DEFAULT_HTTP_THREADS));
    if (showDebug) {
        strUsage += HelpMessageOpt("-rpcworkqueue=<n>", strprintf("Set the depth of the work queue to service RPC calls (default: %d)", DEFAULT_HTTP_WORKQUEUE));
        strUsage += HelpMessageOpt("-rpcservertimeout=<n>", strprintf("Timeout during HTTP requests (default: %d)", DEFAULT_HTTP_SERVER_TIMEOUT));
    }
<<<<<<< HEAD
    strUsage += "  -shrinkdebugfile       " + _("Shrink debug.log file on client startup (default: 1 when no -debug)") + "\n";
    strUsage += "  -testnet               " + _("Use the test network") + "\n";

    strUsage += "\n" + _("Node relay options:") + "\n";
    strUsage += "  -datacarrier           " + strprintf(_("Relay and mine data carrier transactions (default: %u)"), 1) + "\n";
    strUsage += "  -datacarriersize       " + strprintf(_("Maximum size of data in data carrier transactions we relay and mine (default: %u)"), MAX_OP_RETURN_RELAY) + "\n";

    strUsage += "\n" + _("Block creation options:") + "\n";
    strUsage += "  -blockminsize=<n>      " + strprintf(_("Set minimum block size in bytes (default: %u)"), 0) + "\n";
    strUsage += "  -blockmaxsize=<n>      " + strprintf(_("Set maximum block size in bytes (default: %d)"), DEFAULT_BLOCK_MAX_SIZE) + "\n";
    strUsage += "  -blockprioritysize=<n> " + strprintf(_("Set maximum size of high-priority/low-fee transactions in bytes (default: %d)"), DEFAULT_BLOCK_PRIORITY_SIZE) + "\n";

    strUsage += "\n" + _("RPC server options:") + "\n";
    strUsage += "  -server                " + _("Accept command line and JSON-RPC commands") + "\n";
    strUsage += "  -rest                  " + strprintf(_("Accept public REST requests (default: %u)"), 0) + "\n";
    strUsage += "  -rpcbind=<addr>        " + _("Bind to given address to listen for JSON-RPC connections. Use [host]:port notation for IPv6. This option can be specified multiple times (default: bind to all interfaces)") + "\n";
    strUsage += "  -rpcuser=<user>        " + _("Username for JSON-RPC connections") + "\n";
    strUsage += "  -rpcpassword=<pw>      " + _("Password for JSON-RPC connections") + "\n";
    strUsage += "  -rpcport=<port>        " + strprintf(_("Listen for JSON-RPC connections on <port> (default: %u or testnet: %u)"), 8332, 18332) + "\n";
    strUsage += "  -rpcallowip=<ip>       " + _("Allow JSON-RPC connections from specified source. Valid for <ip> are a single IP (e.g. 1.2.3.4), a network/netmask (e.g. 1.2.3.4/255.255.255.0) or a network/CIDR (e.g. 1.2.3.4/24). This option can be specified multiple times") + "\n";
    strUsage += "  -rpcthreads=<n>        " + strprintf(_("Set the number of threads to service RPC calls (default: %d)"), 4) + "\n";
    strUsage += "  -rpckeepalive          " + strprintf(_("RPC support for HTTP persistent connections (default: %d)"), 1) + "\n";
    strUsage += "  -rpcforceutf8          " + strprintf(_("Replace invalid UTF-8 encoded characters with question marks in RPC response (default: %d)"), 1) + "\n";

    strUsage += "\n" + _("RPC SSL options: (see the Bitcoin Wiki for SSL setup instructions)") + "\n";
    strUsage += "  -rpcssl                                  " + _("Use OpenSSL (https) for JSON-RPC connections") + "\n";
    strUsage += "  -rpcsslcertificatechainfile=<file.cert>  " + strprintf(_("Server certificate file (default: %s)"), "server.cert") + "\n";
    strUsage += "  -rpcsslprivatekeyfile=<file.pem>         " + strprintf(_("Server private key (default: %s)"), "server.pem") + "\n";
    strUsage += "  -rpcsslciphers=<ciphers>                 " + strprintf(_("Acceptable ciphers (default: %s)"), "TLSv1.2+HIGH:TLSv1+HIGH:!SSLv2:!aNULL:!eNULL:!3DES:@STRENGTH") + "\n";
=======
>>>>>>> 9460771a

    return strUsage;
}

std::string LicenseInfo()
{
<<<<<<< HEAD
    return FormatParagraph(strprintf(_("Copyright (C) 2013-%i The Omni Core Developers"), COPYRIGHT_YEAR)) + "\n" +
           FormatParagraph(strprintf(_("Copyright (C) 2009-%i The Bitcoin Core Developers"), COPYRIGHT_YEAR)) + "\n" +
=======
    const std::string URL_SOURCE_CODE = "<https://github.com/bitcoin/bitcoin>";
    const std::string URL_WEBSITE = "<https://bitcoincore.org>";
    // todo: remove urls from translations on next change
    return CopyrightHolders(strprintf(_("Copyright (C) %i-%i"), 2009, COPYRIGHT_YEAR) + " ") + "\n" +
           "\n" +
           strprintf(_("Please contribute if you find %s useful. "
                       "Visit %s for further information about the software."),
               PACKAGE_NAME, URL_WEBSITE) +
>>>>>>> 9460771a
           "\n" +
           strprintf(_("The source code is available from %s."),
               URL_SOURCE_CODE) +
           "\n" +
           "\n" +
           _("This is experimental software.") + "\n" +
           _("Distributed under the MIT software license, see the accompanying file COPYING or <http://www.opensource.org/licenses/mit-license.php>.") + "\n" +
           "\n" +
           _("This product includes software developed by the OpenSSL Project for use in the OpenSSL Toolkit <https://www.openssl.org/> and cryptographic software written by Eric Young and UPnP software written by Thomas Bernard.") +
           "\n";
}

static void BlockNotifyCallback(bool initialSync, const CBlockIndex *pBlockIndex)
{
    if (initialSync || !pBlockIndex)
        return;

    std::string strCmd = GetArg("-blocknotify", "");

    boost::replace_all(strCmd, "%s", pBlockIndex->GetBlockHash().GetHex());
    boost::thread t(runCommand, strCmd); // thread runs free
}

static bool fHaveGenesis = false;
static boost::mutex cs_GenesisWait;
static CConditionVariable condvar_GenesisWait;

static void BlockNotifyGenesisWait(bool, const CBlockIndex *pBlockIndex)
{
    if (pBlockIndex != NULL) {
        {
            boost::unique_lock<boost::mutex> lock_GenesisWait(cs_GenesisWait);
            fHaveGenesis = true;
        }
        condvar_GenesisWait.notify_all();
    }
}

struct CImportingNow
{
    CImportingNow() {
        assert(fImporting == false);
        fImporting = true;
    }

    ~CImportingNow() {
        assert(fImporting == true);
        fImporting = false;
    }
};


// If we're using -prune with -reindex, then delete block files that will be ignored by the
// reindex.  Since reindexing works by starting at block file 0 and looping until a blockfile
// is missing, do the same here to delete any later block files after a gap.  Also delete all
// rev files since they'll be rewritten by the reindex anyway.  This ensures that vinfoBlockFile
// is in sync with what's actually on disk by the time we start downloading, so that pruning
// works correctly.
void CleanupBlockRevFiles()
{
    using namespace boost::filesystem;
    map<string, path> mapBlockFiles;

    // Glob all blk?????.dat and rev?????.dat files from the blocks directory.
    // Remove the rev files immediately and insert the blk file paths into an
    // ordered map keyed by block file index.
    LogPrintf("Removing unusable blk?????.dat and rev?????.dat files for -reindex with -prune\n");
    path blocksdir = GetDataDir() / "blocks";
    for (directory_iterator it(blocksdir); it != directory_iterator(); it++) {
        if (is_regular_file(*it) &&
            it->path().filename().string().length() == 12 &&
            it->path().filename().string().substr(8,4) == ".dat")
        {
            if (it->path().filename().string().substr(0,3) == "blk")
                mapBlockFiles[it->path().filename().string().substr(3,5)] = it->path();
            else if (it->path().filename().string().substr(0,3) == "rev")
                remove(it->path());
        }
    }

    // Remove all block files that aren't part of a contiguous set starting at
    // zero by walking the ordered map (keys are block file indices) by
    // keeping a separate counter.  Once we hit a gap (or if 0 doesn't exist)
    // start removing block files.
    int nContigCounter = 0;
    BOOST_FOREACH(const PAIRTYPE(string, path)& item, mapBlockFiles) {
        if (atoi(item.first) == nContigCounter) {
            nContigCounter++;
            continue;
        }
        remove(item.second);
    }
}

void ThreadImport(std::vector<boost::filesystem::path> vImportFiles)
{
    const CChainParams& chainparams = Params();
    RenameThread("bitcoin-loadblk");
    CImportingNow imp;

    // -reindex
    if (fReindex) {
        int nFile = 0;
        while (true) {
            CDiskBlockPos pos(nFile, 0);
            if (!boost::filesystem::exists(GetBlockPosFilename(pos, "blk")))
                break; // No block files left to reindex
            FILE *file = OpenBlockFile(pos, true);
            if (!file)
                break; // This error is logged in OpenBlockFile
            LogPrintf("Reindexing block file blk%05u.dat...\n", (unsigned int)nFile);
            LoadExternalBlockFile(chainparams, file, &pos);
            nFile++;
        }
        pblocktree->WriteReindexing(false);
        fReindex = false;
        LogPrintf("Reindexing finished\n");
        // To avoid ending up in a situation without genesis block, re-try initializing (no-op if reindexing worked):
        InitBlockIndex(chainparams);
    }

    // hardcoded $DATADIR/bootstrap.dat
    boost::filesystem::path pathBootstrap = GetDataDir() / "bootstrap.dat";
    if (boost::filesystem::exists(pathBootstrap)) {
        FILE *file = fopen(pathBootstrap.string().c_str(), "rb");
        if (file) {
            boost::filesystem::path pathBootstrapOld = GetDataDir() / "bootstrap.dat.old";
            LogPrintf("Importing bootstrap.dat...\n");
            LoadExternalBlockFile(chainparams, file);
            RenameOver(pathBootstrap, pathBootstrapOld);
        } else {
            LogPrintf("Warning: Could not open bootstrap file %s\n", pathBootstrap.string());
        }
    }

    // -loadblock=
    BOOST_FOREACH(const boost::filesystem::path& path, vImportFiles) {
        FILE *file = fopen(path.string().c_str(), "rb");
        if (file) {
            LogPrintf("Importing blocks file %s...\n", path.string());
            LoadExternalBlockFile(chainparams, file);
        } else {
            LogPrintf("Warning: Could not open blocks file %s\n", path.string());
        }
    }

    // scan for better chains in the block chain database, that are not yet connected in the active best chain
    CValidationState state;
    if (!ActivateBestChain(state, chainparams)) {
        LogPrintf("Failed to connect best block");
        StartShutdown();
    }

    if (GetBoolArg("-stopafterblockimport", DEFAULT_STOPAFTERBLOCKIMPORT)) {
        LogPrintf("Stopping after block import\n");
        StartShutdown();
    }
}

/** Sanity checks
 *  Ensure that Bitcoin is running in a usable environment with all
 *  necessary library support.
 */
bool InitSanityCheck(void)
{
    if(!ECC_InitSanityCheck()) {
        InitError("Elliptic curve cryptography sanity check failure. Aborting.");
        return false;
    }
    if (!glibc_sanity_test() || !glibcxx_sanity_test())
        return false;

    return true;
}

bool AppInitServers(boost::thread_group& threadGroup)
{
    RPCServer::OnStopped(&OnRPCStopped);
    RPCServer::OnPreCommand(&OnRPCPreCommand);
    if (!InitHTTPServer())
        return false;
    if (!StartRPC())
        return false;
    if (!StartHTTPRPC())
        return false;
    if (GetBoolArg("-rest", DEFAULT_REST_ENABLE) && !StartREST())
        return false;
    if (!StartHTTPServer())
        return false;
    return true;
}

// Parameter interaction based on rules
void InitParameterInteraction()
{
    // when specifying an explicit binding address, you want to listen on it
    // even when -connect or -proxy is specified
    if (mapArgs.count("-bind")) {
        if (SoftSetBoolArg("-listen", true))
            LogPrintf("%s: parameter interaction: -bind set -> setting -listen=1\n", __func__);
    }
    if (mapArgs.count("-whitebind")) {
        if (SoftSetBoolArg("-listen", true))
            LogPrintf("%s: parameter interaction: -whitebind set -> setting -listen=1\n", __func__);
    }

    if (mapArgs.count("-connect") && mapMultiArgs["-connect"].size() > 0) {
        // when only connecting to trusted nodes, do not seed via DNS, or listen by default
        if (SoftSetBoolArg("-dnsseed", false))
            LogPrintf("%s: parameter interaction: -connect set -> setting -dnsseed=0\n", __func__);
        if (SoftSetBoolArg("-listen", false))
            LogPrintf("%s: parameter interaction: -connect set -> setting -listen=0\n", __func__);
    }

    if (mapArgs.count("-proxy")) {
        // to protect privacy, do not listen by default if a default proxy server is specified
        if (SoftSetBoolArg("-listen", false))
            LogPrintf("%s: parameter interaction: -proxy set -> setting -listen=0\n", __func__);
        // to protect privacy, do not use UPNP when a proxy is set. The user may still specify -listen=1
        // to listen locally, so don't rely on this happening through -listen below.
        if (SoftSetBoolArg("-upnp", false))
            LogPrintf("%s: parameter interaction: -proxy set -> setting -upnp=0\n", __func__);
        // to protect privacy, do not discover addresses by default
        if (SoftSetBoolArg("-discover", false))
            LogPrintf("%s: parameter interaction: -proxy set -> setting -discover=0\n", __func__);
    }

    if (!GetBoolArg("-listen", DEFAULT_LISTEN)) {
        // do not map ports or try to retrieve public IP when not listening (pointless)
        if (SoftSetBoolArg("-upnp", false))
            LogPrintf("%s: parameter interaction: -listen=0 -> setting -upnp=0\n", __func__);
        if (SoftSetBoolArg("-discover", false))
            LogPrintf("%s: parameter interaction: -listen=0 -> setting -discover=0\n", __func__);
        if (SoftSetBoolArg("-listenonion", false))
            LogPrintf("%s: parameter interaction: -listen=0 -> setting -listenonion=0\n", __func__);
    }

    if (mapArgs.count("-externalip")) {
        // if an explicit public IP is specified, do not try to find others
        if (SoftSetBoolArg("-discover", false))
            LogPrintf("%s: parameter interaction: -externalip set -> setting -discover=0\n", __func__);
    }

    if (GetBoolArg("-salvagewallet", false)) {
        // Rewrite just private keys: rescan to find transactions
        if (SoftSetBoolArg("-rescan", true))
            LogPrintf("%s: parameter interaction: -salvagewallet=1 -> setting -rescan=1\n", __func__);
    }

    // -zapwallettx implies a rescan
    if (GetBoolArg("-zapwallettxes", false)) {
        if (SoftSetBoolArg("-rescan", true))
            LogPrintf("%s: parameter interaction: -zapwallettxes=<mode> -> setting -rescan=1\n", __func__);
    }

    // disable walletbroadcast and whitelistrelay in blocksonly mode
    if (GetBoolArg("-blocksonly", DEFAULT_BLOCKSONLY)) {
        if (SoftSetBoolArg("-whitelistrelay", false))
            LogPrintf("%s: parameter interaction: -blocksonly=1 -> setting -whitelistrelay=0\n", __func__);
#ifdef ENABLE_WALLET
        if (SoftSetBoolArg("-walletbroadcast", false))
            LogPrintf("%s: parameter interaction: -blocksonly=1 -> setting -walletbroadcast=0\n", __func__);
#endif
    }

    // Forcing relay from whitelisted hosts implies we will accept relays from them in the first place.
    if (GetBoolArg("-whitelistforcerelay", DEFAULT_WHITELISTFORCERELAY)) {
        if (SoftSetBoolArg("-whitelistrelay", true))
            LogPrintf("%s: parameter interaction: -whitelistforcerelay=1 -> setting -whitelistrelay=1\n", __func__);
    }
}

static std::string ResolveErrMsg(const char * const optname, const std::string& strBind)
{
    return strprintf(_("Cannot resolve -%s address: '%s'"), optname, strBind);
}

void InitLogging()
{
    fPrintToConsole = GetBoolArg("-printtoconsole", false);
    fLogTimestamps = GetBoolArg("-logtimestamps", DEFAULT_LOGTIMESTAMPS);
    fLogTimeMicros = GetBoolArg("-logtimemicros", DEFAULT_LOGTIMEMICROS);
    fLogIPs = GetBoolArg("-logips", DEFAULT_LOGIPS);

    LogPrintf("\n\n\n\n\n\n\n\n\n\n\n\n\n\n\n\n\n\n\n\n");
    LogPrintf("Bitcoin version %s\n", FormatFullVersion());
}

/** Initialize bitcoin.
 *  @pre Parameters should be parsed and config file should be read.
 */
bool AppInit2(boost::thread_group& threadGroup, CScheduler& scheduler)
{
    // ********************************************************* Step 1: setup
#ifdef _MSC_VER
    // Turn off Microsoft heap dump noise
    _CrtSetReportMode(_CRT_WARN, _CRTDBG_MODE_FILE);
    _CrtSetReportFile(_CRT_WARN, CreateFileA("NUL", GENERIC_WRITE, 0, NULL, OPEN_EXISTING, 0, 0));
#endif
#if _MSC_VER >= 1400
    // Disable confusing "helpful" text message on abort, Ctrl-C
    _set_abort_behavior(0, _WRITE_ABORT_MSG | _CALL_REPORTFAULT);
#endif
#ifdef WIN32
    // Enable Data Execution Prevention (DEP)
    // Minimum supported OS versions: WinXP SP3, WinVista >= SP1, Win Server 2008
    // A failure is non-critical and needs no further attention!
#ifndef PROCESS_DEP_ENABLE
    // We define this here, because GCCs winbase.h limits this to _WIN32_WINNT >= 0x0601 (Windows 7),
    // which is not correct. Can be removed, when GCCs winbase.h is fixed!
#define PROCESS_DEP_ENABLE 0x00000001
#endif
    typedef BOOL (WINAPI *PSETPROCDEPPOL)(DWORD);
    PSETPROCDEPPOL setProcDEPPol = (PSETPROCDEPPOL)GetProcAddress(GetModuleHandleA("Kernel32.dll"), "SetProcessDEPPolicy");
    if (setProcDEPPol != NULL) setProcDEPPol(PROCESS_DEP_ENABLE);
#endif

    if (!SetupNetworking())
        return InitError("Initializing networking failed");

#ifndef WIN32
    if (GetBoolArg("-sysperms", false)) {
#ifdef ENABLE_WALLET
        if (!GetBoolArg("-disablewallet", false))
            return InitError("-sysperms is not allowed in combination with enabled wallet functionality");
#endif
    } else {
        umask(077);
    }

    // Clean shutdown on SIGTERM
    struct sigaction sa;
    sa.sa_handler = HandleSIGTERM;
    sigemptyset(&sa.sa_mask);
    sa.sa_flags = 0;
    sigaction(SIGTERM, &sa, NULL);
    sigaction(SIGINT, &sa, NULL);

    // Reopen debug.log on SIGHUP
    struct sigaction sa_hup;
    sa_hup.sa_handler = HandleSIGHUP;
    sigemptyset(&sa_hup.sa_mask);
    sa_hup.sa_flags = 0;
    sigaction(SIGHUP, &sa_hup, NULL);

    // Ignore SIGPIPE, otherwise it will bring the daemon down if the client closes unexpectedly
    signal(SIGPIPE, SIG_IGN);
#endif

    // ********************************************************* Step 2: parameter interactions
    const CChainParams& chainparams = Params();

    // also see: InitParameterInteraction()

<<<<<<< HEAD
    if (mapArgs.count("-connect") && mapMultiArgs["-connect"].size() > 0) {
        // when only connecting to trusted nodes, do not seed via DNS, or listen by default
        if (SoftSetBoolArg("-dnsseed", false))
            LogPrintf("AppInit2 : parameter interaction: -connect set -> setting -dnsseed=0\n");
        if (SoftSetBoolArg("-listen", false))
            LogPrintf("AppInit2 : parameter interaction: -connect set -> setting -listen=0\n");
    }

    if (mapArgs.count("-proxy")) {
        // to protect privacy, do not listen by default if a default proxy server is specified
        if (SoftSetBoolArg("-listen", false))
            LogPrintf("%s: parameter interaction: -proxy set -> setting -listen=0\n", __func__);
        // to protect privacy, do not use UPNP when a proxy is set. The user may still specify -listen=1
        // to listen locally, so don't rely on this happening through -listen below.
        if (SoftSetBoolArg("-upnp", false))
            LogPrintf("%s: parameter interaction: -proxy set -> setting -upnp=0\n", __func__);
        // to protect privacy, do not discover addresses by default
        if (SoftSetBoolArg("-discover", false))
            LogPrintf("AppInit2 : parameter interaction: -proxy set -> setting -discover=0\n");
    }

    if (!GetBoolArg("-listen", true)) {
        // do not map ports or try to retrieve public IP when not listening (pointless)
        if (SoftSetBoolArg("-upnp", false))
            LogPrintf("AppInit2 : parameter interaction: -listen=0 -> setting -upnp=0\n");
        if (SoftSetBoolArg("-discover", false))
            LogPrintf("AppInit2 : parameter interaction: -listen=0 -> setting -discover=0\n");
    }

    if (mapArgs.count("-externalip")) {
        // if an explicit public IP is specified, do not try to find others
        if (SoftSetBoolArg("-discover", false))
            LogPrintf("AppInit2 : parameter interaction: -externalip set -> setting -discover=0\n");
    }

    if (GetBoolArg("-salvagewallet", false)) {
        // Rewrite just private keys: rescan to find transactions
        if (SoftSetBoolArg("-rescan", true))
            LogPrintf("AppInit2 : parameter interaction: -salvagewallet=1 -> setting -rescan=1\n");
    }

    // -zapwallettx implies a rescan
    if (GetBoolArg("-zapwallettxes", false)) {
        if (SoftSetBoolArg("-rescan", true))
            LogPrintf("AppInit2 : parameter interaction: -zapwallettxes=<mode> -> setting -rescan=1\n");
=======
    // if using block pruning, then disable txindex
    if (GetArg("-prune", 0)) {
        if (GetBoolArg("-txindex", DEFAULT_TXINDEX))
            return InitError(_("Prune mode is incompatible with -txindex."));
#ifdef ENABLE_WALLET
        if (GetBoolArg("-rescan", false)) {
            return InitError(_("Rescans are not possible in pruned mode. You will need to use -reindex which will download the whole blockchain again."));
        }
#endif
>>>>>>> 9460771a
    }

    // Make sure enough file descriptors are available
    int nBind = std::max((int)mapArgs.count("-bind") + (int)mapArgs.count("-whitebind"), 1);
    int nUserMaxConnections = GetArg("-maxconnections", DEFAULT_MAX_PEER_CONNECTIONS);
    nMaxConnections = std::max(nUserMaxConnections, 0);

    // Trim requested connection counts, to fit into system limitations
    nMaxConnections = std::max(std::min(nMaxConnections, (int)(FD_SETSIZE - nBind - MIN_CORE_FILEDESCRIPTORS)), 0);
    int nFD = RaiseFileDescriptorLimit(nMaxConnections + MIN_CORE_FILEDESCRIPTORS);
    if (nFD < MIN_CORE_FILEDESCRIPTORS)
        return InitError(_("Not enough file descriptors available."));
    nMaxConnections = std::min(nFD - MIN_CORE_FILEDESCRIPTORS, nMaxConnections);

    if (nMaxConnections < nUserMaxConnections)
        InitWarning(strprintf(_("Reducing -maxconnections from %d to %d, because of system limitations."), nUserMaxConnections, nMaxConnections));

    // ********************************************************* Step 3: parameter-to-internal-flags

    fDebug = !mapMultiArgs["-debug"].empty();
    // Special-case: if -debug=0/-nodebug is set, turn off debugging messages
    const vector<string>& categories = mapMultiArgs["-debug"];
    if (GetBoolArg("-nodebug", false) || find(categories.begin(), categories.end(), string("0")) != categories.end())
        fDebug = false;

    // Check for -debugnet
    if (GetBoolArg("-debugnet", false))
        InitWarning(_("Unsupported argument -debugnet ignored, use -debug=net."));
    // Check for -socks - as this is a privacy risk to continue, exit here
    if (mapArgs.count("-socks"))
        return InitError(_("Unsupported argument -socks found. Setting SOCKS version isn't possible anymore, only SOCKS5 proxies are supported."));
    // Check for -tor - as this is a privacy risk to continue, exit here
    if (GetBoolArg("-tor", false))
        return InitError(_("Unsupported argument -tor found, use -onion."));

    if (GetBoolArg("-benchmark", false))
        InitWarning(_("Unsupported argument -benchmark ignored, use -debug=bench."));

    if (GetBoolArg("-whitelistalwaysrelay", false))
        InitWarning(_("Unsupported argument -whitelistalwaysrelay ignored, use -whitelistrelay and/or -whitelistforcerelay."));

    if (mapArgs.count("-blockminsize"))
        InitWarning("Unsupported argument -blockminsize ignored.");

    // Checkmempool and checkblockindex default to true in regtest mode
<<<<<<< HEAD
    mempool.setSanityCheck(GetBoolArg("-checkmempool", Params().DefaultConsistencyChecks()));
    fCheckBlockIndex = GetBoolArg("-checkblockindex", Params().DefaultConsistencyChecks());
    Checkpoints::fEnabled = GetBoolArg("-checkpoints", true);
=======
    int ratio = std::min<int>(std::max<int>(GetArg("-checkmempool", chainparams.DefaultConsistencyChecks() ? 1 : 0), 0), 1000000);
    if (ratio != 0) {
        mempool.setSanityCheck(1.0 / ratio);
    }
    fCheckBlockIndex = GetBoolArg("-checkblockindex", chainparams.DefaultConsistencyChecks());
    fCheckpointsEnabled = GetBoolArg("-checkpoints", DEFAULT_CHECKPOINTS_ENABLED);

    // mempool limits
    int64_t nMempoolSizeMax = GetArg("-maxmempool", DEFAULT_MAX_MEMPOOL_SIZE) * 1000000;
    int64_t nMempoolSizeMin = GetArg("-limitdescendantsize", DEFAULT_DESCENDANT_SIZE_LIMIT) * 1000 * 40;
    if (nMempoolSizeMax < 0 || nMempoolSizeMax < nMempoolSizeMin)
        return InitError(strprintf(_("-maxmempool must be at least %d MB"), std::ceil(nMempoolSizeMin / 1000000.0)));
>>>>>>> 9460771a

    // -par=0 means autodetect, but nScriptCheckThreads==0 means no concurrency
    nScriptCheckThreads = GetArg("-par", DEFAULT_SCRIPTCHECK_THREADS);
    if (nScriptCheckThreads <= 0)
        nScriptCheckThreads += GetNumCores();
    if (nScriptCheckThreads <= 1)
        nScriptCheckThreads = 0;
    else if (nScriptCheckThreads > MAX_SCRIPTCHECK_THREADS)
        nScriptCheckThreads = MAX_SCRIPTCHECK_THREADS;

    fServer = GetBoolArg("-server", false);

    // block pruning; get the amount of disk space (in MiB) to allot for block & undo files
    int64_t nSignedPruneTarget = GetArg("-prune", 0) * 1024 * 1024;
    if (nSignedPruneTarget < 0) {
        return InitError(_("Prune cannot be configured with a negative value."));
    }
    nPruneTarget = (uint64_t) nSignedPruneTarget;
    if (nPruneTarget) {
        if (nPruneTarget < MIN_DISK_SPACE_FOR_BLOCK_FILES) {
            return InitError(strprintf(_("Prune configured below the minimum of %d MiB.  Please use a higher number."), MIN_DISK_SPACE_FOR_BLOCK_FILES / 1024 / 1024));
        }
        LogPrintf("Prune configured to target %uMiB on disk for block and undo files.\n", nPruneTarget / 1024 / 1024);
        fPruneMode = true;
    }

    RegisterAllCoreRPCCommands(tableRPC);
#ifdef ENABLE_WALLET
    bool fDisableWallet = GetBoolArg("-disablewallet", false);
    if (!fDisableWallet)
        RegisterWalletRPCCommands(tableRPC);
#endif

    nConnectTimeout = GetArg("-timeout", DEFAULT_CONNECT_TIMEOUT);
    if (nConnectTimeout <= 0)
        nConnectTimeout = DEFAULT_CONNECT_TIMEOUT;

    // Fee-per-kilobyte amount considered the same as "free"
    // If you are mining, be careful setting this:
    // if you set it to zero then
    // a transaction spammer can cheaply fill blocks using
    // 1-satoshi-fee transactions. It should be set above the real
    // cost to you of processing a transaction.
    if (mapArgs.count("-minrelaytxfee"))
    {
        CAmount n = 0;
        if (ParseMoney(mapArgs["-minrelaytxfee"], n) && n > 0)
            ::minRelayTxFee = CFeeRate(n);
        else
            return InitError(AmountErrMsg("minrelaytxfee", mapArgs["-minrelaytxfee"]));
    }

<<<<<<< HEAD
#ifdef ENABLE_WALLET
    if (mapArgs.count("-mintxfee"))
    {
        CAmount n = 0;
        if (ParseMoney(mapArgs["-mintxfee"], n) && n > 0)
            CWallet::minTxFee = CFeeRate(n);
        else
            return InitError(strprintf(_("Invalid amount for -mintxfee=<amount>: '%s'"), mapArgs["-mintxfee"]));
    }
    if (mapArgs.count("-paytxfee"))
    {
        CAmount nFeePerK = 0;
        if (!ParseMoney(mapArgs["-paytxfee"], nFeePerK))
            return InitError(strprintf(_("Invalid amount for -paytxfee=<amount>: '%s'"), mapArgs["-paytxfee"]));
        if (nFeePerK > nHighTransactionFeeWarning)
            InitWarning(_("Warning: -paytxfee is set very high! This is the transaction fee you will pay if you send a transaction."));
        payTxFee = CFeeRate(nFeePerK, 1000);
        if (payTxFee < ::minRelayTxFee)
        {
            return InitError(strprintf(_("Invalid amount for -paytxfee=<amount>: '%s' (must be at least %s)"),
                                       mapArgs["-paytxfee"], ::minRelayTxFee.ToString()));
        }
    }
    if (mapArgs.count("-maxtxfee"))
    {
        CAmount nMaxFee = 0;
        if (!ParseMoney(mapArgs["-maxtxfee"], nMaxFee))
            return InitError(strprintf(_("Invalid amount for -maxtxfee=<amount>: '%s'"), mapArgs["-maptxfee"]));
        if (nMaxFee > nHighTransactionMaxFeeWarning)
            InitWarning(_("Warning: -maxtxfee is set very high! Fees this large could be paid on a single transaction."));
        maxTxFee = nMaxFee;
        if (CFeeRate(maxTxFee, 1000) < ::minRelayTxFee)
        {
            return InitError(strprintf(_("Invalid amount for -maxtxfee=<amount>: '%s' (must be at least the minrelay fee of %s to prevent stuck transactions)"),
                                       mapArgs["-maxtxfee"], ::minRelayTxFee.ToString()));
        }
    }
    nTxConfirmTarget = GetArg("-txconfirmtarget", DEFAULT_TX_CONFIRM_TARGET);
    bSpendZeroConfChange = GetArg("-spendzeroconfchange", true);
    fSendFreeTransactions = GetArg("-sendfreetransactions", false);
=======
    fRequireStandard = !GetBoolArg("-acceptnonstdtxn", !Params().RequireStandard());
    if (Params().RequireStandard() && !fRequireStandard)
        return InitError(strprintf("acceptnonstdtxn is not currently supported for %s chain", chainparams.NetworkIDString()));
    nBytesPerSigOp = GetArg("-bytespersigop", nBytesPerSigOp);
>>>>>>> 9460771a

#ifdef ENABLE_WALLET
    if (!CWallet::ParameterInteraction())
        return false;
#endif // ENABLE_WALLET

    fIsBareMultisigStd = GetBoolArg("-permitbaremultisig", DEFAULT_PERMIT_BAREMULTISIG);
    fAcceptDatacarrier = GetBoolArg("-datacarrier", DEFAULT_ACCEPT_DATACARRIER);
    nMaxDatacarrierBytes = GetArg("-datacarriersize", nMaxDatacarrierBytes);

<<<<<<< HEAD
    fAlerts = GetBoolArg("-alerts", DEFAULT_ALERTS);
=======
    // Option to startup with mocktime set (used for regression testing):
    SetMockTime(GetArg("-mocktime", 0)); // SetMockTime(0) is a no-op

    if (GetBoolArg("-peerbloomfilters", DEFAULT_PEERBLOOMFILTERS))
        nLocalServices = ServiceFlags(nLocalServices | NODE_BLOOM);

    nMaxTipAge = GetArg("-maxtipage", DEFAULT_MAX_TIP_AGE);

    fEnableReplacement = GetBoolArg("-mempoolreplacement", DEFAULT_ENABLE_REPLACEMENT);
    if ((!fEnableReplacement) && mapArgs.count("-mempoolreplacement")) {
        // Minimal effort at forwards compatibility
        std::string strReplacementModeList = GetArg("-mempoolreplacement", "");  // default is impossible
        std::vector<std::string> vstrReplacementModes;
        boost::split(vstrReplacementModes, strReplacementModeList, boost::is_any_of(","));
        fEnableReplacement = (std::find(vstrReplacementModes.begin(), vstrReplacementModes.end(), "fee") != vstrReplacementModes.end());
    }

    if (!mapMultiArgs["-bip9params"].empty()) {
        // Allow overriding bip9 parameters for testing
        if (!Params().MineBlocksOnDemand()) {
            return InitError("BIP9 parameters may only be overridden on regtest.");
        }
        const vector<string>& deployments = mapMultiArgs["-bip9params"];
        for (auto i : deployments) {
            std::vector<std::string> vDeploymentParams;
            boost::split(vDeploymentParams, i, boost::is_any_of(":"));
            if (vDeploymentParams.size() != 3) {
                return InitError("BIP9 parameters malformed, expecting deployment:start:end");
            }
            int64_t nStartTime, nTimeout;
            if (!ParseInt64(vDeploymentParams[1], &nStartTime)) {
                return InitError(strprintf("Invalid nStartTime (%s)", vDeploymentParams[1]));
            }
            if (!ParseInt64(vDeploymentParams[2], &nTimeout)) {
                return InitError(strprintf("Invalid nTimeout (%s)", vDeploymentParams[2]));
            }
            bool found = false;
            for (int i=0; i<(int)Consensus::MAX_VERSION_BITS_DEPLOYMENTS; ++i)
            {
                if (vDeploymentParams[0].compare(VersionBitsDeploymentInfo[i].name) == 0) {
                    UpdateRegtestBIP9Parameters(Consensus::DeploymentPos(i), nStartTime, nTimeout);
                    found = true;
                    LogPrintf("Setting BIP9 activation parameters for %s to start=%ld, timeout=%ld\n", vDeploymentParams[0], nStartTime, nTimeout);
                    break;
                }
            }
            if (!found) {
                return InitError(strprintf("Invalid deployment (%s)", vDeploymentParams[0]));
            }
        }
    }
>>>>>>> 9460771a

    // ********************************************************* Step 4: application initialization: dir lock, daemonize, pidfile, debug log

    // Initialize elliptic curve code
    ECC_Start();
    globalVerifyHandle.reset(new ECCVerifyHandle());

    // Sanity check
    if (!InitSanityCheck())
<<<<<<< HEAD
        return InitError(_("Initialization sanity check failed. Omni Core is shutting down."));
=======
        return InitError(strprintf(_("Initialization sanity check failed. %s is shutting down."), _(PACKAGE_NAME)));
>>>>>>> 9460771a

    std::string strDataDir = GetDataDir().string();

    // Make sure only a single Bitcoin process is using the data directory.
    boost::filesystem::path pathLockFile = GetDataDir() / ".lock";
    FILE* file = fopen(pathLockFile.string().c_str(), "a"); // empty lock file; created if it doesn't exist.
    if (file) fclose(file);
<<<<<<< HEAD
    static boost::interprocess::file_lock lock(pathLockFile.string().c_str());
    if (!lock.try_lock())
        return InitError(strprintf(_("Cannot obtain a lock on data directory %s. Omni Core is probably already running."), strDataDir));
=======

    try {
        static boost::interprocess::file_lock lock(pathLockFile.string().c_str());
        if (!lock.try_lock())
            return InitError(strprintf(_("Cannot obtain a lock on data directory %s. %s is probably already running."), strDataDir, _(PACKAGE_NAME)));
    } catch(const boost::interprocess::interprocess_exception& e) {
        return InitError(strprintf(_("Cannot obtain a lock on data directory %s. %s is probably already running.") + " %s.", strDataDir, _(PACKAGE_NAME), e.what()));
    }

>>>>>>> 9460771a
#ifndef WIN32
    CreatePidFile(GetPidFile(), getpid());
#endif
    if (GetBoolArg("-shrinkdebugfile", !fDebug))
        ShrinkDebugFile();

    if (fPrintToDebugLog)
        OpenDebugLog();

    if (!fLogTimestamps)
        LogPrintf("Startup time: %s\n", DateTimeStrFormat("%Y-%m-%d %H:%M:%S", GetTime()));
    LogPrintf("Default data directory %s\n", GetDefaultDataDir().string());
    LogPrintf("Using data directory %s\n", strDataDir);
    LogPrintf("Using config file %s\n", GetConfigFile().string());
    LogPrintf("Using at most %i connections (%i file descriptors available)\n", nMaxConnections, nFD);
    std::ostringstream strErrors;

    LogPrintf("Using %u threads for script verification\n", nScriptCheckThreads);
    if (nScriptCheckThreads) {
        for (int i=0; i<nScriptCheckThreads-1; i++)
            threadGroup.create_thread(&ThreadScriptCheck);
    }

    // Start the lightweight task scheduler thread
    CScheduler::Function serviceLoop = boost::bind(&CScheduler::serviceQueue, &scheduler);
    threadGroup.create_thread(boost::bind(&TraceThread<CScheduler::Function>, "scheduler", serviceLoop));

    /* Start the RPC server already.  It will be started in "warmup" mode
     * and not really process calls already (but it will signify connections
     * that the server is there and will be ready later).  Warmup mode will
     * be disabled when initialisation is finished.
     */
    if (fServer)
    {
        uiInterface.InitMessage.connect(SetRPCWarmupStatus);
        if (!AppInitServers(threadGroup))
            return InitError(_("Unable to start HTTP server. See debug log for details."));
    }

    int64_t nStart;

    // ********************************************************* Step 5: verify wallet database integrity
#ifdef ENABLE_WALLET
    if (!fDisableWallet) {
        if (!CWallet::Verify())
            return false;
    } // (!fDisableWallet)
#endif // ENABLE_WALLET
    // ********************************************************* Step 6: network initialization

    RegisterNodeSignals(GetNodeSignals());

    // sanitize comments per BIP-0014, format user agent and check total size
    std::vector<string> uacomments;
    BOOST_FOREACH(string cmt, mapMultiArgs["-uacomment"])
    {
        if (cmt != SanitizeString(cmt, SAFE_CHARS_UA_COMMENT))
            return InitError(strprintf(_("User Agent comment (%s) contains unsafe characters."), cmt));
        uacomments.push_back(SanitizeString(cmt, SAFE_CHARS_UA_COMMENT));
    }
    strSubVersion = FormatSubVersion(CLIENT_NAME, CLIENT_VERSION, uacomments);
    if (strSubVersion.size() > MAX_SUBVERSION_LENGTH) {
        return InitError(strprintf(_("Total length of network version string (%i) exceeds maximum length (%i). Reduce the number or size of uacomments."),
            strSubVersion.size(), MAX_SUBVERSION_LENGTH));
    }

    if (mapArgs.count("-onlynet")) {
        std::set<enum Network> nets;
        BOOST_FOREACH(const std::string& snet, mapMultiArgs["-onlynet"]) {
            enum Network net = ParseNetwork(snet);
            if (net == NET_UNROUTABLE)
                return InitError(strprintf(_("Unknown network specified in -onlynet: '%s'"), snet));
            nets.insert(net);
        }
        for (int n = 0; n < NET_MAX; n++) {
            enum Network net = (enum Network)n;
            if (!nets.count(net))
                SetLimited(net);
        }
    }

    if (mapArgs.count("-whitelist")) {
        BOOST_FOREACH(const std::string& net, mapMultiArgs["-whitelist"]) {
            CSubNet subnet(net);
            if (!subnet.IsValid())
                return InitError(strprintf(_("Invalid netmask specified in -whitelist: '%s'"), net));
            CNode::AddWhitelistedRange(subnet);
        }
    }

    bool proxyRandomize = GetBoolArg("-proxyrandomize", DEFAULT_PROXYRANDOMIZE);
    // -proxy sets a proxy for all outgoing network traffic
    // -noproxy (or -proxy=0) as well as the empty string can be used to not set a proxy, this is the default
    std::string proxyArg = GetArg("-proxy", "");
    SetLimited(NET_TOR);
    if (proxyArg != "" && proxyArg != "0") {
        proxyType addrProxy = proxyType(CService(proxyArg, 9050), proxyRandomize);
        if (!addrProxy.IsValid())
            return InitError(strprintf(_("Invalid -proxy address: '%s'"), proxyArg));

        SetProxy(NET_IPV4, addrProxy);
        SetProxy(NET_IPV6, addrProxy);
        SetProxy(NET_TOR, addrProxy);
        SetNameProxy(addrProxy);
        SetLimited(NET_TOR, false); // by default, -proxy sets onion as reachable, unless -noonion later
    }

    // -onion can be used to set only a proxy for .onion, or override normal proxy for .onion addresses
    // -noonion (or -onion=0) disables connecting to .onion entirely
    // An empty string is used to not override the onion proxy (in which case it defaults to -proxy set above, or none)
    std::string onionArg = GetArg("-onion", "");
    if (onionArg != "") {
        if (onionArg == "0") { // Handle -noonion/-onion=0
            SetLimited(NET_TOR); // set onions as unreachable
        } else {
            proxyType addrOnion = proxyType(CService(onionArg, 9050), proxyRandomize);
            if (!addrOnion.IsValid())
                return InitError(strprintf(_("Invalid -onion address: '%s'"), onionArg));
            SetProxy(NET_TOR, addrOnion);
            SetLimited(NET_TOR, false);
        }
    }

    // see Step 2: parameter interactions for more information about these
    fListen = GetBoolArg("-listen", DEFAULT_LISTEN);
    fDiscover = GetBoolArg("-discover", true);
    fNameLookup = GetBoolArg("-dns", DEFAULT_NAME_LOOKUP);
    fRelayTxes = !GetBoolArg("-blocksonly", DEFAULT_BLOCKSONLY);

    bool fBound = false;
    if (fListen) {
        if (mapArgs.count("-bind") || mapArgs.count("-whitebind")) {
            BOOST_FOREACH(const std::string& strBind, mapMultiArgs["-bind"]) {
                CService addrBind;
                if (!Lookup(strBind.c_str(), addrBind, GetListenPort(), false))
                    return InitError(ResolveErrMsg("bind", strBind));
                fBound |= Bind(addrBind, (BF_EXPLICIT | BF_REPORT_ERROR));
            }
            BOOST_FOREACH(const std::string& strBind, mapMultiArgs["-whitebind"]) {
                CService addrBind;
                if (!Lookup(strBind.c_str(), addrBind, 0, false))
                    return InitError(ResolveErrMsg("whitebind", strBind));
                if (addrBind.GetPort() == 0)
                    return InitError(strprintf(_("Need to specify a port with -whitebind: '%s'"), strBind));
                fBound |= Bind(addrBind, (BF_EXPLICIT | BF_REPORT_ERROR | BF_WHITELIST));
            }
        }
        else {
            struct in_addr inaddr_any;
            inaddr_any.s_addr = INADDR_ANY;
            fBound |= Bind(CService(in6addr_any, GetListenPort()), BF_NONE);
            fBound |= Bind(CService(inaddr_any, GetListenPort()), !fBound ? BF_REPORT_ERROR : BF_NONE);
        }
        if (!fBound)
            return InitError(_("Failed to listen on any port. Use -listen=0 if you want this."));
    }

    if (mapArgs.count("-externalip")) {
        BOOST_FOREACH(const std::string& strAddr, mapMultiArgs["-externalip"]) {
            CService addrLocal;
            if (Lookup(strAddr.c_str(), addrLocal, GetListenPort(), fNameLookup) && addrLocal.IsValid())
                AddLocal(addrLocal, LOCAL_MANUAL);
            else
                return InitError(ResolveErrMsg("externalip", strAddr));
        }
    }

    BOOST_FOREACH(const std::string& strDest, mapMultiArgs["-seednode"])
        AddOneShot(strDest);

#if ENABLE_ZMQ
    pzmqNotificationInterface = CZMQNotificationInterface::CreateWithArguments(mapArgs);

    if (pzmqNotificationInterface) {
        RegisterValidationInterface(pzmqNotificationInterface);
    }
#endif
    if (mapArgs.count("-maxuploadtarget")) {
        CNode::SetMaxOutboundTarget(GetArg("-maxuploadtarget", DEFAULT_MAX_UPLOAD_TARGET)*1024*1024);
    }

    // ********************************************************* Step 7: load block chain

    fReindex = GetBoolArg("-reindex", false);
    bool fReindexChainState = GetBoolArg("-reindex-chainstate", false);

    // Upgrading to 0.8; hard-link the old blknnnn.dat files into /blocks/
    boost::filesystem::path blocksDir = GetDataDir() / "blocks";
    if (!boost::filesystem::exists(blocksDir))
    {
        boost::filesystem::create_directories(blocksDir);
        bool linked = false;
        for (unsigned int i = 1; i < 10000; i++) {
            boost::filesystem::path source = GetDataDir() / strprintf("blk%04u.dat", i);
            if (!boost::filesystem::exists(source)) break;
            boost::filesystem::path dest = blocksDir / strprintf("blk%05u.dat", i-1);
            try {
                boost::filesystem::create_hard_link(source, dest);
                LogPrintf("Hardlinked %s -> %s\n", source.string(), dest.string());
                linked = true;
            } catch (const boost::filesystem::filesystem_error& e) {
                // Note: hardlink creation failing is not a disaster, it just means
                // blocks will get re-downloaded from peers.
                LogPrintf("Error hardlinking blk%04u.dat: %s\n", i, e.what());
                break;
            }
        }
        if (linked)
        {
            fReindex = true;
        }
    }

    // cache size calculations
    int64_t nTotalCache = (GetArg("-dbcache", nDefaultDbCache) << 20);
    nTotalCache = std::max(nTotalCache, nMinDbCache << 20); // total cache cannot be less than nMinDbCache
    nTotalCache = std::min(nTotalCache, nMaxDbCache << 20); // total cache cannot be greater than nMaxDbcache
    int64_t nBlockTreeDBCache = nTotalCache / 8;
    nBlockTreeDBCache = std::min(nBlockTreeDBCache, (GetBoolArg("-txindex", DEFAULT_TXINDEX) ? nMaxBlockDBAndTxIndexCache : nMaxBlockDBCache) << 20);
    nTotalCache -= nBlockTreeDBCache;
    int64_t nCoinDBCache = std::min(nTotalCache / 2, (nTotalCache / 4) + (1 << 23)); // use 25%-50% of the remainder for disk cache
    nCoinDBCache = std::min(nCoinDBCache, nMaxCoinsDBCache << 20); // cap total coins db cache
    nTotalCache -= nCoinDBCache;
    nCoinCacheUsage = nTotalCache; // the rest goes to in-memory cache
    LogPrintf("Cache configuration:\n");
    LogPrintf("* Using %.1fMiB for block index database\n", nBlockTreeDBCache * (1.0 / 1024 / 1024));
    LogPrintf("* Using %.1fMiB for chain state database\n", nCoinDBCache * (1.0 / 1024 / 1024));
    LogPrintf("* Using %.1fMiB for in-memory UTXO set\n", nCoinCacheUsage * (1.0 / 1024 / 1024));

    bool fLoaded = false;
    while (!fLoaded) {
        bool fReset = fReindex;
        std::string strLoadError;

        uiInterface.InitMessage(_("Loading block index..."));

        nStart = GetTimeMillis();
        do {
            try {
                UnloadBlockIndex();
                delete pcoinsTip;
                delete pcoinsdbview;
                delete pcoinscatcher;
                delete pblocktree;

                pblocktree = new CBlockTreeDB(nBlockTreeDBCache, false, fReindex);
<<<<<<< HEAD
                pcoinsdbview = new CCoinsViewDB(nCoinDBCache, false, fReindex);
=======
                pcoinsdbview = new CCoinsViewDB(nCoinDBCache, false, fReindex || fReindexChainState);
>>>>>>> 9460771a
                pcoinscatcher = new CCoinsViewErrorCatcher(pcoinsdbview);
                pcoinsTip = new CCoinsViewCache(pcoinscatcher);

                if (fReindex) {
                    pblocktree->WriteReindexing(true);
                    //If we're reindexing in prune mode, wipe away unusable block files and all undo data files
                    if (fPruneMode)
                        CleanupBlockRevFiles();
                }

                if (!LoadBlockIndex()) {
                    strLoadError = _("Error loading block database");
                    break;
                }

                // If the loaded chain has a wrong genesis, bail out immediately
                // (we're likely using a testnet datadir, or the other way around).
                if (!mapBlockIndex.empty() && mapBlockIndex.count(chainparams.GetConsensus().hashGenesisBlock) == 0)
                    return InitError(_("Incorrect or no genesis block found. Wrong datadir for network?"));

                // Initialize the block index (no-op if non-empty database was already loaded)
                if (!InitBlockIndex(chainparams)) {
                    strLoadError = _("Error initializing block database");
                    break;
                }

                // Check for changed -txindex state
                if (fTxIndex != GetBoolArg("-txindex", DEFAULT_TXINDEX)) {
                    strLoadError = _("You need to rebuild the database using -reindex-chainstate to change -txindex");
                    break;
                }

                // Check for changed -prune state.  What we are concerned about is a user who has pruned blocks
                // in the past, but is now trying to run unpruned.
                if (fHavePruned && !fPruneMode) {
                    strLoadError = _("You need to rebuild the database using -reindex to go back to unpruned mode.  This will redownload the entire blockchain");
                    break;
                }

                if (!fReindex && chainActive.Tip() != NULL) {
                    uiInterface.InitMessage(_("Rewinding blocks..."));
                    if (!RewindBlockIndex(chainparams)) {
                        strLoadError = _("Unable to rewind the database to a pre-fork state. You will need to redownload the blockchain");
                        break;
                    }
                }

                uiInterface.InitMessage(_("Verifying blocks..."));
                if (fHavePruned && GetArg("-checkblocks", DEFAULT_CHECKBLOCKS) > MIN_BLOCKS_TO_KEEP) {
                    LogPrintf("Prune: pruned datadir may not have more than %d blocks; only checking available blocks",
                        MIN_BLOCKS_TO_KEEP);
                }

                {
                    LOCK(cs_main);
                    CBlockIndex* tip = chainActive.Tip();
                    if (tip && tip->nTime > GetAdjustedTime() + 2 * 60 * 60) {
                        strLoadError = _("The block database contains a block which appears to be from the future. "
                                "This may be due to your computer's date and time being set incorrectly. "
                                "Only rebuild the block database if you are sure that your computer's date and time are correct");
                        break;
                    }
                }

                if (!CVerifyDB().VerifyDB(chainparams, pcoinsdbview, GetArg("-checklevel", DEFAULT_CHECKLEVEL),
                              GetArg("-checkblocks", DEFAULT_CHECKBLOCKS))) {
                    strLoadError = _("Corrupted block database detected");
                    break;
                }
            } catch (const std::exception& e) {
                if (fDebug) LogPrintf("%s\n", e.what());
                strLoadError = _("Error opening block database");
                break;
            }

            fLoaded = true;
        } while(false);

        if (!fLoaded) {
            // first suggest a reindex
            if (!fReset) {
                bool fRet = uiInterface.ThreadSafeQuestion(
                    strLoadError + ".\n\n" + _("Do you want to rebuild the block database now?"),
                    strLoadError + ".\nPlease restart with -reindex or -reindex-chainstate to recover.",
                    "", CClientUIInterface::MSG_ERROR | CClientUIInterface::BTN_ABORT);
                if (fRet) {
                    fReindex = true;
                    fRequestShutdown = false;
                } else {
                    LogPrintf("Aborted block database rebuild. Exiting.\n");
                    return false;
                }
            } else {
                return InitError(strLoadError);
            }
        }
    }

    // As LoadBlockIndex can take several minutes, it's possible the user
    // requested to kill the GUI during the last operation. If so, exit.
    // As the program has not fully started yet, Shutdown() is possibly overkill.
    if (fRequestShutdown)
    {
        LogPrintf("Shutdown requested. Exiting.\n");
        return false;
    }
    LogPrintf(" block index %15dms\n", GetTimeMillis() - nStart);

    boost::filesystem::path est_path = GetDataDir() / FEE_ESTIMATES_FILENAME;
    CAutoFile est_filein(fopen(est_path.string().c_str(), "rb"), SER_DISK, CLIENT_VERSION);
    // Allowed to fail as this file IS missing on first startup.
    if (!est_filein.IsNull())
        mempool.ReadFeeEstimates(est_filein);
    fFeeEstimatesInitialized = true;

    // ********************************************************* Step 7.5: load omni core

    if (!fTxIndex) {
        // ask the user if they would like us to modify their config file for them
        std::string msg = _("Disabled transaction index detected.\n\n"
                            "Omni Core requires an enabled transaction index. To enable "
                            "transaction indexing, please use the \"-txindex\" option as "
                            "command line argument or add \"txindex=1\" to your client "
                            "configuration file within your data directory.\n\n"
                            "Configuration file"); // allow translation of main text body while still allowing differing config file string
        msg += ": " + GetConfigFile().string() + "\n\n";
        msg += _("Would you like Omni Core to attempt to update your configuration file accordingly?");
        bool fRet = uiInterface.ThreadSafeMessageBox(msg, "", CClientUIInterface::MSG_INFORMATION | CClientUIInterface::BTN_OK | CClientUIInterface::MODAL | CClientUIInterface::BTN_ABORT);
        if (fRet) {
            // add txindex=1 to config file in GetConfigFile()
            boost::filesystem::path configPathInfo = GetConfigFile();
            FILE *fp = fopen(configPathInfo.string().c_str(), "at");
            if (!fp) {
                std::string failMsg = _("Unable to update configuration file at");
                failMsg += ":\n" + GetConfigFile().string() + "\n\n";
                failMsg += _("The file may be write protected or you may not have the required permissions to edit it.\n");
                failMsg += _("Please add txindex=1 to your configuration file manually.\n\nOmni Core will now shutdown.");
                return InitError(failMsg);
            }
            fprintf(fp, "\ntxindex=1\n");
            fflush(fp);
            fclose(fp);
            std::string strUpdated = _(
                    "Your configuration file has been updated.\n\n"
                    "Omni Core will now shutdown - please restart the client for your new configuration to take effect.");
            uiInterface.ThreadSafeMessageBox(strUpdated, "", CClientUIInterface::MSG_INFORMATION | CClientUIInterface::BTN_OK | CClientUIInterface::MODAL);
            return false;
        } else {
            return InitError(_("Please add txindex=1 to your configuration file manually.\n\nOmni Core will now shutdown."));
        }
    }

    uiInterface.InitMessage(_("Parsing Omni Layer transactions..."));

    mastercore_init();

    // ********************************************************* Step 8: load wallet
#ifdef ENABLE_WALLET
    if (fDisableWallet) {
        pwalletMain = NULL;
        LogPrintf("Wallet disabled!\n");
    } else {
        CWallet::InitLoadWallet();
        if (!pwalletMain)
            return false;
    }
#else // ENABLE_WALLET
    LogPrintf("No wallet support compiled in!\n");
#endif // !ENABLE_WALLET

    // ********************************************************* Step 9: data directory maintenance

<<<<<<< HEAD
        nStart = GetTimeMillis();
        bool fFirstRun = true;
        pwalletMain = new CWallet(strWalletFile);
        DBErrors nLoadWalletRet = pwalletMain->LoadWallet(fFirstRun);
        if (nLoadWalletRet != DB_LOAD_OK)
        {
            if (nLoadWalletRet == DB_CORRUPT)
                strErrors << _("Error loading wallet.dat: Wallet corrupted") << "\n";
            else if (nLoadWalletRet == DB_NONCRITICAL_ERROR)
            {
                string msg(_("Warning: error reading wallet.dat! All keys read correctly, but transaction data"
                             " or address book entries might be missing or incorrect."));
                InitWarning(msg);
            }
            else if (nLoadWalletRet == DB_TOO_NEW)
                strErrors << _("Error loading wallet.dat: Wallet requires newer version of Omni Core") << "\n";
            else if (nLoadWalletRet == DB_NEED_REWRITE)
            {
                strErrors << _("Wallet needed to be rewritten: restart Omni Core to complete") << "\n";
                LogPrintf("%s", strErrors.str());
                return InitError(strErrors.str());
            }
            else
                strErrors << _("Error loading wallet.dat") << "\n";
=======
    // if pruning, unset the service bit and perform the initial blockstore prune
    // after any wallet rescanning has taken place.
    if (fPruneMode) {
        LogPrintf("Unsetting NODE_NETWORK on prune mode\n");
        nLocalServices = ServiceFlags(nLocalServices & ~NODE_NETWORK);
        if (!fReindex) {
            uiInterface.InitMessage(_("Pruning blockstore..."));
            PruneAndFlush();
>>>>>>> 9460771a
        }
    }

    if (Params().GetConsensus().vDeployments[Consensus::DEPLOYMENT_SEGWIT].nTimeout != 0) {
        // Only advertize witness capabilities if they have a reasonable start time.
        // This allows us to have the code merged without a defined softfork, by setting its
        // end time to 0.
        // Note that setting NODE_WITNESS is never required: the only downside from not
        // doing so is that after activation, no upgraded nodes will fetch from you.
        nLocalServices = ServiceFlags(nLocalServices | NODE_WITNESS);
        // Only care about others providing witness capabilities if there is a softfork
        // defined.
        nRelevantServices = ServiceFlags(nRelevantServices | NODE_WITNESS);
    }

    // ********************************************************* Step 10: import blocks

    if (!CheckDiskSpace())
        return false;

<<<<<<< HEAD
        CBlockIndex *pindexRescan = chainActive.Tip();
        if (GetBoolArg("-rescan", false))
            pindexRescan = chainActive.Genesis();
        else
        {
            CWalletDB walletdb(strWalletFile);
            CBlockLocator locator;
            if (walletdb.ReadBestBlock(locator))
                pindexRescan = FindForkInGlobalIndex(chainActive, locator);
            else
                pindexRescan = chainActive.Genesis();
        }
        if (chainActive.Tip() && chainActive.Tip() != pindexRescan)
        {
            uiInterface.InitMessage(_("Rescanning..."));
            LogPrintf("Rescanning last %i blocks (from block %i)...\n", chainActive.Height() - pindexRescan->nHeight, pindexRescan->nHeight);
            nStart = GetTimeMillis();
            pwalletMain->ScanForWalletTransactions(pindexRescan, true);
            LogPrintf(" rescan      %15dms\n", GetTimeMillis() - nStart);
            pwalletMain->SetBestChain(chainActive.GetLocator());
            nWalletDBUpdated++;

            // Restore wallet transaction metadata after -zapwallettxes=1
            if (GetBoolArg("-zapwallettxes", false) && GetArg("-zapwallettxes", "1") != "2")
            {
                BOOST_FOREACH(const CWalletTx& wtxOld, vWtx)
                {
                    uint256 hash = wtxOld.GetHash();
                    std::map<uint256, CWalletTx>::iterator mi = pwalletMain->mapWallet.find(hash);
                    if (mi != pwalletMain->mapWallet.end())
                    {
                        const CWalletTx* copyFrom = &wtxOld;
                        CWalletTx* copyTo = &mi->second;
                        copyTo->mapValue = copyFrom->mapValue;
                        copyTo->vOrderForm = copyFrom->vOrderForm;
                        copyTo->nTimeReceived = copyFrom->nTimeReceived;
                        copyTo->nTimeSmart = copyFrom->nTimeSmart;
                        copyTo->fFromMe = copyFrom->fFromMe;
                        copyTo->strFromAccount = copyFrom->strFromAccount;
                        copyTo->nOrderPos = copyFrom->nOrderPos;
                        copyTo->WriteToDisk();
                    }
                }
            }
        }

    // Omni Core code should be initialized and wallet should now be loaded, perform an initial populate of Omni balances and caches
    CheckWalletUpdate();

    } // (!fDisableWallet)
#else // ENABLE_WALLET
    LogPrintf("No wallet compiled in!\n");
#endif // !ENABLE_WALLET
    // ********************************************************* Step 9: import blocks
=======
    // Either install a handler to notify us when genesis activates, or set fHaveGenesis directly.
    // No locking, as this happens before any background thread is started.
    if (chainActive.Tip() == NULL) {
        uiInterface.NotifyBlockTip.connect(BlockNotifyGenesisWait);
    } else {
        fHaveGenesis = true;
    }
>>>>>>> 9460771a

    if (mapArgs.count("-blocknotify"))
        uiInterface.NotifyBlockTip.connect(BlockNotifyCallback);

    std::vector<boost::filesystem::path> vImportFiles;
    if (mapArgs.count("-loadblock"))
    {
        BOOST_FOREACH(const std::string& strFile, mapMultiArgs["-loadblock"])
            vImportFiles.push_back(strFile);
    }

    threadGroup.create_thread(boost::bind(&ThreadImport, vImportFiles));
    if (chainActive.Tip() == NULL) {
        LogPrintf("Waiting for genesis block to be imported...\n");
        while (!fRequestShutdown && chainActive.Tip() == NULL)
            MilliSleep(10);
    }

    // Wait for genesis block to be processed
    {
        boost::unique_lock<boost::mutex> lock(cs_GenesisWait);
        while (!fHaveGenesis) {
            condvar_GenesisWait.wait(lock);
        }
        uiInterface.NotifyBlockTip.disconnect(BlockNotifyGenesisWait);
    }

    // ********************************************************* Step 11: start node

    if (!strErrors.str().empty())
        return InitError(strErrors.str());

    //// debug print
    LogPrintf("mapBlockIndex.size() = %u\n",   mapBlockIndex.size());
    LogPrintf("nBestHeight = %d\n",                   chainActive.Height());
#ifdef ENABLE_WALLET
    LogPrintf("setKeyPool.size() = %u\n",      pwalletMain ? pwalletMain->setKeyPool.size() : 0);
    LogPrintf("mapWallet.size() = %u\n",       pwalletMain ? pwalletMain->mapWallet.size() : 0);
    LogPrintf("mapAddressBook.size() = %u\n",  pwalletMain ? pwalletMain->mapAddressBook.size() : 0);
#endif

    if (GetBoolArg("-listenonion", DEFAULT_LISTEN_ONION))
        StartTorControl(threadGroup, scheduler);

    StartNode(threadGroup, scheduler);

    // ********************************************************* Step 12: finished

    SetRPCWarmupFinished();
    uiInterface.InitMessage(_("Done loading"));

#ifdef ENABLE_WALLET
    if (pwalletMain) {
        // Add wallet transactions that aren't already in a block to mapTransactions
        pwalletMain->ReacceptWalletTransactions();

        // Run a thread to flush wallet periodically
        threadGroup.create_thread(boost::bind(&ThreadFlushWalletDB, boost::ref(pwalletMain->strWalletFile)));
    }
#endif

    return !fRequestShutdown;
}<|MERGE_RESOLUTION|>--- conflicted
+++ resolved
@@ -98,7 +98,6 @@
 extern int mastercore_shutdown();
 extern int CheckWalletUpdate(bool forceUpdate = false);
 
-
 //////////////////////////////////////////////////////////////////////////////
 //
 // Shutdown
@@ -140,14 +139,11 @@
     return fRequestShutdown;
 }
 
-<<<<<<< HEAD
-=======
 /**
  * This is a minimally invasive approach to shutdown on LevelDB read errors from the
  * chainstate, while keeping user interface out of the common library, which is shared
  * between bitcoind, and bitcoin-qt and non-server tools.
 */
->>>>>>> 9460771a
 class CCoinsViewErrorCatcher : public CCoinsViewBacked
 {
 public:
@@ -160,11 +156,7 @@
             LogPrintf("Error reading from database: %s\n", e.what());
             // Starting the shutdown sequence and returning false to the caller would be
             // interpreted as 'entry not found' (as opposed to unable to read data), and
-<<<<<<< HEAD
-            // could lead to invalid interpration. Just exit immediately, as we can't
-=======
             // could lead to invalid interpretation. Just exit immediately, as we can't
->>>>>>> 9460771a
             // continue anyway, and all writes should be atomic.
             abort();
         }
@@ -174,8 +166,6 @@
 
 static CCoinsViewDB *pcoinsdbview = NULL;
 static CCoinsViewErrorCatcher *pcoinscatcher = NULL;
-<<<<<<< HEAD
-=======
 static boost::scoped_ptr<ECCVerifyHandle> globalVerifyHandle;
 
 void Interrupt(boost::thread_group& threadGroup)
@@ -187,7 +177,6 @@
     InterruptTorControl();
     threadGroup.interrupt_all();
 }
->>>>>>> 9460771a
 
 void Shutdown()
 {
@@ -321,16 +310,6 @@
     const bool showDebug = GetBoolArg("-help-debug", false);
 
     // When adding new options to the categories, please keep and ensure alphabetical ordering.
-<<<<<<< HEAD
-    string strUsage = _("Options:") + "\n";
-    strUsage += "  -?                     " + _("This help message") + "\n";
-    strUsage += "  -alertnotify=<cmd>     " + _("Execute command when a relevant alert is received or we see a really long fork (%s in cmd is replaced by message)") + "\n";
-    strUsage += "  -alerts                " + strprintf(_("Receive and display P2P network alerts (default: %u)"), DEFAULT_ALERTS);
-    strUsage += "  -blocknotify=<cmd>     " + _("Execute command when the best block changes (%s in cmd is replaced by block hash)") + "\n";
-    strUsage += "  -checkblocks=<n>       " + strprintf(_("How many blocks to check at startup (default: %u, 0 = all)"), 288) + "\n";
-    strUsage += "  -checklevel=<n>        " + strprintf(_("How thorough the block verification of -checkblocks is (0-4, default: %u)"), 3) + "\n";
-    strUsage += "  -conf=<file>           " + strprintf(_("Specify configuration file (default: %s)"), "bitcoin.conf") + "\n";
-=======
     // Do not translate _(...) -help-debug options, Many technical terms, and only a very small audience, so is unnecessary stress to translators.
     string strUsage = HelpMessageGroup(_("Options:"));
     strUsage += HelpMessageOpt("-?", _("Print this help message and exit"));
@@ -342,22 +321,12 @@
     strUsage += HelpMessageOpt("-checkblocks=<n>", strprintf(_("How many blocks to check at startup (default: %u, 0 = all)"), DEFAULT_CHECKBLOCKS));
     strUsage += HelpMessageOpt("-checklevel=<n>", strprintf(_("How thorough the block verification of -checkblocks is (0-4, default: %u)"), DEFAULT_CHECKLEVEL));
     strUsage += HelpMessageOpt("-conf=<file>", strprintf(_("Specify configuration file (default: %s)"), BITCOIN_CONF_FILENAME));
->>>>>>> 9460771a
     if (mode == HMM_BITCOIND)
     {
 #ifndef WIN32
         strUsage += HelpMessageOpt("-daemon", _("Run in the background as a daemon and accept commands"));
 #endif
     }
-<<<<<<< HEAD
-    strUsage += "  -datadir=<dir>         " + _("Specify data directory") + "\n";
-    strUsage += "  -dbcache=<n>           " + strprintf(_("Set database cache size in megabytes (%d to %d, default: %d)"), nMinDbCache, nMaxDbCache, nDefaultDbCache) + "\n";
-    strUsage += "  -loadblock=<file>      " + _("Imports blocks from external blk000??.dat file") + " " + _("on startup") + "\n";
-    strUsage += "  -maxorphantx=<n>       " + strprintf(_("Keep at most <n> unconnectable transactions in memory (default: %u)"), DEFAULT_MAX_ORPHAN_TRANSACTIONS) + "\n";
-    strUsage += "  -par=<n>               " + strprintf(_("Set the number of script verification threads (%u to %d, 0 = auto, <0 = leave that many cores free, default: %d)"), -(int)boost::thread::hardware_concurrency(), MAX_SCRIPTCHECK_THREADS, DEFAULT_SCRIPTCHECK_THREADS) + "\n";
-#ifndef WIN32
-    strUsage += "  -pid=<file>            " + strprintf(_("Specify pid file (default: %s)"), "omnicored.pid") + "\n";
-=======
     strUsage += HelpMessageOpt("-datadir=<dir>", _("Specify data directory"));
     strUsage += HelpMessageOpt("-dbcache=<n>", strprintf(_("Set database cache size in megabytes (%d to %d, default: %d)"), nMinDbCache, nMaxDbCache, nDefaultDbCache));
     if (showDebug)
@@ -370,7 +339,6 @@
         -GetNumCores(), MAX_SCRIPTCHECK_THREADS, DEFAULT_SCRIPTCHECK_THREADS));
 #ifndef WIN32
     strUsage += HelpMessageOpt("-pid=<file>", strprintf(_("Specify pid file (default: %s)"), BITCOIN_PID_FILENAME));
->>>>>>> 9460771a
 #endif
     strUsage += HelpMessageOpt("-prune=<n>", strprintf(_("Reduce storage requirements by pruning (deleting) old blocks. This mode is incompatible with -txindex and -rescan. "
             "Warning: Reverting this setting requires re-downloading the entire blockchain. "
@@ -425,27 +393,7 @@
     strUsage += HelpMessageOpt("-maxuploadtarget=<n>", strprintf(_("Tries to keep outbound traffic under the given target (in MiB per 24h), 0 = no limit (default: %d)"), DEFAULT_MAX_UPLOAD_TARGET));
 
 #ifdef ENABLE_WALLET
-<<<<<<< HEAD
-    strUsage += "\n" + _("Wallet options:") + "\n";
-    strUsage += "  -disablewallet         " + _("Do not load the wallet and disable wallet RPC calls") + "\n";
-    strUsage += "  -keypool=<n>           " + strprintf(_("Set key pool size to <n> (default: %u)"), 100) + "\n";
-    if (GetBoolArg("-help-debug", false))
-        strUsage += "  -mintxfee=<amt>        " + strprintf(_("Fees (in BTC/Kb) smaller than this are considered zero fee for transaction creation (default: %s)"), FormatMoney(CWallet::minTxFee.GetFeePerK())) + "\n";
-    strUsage += "  -paytxfee=<amt>        " + strprintf(_("Fee (in BTC/kB) to add to transactions you send (default: %s)"), FormatMoney(payTxFee.GetFeePerK())) + "\n";
-    strUsage += "  -rescan                " + _("Rescan the block chain for missing wallet transactions") + " " + _("on startup") + "\n";
-    strUsage += "  -salvagewallet         " + _("Attempt to recover private keys from a corrupt wallet.dat") + " " + _("on startup") + "\n";
-    strUsage += "  -sendfreetransactions  " + strprintf(_("Send transactions as zero-fee transactions if possible (default: %u)"), 0) + "\n";
-    strUsage += "  -spendzeroconfchange   " + strprintf(_("Spend unconfirmed change when sending transactions (default: %u)"), 1) + "\n";
-    strUsage += "  -txconfirmtarget=<n>   " + strprintf(_("If paytxfee is not set, include enough fee so transactions begin confirmation on average within n blocks (default: %u)"), DEFAULT_TX_CONFIRM_TARGET) + "\n";
-    strUsage += "  -maxtxfee=<amt>        " + strprintf(_("Maximum total fees to use in a single wallet transaction, setting too low may abort large transactions (default: %s)"), FormatMoney(maxTxFee)) + "\n";
-    strUsage += "  -upgradewallet         " + _("Upgrade wallet to latest format") + " " + _("on startup") + "\n";
-    strUsage += "  -wallet=<file>         " + _("Specify wallet file (within data directory)") + " " + strprintf(_("(default: %s)"), "wallet.dat") + "\n";
-    strUsage += "  -walletnotify=<cmd>    " + _("Execute command when a wallet transaction changes (%s in cmd is replaced by TxID)") + "\n";
-    strUsage += "  -zapwallettxes=<mode>  " + _("Delete all wallet transactions and only recover those parts of the blockchain through -rescan on startup") + "\n";
-    strUsage += "                         " + _("(1 = keep tx meta data e.g. account owner and payment request information, 2 = drop tx meta data)") + "\n";
-=======
     strUsage += CWallet::GetWalletHelpString(showDebug);
->>>>>>> 9460771a
 #endif
 
 #if ENABLE_ZMQ
@@ -486,18 +434,12 @@
     strUsage += HelpMessageOpt("-logtimestamps", strprintf(_("Prepend debug output with timestamp (default: %u)"), DEFAULT_LOGTIMESTAMPS));
     if (showDebug)
     {
-<<<<<<< HEAD
-        strUsage += "  -limitfreerelay=<n>    " + strprintf(_("Continuously rate-limit free transactions to <n>*1000 bytes per minute (default:%u)"), 15) + "\n";
-        strUsage += "  -relaypriority         " + strprintf(_("Require high priority for relaying free or low-fee transactions (default:%u)"), 1) + "\n";
-        strUsage += "  -maxsigcachesize=<n>   " + strprintf(_("Limit size of signature cache to <n> entries (default: %u)"), 50000) + "\n";
-=======
         strUsage += HelpMessageOpt("-logtimemicros", strprintf("Add microsecond precision to debug timestamps (default: %u)", DEFAULT_LOGTIMEMICROS));
         strUsage += HelpMessageOpt("-mocktime=<n>", "Replace actual time with <n> seconds since epoch (default: 0)");
         strUsage += HelpMessageOpt("-limitfreerelay=<n>", strprintf("Continuously rate-limit free transactions to <n>*1000 bytes per minute (default: %u)", DEFAULT_LIMITFREERELAY));
         strUsage += HelpMessageOpt("-relaypriority", strprintf("Require high priority for relaying free or low-fee transactions (default: %u)", DEFAULT_RELAYPRIORITY));
         strUsage += HelpMessageOpt("-maxsigcachesize=<n>", strprintf("Limit size of signature cache to <n> MiB (default: %u)", DEFAULT_MAX_SIG_CACHE_SIZE));
         strUsage += HelpMessageOpt("-maxtipage=<n>", strprintf("Maximum tip age in seconds to consider node in initial block download (default: %u)", DEFAULT_MAX_TIP_AGE));
->>>>>>> 9460771a
     }
     strUsage += HelpMessageOpt("-minrelaytxfee=<amt>", strprintf(_("Fees (in %s/kB) smaller than this are considered zero fee for relaying, mining and transaction creation (default: %s)"),
         CURRENCY_UNIT, FormatMoney(DEFAULT_MIN_RELAY_TX_FEE)));
@@ -542,57 +484,38 @@
         strUsage += HelpMessageOpt("-rpcworkqueue=<n>", strprintf("Set the depth of the work queue to service RPC calls (default: %d)", DEFAULT_HTTP_WORKQUEUE));
         strUsage += HelpMessageOpt("-rpcservertimeout=<n>", strprintf("Timeout during HTTP requests (default: %d)", DEFAULT_HTTP_SERVER_TIMEOUT));
     }
-<<<<<<< HEAD
-    strUsage += "  -shrinkdebugfile       " + _("Shrink debug.log file on client startup (default: 1 when no -debug)") + "\n";
-    strUsage += "  -testnet               " + _("Use the test network") + "\n";
-
-    strUsage += "\n" + _("Node relay options:") + "\n";
-    strUsage += "  -datacarrier           " + strprintf(_("Relay and mine data carrier transactions (default: %u)"), 1) + "\n";
-    strUsage += "  -datacarriersize       " + strprintf(_("Maximum size of data in data carrier transactions we relay and mine (default: %u)"), MAX_OP_RETURN_RELAY) + "\n";
-
-    strUsage += "\n" + _("Block creation options:") + "\n";
-    strUsage += "  -blockminsize=<n>      " + strprintf(_("Set minimum block size in bytes (default: %u)"), 0) + "\n";
-    strUsage += "  -blockmaxsize=<n>      " + strprintf(_("Set maximum block size in bytes (default: %d)"), DEFAULT_BLOCK_MAX_SIZE) + "\n";
-    strUsage += "  -blockprioritysize=<n> " + strprintf(_("Set maximum size of high-priority/low-fee transactions in bytes (default: %d)"), DEFAULT_BLOCK_PRIORITY_SIZE) + "\n";
-
-    strUsage += "\n" + _("RPC server options:") + "\n";
-    strUsage += "  -server                " + _("Accept command line and JSON-RPC commands") + "\n";
-    strUsage += "  -rest                  " + strprintf(_("Accept public REST requests (default: %u)"), 0) + "\n";
-    strUsage += "  -rpcbind=<addr>        " + _("Bind to given address to listen for JSON-RPC connections. Use [host]:port notation for IPv6. This option can be specified multiple times (default: bind to all interfaces)") + "\n";
-    strUsage += "  -rpcuser=<user>        " + _("Username for JSON-RPC connections") + "\n";
-    strUsage += "  -rpcpassword=<pw>      " + _("Password for JSON-RPC connections") + "\n";
-    strUsage += "  -rpcport=<port>        " + strprintf(_("Listen for JSON-RPC connections on <port> (default: %u or testnet: %u)"), 8332, 18332) + "\n";
-    strUsage += "  -rpcallowip=<ip>       " + _("Allow JSON-RPC connections from specified source. Valid for <ip> are a single IP (e.g. 1.2.3.4), a network/netmask (e.g. 1.2.3.4/255.255.255.0) or a network/CIDR (e.g. 1.2.3.4/24). This option can be specified multiple times") + "\n";
-    strUsage += "  -rpcthreads=<n>        " + strprintf(_("Set the number of threads to service RPC calls (default: %d)"), 4) + "\n";
-    strUsage += "  -rpckeepalive          " + strprintf(_("RPC support for HTTP persistent connections (default: %d)"), 1) + "\n";
-    strUsage += "  -rpcforceutf8          " + strprintf(_("Replace invalid UTF-8 encoded characters with question marks in RPC response (default: %d)"), 1) + "\n";
-
-    strUsage += "\n" + _("RPC SSL options: (see the Bitcoin Wiki for SSL setup instructions)") + "\n";
-    strUsage += "  -rpcssl                                  " + _("Use OpenSSL (https) for JSON-RPC connections") + "\n";
-    strUsage += "  -rpcsslcertificatechainfile=<file.cert>  " + strprintf(_("Server certificate file (default: %s)"), "server.cert") + "\n";
-    strUsage += "  -rpcsslprivatekeyfile=<file.pem>         " + strprintf(_("Server private key (default: %s)"), "server.pem") + "\n";
-    strUsage += "  -rpcsslciphers=<ciphers>                 " + strprintf(_("Acceptable ciphers (default: %s)"), "TLSv1.2+HIGH:TLSv1+HIGH:!SSLv2:!aNULL:!eNULL:!3DES:@STRENGTH") + "\n";
-=======
->>>>>>> 9460771a
+
+    // TODO: append help messages somewhere else
+    // TODO: translation
+    strUsage += HelpMessageGroup("Omni options:");
+    strUsage += HelpMessageOpt("-startclean", "Clear all persistence files on startup; triggers reparsing of Omni transactions (default: 0)");
+    strUsage += HelpMessageOpt("-omnitxcache", "The maximum number of transactions in the input transaction cache (default: 500000)");
+    strUsage += HelpMessageOpt("-omniprogressfrequency", "Time in seconds after which the initial scanning progress is reported (default: 30)");
+    strUsage += HelpMessageOpt("-omniseedblockfilter", "Set skipping of blocks without Omni transactions during initial scan (default: 1)");
+    strUsage += HelpMessageOpt("-omnilogfile", "The path of the log file (default: omnicore.log)");
+    strUsage += HelpMessageOpt("-omnidebug=<category>", "Enable or disable log categories, can be \"all\" or \"none\"");
+    strUsage += HelpMessageOpt("-autocommit", "Enable or disable broadcasting of transactions, when creating transactions (default: 1)");
+    strUsage += HelpMessageOpt("-overrideforcedshutdown", "Overwrite shutdown, triggered by an alert (default: 0)");
+    strUsage += HelpMessageOpt("-omnialertallowsender", "Whitelist senders of alerts, can be \"any\")");
+    strUsage += HelpMessageOpt("-omnialertignoresender", "Ignore senders of alerts");
+    strUsage += HelpMessageOpt("-omniactivationignoresender", "Ignore senders of activations");
+    strUsage += HelpMessageOpt("-omniactivationallowsender", "Whitelist senders of activations");
+    strUsage += HelpMessageOpt("-disclaimer", "Explicitly show QT disclaimer on startup (default: 0)");
+    strUsage += HelpMessageOpt("-omniuiwalletscope", "Max. transactions to show in trade and transaction history (default: 65535)");
 
     return strUsage;
 }
 
 std::string LicenseInfo()
 {
-<<<<<<< HEAD
-    return FormatParagraph(strprintf(_("Copyright (C) 2013-%i The Omni Core Developers"), COPYRIGHT_YEAR)) + "\n" +
-           FormatParagraph(strprintf(_("Copyright (C) 2009-%i The Bitcoin Core Developers"), COPYRIGHT_YEAR)) + "\n" +
-=======
-    const std::string URL_SOURCE_CODE = "<https://github.com/bitcoin/bitcoin>";
-    const std::string URL_WEBSITE = "<https://bitcoincore.org>";
+    const std::string URL_SOURCE_CODE = "<https://github.com/OmniLayer/omnicore>";
+    const std::string URL_WEBSITE = "<http://omnilayer.org>";
     // todo: remove urls from translations on next change
     return CopyrightHolders(strprintf(_("Copyright (C) %i-%i"), 2009, COPYRIGHT_YEAR) + " ") + "\n" +
            "\n" +
            strprintf(_("Please contribute if you find %s useful. "
                        "Visit %s for further information about the software."),
                PACKAGE_NAME, URL_WEBSITE) +
->>>>>>> 9460771a
            "\n" +
            strprintf(_("The source code is available from %s."),
                URL_SOURCE_CODE) +
@@ -878,7 +801,7 @@
     fLogIPs = GetBoolArg("-logips", DEFAULT_LOGIPS);
 
     LogPrintf("\n\n\n\n\n\n\n\n\n\n\n\n\n\n\n\n\n\n\n\n");
-    LogPrintf("Bitcoin version %s\n", FormatFullVersion());
+    LogPrintf("Omni Core version %s\n", FormatFullVersion());
 }
 
 /** Initialize bitcoin.
@@ -947,53 +870,6 @@
 
     // also see: InitParameterInteraction()
 
-<<<<<<< HEAD
-    if (mapArgs.count("-connect") && mapMultiArgs["-connect"].size() > 0) {
-        // when only connecting to trusted nodes, do not seed via DNS, or listen by default
-        if (SoftSetBoolArg("-dnsseed", false))
-            LogPrintf("AppInit2 : parameter interaction: -connect set -> setting -dnsseed=0\n");
-        if (SoftSetBoolArg("-listen", false))
-            LogPrintf("AppInit2 : parameter interaction: -connect set -> setting -listen=0\n");
-    }
-
-    if (mapArgs.count("-proxy")) {
-        // to protect privacy, do not listen by default if a default proxy server is specified
-        if (SoftSetBoolArg("-listen", false))
-            LogPrintf("%s: parameter interaction: -proxy set -> setting -listen=0\n", __func__);
-        // to protect privacy, do not use UPNP when a proxy is set. The user may still specify -listen=1
-        // to listen locally, so don't rely on this happening through -listen below.
-        if (SoftSetBoolArg("-upnp", false))
-            LogPrintf("%s: parameter interaction: -proxy set -> setting -upnp=0\n", __func__);
-        // to protect privacy, do not discover addresses by default
-        if (SoftSetBoolArg("-discover", false))
-            LogPrintf("AppInit2 : parameter interaction: -proxy set -> setting -discover=0\n");
-    }
-
-    if (!GetBoolArg("-listen", true)) {
-        // do not map ports or try to retrieve public IP when not listening (pointless)
-        if (SoftSetBoolArg("-upnp", false))
-            LogPrintf("AppInit2 : parameter interaction: -listen=0 -> setting -upnp=0\n");
-        if (SoftSetBoolArg("-discover", false))
-            LogPrintf("AppInit2 : parameter interaction: -listen=0 -> setting -discover=0\n");
-    }
-
-    if (mapArgs.count("-externalip")) {
-        // if an explicit public IP is specified, do not try to find others
-        if (SoftSetBoolArg("-discover", false))
-            LogPrintf("AppInit2 : parameter interaction: -externalip set -> setting -discover=0\n");
-    }
-
-    if (GetBoolArg("-salvagewallet", false)) {
-        // Rewrite just private keys: rescan to find transactions
-        if (SoftSetBoolArg("-rescan", true))
-            LogPrintf("AppInit2 : parameter interaction: -salvagewallet=1 -> setting -rescan=1\n");
-    }
-
-    // -zapwallettx implies a rescan
-    if (GetBoolArg("-zapwallettxes", false)) {
-        if (SoftSetBoolArg("-rescan", true))
-            LogPrintf("AppInit2 : parameter interaction: -zapwallettxes=<mode> -> setting -rescan=1\n");
-=======
     // if using block pruning, then disable txindex
     if (GetArg("-prune", 0)) {
         if (GetBoolArg("-txindex", DEFAULT_TXINDEX))
@@ -1003,7 +879,6 @@
             return InitError(_("Rescans are not possible in pruned mode. You will need to use -reindex which will download the whole blockchain again."));
         }
 #endif
->>>>>>> 9460771a
     }
 
     // Make sure enough file descriptors are available
@@ -1049,11 +924,6 @@
         InitWarning("Unsupported argument -blockminsize ignored.");
 
     // Checkmempool and checkblockindex default to true in regtest mode
-<<<<<<< HEAD
-    mempool.setSanityCheck(GetBoolArg("-checkmempool", Params().DefaultConsistencyChecks()));
-    fCheckBlockIndex = GetBoolArg("-checkblockindex", Params().DefaultConsistencyChecks());
-    Checkpoints::fEnabled = GetBoolArg("-checkpoints", true);
-=======
     int ratio = std::min<int>(std::max<int>(GetArg("-checkmempool", chainparams.DefaultConsistencyChecks() ? 1 : 0), 0), 1000000);
     if (ratio != 0) {
         mempool.setSanityCheck(1.0 / ratio);
@@ -1066,7 +936,6 @@
     int64_t nMempoolSizeMin = GetArg("-limitdescendantsize", DEFAULT_DESCENDANT_SIZE_LIMIT) * 1000 * 40;
     if (nMempoolSizeMax < 0 || nMempoolSizeMax < nMempoolSizeMin)
         return InitError(strprintf(_("-maxmempool must be at least %d MB"), std::ceil(nMempoolSizeMin / 1000000.0)));
->>>>>>> 9460771a
 
     // -par=0 means autodetect, but nScriptCheckThreads==0 means no concurrency
     nScriptCheckThreads = GetArg("-par", DEFAULT_SCRIPTCHECK_THREADS);
@@ -1119,53 +988,10 @@
             return InitError(AmountErrMsg("minrelaytxfee", mapArgs["-minrelaytxfee"]));
     }
 
-<<<<<<< HEAD
-#ifdef ENABLE_WALLET
-    if (mapArgs.count("-mintxfee"))
-    {
-        CAmount n = 0;
-        if (ParseMoney(mapArgs["-mintxfee"], n) && n > 0)
-            CWallet::minTxFee = CFeeRate(n);
-        else
-            return InitError(strprintf(_("Invalid amount for -mintxfee=<amount>: '%s'"), mapArgs["-mintxfee"]));
-    }
-    if (mapArgs.count("-paytxfee"))
-    {
-        CAmount nFeePerK = 0;
-        if (!ParseMoney(mapArgs["-paytxfee"], nFeePerK))
-            return InitError(strprintf(_("Invalid amount for -paytxfee=<amount>: '%s'"), mapArgs["-paytxfee"]));
-        if (nFeePerK > nHighTransactionFeeWarning)
-            InitWarning(_("Warning: -paytxfee is set very high! This is the transaction fee you will pay if you send a transaction."));
-        payTxFee = CFeeRate(nFeePerK, 1000);
-        if (payTxFee < ::minRelayTxFee)
-        {
-            return InitError(strprintf(_("Invalid amount for -paytxfee=<amount>: '%s' (must be at least %s)"),
-                                       mapArgs["-paytxfee"], ::minRelayTxFee.ToString()));
-        }
-    }
-    if (mapArgs.count("-maxtxfee"))
-    {
-        CAmount nMaxFee = 0;
-        if (!ParseMoney(mapArgs["-maxtxfee"], nMaxFee))
-            return InitError(strprintf(_("Invalid amount for -maxtxfee=<amount>: '%s'"), mapArgs["-maptxfee"]));
-        if (nMaxFee > nHighTransactionMaxFeeWarning)
-            InitWarning(_("Warning: -maxtxfee is set very high! Fees this large could be paid on a single transaction."));
-        maxTxFee = nMaxFee;
-        if (CFeeRate(maxTxFee, 1000) < ::minRelayTxFee)
-        {
-            return InitError(strprintf(_("Invalid amount for -maxtxfee=<amount>: '%s' (must be at least the minrelay fee of %s to prevent stuck transactions)"),
-                                       mapArgs["-maxtxfee"], ::minRelayTxFee.ToString()));
-        }
-    }
-    nTxConfirmTarget = GetArg("-txconfirmtarget", DEFAULT_TX_CONFIRM_TARGET);
-    bSpendZeroConfChange = GetArg("-spendzeroconfchange", true);
-    fSendFreeTransactions = GetArg("-sendfreetransactions", false);
-=======
     fRequireStandard = !GetBoolArg("-acceptnonstdtxn", !Params().RequireStandard());
     if (Params().RequireStandard() && !fRequireStandard)
         return InitError(strprintf("acceptnonstdtxn is not currently supported for %s chain", chainparams.NetworkIDString()));
     nBytesPerSigOp = GetArg("-bytespersigop", nBytesPerSigOp);
->>>>>>> 9460771a
 
 #ifdef ENABLE_WALLET
     if (!CWallet::ParameterInteraction())
@@ -1176,9 +1002,6 @@
     fAcceptDatacarrier = GetBoolArg("-datacarrier", DEFAULT_ACCEPT_DATACARRIER);
     nMaxDatacarrierBytes = GetArg("-datacarriersize", nMaxDatacarrierBytes);
 
-<<<<<<< HEAD
-    fAlerts = GetBoolArg("-alerts", DEFAULT_ALERTS);
-=======
     // Option to startup with mocktime set (used for regression testing):
     SetMockTime(GetArg("-mocktime", 0)); // SetMockTime(0) is a no-op
 
@@ -1230,7 +1053,6 @@
             }
         }
     }
->>>>>>> 9460771a
 
     // ********************************************************* Step 4: application initialization: dir lock, daemonize, pidfile, debug log
 
@@ -1240,11 +1062,7 @@
 
     // Sanity check
     if (!InitSanityCheck())
-<<<<<<< HEAD
-        return InitError(_("Initialization sanity check failed. Omni Core is shutting down."));
-=======
         return InitError(strprintf(_("Initialization sanity check failed. %s is shutting down."), _(PACKAGE_NAME)));
->>>>>>> 9460771a
 
     std::string strDataDir = GetDataDir().string();
 
@@ -1252,11 +1070,6 @@
     boost::filesystem::path pathLockFile = GetDataDir() / ".lock";
     FILE* file = fopen(pathLockFile.string().c_str(), "a"); // empty lock file; created if it doesn't exist.
     if (file) fclose(file);
-<<<<<<< HEAD
-    static boost::interprocess::file_lock lock(pathLockFile.string().c_str());
-    if (!lock.try_lock())
-        return InitError(strprintf(_("Cannot obtain a lock on data directory %s. Omni Core is probably already running."), strDataDir));
-=======
 
     try {
         static boost::interprocess::file_lock lock(pathLockFile.string().c_str());
@@ -1266,7 +1079,6 @@
         return InitError(strprintf(_("Cannot obtain a lock on data directory %s. %s is probably already running.") + " %s.", strDataDir, _(PACKAGE_NAME), e.what()));
     }
 
->>>>>>> 9460771a
 #ifndef WIN32
     CreatePidFile(GetPidFile(), getpid());
 #endif
@@ -1513,11 +1325,7 @@
                 delete pblocktree;
 
                 pblocktree = new CBlockTreeDB(nBlockTreeDBCache, false, fReindex);
-<<<<<<< HEAD
-                pcoinsdbview = new CCoinsViewDB(nCoinDBCache, false, fReindex);
-=======
                 pcoinsdbview = new CCoinsViewDB(nCoinDBCache, false, fReindex || fReindexChainState);
->>>>>>> 9460771a
                 pcoinscatcher = new CCoinsViewErrorCatcher(pcoinsdbview);
                 pcoinsTip = new CCoinsViewCache(pcoinscatcher);
 
@@ -1688,34 +1496,11 @@
     LogPrintf("No wallet support compiled in!\n");
 #endif // !ENABLE_WALLET
 
+    // Omni Core code should be initialized and wallet should now be loaded, perform an initial populat$
+    CheckWalletUpdate();
+
     // ********************************************************* Step 9: data directory maintenance
 
-<<<<<<< HEAD
-        nStart = GetTimeMillis();
-        bool fFirstRun = true;
-        pwalletMain = new CWallet(strWalletFile);
-        DBErrors nLoadWalletRet = pwalletMain->LoadWallet(fFirstRun);
-        if (nLoadWalletRet != DB_LOAD_OK)
-        {
-            if (nLoadWalletRet == DB_CORRUPT)
-                strErrors << _("Error loading wallet.dat: Wallet corrupted") << "\n";
-            else if (nLoadWalletRet == DB_NONCRITICAL_ERROR)
-            {
-                string msg(_("Warning: error reading wallet.dat! All keys read correctly, but transaction data"
-                             " or address book entries might be missing or incorrect."));
-                InitWarning(msg);
-            }
-            else if (nLoadWalletRet == DB_TOO_NEW)
-                strErrors << _("Error loading wallet.dat: Wallet requires newer version of Omni Core") << "\n";
-            else if (nLoadWalletRet == DB_NEED_REWRITE)
-            {
-                strErrors << _("Wallet needed to be rewritten: restart Omni Core to complete") << "\n";
-                LogPrintf("%s", strErrors.str());
-                return InitError(strErrors.str());
-            }
-            else
-                strErrors << _("Error loading wallet.dat") << "\n";
-=======
     // if pruning, unset the service bit and perform the initial blockstore prune
     // after any wallet rescanning has taken place.
     if (fPruneMode) {
@@ -1724,7 +1509,6 @@
         if (!fReindex) {
             uiInterface.InitMessage(_("Pruning blockstore..."));
             PruneAndFlush();
->>>>>>> 9460771a
         }
     }
 
@@ -1745,62 +1529,6 @@
     if (!CheckDiskSpace())
         return false;
 
-<<<<<<< HEAD
-        CBlockIndex *pindexRescan = chainActive.Tip();
-        if (GetBoolArg("-rescan", false))
-            pindexRescan = chainActive.Genesis();
-        else
-        {
-            CWalletDB walletdb(strWalletFile);
-            CBlockLocator locator;
-            if (walletdb.ReadBestBlock(locator))
-                pindexRescan = FindForkInGlobalIndex(chainActive, locator);
-            else
-                pindexRescan = chainActive.Genesis();
-        }
-        if (chainActive.Tip() && chainActive.Tip() != pindexRescan)
-        {
-            uiInterface.InitMessage(_("Rescanning..."));
-            LogPrintf("Rescanning last %i blocks (from block %i)...\n", chainActive.Height() - pindexRescan->nHeight, pindexRescan->nHeight);
-            nStart = GetTimeMillis();
-            pwalletMain->ScanForWalletTransactions(pindexRescan, true);
-            LogPrintf(" rescan      %15dms\n", GetTimeMillis() - nStart);
-            pwalletMain->SetBestChain(chainActive.GetLocator());
-            nWalletDBUpdated++;
-
-            // Restore wallet transaction metadata after -zapwallettxes=1
-            if (GetBoolArg("-zapwallettxes", false) && GetArg("-zapwallettxes", "1") != "2")
-            {
-                BOOST_FOREACH(const CWalletTx& wtxOld, vWtx)
-                {
-                    uint256 hash = wtxOld.GetHash();
-                    std::map<uint256, CWalletTx>::iterator mi = pwalletMain->mapWallet.find(hash);
-                    if (mi != pwalletMain->mapWallet.end())
-                    {
-                        const CWalletTx* copyFrom = &wtxOld;
-                        CWalletTx* copyTo = &mi->second;
-                        copyTo->mapValue = copyFrom->mapValue;
-                        copyTo->vOrderForm = copyFrom->vOrderForm;
-                        copyTo->nTimeReceived = copyFrom->nTimeReceived;
-                        copyTo->nTimeSmart = copyFrom->nTimeSmart;
-                        copyTo->fFromMe = copyFrom->fFromMe;
-                        copyTo->strFromAccount = copyFrom->strFromAccount;
-                        copyTo->nOrderPos = copyFrom->nOrderPos;
-                        copyTo->WriteToDisk();
-                    }
-                }
-            }
-        }
-
-    // Omni Core code should be initialized and wallet should now be loaded, perform an initial populate of Omni balances and caches
-    CheckWalletUpdate();
-
-    } // (!fDisableWallet)
-#else // ENABLE_WALLET
-    LogPrintf("No wallet compiled in!\n");
-#endif // !ENABLE_WALLET
-    // ********************************************************* Step 9: import blocks
-=======
     // Either install a handler to notify us when genesis activates, or set fHaveGenesis directly.
     // No locking, as this happens before any background thread is started.
     if (chainActive.Tip() == NULL) {
@@ -1808,7 +1536,6 @@
     } else {
         fHaveGenesis = true;
     }
->>>>>>> 9460771a
 
     if (mapArgs.count("-blocknotify"))
         uiInterface.NotifyBlockTip.connect(BlockNotifyCallback);
@@ -1821,11 +1548,6 @@
     }
 
     threadGroup.create_thread(boost::bind(&ThreadImport, vImportFiles));
-    if (chainActive.Tip() == NULL) {
-        LogPrintf("Waiting for genesis block to be imported...\n");
-        while (!fRequestShutdown && chainActive.Tip() == NULL)
-            MilliSleep(10);
-    }
 
     // Wait for genesis block to be processed
     {
