// Copyright (c) 2009-2010 Satoshi Nakamoto
// Copyright (c) 2009-2021 The Bitcoin Core developers
// Distributed under the MIT software license, see the accompanying
// file COPYING or http://www.opensource.org/licenses/mit-license.php.

#if defined(HAVE_CONFIG_H)
#include <config/bitcoin-config.h>
#endif

#include <init.h>

#include <addrman.h>
#include <banman.h>
#include <blockfilter.h>
#include <chain.h>
#include <chainparams.h>
#include <compat/sanity.h>
#include <consensus/amount.h>
#include <deploymentstatus.h>
#include <fs.h>
#include <hash.h>
#include <httprpc.h>
#include <httpserver.h>
#include <index/blockfilterindex.h>
#include <index/coinstatsindex.h>
#include <index/txindex.h>
#include <init/common.h>
#include <interfaces/chain.h>
#include <interfaces/init.h>
#include <interfaces/node.h>
#include <mapport.h>
#include <net.h>
#include <net_permissions.h>
#include <net_processing.h>
#include <netbase.h>
#include <node/blockstorage.h>
#include <node/caches.h>
#include <node/chainstate.h>
#include <node/context.h>
#include <node/miner.h>
#include <node/ui_interface.h>
#include <policy/feerate.h>
#include <policy/fees.h>
#include <policy/policy.h>
#include <policy/settings.h>
#include <protocol.h>
#include <rpc/blockchain.h>
#include <rpc/register.h>
#include <rpc/server.h>
#include <rpc/util.h>
#include <scheduler.h>
#include <script/sigcache.h>
#include <script/standard.h>
#include <shutdown.h>
#include <sync.h>
#include <timedata.h>
#include <torcontrol.h>
#include <txdb.h>
#include <txmempool.h>
#include <txorphanage.h>
#include <util/asmap.h>
#include <util/check.h>
#include <util/moneystr.h>
#include <util/strencodings.h>
#include <util/string.h>
#include <util/syscall_sandbox.h>
#include <util/system.h>
#include <util/thread.h>
#include <util/threadnames.h>
#include <util/translation.h>
#include <validation.h>
#include <validationinterface.h>
#include <walletinitinterface.h>

#include <condition_variable>
#include <cstdint>
#include <cstdio>
#include <fstream>
#include <functional>
#include <set>
#include <string>
#include <thread>
#include <vector>

#ifndef WIN32
#include <attributes.h>
#include <cerrno>
#include <signal.h>
#include <sys/stat.h>
#endif

#include <boost/algorithm/string/replace.hpp>
#include <boost/signals2/signal.hpp>

#if ENABLE_ZMQ
#include <zmq/zmqabstractnotifier.h>
#include <zmq/zmqnotificationinterface.h>
#include <zmq/zmqrpc.h>
#endif

using node::CacheSizes;
using node::CalculateCacheSizes;
using node::ChainstateLoadVerifyError;
using node::ChainstateLoadingError;
using node::CleanupBlockRevFiles;
using node::DEFAULT_PRINTPRIORITY;
using node::DEFAULT_STOPAFTERBLOCKIMPORT;
using node::LoadChainstate;
using node::NodeContext;
using node::ThreadImport;
using node::VerifyLoadedChainstate;
using node::fHavePruned;
using node::fPruneMode;
using node::fReindex;
using node::nPruneTarget;

static const bool DEFAULT_PROXYRANDOMIZE = true;
static const bool DEFAULT_REST_ENABLE = false;

#ifdef WIN32
// Win32 LevelDB doesn't use filedescriptors, and the ones used for
// accessing block files don't count towards the fd_set size limit
// anyway.
#define MIN_CORE_FILEDESCRIPTORS 0
#else
#define MIN_CORE_FILEDESCRIPTORS 150
#endif

static const char* DEFAULT_ASMAP_FILENAME="ip_asn.map";

/**
 * The PID file facilities.
 */
static const char* BITCOIN_PID_FILENAME = "bitcoind.pid";

static fs::path GetPidFile(const ArgsManager& args)
{
    return AbsPathForConfigVal(fs::PathFromString(args.GetArg("-pid", BITCOIN_PID_FILENAME)));
}

[[nodiscard]] static bool CreatePidFile(const ArgsManager& args)
{
    std::ofstream file{GetPidFile(args)};
    if (file) {
#ifdef WIN32
        tfm::format(file, "%d\n", GetCurrentProcessId());
#else
        tfm::format(file, "%d\n", getpid());
#endif
        return true;
    } else {
        return InitError(strprintf(_("Unable to create the PID file '%s': %s"), fs::PathToString(GetPidFile(args)), std::strerror(errno)));
    }
}

//////////////////////////////////////////////////////////////////////////////
//
// Shutdown
//

//
// Thread management and startup/shutdown:
//
// The network-processing threads are all part of a thread group
// created by AppInit() or the Qt main() function.
//
// A clean exit happens when StartShutdown() or the SIGTERM
// signal handler sets ShutdownRequested(), which makes main thread's
// WaitForShutdown() interrupts the thread group.
// And then, WaitForShutdown() makes all other on-going threads
// in the thread group join the main thread.
// Shutdown() is then called to clean up database connections, and stop other
// threads that should only be stopped after the main network-processing
// threads have exited.
//
// Shutdown for Qt is very similar, only it uses a QTimer to detect
// ShutdownRequested() getting set, and then does the normal Qt
// shutdown thing.
//

void Interrupt(NodeContext& node)
{
    InterruptHTTPServer();
    InterruptHTTPRPC();
    InterruptRPC();
    InterruptREST();
    InterruptTorControl();
    InterruptMapPort();
    if (node.connman)
        node.connman->Interrupt();
    if (g_txindex) {
        g_txindex->Interrupt();
    }
    ForEachBlockFilterIndex([](BlockFilterIndex& index) { index.Interrupt(); });
    if (g_coin_stats_index) {
        g_coin_stats_index->Interrupt();
    }
}

void Shutdown(NodeContext& node)
{
    static Mutex g_shutdown_mutex;
    TRY_LOCK(g_shutdown_mutex, lock_shutdown);
    if (!lock_shutdown) return;
    LogPrintf("%s: In progress...\n", __func__);
    Assert(node.args);

    /// Note: Shutdown() must be able to handle cases in which initialization failed part of the way,
    /// for example if the data directory was found to be locked.
    /// Be sure that anything that writes files or flushes caches only does this if the respective
    /// module was initialized.
    util::ThreadRename("shutoff");
    if (node.mempool) node.mempool->AddTransactionsUpdated(1);

    StopHTTPRPC();
    StopREST();
    StopRPC();
    StopHTTPServer();
    for (const auto& client : node.chain_clients) {
        client->flush();
    }
    StopMapPort();

    // Because these depend on each-other, we make sure that neither can be
    // using the other before destroying them.
    if (node.peerman) UnregisterValidationInterface(node.peerman.get());
    if (node.connman) node.connman->Stop();

    StopTorControl();

    // After everything has been shut down, but before things get flushed, stop the
    // CScheduler/checkqueue, scheduler and load block thread.
    if (node.scheduler) node.scheduler->stop();
    if (node.chainman && node.chainman->m_load_block.joinable()) node.chainman->m_load_block.join();
    StopScriptCheckWorkerThreads();

    // After the threads that potentially access these pointers have been stopped,
    // destruct and reset all to nullptr.
    node.peerman.reset();
    node.connman.reset();
    node.banman.reset();
    node.addrman.reset();

    if (node.mempool && node.mempool->IsLoaded() && node.args->GetBoolArg("-persistmempool", DEFAULT_PERSIST_MEMPOOL)) {
        DumpMempool(*node.mempool);
    }

    // Drop transactions we were still watching, and record fee estimations.
    if (node.fee_estimator) node.fee_estimator->Flush();

    // FlushStateToDisk generates a ChainStateFlushed callback, which we should avoid missing
    if (node.chainman) {
        LOCK(cs_main);
        for (CChainState* chainstate : node.chainman->GetAll()) {
            if (chainstate->CanFlushToDisk()) {
                chainstate->ForceFlushStateToDisk();
            }
        }
    }

    // After there are no more peers/RPC left to give us new data which may generate
    // CValidationInterface callbacks, flush them...
    GetMainSignals().FlushBackgroundCallbacks();

    // Stop and delete all indexes only after flushing background callbacks.
    if (g_txindex) {
        g_txindex->Stop();
        g_txindex.reset();
    }
    if (g_coin_stats_index) {
        g_coin_stats_index->Stop();
        g_coin_stats_index.reset();
    }
    ForEachBlockFilterIndex([](BlockFilterIndex& index) { index.Stop(); });
    DestroyAllBlockFilterIndexes();

    // Any future callbacks will be dropped. This should absolutely be safe - if
    // missing a callback results in an unrecoverable situation, unclean shutdown
    // would too. The only reason to do the above flushes is to let the wallet catch
    // up with our current chain to avoid any strange pruning edge cases and make
    // next startup faster by avoiding rescan.

    if (node.chainman) {
        LOCK(cs_main);
        for (CChainState* chainstate : node.chainman->GetAll()) {
            if (chainstate->CanFlushToDisk()) {
                chainstate->ForceFlushStateToDisk();
                chainstate->ResetCoinsViews();
            }
        }
    }
    for (const auto& client : node.chain_clients) {
        client->stop();
    }

#if ENABLE_ZMQ
    if (g_zmq_notification_interface) {
        UnregisterValidationInterface(g_zmq_notification_interface);
        delete g_zmq_notification_interface;
        g_zmq_notification_interface = nullptr;
    }
#endif

    node.chain_clients.clear();
    UnregisterAllValidationInterfaces();
    GetMainSignals().UnregisterBackgroundSignalScheduler();
    init::UnsetGlobals();
    node.mempool.reset();
    node.fee_estimator.reset();
    node.chainman.reset();
    node.scheduler.reset();

    try {
        if (!fs::remove(GetPidFile(*node.args))) {
            LogPrintf("%s: Unable to remove PID file: File does not exist\n", __func__);
        }
    } catch (const fs::filesystem_error& e) {
        LogPrintf("%s: Unable to remove PID file: %s\n", __func__, fsbridge::get_filesystem_error_message(e));
    }

    node.args = nullptr;
    LogPrintf("%s: done\n", __func__);
}

/**
 * Signal handlers are very limited in what they are allowed to do.
 * The execution context the handler is invoked in is not guaranteed,
 * so we restrict handler operations to just touching variables:
 */
#ifndef WIN32
static void HandleSIGTERM(int)
{
    StartShutdown();
}

static void HandleSIGHUP(int)
{
    LogInstance().m_reopen_file = true;
}
#else
static BOOL WINAPI consoleCtrlHandler(DWORD dwCtrlType)
{
    StartShutdown();
    Sleep(INFINITE);
    return true;
}
#endif

#ifndef WIN32
static void registerSignalHandler(int signal, void(*handler)(int))
{
    struct sigaction sa;
    sa.sa_handler = handler;
    sigemptyset(&sa.sa_mask);
    sa.sa_flags = 0;
    sigaction(signal, &sa, nullptr);
}
#endif

static boost::signals2::connection rpc_notify_block_change_connection;
static void OnRPCStarted()
{
    rpc_notify_block_change_connection = uiInterface.NotifyBlockTip_connect(std::bind(RPCNotifyBlockChange, std::placeholders::_2));
}

static void OnRPCStopped()
{
    rpc_notify_block_change_connection.disconnect();
    RPCNotifyBlockChange(nullptr);
    g_best_block_cv.notify_all();
    LogPrint(BCLog::RPC, "RPC stopped.\n");
}

void SetupServerArgs(ArgsManager& argsman)
{
    SetupHelpOptions(argsman);
    argsman.AddArg("-help-debug", "Print help message with debugging options and exit", ArgsManager::ALLOW_ANY, OptionsCategory::DEBUG_TEST); // server-only for now

    init::AddLoggingArgs(argsman);

    const auto defaultBaseParams = CreateBaseChainParams(CBaseChainParams::MAIN);
    const auto testnetBaseParams = CreateBaseChainParams(CBaseChainParams::TESTNET);
    const auto signetBaseParams = CreateBaseChainParams(CBaseChainParams::SIGNET);
    const auto regtestBaseParams = CreateBaseChainParams(CBaseChainParams::REGTEST);
    const auto defaultChainParams = CreateChainParams(argsman, CBaseChainParams::MAIN);
    const auto testnetChainParams = CreateChainParams(argsman, CBaseChainParams::TESTNET);
    const auto signetChainParams = CreateChainParams(argsman, CBaseChainParams::SIGNET);
    const auto regtestChainParams = CreateChainParams(argsman, CBaseChainParams::REGTEST);

    // Hidden Options
    std::vector<std::string> hidden_args = {
        "-dbcrashratio", "-forcecompactdb",
        // GUI args. These will be overwritten by SetupUIArgs for the GUI
        "-choosedatadir", "-lang=<lang>", "-min", "-resetguisettings", "-splash", "-uiplatform"};

    argsman.AddArg("-version", "Print version and exit", ArgsManager::ALLOW_ANY, OptionsCategory::OPTIONS);
#if HAVE_SYSTEM
    argsman.AddArg("-alertnotify=<cmd>", "Execute command when an alert is raised (%s in cmd is replaced by message)", ArgsManager::ALLOW_ANY, OptionsCategory::OPTIONS);
#endif
    argsman.AddArg("-assumevalid=<hex>", strprintf("If this block is in the chain assume that it and its ancestors are valid and potentially skip their script verification (0 to verify all, default: %s, testnet: %s, signet: %s)", defaultChainParams->GetConsensus().defaultAssumeValid.GetHex(), testnetChainParams->GetConsensus().defaultAssumeValid.GetHex(), signetChainParams->GetConsensus().defaultAssumeValid.GetHex()), ArgsManager::ALLOW_ANY, OptionsCategory::OPTIONS);
    argsman.AddArg("-blocksdir=<dir>", "Specify directory to hold blocks subdirectory for *.dat files (default: <datadir>)", ArgsManager::ALLOW_ANY, OptionsCategory::OPTIONS);
    argsman.AddArg("-fastprune", "Use smaller block files and lower minimum prune height for testing purposes", ArgsManager::ALLOW_ANY | ArgsManager::DEBUG_ONLY, OptionsCategory::DEBUG_TEST);
#if HAVE_SYSTEM
    argsman.AddArg("-blocknotify=<cmd>", "Execute command when the best block changes (%s in cmd is replaced by block hash)", ArgsManager::ALLOW_ANY, OptionsCategory::OPTIONS);
#endif
    argsman.AddArg("-blockreconstructionextratxn=<n>", strprintf("Extra transactions to keep in memory for compact block reconstructions (default: %u)", DEFAULT_BLOCK_RECONSTRUCTION_EXTRA_TXN), ArgsManager::ALLOW_ANY, OptionsCategory::OPTIONS);
    argsman.AddArg("-blocksonly", strprintf("Whether to reject transactions from network peers. Automatic broadcast and rebroadcast of any transactions from inbound peers is disabled, unless the peer has the 'forcerelay' permission. RPC transactions are not affected. (default: %u)", DEFAULT_BLOCKSONLY), ArgsManager::ALLOW_ANY, OptionsCategory::OPTIONS);
    argsman.AddArg("-coinstatsindex", strprintf("Maintain coinstats index used by the gettxoutsetinfo RPC (default: %u)", DEFAULT_COINSTATSINDEX), ArgsManager::ALLOW_ANY, OptionsCategory::OPTIONS);
    argsman.AddArg("-conf=<file>", strprintf("Specify path to read-only configuration file. Relative paths will be prefixed by datadir location. (default: %s)", BITCOIN_CONF_FILENAME), ArgsManager::ALLOW_ANY, OptionsCategory::OPTIONS);
    argsman.AddArg("-datadir=<dir>", "Specify data directory", ArgsManager::ALLOW_ANY, OptionsCategory::OPTIONS);
    argsman.AddArg("-dbbatchsize", strprintf("Maximum database write batch size in bytes (default: %u)", nDefaultDbBatchSize), ArgsManager::ALLOW_ANY | ArgsManager::DEBUG_ONLY, OptionsCategory::OPTIONS);
    argsman.AddArg("-dbcache=<n>", strprintf("Maximum database cache size <n> MiB (%d to %d, default: %d). In addition, unused mempool memory is shared for this cache (see -maxmempool).", nMinDbCache, nMaxDbCache, nDefaultDbCache), ArgsManager::ALLOW_ANY, OptionsCategory::OPTIONS);
    argsman.AddArg("-includeconf=<file>", "Specify additional configuration file, relative to the -datadir path (only useable from configuration file, not command line)", ArgsManager::ALLOW_ANY, OptionsCategory::OPTIONS);
    argsman.AddArg("-loadblock=<file>", "Imports blocks from external file on startup", ArgsManager::ALLOW_ANY, OptionsCategory::OPTIONS);
    argsman.AddArg("-maxmempool=<n>", strprintf("Keep the transaction memory pool below <n> megabytes (default: %u)", DEFAULT_MAX_MEMPOOL_SIZE), ArgsManager::ALLOW_ANY, OptionsCategory::OPTIONS);
    argsman.AddArg("-maxorphantx=<n>", strprintf("Keep at most <n> unconnectable transactions in memory (default: %u)", DEFAULT_MAX_ORPHAN_TRANSACTIONS), ArgsManager::ALLOW_ANY, OptionsCategory::OPTIONS);
    argsman.AddArg("-mempoolexpiry=<n>", strprintf("Do not keep transactions in the mempool longer than <n> hours (default: %u)", DEFAULT_MEMPOOL_EXPIRY), ArgsManager::ALLOW_ANY, OptionsCategory::OPTIONS);
    argsman.AddArg("-minimumchainwork=<hex>", strprintf("Minimum work assumed to exist on a valid chain in hex (default: %s, testnet: %s, signet: %s)", defaultChainParams->GetConsensus().nMinimumChainWork.GetHex(), testnetChainParams->GetConsensus().nMinimumChainWork.GetHex(), signetChainParams->GetConsensus().nMinimumChainWork.GetHex()), ArgsManager::ALLOW_ANY | ArgsManager::DEBUG_ONLY, OptionsCategory::OPTIONS);
    argsman.AddArg("-par=<n>", strprintf("Set the number of script verification threads (%u to %d, 0 = auto, <0 = leave that many cores free, default: %d)",
        -GetNumCores(), MAX_SCRIPTCHECK_THREADS, DEFAULT_SCRIPTCHECK_THREADS), ArgsManager::ALLOW_ANY, OptionsCategory::OPTIONS);
    argsman.AddArg("-persistmempool", strprintf("Whether to save the mempool on shutdown and load on restart (default: %u)", DEFAULT_PERSIST_MEMPOOL), ArgsManager::ALLOW_ANY, OptionsCategory::OPTIONS);
    argsman.AddArg("-pid=<file>", strprintf("Specify pid file. Relative paths will be prefixed by a net-specific datadir location. (default: %s)", BITCOIN_PID_FILENAME), ArgsManager::ALLOW_ANY, OptionsCategory::OPTIONS);
    argsman.AddArg("-prune=<n>", strprintf("Reduce storage requirements by enabling pruning (deleting) of old blocks. This allows the pruneblockchain RPC to be called to delete specific blocks, and enables automatic pruning of old blocks if a target size in MiB is provided. This mode is incompatible with -txindex and -coinstatsindex. "
            "Warning: Reverting this setting requires re-downloading the entire blockchain. "
            "(default: 0 = disable pruning blocks, 1 = allow manual pruning via RPC, >=%u = automatically prune block files to stay under the specified target size in MiB)", MIN_DISK_SPACE_FOR_BLOCK_FILES / 1024 / 1024), ArgsManager::ALLOW_ANY, OptionsCategory::OPTIONS);
    argsman.AddArg("-reindex", "Rebuild chain state and block index from the blk*.dat files on disk", ArgsManager::ALLOW_ANY, OptionsCategory::OPTIONS);
    argsman.AddArg("-reindex-chainstate", "Rebuild chain state from the currently indexed blocks. When in pruning mode or if blocks on disk might be corrupted, use full -reindex instead.", ArgsManager::ALLOW_ANY, OptionsCategory::OPTIONS);
    argsman.AddArg("-settings=<file>", strprintf("Specify path to dynamic settings data file. Can be disabled with -nosettings. File is written at runtime and not meant to be edited by users (use %s instead for custom settings). Relative paths will be prefixed by datadir location. (default: %s)", BITCOIN_CONF_FILENAME, BITCOIN_SETTINGS_FILENAME), ArgsManager::ALLOW_ANY, OptionsCategory::OPTIONS);
#if HAVE_SYSTEM
    argsman.AddArg("-startupnotify=<cmd>", "Execute command on startup.", ArgsManager::ALLOW_ANY, OptionsCategory::OPTIONS);
#endif
#ifndef WIN32
    argsman.AddArg("-sysperms", "Create new files with system default permissions, instead of umask 077 (only effective with disabled wallet functionality)", ArgsManager::ALLOW_ANY, OptionsCategory::OPTIONS);
#else
    hidden_args.emplace_back("-sysperms");
#endif
    argsman.AddArg("-txindex", strprintf("Maintain a full transaction index, used by the getrawtransaction rpc call (default: %u)", DEFAULT_TXINDEX), ArgsManager::ALLOW_ANY, OptionsCategory::OPTIONS);
    argsman.AddArg("-blockfilterindex=<type>",
                 strprintf("Maintain an index of compact filters by block (default: %s, values: %s).", DEFAULT_BLOCKFILTERINDEX, ListBlockFilterTypes()) +
                 " If <type> is not supplied or if <type> = 1, indexes for all known types are enabled.",
                 ArgsManager::ALLOW_ANY, OptionsCategory::OPTIONS);

    argsman.AddArg("-addnode=<ip>", strprintf("Add a node to connect to and attempt to keep the connection open (see the addnode RPC help for more info). This option can be specified multiple times to add multiple nodes; connections are limited to %u at a time and are counted separately from the -maxconnections limit.", MAX_ADDNODE_CONNECTIONS), ArgsManager::ALLOW_ANY | ArgsManager::NETWORK_ONLY, OptionsCategory::CONNECTION);
    argsman.AddArg("-asmap=<file>", strprintf("Specify asn mapping used for bucketing of the peers (default: %s). Relative paths will be prefixed by the net-specific datadir location.", DEFAULT_ASMAP_FILENAME), ArgsManager::ALLOW_ANY, OptionsCategory::CONNECTION);
    argsman.AddArg("-bantime=<n>", strprintf("Default duration (in seconds) of manually configured bans (default: %u)", DEFAULT_MISBEHAVING_BANTIME), ArgsManager::ALLOW_ANY, OptionsCategory::CONNECTION);
    argsman.AddArg("-bind=<addr>[:<port>][=onion]", strprintf("Bind to given address and always listen on it (default: 0.0.0.0). Use [host]:port notation for IPv6. Append =onion to tag any incoming connections to that address and port as incoming Tor connections (default: 127.0.0.1:%u=onion, testnet: 127.0.0.1:%u=onion, signet: 127.0.0.1:%u=onion, regtest: 127.0.0.1:%u=onion)", defaultBaseParams->OnionServiceTargetPort(), testnetBaseParams->OnionServiceTargetPort(), signetBaseParams->OnionServiceTargetPort(), regtestBaseParams->OnionServiceTargetPort()), ArgsManager::ALLOW_ANY | ArgsManager::NETWORK_ONLY, OptionsCategory::CONNECTION);
    argsman.AddArg("-cjdnsreachable", "If set, then this host is configured for CJDNS (connecting to fc00::/8 addresses would lead us to the CJDNS network, see doc/cjdns.md) (default: 0)", ArgsManager::ALLOW_ANY, OptionsCategory::CONNECTION);
    argsman.AddArg("-connect=<ip>", "Connect only to the specified node; -noconnect disables automatic connections (the rules for this peer are the same as for -addnode). This option can be specified multiple times to connect to multiple nodes.", ArgsManager::ALLOW_ANY | ArgsManager::NETWORK_ONLY, OptionsCategory::CONNECTION);
    argsman.AddArg("-discover", "Discover own IP addresses (default: 1 when listening and no -externalip or -proxy)", ArgsManager::ALLOW_ANY, OptionsCategory::CONNECTION);
    argsman.AddArg("-dns", strprintf("Allow DNS lookups for -addnode, -seednode and -connect (default: %u)", DEFAULT_NAME_LOOKUP), ArgsManager::ALLOW_ANY, OptionsCategory::CONNECTION);
    argsman.AddArg("-dnsseed", strprintf("Query for peer addresses via DNS lookup, if low on addresses (default: %u unless -connect used)", DEFAULT_DNSSEED), ArgsManager::ALLOW_ANY, OptionsCategory::CONNECTION);
    argsman.AddArg("-externalip=<ip>", "Specify your own public address", ArgsManager::ALLOW_ANY, OptionsCategory::CONNECTION);
    argsman.AddArg("-fixedseeds", strprintf("Allow fixed seeds if DNS seeds don't provide peers (default: %u)", DEFAULT_FIXEDSEEDS), ArgsManager::ALLOW_ANY, OptionsCategory::CONNECTION);
    argsman.AddArg("-forcednsseed", strprintf("Always query for peer addresses via DNS lookup (default: %u)", DEFAULT_FORCEDNSSEED), ArgsManager::ALLOW_ANY, OptionsCategory::CONNECTION);
    argsman.AddArg("-listen", "Accept connections from outside (default: 1 if no -proxy or -connect)", ArgsManager::ALLOW_ANY, OptionsCategory::CONNECTION);
    argsman.AddArg("-listenonion", strprintf("Automatically create Tor onion service (default: %d)", DEFAULT_LISTEN_ONION), ArgsManager::ALLOW_ANY, OptionsCategory::CONNECTION);
    argsman.AddArg("-maxconnections=<n>", strprintf("Maintain at most <n> connections to peers (default: %u). This limit does not apply to connections manually added via -addnode or the addnode RPC, which have a separate limit of %u.", DEFAULT_MAX_PEER_CONNECTIONS, MAX_ADDNODE_CONNECTIONS), ArgsManager::ALLOW_ANY, OptionsCategory::CONNECTION);
    argsman.AddArg("-maxreceivebuffer=<n>", strprintf("Maximum per-connection receive buffer, <n>*1000 bytes (default: %u)", DEFAULT_MAXRECEIVEBUFFER), ArgsManager::ALLOW_ANY, OptionsCategory::CONNECTION);
    argsman.AddArg("-maxsendbuffer=<n>", strprintf("Maximum per-connection send buffer, <n>*1000 bytes (default: %u)", DEFAULT_MAXSENDBUFFER), ArgsManager::ALLOW_ANY, OptionsCategory::CONNECTION);
    argsman.AddArg("-maxtimeadjustment", strprintf("Maximum allowed median peer time offset adjustment. Local perspective of time may be influenced by outbound peers forward or backward by this amount (default: %u seconds).", DEFAULT_MAX_TIME_ADJUSTMENT), ArgsManager::ALLOW_ANY, OptionsCategory::CONNECTION);
    argsman.AddArg("-maxuploadtarget=<n>", strprintf("Tries to keep outbound traffic under the given target per 24h. Limit does not apply to peers with 'download' permission or blocks created within past week. 0 = no limit (default: %s). Optional suffix units [k|K|m|M|g|G|t|T] (default: M). Lowercase is 1000 base while uppercase is 1024 base", DEFAULT_MAX_UPLOAD_TARGET), ArgsManager::ALLOW_ANY, OptionsCategory::CONNECTION);
    argsman.AddArg("-onion=<ip:port>", "Use separate SOCKS5 proxy to reach peers via Tor onion services, set -noonion to disable (default: -proxy)", ArgsManager::ALLOW_ANY, OptionsCategory::CONNECTION);
    argsman.AddArg("-i2psam=<ip:port>", "I2P SAM proxy to reach I2P peers and accept I2P connections (default: none)", ArgsManager::ALLOW_ANY, OptionsCategory::CONNECTION);
    argsman.AddArg("-i2pacceptincoming", "If set and -i2psam is also set then incoming I2P connections are accepted via the SAM proxy. If this is not set but -i2psam is set then only outgoing connections will be made to the I2P network. Ignored if -i2psam is not set. Listening for incoming I2P connections is done through the SAM proxy, not by binding to a local address and port (default: 1)", ArgsManager::ALLOW_ANY, OptionsCategory::CONNECTION);
    argsman.AddArg("-onlynet=<net>", "Make automatic outbound connections only to network <net> (" + Join(GetNetworkNames(), ", ") + "). Inbound and manual connections are not affected by this option. It can be specified multiple times to allow multiple networks.", ArgsManager::ALLOW_ANY, OptionsCategory::CONNECTION);
    argsman.AddArg("-peerbloomfilters", strprintf("Support filtering of blocks and transaction with bloom filters (default: %u)", DEFAULT_PEERBLOOMFILTERS), ArgsManager::ALLOW_ANY, OptionsCategory::CONNECTION);
    argsman.AddArg("-peerblockfilters", strprintf("Serve compact block filters to peers per BIP 157 (default: %u)", DEFAULT_PEERBLOCKFILTERS), ArgsManager::ALLOW_ANY, OptionsCategory::CONNECTION);
    argsman.AddArg("-permitbaremultisig", strprintf("Relay non-P2SH multisig (default: %u)", DEFAULT_PERMIT_BAREMULTISIG), ArgsManager::ALLOW_ANY, OptionsCategory::CONNECTION);
<<<<<<< HEAD
    argsman.AddArg("-port=<port>", strprintf("Listen for connections on <port>. Nodes not using the default ports (default: %u, testnet: %u, signet: %u, regtest: %u) are unlikely to get incoming connections.", defaultChainParams->GetDefaultPort(), testnetChainParams->GetDefaultPort(), signetChainParams->GetDefaultPort(), regtestChainParams->GetDefaultPort()), ArgsManager::ALLOW_ANY | ArgsManager::NETWORK_ONLY, OptionsCategory::CONNECTION);
=======
    // TODO: remove the sentence "Nodes not using ... incoming connections." once the changes from
    // https://github.com/bitcoin/bitcoin/pull/23542 have become widespread.
    argsman.AddArg("-port=<port>", strprintf("Listen for connections on <port>. Nodes not using the default ports (default: %u, testnet: %u, signet: %u, regtest: %u) are unlikely to get incoming connections. Not relevant for I2P (see doc/i2p.md).", defaultChainParams->GetDefaultPort(), testnetChainParams->GetDefaultPort(), signetChainParams->GetDefaultPort(), regtestChainParams->GetDefaultPort()), ArgsManager::ALLOW_ANY | ArgsManager::NETWORK_ONLY, OptionsCategory::CONNECTION);
>>>>>>> f6a356d2
    argsman.AddArg("-proxy=<ip:port>", "Connect through SOCKS5 proxy, set -noproxy to disable (default: disabled)", ArgsManager::ALLOW_ANY, OptionsCategory::CONNECTION);
    argsman.AddArg("-proxyrandomize", strprintf("Randomize credentials for every proxy connection. This enables Tor stream isolation (default: %u)", DEFAULT_PROXYRANDOMIZE), ArgsManager::ALLOW_ANY, OptionsCategory::CONNECTION);
    argsman.AddArg("-seednode=<ip>", "Connect to a node to retrieve peer addresses, and disconnect. This option can be specified multiple times to connect to multiple nodes.", ArgsManager::ALLOW_ANY, OptionsCategory::CONNECTION);
    argsman.AddArg("-networkactive", "Enable all P2P network activity (default: 1). Can be changed by the setnetworkactive RPC command", ArgsManager::ALLOW_ANY, OptionsCategory::CONNECTION);
    argsman.AddArg("-timeout=<n>", strprintf("Specify socket connection timeout in milliseconds. If an initial attempt to connect is unsuccessful after this amount of time, drop it (minimum: 1, default: %d)", DEFAULT_CONNECT_TIMEOUT), ArgsManager::ALLOW_ANY, OptionsCategory::CONNECTION);
    argsman.AddArg("-peertimeout=<n>", strprintf("Specify a p2p connection timeout delay in seconds. After connecting to a peer, wait this amount of time before considering disconnection based on inactivity (minimum: 1, default: %d)", DEFAULT_PEER_CONNECT_TIMEOUT), ArgsManager::ALLOW_ANY | ArgsManager::DEBUG_ONLY, OptionsCategory::CONNECTION);
    argsman.AddArg("-torcontrol=<ip>:<port>", strprintf("Tor control port to use if onion listening enabled (default: %s)", DEFAULT_TOR_CONTROL), ArgsManager::ALLOW_ANY, OptionsCategory::CONNECTION);
    argsman.AddArg("-torpassword=<pass>", "Tor control port password (default: empty)", ArgsManager::ALLOW_ANY | ArgsManager::SENSITIVE, OptionsCategory::CONNECTION);
#ifdef USE_UPNP
#if USE_UPNP
    argsman.AddArg("-upnp", "Use UPnP to map the listening port (default: 1 when listening and no -proxy)", ArgsManager::ALLOW_ANY, OptionsCategory::CONNECTION);
#else
    argsman.AddArg("-upnp", strprintf("Use UPnP to map the listening port (default: %u)", 0), ArgsManager::ALLOW_ANY, OptionsCategory::CONNECTION);
#endif
#else
    hidden_args.emplace_back("-upnp");
#endif
#ifdef USE_NATPMP
    argsman.AddArg("-natpmp", strprintf("Use NAT-PMP to map the listening port (default: %s)", DEFAULT_NATPMP ? "1 when listening and no -proxy" : "0"), ArgsManager::ALLOW_ANY, OptionsCategory::CONNECTION);
#else
    hidden_args.emplace_back("-natpmp");
#endif // USE_NATPMP
    argsman.AddArg("-whitebind=<[permissions@]addr>", "Bind to the given address and add permission flags to the peers connecting to it. "
        "Use [host]:port notation for IPv6. Allowed permissions: " + Join(NET_PERMISSIONS_DOC, ", ") + ". "
        "Specify multiple permissions separated by commas (default: download,noban,mempool,relay). Can be specified multiple times.", ArgsManager::ALLOW_ANY, OptionsCategory::CONNECTION);

    argsman.AddArg("-whitelist=<[permissions@]IP address or network>", "Add permission flags to the peers connecting from the given IP address (e.g. 1.2.3.4) or "
        "CIDR-notated network (e.g. 1.2.3.0/24). Uses the same permissions as "
        "-whitebind. Can be specified multiple times." , ArgsManager::ALLOW_ANY, OptionsCategory::CONNECTION);

    g_wallet_init_interface.AddWalletOptions(argsman);

#if ENABLE_ZMQ
    argsman.AddArg("-zmqpubhashblock=<address>", "Enable publish hash block in <address>", ArgsManager::ALLOW_ANY, OptionsCategory::ZMQ);
    argsman.AddArg("-zmqpubhashtx=<address>", "Enable publish hash transaction in <address>", ArgsManager::ALLOW_ANY, OptionsCategory::ZMQ);
    argsman.AddArg("-zmqpubrawblock=<address>", "Enable publish raw block in <address>", ArgsManager::ALLOW_ANY, OptionsCategory::ZMQ);
    argsman.AddArg("-zmqpubrawtx=<address>", "Enable publish raw transaction in <address>", ArgsManager::ALLOW_ANY, OptionsCategory::ZMQ);
    argsman.AddArg("-zmqpubsequence=<address>", "Enable publish hash block and tx sequence in <address>", ArgsManager::ALLOW_ANY, OptionsCategory::ZMQ);
    argsman.AddArg("-zmqpubhashblockhwm=<n>", strprintf("Set publish hash block outbound message high water mark (default: %d)", CZMQAbstractNotifier::DEFAULT_ZMQ_SNDHWM), ArgsManager::ALLOW_ANY, OptionsCategory::ZMQ);
    argsman.AddArg("-zmqpubhashtxhwm=<n>", strprintf("Set publish hash transaction outbound message high water mark (default: %d)", CZMQAbstractNotifier::DEFAULT_ZMQ_SNDHWM), ArgsManager::ALLOW_ANY, OptionsCategory::ZMQ);
    argsman.AddArg("-zmqpubrawblockhwm=<n>", strprintf("Set publish raw block outbound message high water mark (default: %d)", CZMQAbstractNotifier::DEFAULT_ZMQ_SNDHWM), ArgsManager::ALLOW_ANY, OptionsCategory::ZMQ);
    argsman.AddArg("-zmqpubrawtxhwm=<n>", strprintf("Set publish raw transaction outbound message high water mark (default: %d)", CZMQAbstractNotifier::DEFAULT_ZMQ_SNDHWM), ArgsManager::ALLOW_ANY, OptionsCategory::ZMQ);
    argsman.AddArg("-zmqpubsequencehwm=<n>", strprintf("Set publish hash sequence message high water mark (default: %d)", CZMQAbstractNotifier::DEFAULT_ZMQ_SNDHWM), ArgsManager::ALLOW_ANY, OptionsCategory::ZMQ);
#else
    hidden_args.emplace_back("-zmqpubhashblock=<address>");
    hidden_args.emplace_back("-zmqpubhashtx=<address>");
    hidden_args.emplace_back("-zmqpubrawblock=<address>");
    hidden_args.emplace_back("-zmqpubrawtx=<address>");
    hidden_args.emplace_back("-zmqpubsequence=<n>");
    hidden_args.emplace_back("-zmqpubhashblockhwm=<n>");
    hidden_args.emplace_back("-zmqpubhashtxhwm=<n>");
    hidden_args.emplace_back("-zmqpubrawblockhwm=<n>");
    hidden_args.emplace_back("-zmqpubrawtxhwm=<n>");
    hidden_args.emplace_back("-zmqpubsequencehwm=<n>");
#endif

    argsman.AddArg("-checkblocks=<n>", strprintf("How many blocks to check at startup (default: %u, 0 = all)", DEFAULT_CHECKBLOCKS), ArgsManager::ALLOW_ANY | ArgsManager::DEBUG_ONLY, OptionsCategory::DEBUG_TEST);
    argsman.AddArg("-checklevel=<n>", strprintf("How thorough the block verification of -checkblocks is: %s (0-4, default: %u)", Join(CHECKLEVEL_DOC, ", "), DEFAULT_CHECKLEVEL), ArgsManager::ALLOW_ANY | ArgsManager::DEBUG_ONLY, OptionsCategory::DEBUG_TEST);
    argsman.AddArg("-checkblockindex", strprintf("Do a consistency check for the block tree, chainstate, and other validation data structures occasionally. (default: %u, regtest: %u)", defaultChainParams->DefaultConsistencyChecks(), regtestChainParams->DefaultConsistencyChecks()), ArgsManager::ALLOW_ANY | ArgsManager::DEBUG_ONLY, OptionsCategory::DEBUG_TEST);
    argsman.AddArg("-checkaddrman=<n>", strprintf("Run addrman consistency checks every <n> operations. Use 0 to disable. (default: %u)", DEFAULT_ADDRMAN_CONSISTENCY_CHECKS), ArgsManager::ALLOW_ANY | ArgsManager::DEBUG_ONLY, OptionsCategory::DEBUG_TEST);
    argsman.AddArg("-checkmempool=<n>", strprintf("Run mempool consistency checks every <n> transactions. Use 0 to disable. (default: %u, regtest: %u)", defaultChainParams->DefaultConsistencyChecks(), regtestChainParams->DefaultConsistencyChecks()), ArgsManager::ALLOW_ANY | ArgsManager::DEBUG_ONLY, OptionsCategory::DEBUG_TEST);
    argsman.AddArg("-checkpoints", strprintf("Enable rejection of any forks from the known historical chain until block %s (default: %u)", defaultChainParams->Checkpoints().GetHeight(), DEFAULT_CHECKPOINTS_ENABLED), ArgsManager::ALLOW_ANY | ArgsManager::DEBUG_ONLY, OptionsCategory::DEBUG_TEST);
    argsman.AddArg("-deprecatedrpc=<method>", "Allows deprecated RPC method(s) to be used", ArgsManager::ALLOW_ANY | ArgsManager::DEBUG_ONLY, OptionsCategory::DEBUG_TEST);
    argsman.AddArg("-stopafterblockimport", strprintf("Stop running after importing blocks from disk (default: %u)", DEFAULT_STOPAFTERBLOCKIMPORT), ArgsManager::ALLOW_ANY | ArgsManager::DEBUG_ONLY, OptionsCategory::DEBUG_TEST);
    argsman.AddArg("-stopatheight", strprintf("Stop running after reaching the given height in the main chain (default: %u)", DEFAULT_STOPATHEIGHT), ArgsManager::ALLOW_ANY | ArgsManager::DEBUG_ONLY, OptionsCategory::DEBUG_TEST);
    argsman.AddArg("-limitancestorcount=<n>", strprintf("Do not accept transactions if number of in-mempool ancestors is <n> or more (default: %u)", DEFAULT_ANCESTOR_LIMIT), ArgsManager::ALLOW_ANY | ArgsManager::DEBUG_ONLY, OptionsCategory::DEBUG_TEST);
    argsman.AddArg("-limitancestorsize=<n>", strprintf("Do not accept transactions whose size with all in-mempool ancestors exceeds <n> kilobytes (default: %u)", DEFAULT_ANCESTOR_SIZE_LIMIT), ArgsManager::ALLOW_ANY | ArgsManager::DEBUG_ONLY, OptionsCategory::DEBUG_TEST);
    argsman.AddArg("-limitdescendantcount=<n>", strprintf("Do not accept transactions if any ancestor would have <n> or more in-mempool descendants (default: %u)", DEFAULT_DESCENDANT_LIMIT), ArgsManager::ALLOW_ANY | ArgsManager::DEBUG_ONLY, OptionsCategory::DEBUG_TEST);
    argsman.AddArg("-limitdescendantsize=<n>", strprintf("Do not accept transactions if any ancestor would have more than <n> kilobytes of in-mempool descendants (default: %u).", DEFAULT_DESCENDANT_SIZE_LIMIT), ArgsManager::ALLOW_ANY | ArgsManager::DEBUG_ONLY, OptionsCategory::DEBUG_TEST);
    argsman.AddArg("-addrmantest", "Allows to test address relay on localhost", ArgsManager::ALLOW_ANY | ArgsManager::DEBUG_ONLY, OptionsCategory::DEBUG_TEST);
    argsman.AddArg("-capturemessages", "Capture all P2P messages to disk", ArgsManager::ALLOW_ANY | ArgsManager::DEBUG_ONLY, OptionsCategory::DEBUG_TEST);
    argsman.AddArg("-mocktime=<n>", "Replace actual time with " + UNIX_EPOCH_TIME + " (default: 0)", ArgsManager::ALLOW_ANY | ArgsManager::DEBUG_ONLY, OptionsCategory::DEBUG_TEST);
    argsman.AddArg("-maxsigcachesize=<n>", strprintf("Limit sum of signature cache and script execution cache sizes to <n> MiB (default: %u)", DEFAULT_MAX_SIG_CACHE_SIZE), ArgsManager::ALLOW_ANY | ArgsManager::DEBUG_ONLY, OptionsCategory::DEBUG_TEST);
    argsman.AddArg("-maxtipage=<n>", strprintf("Maximum tip age in seconds to consider node in initial block download (default: %u)", DEFAULT_MAX_TIP_AGE), ArgsManager::ALLOW_ANY | ArgsManager::DEBUG_ONLY, OptionsCategory::DEBUG_TEST);
    argsman.AddArg("-printpriority", strprintf("Log transaction fee rate in " + CURRENCY_UNIT + "/kvB when mining blocks (default: %u)", DEFAULT_PRINTPRIORITY), ArgsManager::ALLOW_ANY | ArgsManager::DEBUG_ONLY, OptionsCategory::DEBUG_TEST);
    argsman.AddArg("-uacomment=<cmt>", "Append comment to the user agent string", ArgsManager::ALLOW_ANY, OptionsCategory::DEBUG_TEST);

    SetupChainParamsBaseOptions(argsman);

    argsman.AddArg("-acceptnonstdtxn", strprintf("Relay and mine \"non-standard\" transactions (%sdefault: %u)", "testnet/regtest only; ", !testnetChainParams->RequireStandard()), ArgsManager::ALLOW_ANY | ArgsManager::DEBUG_ONLY, OptionsCategory::NODE_RELAY);
    argsman.AddArg("-incrementalrelayfee=<amt>", strprintf("Fee rate (in %s/kvB) used to define cost of relay, used for mempool limiting and BIP 125 replacement. (default: %s)", CURRENCY_UNIT, FormatMoney(DEFAULT_INCREMENTAL_RELAY_FEE)), ArgsManager::ALLOW_ANY | ArgsManager::DEBUG_ONLY, OptionsCategory::NODE_RELAY);
    argsman.AddArg("-dustrelayfee=<amt>", strprintf("Fee rate (in %s/kvB) used to define dust, the value of an output such that it will cost more than its value in fees at this fee rate to spend it. (default: %s)", CURRENCY_UNIT, FormatMoney(DUST_RELAY_TX_FEE)), ArgsManager::ALLOW_ANY | ArgsManager::DEBUG_ONLY, OptionsCategory::NODE_RELAY);
    argsman.AddArg("-bytespersigop", strprintf("Equivalent bytes per sigop in transactions for relay and mining (default: %u)", DEFAULT_BYTES_PER_SIGOP), ArgsManager::ALLOW_ANY, OptionsCategory::NODE_RELAY);
    argsman.AddArg("-datacarrier", strprintf("Relay and mine data carrier transactions (default: %u)", DEFAULT_ACCEPT_DATACARRIER), ArgsManager::ALLOW_ANY, OptionsCategory::NODE_RELAY);
    argsman.AddArg("-datacarriersize", strprintf("Maximum size of data in data carrier transactions we relay and mine (default: %u)", MAX_OP_RETURN_RELAY), ArgsManager::ALLOW_ANY, OptionsCategory::NODE_RELAY);
    argsman.AddArg("-minrelaytxfee=<amt>", strprintf("Fees (in %s/kvB) smaller than this are considered zero fee for relaying, mining and transaction creation (default: %s)",
        CURRENCY_UNIT, FormatMoney(DEFAULT_MIN_RELAY_TX_FEE)), ArgsManager::ALLOW_ANY, OptionsCategory::NODE_RELAY);
    argsman.AddArg("-whitelistforcerelay", strprintf("Add 'forcerelay' permission to whitelisted inbound peers with default permissions. This will relay transactions even if the transactions were already in the mempool. (default: %d)", DEFAULT_WHITELISTFORCERELAY), ArgsManager::ALLOW_ANY, OptionsCategory::NODE_RELAY);
    argsman.AddArg("-whitelistrelay", strprintf("Add 'relay' permission to whitelisted inbound peers with default permissions. This will accept relayed transactions even when not relaying transactions (default: %d)", DEFAULT_WHITELISTRELAY), ArgsManager::ALLOW_ANY, OptionsCategory::NODE_RELAY);


    argsman.AddArg("-blockmaxweight=<n>", strprintf("Set maximum BIP141 block weight (default: %d)", DEFAULT_BLOCK_MAX_WEIGHT), ArgsManager::ALLOW_ANY, OptionsCategory::BLOCK_CREATION);
    argsman.AddArg("-blockmintxfee=<amt>", strprintf("Set lowest fee rate (in %s/kvB) for transactions to be included in block creation. (default: %s)", CURRENCY_UNIT, FormatMoney(DEFAULT_BLOCK_MIN_TX_FEE)), ArgsManager::ALLOW_ANY, OptionsCategory::BLOCK_CREATION);
    argsman.AddArg("-blockversion=<n>", "Override block version to test forking scenarios", ArgsManager::ALLOW_ANY | ArgsManager::DEBUG_ONLY, OptionsCategory::BLOCK_CREATION);

    // ITCOIN_SPECIFIC
    argsman.AddArg("-blocksubsidy=<amt>", "Override block subsidy in btc for signet", ArgsManager::ALLOW_INT, OptionsCategory::BLOCK_CREATION);

    argsman.AddArg("-rest", strprintf("Accept public REST requests (default: %u)", DEFAULT_REST_ENABLE), ArgsManager::ALLOW_ANY, OptionsCategory::RPC);
    argsman.AddArg("-rpcallowip=<ip>", "Allow JSON-RPC connections from specified source. Valid for <ip> are a single IP (e.g. 1.2.3.4), a network/netmask (e.g. 1.2.3.4/255.255.255.0) or a network/CIDR (e.g. 1.2.3.4/24). This option can be specified multiple times", ArgsManager::ALLOW_ANY, OptionsCategory::RPC);
    argsman.AddArg("-rpcauth=<userpw>", "Username and HMAC-SHA-256 hashed password for JSON-RPC connections. The field <userpw> comes in the format: <USERNAME>:<SALT>$<HASH>. A canonical python script is included in share/rpcauth. The client then connects normally using the rpcuser=<USERNAME>/rpcpassword=<PASSWORD> pair of arguments. This option can be specified multiple times", ArgsManager::ALLOW_ANY | ArgsManager::SENSITIVE, OptionsCategory::RPC);
    argsman.AddArg("-rpcbind=<addr>[:port]", "Bind to given address to listen for JSON-RPC connections. Do not expose the RPC server to untrusted networks such as the public internet! This option is ignored unless -rpcallowip is also passed. Port is optional and overrides -rpcport. Use [host]:port notation for IPv6. This option can be specified multiple times (default: 127.0.0.1 and ::1 i.e., localhost)", ArgsManager::ALLOW_ANY | ArgsManager::NETWORK_ONLY | ArgsManager::SENSITIVE, OptionsCategory::RPC);
    argsman.AddArg("-rpccookiefile=<loc>", "Location of the auth cookie. Relative paths will be prefixed by a net-specific datadir location. (default: data dir)", ArgsManager::ALLOW_ANY, OptionsCategory::RPC);
    argsman.AddArg("-rpcpassword=<pw>", "Password for JSON-RPC connections", ArgsManager::ALLOW_ANY | ArgsManager::SENSITIVE, OptionsCategory::RPC);
    argsman.AddArg("-rpcport=<port>", strprintf("Listen for JSON-RPC connections on <port> (default: %u, testnet: %u, signet: %u, regtest: %u)", defaultBaseParams->RPCPort(), testnetBaseParams->RPCPort(), signetBaseParams->RPCPort(), regtestBaseParams->RPCPort()), ArgsManager::ALLOW_ANY | ArgsManager::NETWORK_ONLY, OptionsCategory::RPC);
    argsman.AddArg("-rpcserialversion", strprintf("Sets the serialization of raw transaction or block hex returned in non-verbose mode, non-segwit(0) or segwit(1) (default: %d)", DEFAULT_RPC_SERIALIZE_VERSION), ArgsManager::ALLOW_ANY, OptionsCategory::RPC);
    argsman.AddArg("-rpcservertimeout=<n>", strprintf("Timeout during HTTP requests (default: %d)", DEFAULT_HTTP_SERVER_TIMEOUT), ArgsManager::ALLOW_ANY | ArgsManager::DEBUG_ONLY, OptionsCategory::RPC);
    argsman.AddArg("-rpcthreads=<n>", strprintf("Set the number of threads to service RPC calls (default: %d)", DEFAULT_HTTP_THREADS), ArgsManager::ALLOW_ANY, OptionsCategory::RPC);
    argsman.AddArg("-rpcuser=<user>", "Username for JSON-RPC connections", ArgsManager::ALLOW_ANY | ArgsManager::SENSITIVE, OptionsCategory::RPC);
    argsman.AddArg("-rpcwhitelist=<whitelist>", "Set a whitelist to filter incoming RPC calls for a specific user. The field <whitelist> comes in the format: <USERNAME>:<rpc 1>,<rpc 2>,...,<rpc n>. If multiple whitelists are set for a given user, they are set-intersected. See -rpcwhitelistdefault documentation for information on default whitelist behavior.", ArgsManager::ALLOW_ANY, OptionsCategory::RPC);
    argsman.AddArg("-rpcwhitelistdefault", "Sets default behavior for rpc whitelisting. Unless rpcwhitelistdefault is set to 0, if any -rpcwhitelist is set, the rpc server acts as if all rpc users are subject to empty-unless-otherwise-specified whitelists. If rpcwhitelistdefault is set to 1 and no -rpcwhitelist is set, rpc server acts as if all rpc users are subject to empty whitelists.", ArgsManager::ALLOW_ANY, OptionsCategory::RPC);
    argsman.AddArg("-rpcworkqueue=<n>", strprintf("Set the depth of the work queue to service RPC calls (default: %d)", DEFAULT_HTTP_WORKQUEUE), ArgsManager::ALLOW_ANY | ArgsManager::DEBUG_ONLY, OptionsCategory::RPC);
    argsman.AddArg("-server", "Accept command line and JSON-RPC commands", ArgsManager::ALLOW_ANY, OptionsCategory::RPC);

#if HAVE_DECL_FORK
    argsman.AddArg("-daemon", strprintf("Run in the background as a daemon and accept commands (default: %d)", DEFAULT_DAEMON), ArgsManager::ALLOW_ANY, OptionsCategory::OPTIONS);
    argsman.AddArg("-daemonwait", strprintf("Wait for initialization to be finished before exiting. This implies -daemon (default: %d)", DEFAULT_DAEMONWAIT), ArgsManager::ALLOW_ANY, OptionsCategory::OPTIONS);
#else
    hidden_args.emplace_back("-daemon");
    hidden_args.emplace_back("-daemonwait");
#endif

#if defined(USE_SYSCALL_SANDBOX)
    argsman.AddArg("-sandbox=<mode>", "Use the experimental syscall sandbox in the specified mode (-sandbox=log-and-abort or -sandbox=abort). Allow only expected syscalls to be used by bitcoind. Note that this is an experimental new feature that may cause bitcoind to exit or crash unexpectedly: use with caution. In the \"log-and-abort\" mode the invocation of an unexpected syscall results in a debug handler being invoked which will log the incident and terminate the program (without executing the unexpected syscall). In the \"abort\" mode the invocation of an unexpected syscall results in the entire process being killed immediately by the kernel without executing the unexpected syscall.", ArgsManager::ALLOW_ANY, OptionsCategory::OPTIONS);
#endif // USE_SYSCALL_SANDBOX

    // Add the hidden options
    argsman.AddHiddenArgs(hidden_args);
}

static bool fHaveGenesis = false;
static Mutex g_genesis_wait_mutex;
static std::condition_variable g_genesis_wait_cv;

static void BlockNotifyGenesisWait(const CBlockIndex* pBlockIndex)
{
    if (pBlockIndex != nullptr) {
        {
            LOCK(g_genesis_wait_mutex);
            fHaveGenesis = true;
        }
        g_genesis_wait_cv.notify_all();
    }
}

#if HAVE_SYSTEM
static void StartupNotify(const ArgsManager& args)
{
    std::string cmd = args.GetArg("-startupnotify", "");
    if (!cmd.empty()) {
        std::thread t(runCommand, cmd);
        t.detach(); // thread runs free
    }
}
#endif

static bool AppInitServers(NodeContext& node)
{
    const ArgsManager& args = *Assert(node.args);
    RPCServer::OnStarted(&OnRPCStarted);
    RPCServer::OnStopped(&OnRPCStopped);
    if (!InitHTTPServer())
        return false;
    StartRPC();
    node.rpc_interruption_point = RpcInterruptionPoint;
    if (!StartHTTPRPC(&node))
        return false;
    if (args.GetBoolArg("-rest", DEFAULT_REST_ENABLE)) StartREST(&node);
    StartHTTPServer();
    return true;
}

// Parameter interaction based on rules
void InitParameterInteraction(ArgsManager& args)
{
    // when specifying an explicit binding address, you want to listen on it
    // even when -connect or -proxy is specified
    if (args.IsArgSet("-bind")) {
        if (args.SoftSetBoolArg("-listen", true))
            LogPrintf("%s: parameter interaction: -bind set -> setting -listen=1\n", __func__);
    }
    if (args.IsArgSet("-whitebind")) {
        if (args.SoftSetBoolArg("-listen", true))
            LogPrintf("%s: parameter interaction: -whitebind set -> setting -listen=1\n", __func__);
    }

    if (args.IsArgSet("-connect")) {
        // when only connecting to trusted nodes, do not seed via DNS, or listen by default
        if (args.SoftSetBoolArg("-dnsseed", false))
            LogPrintf("%s: parameter interaction: -connect set -> setting -dnsseed=0\n", __func__);
        if (args.SoftSetBoolArg("-listen", false))
            LogPrintf("%s: parameter interaction: -connect set -> setting -listen=0\n", __func__);
    }

    if (args.IsArgSet("-proxy")) {
        // to protect privacy, do not listen by default if a default proxy server is specified
        if (args.SoftSetBoolArg("-listen", false))
            LogPrintf("%s: parameter interaction: -proxy set -> setting -listen=0\n", __func__);
        // to protect privacy, do not map ports when a proxy is set. The user may still specify -listen=1
        // to listen locally, so don't rely on this happening through -listen below.
        if (args.SoftSetBoolArg("-upnp", false))
            LogPrintf("%s: parameter interaction: -proxy set -> setting -upnp=0\n", __func__);
        if (args.SoftSetBoolArg("-natpmp", false)) {
            LogPrintf("%s: parameter interaction: -proxy set -> setting -natpmp=0\n", __func__);
        }
        // to protect privacy, do not discover addresses by default
        if (args.SoftSetBoolArg("-discover", false))
            LogPrintf("%s: parameter interaction: -proxy set -> setting -discover=0\n", __func__);
    }

    if (!args.GetBoolArg("-listen", DEFAULT_LISTEN)) {
        // do not map ports or try to retrieve public IP when not listening (pointless)
        if (args.SoftSetBoolArg("-upnp", false))
            LogPrintf("%s: parameter interaction: -listen=0 -> setting -upnp=0\n", __func__);
        if (args.SoftSetBoolArg("-natpmp", false)) {
            LogPrintf("%s: parameter interaction: -listen=0 -> setting -natpmp=0\n", __func__);
        }
        if (args.SoftSetBoolArg("-discover", false))
            LogPrintf("%s: parameter interaction: -listen=0 -> setting -discover=0\n", __func__);
        if (args.SoftSetBoolArg("-listenonion", false))
            LogPrintf("%s: parameter interaction: -listen=0 -> setting -listenonion=0\n", __func__);
        if (args.SoftSetBoolArg("-i2pacceptincoming", false)) {
            LogPrintf("%s: parameter interaction: -listen=0 -> setting -i2pacceptincoming=0\n", __func__);
        }
    }

    if (args.IsArgSet("-externalip")) {
        // if an explicit public IP is specified, do not try to find others
        if (args.SoftSetBoolArg("-discover", false))
            LogPrintf("%s: parameter interaction: -externalip set -> setting -discover=0\n", __func__);
    }

    // disable whitelistrelay in blocksonly mode
    if (args.GetBoolArg("-blocksonly", DEFAULT_BLOCKSONLY)) {
        if (args.SoftSetBoolArg("-whitelistrelay", false))
            LogPrintf("%s: parameter interaction: -blocksonly=1 -> setting -whitelistrelay=0\n", __func__);
    }

    // Forcing relay from whitelisted hosts implies we will accept relays from them in the first place.
    if (args.GetBoolArg("-whitelistforcerelay", DEFAULT_WHITELISTFORCERELAY)) {
        if (args.SoftSetBoolArg("-whitelistrelay", true))
            LogPrintf("%s: parameter interaction: -whitelistforcerelay=1 -> setting -whitelistrelay=1\n", __func__);
    }
}

/**
 * Initialize global loggers.
 *
 * Note that this is called very early in the process lifetime, so you should be
 * careful about what global state you rely on here.
 */
void InitLogging(const ArgsManager& args)
{
    init::SetLoggingOptions(args);
    init::LogPackageVersion();
}

namespace { // Variables internal to initialization process only

int nMaxConnections;
int nUserMaxConnections;
int nFD;
ServiceFlags nLocalServices = ServiceFlags(NODE_NETWORK | NODE_NETWORK_LIMITED | NODE_WITNESS);
int64_t peer_connect_timeout;
std::set<BlockFilterType> g_enabled_filter_types;

} // namespace

[[noreturn]] static void new_handler_terminate()
{
    // Rather than throwing std::bad-alloc if allocation fails, terminate
    // immediately to (try to) avoid chain corruption.
    // Since LogPrintf may itself allocate memory, set the handler directly
    // to terminate first.
    std::set_new_handler(std::terminate);
    LogPrintf("Error: Out of memory. Terminating.\n");

    // The log was successful, terminate now.
    std::terminate();
};

bool AppInitBasicSetup(const ArgsManager& args)
{
    // ********************************************************* Step 1: setup
#ifdef _MSC_VER
    // Turn off Microsoft heap dump noise
    _CrtSetReportMode(_CRT_WARN, _CRTDBG_MODE_FILE);
    _CrtSetReportFile(_CRT_WARN, CreateFileA("NUL", GENERIC_WRITE, 0, nullptr, OPEN_EXISTING, 0, 0));
    // Disable confusing "helpful" text message on abort, Ctrl-C
    _set_abort_behavior(0, _WRITE_ABORT_MSG | _CALL_REPORTFAULT);
#endif
#ifdef WIN32
    // Enable heap terminate-on-corruption
    HeapSetInformation(nullptr, HeapEnableTerminationOnCorruption, nullptr, 0);
#endif
    if (!InitShutdownState()) {
        return InitError(Untranslated("Initializing wait-for-shutdown state failed."));
    }

    if (!SetupNetworking()) {
        return InitError(Untranslated("Initializing networking failed."));
    }

#ifndef WIN32
    if (!args.GetBoolArg("-sysperms", false)) {
        umask(077);
    }

    // Clean shutdown on SIGTERM
    registerSignalHandler(SIGTERM, HandleSIGTERM);
    registerSignalHandler(SIGINT, HandleSIGTERM);

    // Reopen debug.log on SIGHUP
    registerSignalHandler(SIGHUP, HandleSIGHUP);

    // Ignore SIGPIPE, otherwise it will bring the daemon down if the client closes unexpectedly
    signal(SIGPIPE, SIG_IGN);
#else
    SetConsoleCtrlHandler(consoleCtrlHandler, true);
#endif

    std::set_new_handler(new_handler_terminate);

    return true;
}

bool AppInitParameterInteraction(const ArgsManager& args)
{
    const CChainParams& chainparams = Params();
    // ********************************************************* Step 2: parameter interactions

    // also see: InitParameterInteraction()

    // Error if network-specific options (-addnode, -connect, etc) are
    // specified in default section of config file, but not overridden
    // on the command line or in this network's section of the config file.
    std::string network = args.GetChainName();
    if (network == CBaseChainParams::SIGNET) {
        LogPrintf("Signet derived magic (message start): %s\n", HexStr(chainparams.MessageStart()));
    }
    bilingual_str errors;
    for (const auto& arg : args.GetUnsuitableSectionOnlyArgs()) {
        errors += strprintf(_("Config setting for %s only applied on %s network when in [%s] section.") + Untranslated("\n"), arg, network, network);
    }

    if (!errors.empty()) {
        return InitError(errors);
    }

    // Warn if unrecognized section name are present in the config file.
    bilingual_str warnings;
    for (const auto& section : args.GetUnrecognizedSections()) {
        warnings += strprintf(Untranslated("%s:%i ") + _("Section [%s] is not recognized.") + Untranslated("\n"), section.m_file, section.m_line, section.m_name);
    }

    if (!warnings.empty()) {
        InitWarning(warnings);
    }

    if (!fs::is_directory(gArgs.GetBlocksDirPath())) {
        return InitError(strprintf(_("Specified blocks directory \"%s\" does not exist."), args.GetArg("-blocksdir", "")));
    }

    // parse and validate enabled filter types
    std::string blockfilterindex_value = args.GetArg("-blockfilterindex", DEFAULT_BLOCKFILTERINDEX);
    if (blockfilterindex_value == "" || blockfilterindex_value == "1") {
        g_enabled_filter_types = AllBlockFilterTypes();
    } else if (blockfilterindex_value != "0") {
        const std::vector<std::string> names = args.GetArgs("-blockfilterindex");
        for (const auto& name : names) {
            BlockFilterType filter_type;
            if (!BlockFilterTypeByName(name, filter_type)) {
                return InitError(strprintf(_("Unknown -blockfilterindex value %s."), name));
            }
            g_enabled_filter_types.insert(filter_type);
        }
    }

    // Signal NODE_COMPACT_FILTERS if peerblockfilters and basic filters index are both enabled.
    if (args.GetBoolArg("-peerblockfilters", DEFAULT_PEERBLOCKFILTERS)) {
        if (g_enabled_filter_types.count(BlockFilterType::BASIC) != 1) {
            return InitError(_("Cannot set -peerblockfilters without -blockfilterindex."));
        }

        nLocalServices = ServiceFlags(nLocalServices | NODE_COMPACT_FILTERS);
    }

    // if using block pruning, then disallow txindex and coinstatsindex
    if (args.GetIntArg("-prune", 0)) {
        if (args.GetBoolArg("-txindex", DEFAULT_TXINDEX))
            return InitError(_("Prune mode is incompatible with -txindex."));
        if (args.GetBoolArg("-coinstatsindex", DEFAULT_COINSTATSINDEX))
            return InitError(_("Prune mode is incompatible with -coinstatsindex."));
    }

    // If -forcednsseed is set to true, ensure -dnsseed has not been set to false
    if (args.GetBoolArg("-forcednsseed", DEFAULT_FORCEDNSSEED) && !args.GetBoolArg("-dnsseed", DEFAULT_DNSSEED)){
        return InitError(_("Cannot set -forcednsseed to true when setting -dnsseed to false."));
    }

    // -bind and -whitebind can't be set when not listening
    size_t nUserBind = args.GetArgs("-bind").size() + args.GetArgs("-whitebind").size();
    if (nUserBind != 0 && !args.GetBoolArg("-listen", DEFAULT_LISTEN)) {
        return InitError(Untranslated("Cannot set -bind or -whitebind together with -listen=0"));
    }

    // if listen=0, then disallow listenonion=1
    if (!args.GetBoolArg("-listen", DEFAULT_LISTEN) && args.GetBoolArg("-listenonion", DEFAULT_LISTEN_ONION)) {
        return InitError(Untranslated("Cannot set -listen=0 together with -listenonion=1"));
    }

    // Make sure enough file descriptors are available
    int nBind = std::max(nUserBind, size_t(1));
    nUserMaxConnections = args.GetIntArg("-maxconnections", DEFAULT_MAX_PEER_CONNECTIONS);
    nMaxConnections = std::max(nUserMaxConnections, 0);

    nFD = RaiseFileDescriptorLimit(nMaxConnections + MIN_CORE_FILEDESCRIPTORS + MAX_ADDNODE_CONNECTIONS + nBind + NUM_FDS_MESSAGE_CAPTURE);

#ifdef USE_POLL
    int fd_max = nFD;
#else
    int fd_max = FD_SETSIZE;
#endif
    // Trim requested connection counts, to fit into system limitations
    // <int> in std::min<int>(...) to work around FreeBSD compilation issue described in #2695
    nMaxConnections = std::max(std::min<int>(nMaxConnections, fd_max - nBind - MIN_CORE_FILEDESCRIPTORS - MAX_ADDNODE_CONNECTIONS - NUM_FDS_MESSAGE_CAPTURE), 0);
    if (nFD < MIN_CORE_FILEDESCRIPTORS)
        return InitError(_("Not enough file descriptors available."));
    nMaxConnections = std::min(nFD - MIN_CORE_FILEDESCRIPTORS - MAX_ADDNODE_CONNECTIONS - NUM_FDS_MESSAGE_CAPTURE, nMaxConnections);

    if (nMaxConnections < nUserMaxConnections)
        InitWarning(strprintf(_("Reducing -maxconnections from %d to %d, because of system limitations."), nUserMaxConnections, nMaxConnections));

    // ********************************************************* Step 3: parameter-to-internal-flags
    init::SetLoggingCategories(args);

    fCheckBlockIndex = args.GetBoolArg("-checkblockindex", chainparams.DefaultConsistencyChecks());
    fCheckpointsEnabled = args.GetBoolArg("-checkpoints", DEFAULT_CHECKPOINTS_ENABLED);

    hashAssumeValid = uint256S(args.GetArg("-assumevalid", chainparams.GetConsensus().defaultAssumeValid.GetHex()));
    if (!hashAssumeValid.IsNull())
        LogPrintf("Assuming ancestors of block %s have valid signatures.\n", hashAssumeValid.GetHex());
    else
        LogPrintf("Validating signatures for all blocks.\n");

    if (args.IsArgSet("-minimumchainwork")) {
        const std::string minChainWorkStr = args.GetArg("-minimumchainwork", "");
        if (!IsHexNumber(minChainWorkStr)) {
            return InitError(strprintf(Untranslated("Invalid non-hex (%s) minimum chain work value specified"), minChainWorkStr));
        }
        nMinimumChainWork = UintToArith256(uint256S(minChainWorkStr));
    } else {
        nMinimumChainWork = UintToArith256(chainparams.GetConsensus().nMinimumChainWork);
    }
    LogPrintf("Setting nMinimumChainWork=%s\n", nMinimumChainWork.GetHex());
    if (nMinimumChainWork < UintToArith256(chainparams.GetConsensus().nMinimumChainWork)) {
        LogPrintf("Warning: nMinimumChainWork set below default value of %s\n", chainparams.GetConsensus().nMinimumChainWork.GetHex());
    }

    // mempool limits
    int64_t nMempoolSizeMax = args.GetIntArg("-maxmempool", DEFAULT_MAX_MEMPOOL_SIZE) * 1000000;
    int64_t nMempoolSizeMin = args.GetIntArg("-limitdescendantsize", DEFAULT_DESCENDANT_SIZE_LIMIT) * 1000 * 40;
    if (nMempoolSizeMax < 0 || nMempoolSizeMax < nMempoolSizeMin)
        return InitError(strprintf(_("-maxmempool must be at least %d MB"), std::ceil(nMempoolSizeMin / 1000000.0)));
    // incremental relay fee sets the minimum feerate increase necessary for BIP 125 replacement in the mempool
    // and the amount the mempool min fee increases above the feerate of txs evicted due to mempool limiting.
    if (args.IsArgSet("-incrementalrelayfee")) {
        if (std::optional<CAmount> inc_relay_fee = ParseMoney(args.GetArg("-incrementalrelayfee", ""))) {
            ::incrementalRelayFee = CFeeRate{inc_relay_fee.value()};
        } else {
            return InitError(AmountErrMsg("incrementalrelayfee", args.GetArg("-incrementalrelayfee", "")));
        }
    }

    // block pruning; get the amount of disk space (in MiB) to allot for block & undo files
    int64_t nPruneArg = args.GetIntArg("-prune", 0);
    if (nPruneArg < 0) {
        return InitError(_("Prune cannot be configured with a negative value."));
    }
    nPruneTarget = (uint64_t) nPruneArg * 1024 * 1024;
    if (nPruneArg == 1) {  // manual pruning: -prune=1
        LogPrintf("Block pruning enabled.  Use RPC call pruneblockchain(height) to manually prune block and undo files.\n");
        nPruneTarget = std::numeric_limits<uint64_t>::max();
        fPruneMode = true;
    } else if (nPruneTarget) {
        if (nPruneTarget < MIN_DISK_SPACE_FOR_BLOCK_FILES) {
            return InitError(strprintf(_("Prune configured below the minimum of %d MiB.  Please use a higher number."), MIN_DISK_SPACE_FOR_BLOCK_FILES / 1024 / 1024));
        }
        LogPrintf("Prune configured to target %u MiB on disk for block and undo files.\n", nPruneTarget / 1024 / 1024);
        fPruneMode = true;
    }

    nConnectTimeout = args.GetIntArg("-timeout", DEFAULT_CONNECT_TIMEOUT);
    if (nConnectTimeout <= 0) {
        nConnectTimeout = DEFAULT_CONNECT_TIMEOUT;
    }

    peer_connect_timeout = args.GetIntArg("-peertimeout", DEFAULT_PEER_CONNECT_TIMEOUT);
    if (peer_connect_timeout <= 0) {
        return InitError(Untranslated("peertimeout cannot be configured with a negative value."));
    }

    if (args.IsArgSet("-minrelaytxfee")) {
        if (std::optional<CAmount> min_relay_fee = ParseMoney(args.GetArg("-minrelaytxfee", ""))) {
            // High fee check is done afterward in CWallet::Create()
            ::minRelayTxFee = CFeeRate{min_relay_fee.value()};
        } else {
            return InitError(AmountErrMsg("minrelaytxfee", args.GetArg("-minrelaytxfee", "")));
        }
    } else if (incrementalRelayFee > ::minRelayTxFee) {
        // Allow only setting incrementalRelayFee to control both
        ::minRelayTxFee = incrementalRelayFee;
        LogPrintf("Increasing minrelaytxfee to %s to match incrementalrelayfee\n",::minRelayTxFee.ToString());
    }

    // Sanity check argument for min fee for including tx in block
    // TODO: Harmonize which arguments need sanity checking and where that happens
    if (args.IsArgSet("-blockmintxfee")) {
        if (!ParseMoney(args.GetArg("-blockmintxfee", ""))) {
            return InitError(AmountErrMsg("blockmintxfee", args.GetArg("-blockmintxfee", "")));
        }
    }

    // Feerate used to define dust.  Shouldn't be changed lightly as old
    // implementations may inadvertently create non-standard transactions
    if (args.IsArgSet("-dustrelayfee")) {
        if (std::optional<CAmount> parsed = ParseMoney(args.GetArg("-dustrelayfee", ""))) {
            dustRelayFee = CFeeRate{parsed.value()};
        } else {
            return InitError(AmountErrMsg("dustrelayfee", args.GetArg("-dustrelayfee", "")));
        }
    }

    fRequireStandard = !args.GetBoolArg("-acceptnonstdtxn", !chainparams.RequireStandard());
    if (!chainparams.IsTestChain() && !fRequireStandard) {
        return InitError(strprintf(Untranslated("acceptnonstdtxn is not currently supported for %s chain"), chainparams.NetworkIDString()));
    }
    nBytesPerSigOp = args.GetIntArg("-bytespersigop", nBytesPerSigOp);

    if (!g_wallet_init_interface.ParameterInteraction()) return false;

    fIsBareMultisigStd = args.GetBoolArg("-permitbaremultisig", DEFAULT_PERMIT_BAREMULTISIG);
    fAcceptDatacarrier = args.GetBoolArg("-datacarrier", DEFAULT_ACCEPT_DATACARRIER);
    nMaxDatacarrierBytes = args.GetIntArg("-datacarriersize", nMaxDatacarrierBytes);

    // Option to startup with mocktime set (used for regression testing):
    SetMockTime(args.GetIntArg("-mocktime", 0)); // SetMockTime(0) is a no-op

    if (args.GetBoolArg("-peerbloomfilters", DEFAULT_PEERBLOOMFILTERS))
        nLocalServices = ServiceFlags(nLocalServices | NODE_BLOOM);

    if (args.GetIntArg("-rpcserialversion", DEFAULT_RPC_SERIALIZE_VERSION) < 0)
        return InitError(Untranslated("rpcserialversion must be non-negative."));

    if (args.GetIntArg("-rpcserialversion", DEFAULT_RPC_SERIALIZE_VERSION) > 1)
        return InitError(Untranslated("Unknown rpcserialversion requested."));

    nMaxTipAge = args.GetIntArg("-maxtipage", DEFAULT_MAX_TIP_AGE);

    if (args.IsArgSet("-proxy") && args.GetArg("-proxy", "").empty()) {
        return InitError(_("No proxy server specified. Use -proxy=<ip> or -proxy=<ip:port>."));
    }

#if defined(USE_SYSCALL_SANDBOX)
    if (args.IsArgSet("-sandbox") && !args.IsArgNegated("-sandbox")) {
        const std::string sandbox_arg{args.GetArg("-sandbox", "")};
        bool log_syscall_violation_before_terminating{false};
        if (sandbox_arg == "log-and-abort") {
            log_syscall_violation_before_terminating = true;
        } else if (sandbox_arg == "abort") {
            // log_syscall_violation_before_terminating is false by default.
        } else {
            return InitError(Untranslated("Unknown syscall sandbox mode (-sandbox=<mode>). Available modes are \"log-and-abort\" and \"abort\"."));
        }
        // execve(...) is not allowed by the syscall sandbox.
        const std::vector<std::string> features_using_execve{
            "-alertnotify",
            "-blocknotify",
            "-signer",
            "-startupnotify",
            "-walletnotify",
        };
        for (const std::string& feature_using_execve : features_using_execve) {
            if (!args.GetArg(feature_using_execve, "").empty()) {
                return InitError(Untranslated(strprintf("The experimental syscall sandbox feature (-sandbox=<mode>) is incompatible with %s (which uses execve).", feature_using_execve)));
            }
        }
        if (!SetupSyscallSandbox(log_syscall_violation_before_terminating)) {
            return InitError(Untranslated("Installation of the syscall sandbox failed."));
        }
        LogPrintf("Experimental syscall sandbox enabled (-sandbox=%s): bitcoind will terminate if an unexpected (not allowlisted) syscall is invoked.\n", sandbox_arg);
    }
#endif // USE_SYSCALL_SANDBOX

    return true;
}

static bool LockDataDirectory(bool probeOnly)
{
    // Make sure only a single Bitcoin process is using the data directory.
    fs::path datadir = gArgs.GetDataDirNet();
    if (!DirIsWritable(datadir)) {
        return InitError(strprintf(_("Cannot write to data directory '%s'; check permissions."), fs::PathToString(datadir)));
    }
    if (!LockDirectory(datadir, ".lock", probeOnly)) {
        return InitError(strprintf(_("Cannot obtain a lock on data directory %s. %s is probably already running."), fs::PathToString(datadir), PACKAGE_NAME));
    }
    return true;
}

bool AppInitSanityChecks()
{
    // ********************************************************* Step 4: sanity checks

    init::SetGlobals();

    if (!init::SanityChecks()) {
        return InitError(strprintf(_("Initialization sanity check failed. %s is shutting down."), PACKAGE_NAME));
    }

    // Probe the data directory lock to give an early error message, if possible
    // We cannot hold the data directory lock here, as the forking for daemon() hasn't yet happened,
    // and a fork will cause weird behavior to it.
    return LockDataDirectory(true);
}

bool AppInitLockDataDirectory()
{
    // After daemonization get the data directory lock again and hold on to it until exit
    // This creates a slight window for a race condition to happen, however this condition is harmless: it
    // will at most make us exit without printing a message to console.
    if (!LockDataDirectory(false)) {
        // Detailed error printed inside LockDataDirectory
        return false;
    }
    return true;
}

bool AppInitInterfaces(NodeContext& node)
{
    node.chain = node.init->makeChain();
    return true;
}

bool AppInitMain(NodeContext& node, interfaces::BlockAndHeaderTipInfo* tip_info)
{
    const ArgsManager& args = *Assert(node.args);
    const CChainParams& chainparams = Params();

    auto opt_max_upload = ParseByteUnits(args.GetArg("-maxuploadtarget", DEFAULT_MAX_UPLOAD_TARGET), ByteUnit::M);
    if (!opt_max_upload) {
        return InitError(strprintf(_("Unable to parse -maxuploadtarget: '%s'"), args.GetArg("-maxuploadtarget", "")));
    }

    // ********************************************************* Step 4a: application initialization
    if (!CreatePidFile(args)) {
        // Detailed error printed inside CreatePidFile().
        return false;
    }
    if (!init::StartLogging(args)) {
        // Detailed error printed inside StartLogging().
        return false;
    }

    LogPrintf("Using at most %i automatic connections (%i file descriptors available)\n", nMaxConnections, nFD);

    // Warn about relative -datadir path.
    if (args.IsArgSet("-datadir") && !args.GetPathArg("-datadir").is_absolute()) {
        LogPrintf("Warning: relative datadir option '%s' specified, which will be interpreted relative to the " /* Continued */
                  "current working directory '%s'. This is fragile, because if bitcoin is started in the future "
                  "from a different location, it will be unable to locate the current data files. There could "
                  "also be data loss if bitcoin is started while in a temporary directory.\n",
                  args.GetArg("-datadir", ""), fs::PathToString(fs::current_path()));
    }

    InitSignatureCache();
    InitScriptExecutionCache();

    int script_threads = args.GetIntArg("-par", DEFAULT_SCRIPTCHECK_THREADS);
    if (script_threads <= 0) {
        // -par=0 means autodetect (number of cores - 1 script threads)
        // -par=-n means "leave n cores free" (number of cores - n - 1 script threads)
        script_threads += GetNumCores();
    }

    // Subtract 1 because the main thread counts towards the par threads
    script_threads = std::max(script_threads - 1, 0);

    // Number of script-checking threads <= MAX_SCRIPTCHECK_THREADS
    script_threads = std::min(script_threads, MAX_SCRIPTCHECK_THREADS);

    LogPrintf("Script verification uses %d additional threads\n", script_threads);
    if (script_threads >= 1) {
        g_parallel_script_checks = true;
        StartScriptCheckWorkerThreads(script_threads);
    }

    assert(!node.scheduler);
    node.scheduler = std::make_unique<CScheduler>();

    // Start the lightweight task scheduler thread
    node.scheduler->m_service_thread = std::thread(util::TraceThread, "scheduler", [&] { node.scheduler->serviceQueue(); });

    // Gather some entropy once per minute.
    node.scheduler->scheduleEvery([]{
        RandAddPeriodic();
    }, std::chrono::minutes{1});

    GetMainSignals().RegisterBackgroundSignalScheduler(*node.scheduler);

    // Create client interfaces for wallets that are supposed to be loaded
    // according to -wallet and -disablewallet options. This only constructs
    // the interfaces, it doesn't load wallet data. Wallets actually get loaded
    // when load() and start() interface methods are called below.
    g_wallet_init_interface.Construct(node);
    uiInterface.InitWallet();

    /* Register RPC commands regardless of -server setting so they will be
     * available in the GUI RPC console even if external calls are disabled.
     */
    RegisterAllCoreRPCCommands(tableRPC);
    for (const auto& client : node.chain_clients) {
        client->registerRpcs();
    }
#if ENABLE_ZMQ
    RegisterZMQRPCCommands(tableRPC);
#endif

    /* Start the RPC server already.  It will be started in "warmup" mode
     * and not really process calls already (but it will signify connections
     * that the server is there and will be ready later).  Warmup mode will
     * be disabled when initialisation is finished.
     */
    if (args.GetBoolArg("-server", false)) {
        uiInterface.InitMessage_connect(SetRPCWarmupStatus);
        if (!AppInitServers(node))
            return InitError(_("Unable to start HTTP server. See debug log for details."));
    }

    // ********************************************************* Step 5: verify wallet database integrity
    for (const auto& client : node.chain_clients) {
        if (!client->verify()) {
            return false;
        }
    }

    // ********************************************************* Step 6: network initialization
    // Note that we absolutely cannot open any actual connections
    // until the very end ("start node") as the UTXO/block state
    // is not yet setup and may end up being set up twice if we
    // need to reindex later.

    fListen = args.GetBoolArg("-listen", DEFAULT_LISTEN);
    fDiscover = args.GetBoolArg("-discover", true);
    const bool ignores_incoming_txs{args.GetBoolArg("-blocksonly", DEFAULT_BLOCKSONLY)};

    {
        // Initialize addrman
        assert(!node.addrman);

        // Read asmap file if configured
        std::vector<bool> asmap;
        if (args.IsArgSet("-asmap")) {
            fs::path asmap_path = fs::PathFromString(args.GetArg("-asmap", ""));
            if (asmap_path.empty()) {
                asmap_path = fs::PathFromString(DEFAULT_ASMAP_FILENAME);
            }
            if (!asmap_path.is_absolute()) {
                asmap_path = gArgs.GetDataDirNet() / asmap_path;
            }
            if (!fs::exists(asmap_path)) {
                InitError(strprintf(_("Could not find asmap file %s"), fs::quoted(fs::PathToString(asmap_path))));
                return false;
            }
            asmap = DecodeAsmap(asmap_path);
            if (asmap.size() == 0) {
                InitError(strprintf(_("Could not parse asmap file %s"), fs::quoted(fs::PathToString(asmap_path))));
                return false;
            }
            const uint256 asmap_version = SerializeHash(asmap);
            LogPrintf("Using asmap version %s for IP bucketing\n", asmap_version.ToString());
        } else {
            LogPrintf("Using /16 prefix for IP bucketing\n");
        }

        uiInterface.InitMessage(_("Loading P2P addresses…").translated);
        if (const auto error{LoadAddrman(asmap, args, node.addrman)}) {
            return InitError(*error);
        }
    }

    assert(!node.banman);
    node.banman = std::make_unique<BanMan>(gArgs.GetDataDirNet() / "banlist", &uiInterface, args.GetIntArg("-bantime", DEFAULT_MISBEHAVING_BANTIME));
    assert(!node.connman);
    node.connman = std::make_unique<CConnman>(GetRand(std::numeric_limits<uint64_t>::max()), GetRand(std::numeric_limits<uint64_t>::max()), *node.addrman, args.GetBoolArg("-networkactive", true));

    assert(!node.fee_estimator);
    // Don't initialize fee estimation with old data if we don't relay transactions,
    // as they would never get updated.
    if (!ignores_incoming_txs) node.fee_estimator = std::make_unique<CBlockPolicyEstimator>();

    assert(!node.mempool);
    int check_ratio = std::min<int>(std::max<int>(args.GetIntArg("-checkmempool", chainparams.DefaultConsistencyChecks() ? 1 : 0), 0), 1000000);
    node.mempool = std::make_unique<CTxMemPool>(node.fee_estimator.get(), check_ratio);

    assert(!node.chainman);
    node.chainman = std::make_unique<ChainstateManager>();
    ChainstateManager& chainman = *node.chainman;

    assert(!node.peerman);
    node.peerman = PeerManager::make(chainparams, *node.connman, *node.addrman, node.banman.get(),
                                     chainman, *node.mempool, ignores_incoming_txs);
    RegisterValidationInterface(node.peerman.get());

    // sanitize comments per BIP-0014, format user agent and check total size
    std::vector<std::string> uacomments;
    for (const std::string& cmt : args.GetArgs("-uacomment")) {
        if (cmt != SanitizeString(cmt, SAFE_CHARS_UA_COMMENT))
            return InitError(strprintf(_("User Agent comment (%s) contains unsafe characters."), cmt));
        uacomments.push_back(cmt);
    }
    strSubVersion = FormatSubVersion(CLIENT_NAME, CLIENT_VERSION, uacomments);
    if (strSubVersion.size() > MAX_SUBVERSION_LENGTH) {
        return InitError(strprintf(_("Total length of network version string (%i) exceeds maximum length (%i). Reduce the number or size of uacomments."),
            strSubVersion.size(), MAX_SUBVERSION_LENGTH));
    }

    if (args.IsArgSet("-onlynet")) {
        std::set<enum Network> nets;
        for (const std::string& snet : args.GetArgs("-onlynet")) {
            enum Network net = ParseNetwork(snet);
            if (net == NET_UNROUTABLE)
                return InitError(strprintf(_("Unknown network specified in -onlynet: '%s'"), snet));
            nets.insert(net);
        }
        for (int n = 0; n < NET_MAX; n++) {
            enum Network net = (enum Network)n;
            if (!nets.count(net))
                SetReachable(net, false);
        }
    }

    if (!args.IsArgSet("-cjdnsreachable")) {
        SetReachable(NET_CJDNS, false);
    }
    // Now IsReachable(NET_CJDNS) is true if:
    // 1. -cjdnsreachable is given and
    // 2.1. -onlynet is not given or
    // 2.2. -onlynet=cjdns is given

    // Check for host lookup allowed before parsing any network related parameters
    fNameLookup = args.GetBoolArg("-dns", DEFAULT_NAME_LOOKUP);

    Proxy onion_proxy;

    bool proxyRandomize = args.GetBoolArg("-proxyrandomize", DEFAULT_PROXYRANDOMIZE);
    // -proxy sets a proxy for all outgoing network traffic
    // -noproxy (or -proxy=0) as well as the empty string can be used to not set a proxy, this is the default
    std::string proxyArg = args.GetArg("-proxy", "");
    if (proxyArg != "" && proxyArg != "0") {
        CService proxyAddr;
        if (!Lookup(proxyArg, proxyAddr, 9050, fNameLookup)) {
            return InitError(strprintf(_("Invalid -proxy address or hostname: '%s'"), proxyArg));
        }

        Proxy addrProxy = Proxy(proxyAddr, proxyRandomize);
        if (!addrProxy.IsValid())
            return InitError(strprintf(_("Invalid -proxy address or hostname: '%s'"), proxyArg));

        SetProxy(NET_IPV4, addrProxy);
        SetProxy(NET_IPV6, addrProxy);
        SetProxy(NET_CJDNS, addrProxy);
        SetNameProxy(addrProxy);
        onion_proxy = addrProxy;
    }

    // -onion can be used to set only a proxy for .onion, or override normal proxy for .onion addresses
    // -noonion (or -onion=0) disables connecting to .onion entirely
    // An empty string is used to not override the onion proxy (in which case it defaults to -proxy set above, or none)
    std::string onionArg = args.GetArg("-onion", "");
    if (onionArg != "") {
        if (onionArg == "0") { // Handle -noonion/-onion=0
            onion_proxy = Proxy{};
        } else {
            CService addr;
            if (!Lookup(onionArg, addr, 9050, fNameLookup) || !addr.IsValid()) {
                return InitError(strprintf(_("Invalid -onion address or hostname: '%s'"), onionArg));
            }
            onion_proxy = Proxy{addr, proxyRandomize};
        }
    }

    if (onion_proxy.IsValid()) {
        SetProxy(NET_ONION, onion_proxy);
    } else {
        if (args.IsArgSet("-onlynet") && IsReachable(NET_ONION)) {
            return InitError(
                _("Outbound connections restricted to Tor (-onlynet=onion) but the proxy for "
                  "reaching the Tor network is not provided (no -proxy= and no -onion= given) or "
                  "it is explicitly forbidden (-onion=0)"));
        }
        SetReachable(NET_ONION, false);
    }

    for (const std::string& strAddr : args.GetArgs("-externalip")) {
        CService addrLocal;
        if (Lookup(strAddr, addrLocal, GetListenPort(), fNameLookup) && addrLocal.IsValid())
            AddLocal(addrLocal, LOCAL_MANUAL);
        else
            return InitError(ResolveErrMsg("externalip", strAddr));
    }

#if ENABLE_ZMQ
    g_zmq_notification_interface = CZMQNotificationInterface::Create();

    if (g_zmq_notification_interface) {
        RegisterValidationInterface(g_zmq_notification_interface);
    }
#endif

    // ********************************************************* Step 7: load block chain

    fReindex = args.GetBoolArg("-reindex", false);
    bool fReindexChainState = args.GetBoolArg("-reindex-chainstate", false);

    // cache size calculations
    CacheSizes cache_sizes = CalculateCacheSizes(args, g_enabled_filter_types.size());

    int64_t nMempoolSizeMax = args.GetIntArg("-maxmempool", DEFAULT_MAX_MEMPOOL_SIZE) * 1000000;
    LogPrintf("Cache configuration:\n");
    LogPrintf("* Using %.1f MiB for block index database\n", cache_sizes.block_tree_db * (1.0 / 1024 / 1024));
    if (args.GetBoolArg("-txindex", DEFAULT_TXINDEX)) {
        LogPrintf("* Using %.1f MiB for transaction index database\n", cache_sizes.tx_index * (1.0 / 1024 / 1024));
    }
    for (BlockFilterType filter_type : g_enabled_filter_types) {
        LogPrintf("* Using %.1f MiB for %s block filter index database\n",
                  cache_sizes.filter_index * (1.0 / 1024 / 1024), BlockFilterTypeName(filter_type));
    }
    LogPrintf("* Using %.1f MiB for chain state database\n", cache_sizes.coins_db * (1.0 / 1024 / 1024));
    LogPrintf("* Using %.1f MiB for in-memory UTXO set (plus up to %.1f MiB of unused mempool space)\n", cache_sizes.coins * (1.0 / 1024 / 1024), nMempoolSizeMax * (1.0 / 1024 / 1024));

    bool fLoaded = false;
    while (!fLoaded && !ShutdownRequested()) {
<<<<<<< HEAD
        bool fReset = fReindex;
        auto is_coinsview_empty = [&](CChainState* chainstate) TS_ITCOIN_EXCLUSIVE_LOCKS_REQUIRED(::cs_main) {
            return fReset || fReindexChainState || chainstate->CoinsTip().GetBestBlock().IsNull();
        };
=======
        const bool fReset = fReindex;
>>>>>>> f6a356d2
        bilingual_str strLoadError;

        uiInterface.InitMessage(_("Loading block index…").translated);
        const int64_t load_block_index_start_time = GetTimeMillis();
        std::optional<ChainstateLoadingError> maybe_load_error;
        try {
            maybe_load_error = LoadChainstate(fReset,
                                              chainman,
                                              Assert(node.mempool.get()),
                                              fPruneMode,
                                              chainparams.GetConsensus(),
                                              fReindexChainState,
                                              cache_sizes.block_tree_db,
                                              cache_sizes.coins_db,
                                              cache_sizes.coins,
                                              /*block_tree_db_in_memory=*/false,
                                              /*coins_db_in_memory=*/false,
                                              /*shutdown_requested=*/ShutdownRequested,
                                              /*coins_error_cb=*/[]() {
                                                  uiInterface.ThreadSafeMessageBox(
                                                                                   _("Error reading from database, shutting down."),
                                                                                   "", CClientUIInterface::MSG_ERROR);
                                              });
        } catch (const std::exception& e) {
            LogPrintf("%s\n", e.what());
            maybe_load_error = ChainstateLoadingError::ERROR_GENERIC_BLOCKDB_OPEN_FAILED;
        }
        if (maybe_load_error.has_value()) {
            switch (maybe_load_error.value()) {
            case ChainstateLoadingError::ERROR_LOADING_BLOCK_DB:
                strLoadError = _("Error loading block database");
                break;
            case ChainstateLoadingError::ERROR_BAD_GENESIS_BLOCK:
                // If the loaded chain has a wrong genesis, bail out immediately
                // (we're likely using a testnet datadir, or the other way around).
                return InitError(_("Incorrect or no genesis block found. Wrong datadir for network?"));
            case ChainstateLoadingError::ERROR_PRUNED_NEEDS_REINDEX:
                strLoadError = _("You need to rebuild the database using -reindex to go back to unpruned mode.  This will redownload the entire blockchain");
                break;
            case ChainstateLoadingError::ERROR_LOAD_GENESIS_BLOCK_FAILED:
                strLoadError = _("Error initializing block database");
                break;
            case ChainstateLoadingError::ERROR_CHAINSTATE_UPGRADE_FAILED:
                strLoadError = _("Error upgrading chainstate database");
                break;
            case ChainstateLoadingError::ERROR_REPLAYBLOCKS_FAILED:
                strLoadError = _("Unable to replay blocks. You will need to rebuild the database using -reindex-chainstate.");
                break;
            case ChainstateLoadingError::ERROR_LOADCHAINTIP_FAILED:
                strLoadError = _("Error initializing block database");
                break;
            case ChainstateLoadingError::ERROR_GENERIC_BLOCKDB_OPEN_FAILED:
                strLoadError = _("Error opening block database");
                break;
            case ChainstateLoadingError::ERROR_BLOCKS_WITNESS_INSUFFICIENTLY_VALIDATED:
                strLoadError = strprintf(_("Witness data for blocks after height %d requires validation. Please restart with -reindex."),
                                         chainparams.GetConsensus().SegwitHeight);
                break;
            case ChainstateLoadingError::SHUTDOWN_PROBED:
                break;
            }
        } else {
            std::optional<ChainstateLoadVerifyError> maybe_verify_error;
            try {
                uiInterface.InitMessage(_("Verifying blocks…").translated);
                auto check_blocks = args.GetIntArg("-checkblocks", DEFAULT_CHECKBLOCKS);
                if (fHavePruned && check_blocks > MIN_BLOCKS_TO_KEEP) {
                    LogPrintf("Prune: pruned datadir may not have more than %d blocks; only checking available blocks\n",
                              MIN_BLOCKS_TO_KEEP);
                }
                maybe_verify_error = VerifyLoadedChainstate(chainman,
                                                            fReset,
                                                            fReindexChainState,
                                                            chainparams.GetConsensus(),
                                                            check_blocks,
                                                            args.GetIntArg("-checklevel", DEFAULT_CHECKLEVEL),
                                                            /*get_unix_time_seconds=*/static_cast<int64_t(*)()>(GetTime));
            } catch (const std::exception& e) {
                LogPrintf("%s\n", e.what());
                maybe_verify_error = ChainstateLoadVerifyError::ERROR_GENERIC_FAILURE;
            }
            if (maybe_verify_error.has_value()) {
                switch (maybe_verify_error.value()) {
                case ChainstateLoadVerifyError::ERROR_BLOCK_FROM_FUTURE:
                    strLoadError = _("The block database contains a block which appears to be from the future. "
                                     "This may be due to your computer's date and time being set incorrectly. "
                                     "Only rebuild the block database if you are sure that your computer's date and time are correct");
                    break;
                case ChainstateLoadVerifyError::ERROR_CORRUPTED_BLOCK_DB:
                    strLoadError = _("Corrupted block database detected");
                    break;
                case ChainstateLoadVerifyError::ERROR_GENERIC_FAILURE:
                    strLoadError = _("Error opening block database");
                    break;
                }
            } else {
                fLoaded = true;
                LogPrintf(" block index %15dms\n", GetTimeMillis() - load_block_index_start_time);
            }
        }

        if (!fLoaded && !ShutdownRequested()) {
            // first suggest a reindex
            if (!fReset) {
                bool fRet = uiInterface.ThreadSafeQuestion(
                    strLoadError + Untranslated(".\n\n") + _("Do you want to rebuild the block database now?"),
                    strLoadError.original + ".\nPlease restart with -reindex or -reindex-chainstate to recover.",
                    "", CClientUIInterface::MSG_ERROR | CClientUIInterface::BTN_ABORT);
                if (fRet) {
                    fReindex = true;
                    AbortShutdown();
                } else {
                    LogPrintf("Aborted block database rebuild. Exiting.\n");
                    return false;
                }
            } else {
                return InitError(strLoadError);
            }
        }
    }

    // As LoadBlockIndex can take several minutes, it's possible the user
    // requested to kill the GUI during the last operation. If so, exit.
    // As the program has not fully started yet, Shutdown() is possibly overkill.
    if (ShutdownRequested()) {
        LogPrintf("Shutdown requested. Exiting.\n");
        return false;
    }

    // ********************************************************* Step 8: start indexers
    if (args.GetBoolArg("-txindex", DEFAULT_TXINDEX)) {
        if (const auto error{CheckLegacyTxindex(*Assert(chainman.m_blockman.m_block_tree_db))}) {
            return InitError(*error);
        }

        g_txindex = std::make_unique<TxIndex>(cache_sizes.tx_index, false, fReindex);
        if (!g_txindex->Start(chainman.ActiveChainstate())) {
            return false;
        }
    }

    for (const auto& filter_type : g_enabled_filter_types) {
        InitBlockFilterIndex(filter_type, cache_sizes.filter_index, false, fReindex);
        if (!GetBlockFilterIndex(filter_type)->Start(chainman.ActiveChainstate())) {
            return false;
        }
    }

    if (args.GetBoolArg("-coinstatsindex", DEFAULT_COINSTATSINDEX)) {
        g_coin_stats_index = std::make_unique<CoinStatsIndex>(/* cache size */ 0, false, fReindex);
        if (!g_coin_stats_index->Start(chainman.ActiveChainstate())) {
            return false;
        }
    }

    // ********************************************************* Step 9: load wallet
    for (const auto& client : node.chain_clients) {
        if (!client->load()) {
            return false;
        }
    }

    // ********************************************************* Step 10: data directory maintenance

    // if pruning, unset the service bit and perform the initial blockstore prune
    // after any wallet rescanning has taken place.
    if (fPruneMode) {
        LogPrintf("Unsetting NODE_NETWORK on prune mode\n");
        nLocalServices = ServiceFlags(nLocalServices & ~NODE_NETWORK);
        if (!fReindex) {
            LOCK(cs_main);
            for (CChainState* chainstate : chainman.GetAll()) {
                uiInterface.InitMessage(_("Pruning blockstore…").translated);
                chainstate->PruneAndFlush();
            }
        }
    }

    // ********************************************************* Step 11: import blocks

    if (!CheckDiskSpace(gArgs.GetDataDirNet())) {
        InitError(strprintf(_("Error: Disk space is low for %s"), fs::quoted(fs::PathToString(gArgs.GetDataDirNet()))));
        return false;
    }
    if (!CheckDiskSpace(gArgs.GetBlocksDirPath())) {
        InitError(strprintf(_("Error: Disk space is low for %s"), fs::quoted(fs::PathToString(gArgs.GetBlocksDirPath()))));
        return false;
    }

    // Either install a handler to notify us when genesis activates, or set fHaveGenesis directly.
    // No locking, as this happens before any background thread is started.
    boost::signals2::connection block_notify_genesis_wait_connection;
    if (chainman.ActiveChain().Tip() == nullptr) {
        block_notify_genesis_wait_connection = uiInterface.NotifyBlockTip_connect(std::bind(BlockNotifyGenesisWait, std::placeholders::_2));
    } else {
        fHaveGenesis = true;
    }

#if HAVE_SYSTEM
    const std::string block_notify = args.GetArg("-blocknotify", "");
    if (!block_notify.empty()) {
        uiInterface.NotifyBlockTip_connect([block_notify](SynchronizationState sync_state, const CBlockIndex* pBlockIndex) {
            if (sync_state != SynchronizationState::POST_INIT || !pBlockIndex) return;
            std::string command = block_notify;
            boost::replace_all(command, "%s", pBlockIndex->GetBlockHash().GetHex());
            std::thread t(runCommand, command);
            t.detach(); // thread runs free
        });
    }
#endif

    std::vector<fs::path> vImportFiles;
    for (const std::string& strFile : args.GetArgs("-loadblock")) {
        vImportFiles.push_back(fs::PathFromString(strFile));
    }

    chainman.m_load_block = std::thread(&util::TraceThread, "loadblk", [=, &chainman, &args] {
        ThreadImport(chainman, vImportFiles, args);
    });

    // Wait for genesis block to be processed
    {
        WAIT_LOCK(g_genesis_wait_mutex, lock);
        // We previously could hang here if StartShutdown() is called prior to
        // ThreadImport getting started, so instead we just wait on a timer to
        // check ShutdownRequested() regularly.
        while (!fHaveGenesis && !ShutdownRequested()) {
            g_genesis_wait_cv.wait_for(lock, std::chrono::milliseconds(500));
        }
        block_notify_genesis_wait_connection.disconnect();
    }

    if (ShutdownRequested()) {
        return false;
    }

    // ********************************************************* Step 12: start node

    int chain_active_height;

    //// debug print
    {
        LOCK(cs_main);
        LogPrintf("block tree size = %u\n", chainman.BlockIndex().size());
        chain_active_height = chainman.ActiveChain().Height();
        if (tip_info) {
            tip_info->block_height = chain_active_height;
            tip_info->block_time = chainman.ActiveChain().Tip() ? chainman.ActiveChain().Tip()->GetBlockTime() : Params().GenesisBlock().GetBlockTime();
            tip_info->verification_progress = GuessVerificationProgress(Params().TxData(), chainman.ActiveChain().Tip());
        }
        if (tip_info && ::pindexBestHeader) {
            tip_info->header_height = ::pindexBestHeader->nHeight;
            tip_info->header_time = ::pindexBestHeader->GetBlockTime();
        }
    }
    LogPrintf("nBestHeight = %d\n", chain_active_height);
    if (node.peerman) node.peerman->SetBestHeight(chain_active_height);

    // Map ports with UPnP or NAT-PMP.
    StartMapPort(args.GetBoolArg("-upnp", DEFAULT_UPNP), gArgs.GetBoolArg("-natpmp", DEFAULT_NATPMP));

    CConnman::Options connOptions;
    connOptions.nLocalServices = nLocalServices;
    connOptions.nMaxConnections = nMaxConnections;
    connOptions.m_max_outbound_full_relay = std::min(MAX_OUTBOUND_FULL_RELAY_CONNECTIONS, connOptions.nMaxConnections);
    connOptions.m_max_outbound_block_relay = std::min(MAX_BLOCK_RELAY_ONLY_CONNECTIONS, connOptions.nMaxConnections-connOptions.m_max_outbound_full_relay);
    connOptions.nMaxAddnode = MAX_ADDNODE_CONNECTIONS;
    connOptions.nMaxFeeler = MAX_FEELER_CONNECTIONS;
    connOptions.uiInterface = &uiInterface;
    connOptions.m_banman = node.banman.get();
    connOptions.m_msgproc = node.peerman.get();
    connOptions.nSendBufferMaxSize = 1000 * args.GetIntArg("-maxsendbuffer", DEFAULT_MAXSENDBUFFER);
    connOptions.nReceiveFloodSize = 1000 * args.GetIntArg("-maxreceivebuffer", DEFAULT_MAXRECEIVEBUFFER);
    connOptions.m_added_nodes = args.GetArgs("-addnode");
    connOptions.nMaxOutboundLimit = *opt_max_upload;
    connOptions.m_peer_connect_timeout = peer_connect_timeout;

    // Port to bind to if `-bind=addr` is provided without a `:port` suffix.
    const uint16_t default_bind_port =
        static_cast<uint16_t>(args.GetIntArg("-port", Params().GetDefaultPort()));

    const auto BadPortWarning = [](const char* prefix, uint16_t port) {
        return strprintf(_("%s request to listen on port %u. This port is considered \"bad\" and "
                           "thus it is unlikely that any Bitcoin Core peers connect to it. See "
                           "doc/p2p-bad-ports.md for details and a full list."),
                         prefix,
                         port);
    };

    for (const std::string& bind_arg : args.GetArgs("-bind")) {
        CService bind_addr;
        const size_t index = bind_arg.rfind('=');
        if (index == std::string::npos) {
            if (Lookup(bind_arg, bind_addr, default_bind_port, /*fAllowLookup=*/false)) {
                connOptions.vBinds.push_back(bind_addr);
                if (IsBadPort(bind_addr.GetPort())) {
                    InitWarning(BadPortWarning("-bind", bind_addr.GetPort()));
                }
                continue;
            }
        } else {
            const std::string network_type = bind_arg.substr(index + 1);
            if (network_type == "onion") {
                const std::string truncated_bind_arg = bind_arg.substr(0, index);
                if (Lookup(truncated_bind_arg, bind_addr, BaseParams().OnionServiceTargetPort(), false)) {
                    connOptions.onion_binds.push_back(bind_addr);
                    continue;
                }
            }
        }
        return InitError(ResolveErrMsg("bind", bind_arg));
    }

    for (const std::string& strBind : args.GetArgs("-whitebind")) {
        NetWhitebindPermissions whitebind;
        bilingual_str error;
        if (!NetWhitebindPermissions::TryParse(strBind, whitebind, error)) return InitError(error);
        connOptions.vWhiteBinds.push_back(whitebind);
    }

    // If the user did not specify -bind= or -whitebind= then we bind
    // on any address - 0.0.0.0 (IPv4) and :: (IPv6).
    connOptions.bind_on_any = args.GetArgs("-bind").empty() && args.GetArgs("-whitebind").empty();

    // Emit a warning if a bad port is given to -port= but only if -bind and -whitebind are not
    // given, because if they are, then -port= is ignored.
    if (connOptions.bind_on_any && args.IsArgSet("-port")) {
        const uint16_t port_arg = args.GetIntArg("-port", 0);
        if (IsBadPort(port_arg)) {
            InitWarning(BadPortWarning("-port", port_arg));
        }
    }

    CService onion_service_target;
    if (!connOptions.onion_binds.empty()) {
        onion_service_target = connOptions.onion_binds.front();
    } else {
        onion_service_target = DefaultOnionServiceTarget();
        connOptions.onion_binds.push_back(onion_service_target);
    }

    if (args.GetBoolArg("-listenonion", DEFAULT_LISTEN_ONION)) {
        if (connOptions.onion_binds.size() > 1) {
            InitWarning(strprintf(_("More than one onion bind address is provided. Using %s "
                                    "for the automatically created Tor onion service."),
                                  onion_service_target.ToStringIPPort()));
        }
        StartTorControl(onion_service_target);
    }

    if (connOptions.bind_on_any) {
        // Only add all IP addresses of the machine if we would be listening on
        // any address - 0.0.0.0 (IPv4) and :: (IPv6).
        Discover();
    }

    for (const auto& net : args.GetArgs("-whitelist")) {
        NetWhitelistPermissions subnet;
        bilingual_str error;
        if (!NetWhitelistPermissions::TryParse(net, subnet, error)) return InitError(error);
        connOptions.vWhitelistedRange.push_back(subnet);
    }

    connOptions.vSeedNodes = args.GetArgs("-seednode");

    // Initiate outbound connections unless connect=0
    connOptions.m_use_addrman_outgoing = !args.IsArgSet("-connect");
    if (!connOptions.m_use_addrman_outgoing) {
        const auto connect = args.GetArgs("-connect");
        if (connect.size() != 1 || connect[0] != "0") {
            connOptions.m_specified_outgoing = connect;
        }
    }

    const std::string& i2psam_arg = args.GetArg("-i2psam", "");
    if (!i2psam_arg.empty()) {
        CService addr;
        if (!Lookup(i2psam_arg, addr, 7656, fNameLookup) || !addr.IsValid()) {
            return InitError(strprintf(_("Invalid -i2psam address or hostname: '%s'"), i2psam_arg));
        }
        SetProxy(NET_I2P, Proxy{addr});
    } else {
        SetReachable(NET_I2P, false);
    }

    connOptions.m_i2p_accept_incoming = args.GetBoolArg("-i2pacceptincoming", true);

    if (!node.connman->Start(*node.scheduler, connOptions)) {
        return false;
    }

    // ********************************************************* Step 13: finished

    // At this point, the RPC is "started", but still in warmup, which means it
    // cannot yet be called. Before we make it callable, we need to make sure
    // that the RPC's view of the best block is valid and consistent with
    // ChainstateManager's ActiveTip.
    //
    // If we do not do this, RPC's view of the best block will be height=0 and
    // hash=0x0. This will lead to erroroneous responses for things like
    // waitforblockheight.
    RPCNotifyBlockChange(chainman.ActiveTip());
    SetRPCWarmupFinished();

    uiInterface.InitMessage(_("Done loading").translated);

    for (const auto& client : node.chain_clients) {
        client->start(*node.scheduler);
    }

    BanMan* banman = node.banman.get();
    node.scheduler->scheduleEvery([banman]{
        banman->DumpBanlist();
    }, DUMP_BANS_INTERVAL);

    if (node.peerman) node.peerman->StartScheduledTasks(*node.scheduler);

#if HAVE_SYSTEM
    StartupNotify(args);
#endif

    return true;
}<|MERGE_RESOLUTION|>--- conflicted
+++ resolved
@@ -466,13 +466,9 @@
     argsman.AddArg("-peerbloomfilters", strprintf("Support filtering of blocks and transaction with bloom filters (default: %u)", DEFAULT_PEERBLOOMFILTERS), ArgsManager::ALLOW_ANY, OptionsCategory::CONNECTION);
     argsman.AddArg("-peerblockfilters", strprintf("Serve compact block filters to peers per BIP 157 (default: %u)", DEFAULT_PEERBLOCKFILTERS), ArgsManager::ALLOW_ANY, OptionsCategory::CONNECTION);
     argsman.AddArg("-permitbaremultisig", strprintf("Relay non-P2SH multisig (default: %u)", DEFAULT_PERMIT_BAREMULTISIG), ArgsManager::ALLOW_ANY, OptionsCategory::CONNECTION);
-<<<<<<< HEAD
-    argsman.AddArg("-port=<port>", strprintf("Listen for connections on <port>. Nodes not using the default ports (default: %u, testnet: %u, signet: %u, regtest: %u) are unlikely to get incoming connections.", defaultChainParams->GetDefaultPort(), testnetChainParams->GetDefaultPort(), signetChainParams->GetDefaultPort(), regtestChainParams->GetDefaultPort()), ArgsManager::ALLOW_ANY | ArgsManager::NETWORK_ONLY, OptionsCategory::CONNECTION);
-=======
     // TODO: remove the sentence "Nodes not using ... incoming connections." once the changes from
     // https://github.com/bitcoin/bitcoin/pull/23542 have become widespread.
     argsman.AddArg("-port=<port>", strprintf("Listen for connections on <port>. Nodes not using the default ports (default: %u, testnet: %u, signet: %u, regtest: %u) are unlikely to get incoming connections. Not relevant for I2P (see doc/i2p.md).", defaultChainParams->GetDefaultPort(), testnetChainParams->GetDefaultPort(), signetChainParams->GetDefaultPort(), regtestChainParams->GetDefaultPort()), ArgsManager::ALLOW_ANY | ArgsManager::NETWORK_ONLY, OptionsCategory::CONNECTION);
->>>>>>> f6a356d2
     argsman.AddArg("-proxy=<ip:port>", "Connect through SOCKS5 proxy, set -noproxy to disable (default: disabled)", ArgsManager::ALLOW_ANY, OptionsCategory::CONNECTION);
     argsman.AddArg("-proxyrandomize", strprintf("Randomize credentials for every proxy connection. This enables Tor stream isolation (default: %u)", DEFAULT_PROXYRANDOMIZE), ArgsManager::ALLOW_ANY, OptionsCategory::CONNECTION);
     argsman.AddArg("-seednode=<ip>", "Connect to a node to retrieve peer addresses, and disconnect. This option can be specified multiple times to connect to multiple nodes.", ArgsManager::ALLOW_ANY, OptionsCategory::CONNECTION);
@@ -569,7 +565,8 @@
     argsman.AddArg("-blockversion=<n>", "Override block version to test forking scenarios", ArgsManager::ALLOW_ANY | ArgsManager::DEBUG_ONLY, OptionsCategory::BLOCK_CREATION);
 
     // ITCOIN_SPECIFIC
-    argsman.AddArg("-blocksubsidy=<amt>", "Override block subsidy in btc for signet", ArgsManager::ALLOW_INT, OptionsCategory::BLOCK_CREATION);
+    // ITCOIN, TODO: replace ArgsManager::ALLOW_ANY with ArgsManager::ALLOW_INT when it is implemented (see https://github.com/bitcoin/bitcoin/pull/16545)
+    argsman.AddArg("-blocksubsidy=<amt>", "Override block subsidy in btc for signet", ArgsManager::ALLOW_ANY | ArgsManager::DISALLOW_NEGATION, OptionsCategory::BLOCK_CREATION);
 
     argsman.AddArg("-rest", strprintf("Accept public REST requests (default: %u)", DEFAULT_REST_ENABLE), ArgsManager::ALLOW_ANY, OptionsCategory::RPC);
     argsman.AddArg("-rpcallowip=<ip>", "Allow JSON-RPC connections from specified source. Valid for <ip> are a single IP (e.g. 1.2.3.4), a network/netmask (e.g. 1.2.3.4/255.255.255.0) or a network/CIDR (e.g. 1.2.3.4/24). This option can be specified multiple times", ArgsManager::ALLOW_ANY, OptionsCategory::RPC);
@@ -1416,14 +1413,7 @@
 
     bool fLoaded = false;
     while (!fLoaded && !ShutdownRequested()) {
-<<<<<<< HEAD
-        bool fReset = fReindex;
-        auto is_coinsview_empty = [&](CChainState* chainstate) TS_ITCOIN_EXCLUSIVE_LOCKS_REQUIRED(::cs_main) {
-            return fReset || fReindexChainState || chainstate->CoinsTip().GetBestBlock().IsNull();
-        };
-=======
         const bool fReset = fReindex;
->>>>>>> f6a356d2
         bilingual_str strLoadError;
 
         uiInterface.InitMessage(_("Loading block index…").translated);
