// Copyright (c) 2009-2010 Satoshi Nakamoto
// Copyright (c) 2009-2017 The Bitcoin Core developers
// Distributed under the MIT software license, see the accompanying
// file COPYING or http://www.opensource.org/licenses/mit-license.php.

#if defined(HAVE_CONFIG_H)
#include <config/bitcoin-config.h>
#endif

#include <init.h>

#include <addrman.h>
#include <amount.h>
#include <blind.h>
#include <chain.h>
#include <chainparams.h>
#include <checkpoints.h>
#include <compat/sanity.h>
#include <consensus/validation.h>
#include <fs.h>
#include <httpserver.h>
#include <httprpc.h>
#include <index/txindex.h>
#include <key.h>
#include <validation.h>
#include <miner.h>
#include <netbase.h>
#include <net.h>
#include <net_processing.h>
#include <policy/feerate.h>
#include <policy/fees.h>
#include <policy/policy.h>
#include <rpc/server.h>
#include <rpc/register.h>
#include <rpc/blockchain.h>
#include <script/standard.h>
#include <script/sigcache.h>
#include <scheduler.h>
#include <timedata.h>
#include <txdb.h>
#include <txmempool.h>
#include <torcontrol.h>
#include <ui_interface.h>
#include <util.h>
#include <utilmoneystr.h>
#include <validationinterface.h>
#include <smsg/smessage.h>
#include <smsg/rpcsmessage.h>
#include <pos/miner.h>
#ifdef ENABLE_WALLET
#include <wallet/hdwallet.h>
#endif
#if ENABLE_USBDEVICE
#include <usbdevice/rpcusbdevice.h>
#endif
#include <anon.h>
#include <core_io.h>
#include <warnings.h>
#include <walletinitinterface.h>
#include <stdint.h>
#include <stdio.h>

#ifndef WIN32
#include <signal.h>
#endif

#include <boost/algorithm/string/classification.hpp>
#include <boost/algorithm/string/replace.hpp>
#include <boost/algorithm/string/split.hpp>
#include <boost/bind.hpp>
#include <boost/interprocess/sync/file_lock.hpp>
#include <boost/thread.hpp>
#include <openssl/crypto.h>

#if ENABLE_ZMQ
#include <zmq/zmqnotificationinterface.h>
#endif

bool fFeeEstimatesInitialized = false;
static const bool DEFAULT_PROXYRANDOMIZE = true;
static const bool DEFAULT_REST_ENABLE = false;
static const bool DEFAULT_STOPAFTERBLOCKIMPORT = false;

std::unique_ptr<CConnman> g_connman;
std::unique_ptr<PeerLogicValidation> peerLogic;

#if !(ENABLE_WALLET)
class DummyWalletInit : public WalletInitInterface {
public:

    void AddWalletOptions() const override;
    bool ParameterInteraction() const override {return true;}
    void RegisterRPC(CRPCTable &) const override {}
    bool Verify() const override {return true;}
    bool Open() const override {LogPrintf("No wallet support compiled in!\n"); return true;}
    void Start(CScheduler& scheduler) const override {}
    void Flush() const override {}
    void Stop() const override {}
    void Close() const override {}
};

void DummyWalletInit::AddWalletOptions() const
{
    std::vector<std::string> opts = {"-addresstype", "-changetype", "-disablewallet", "-discardfee=<amt>", "-fallbackfee=<amt>",
        "-keypool=<n>", "-mintxfee=<amt>", "-paytxfee=<amt>", "-rescan", "-salvagewallet", "-spendzeroconfchange",  "-txconfirmtarget=<n>",
        "-upgradewallet", "-wallet=<path>", "-walletbroadcast", "-walletdir=<dir>", "-walletnotify=<cmd>", "-walletrbf", "-zapwallettxes=<mode>",
        "-dblogsize=<n>", "-flushwallet", "-privdb", "-walletrejectlongchains"};
    gArgs.AddHiddenArgs(opts);
}

const WalletInitInterface& g_wallet_init_interface = DummyWalletInit();
#endif

#if ENABLE_ZMQ
static CZMQNotificationInterface* pzmqNotificationInterface = nullptr;
#endif

#ifdef WIN32
// Win32 LevelDB doesn't use filedescriptors, and the ones used for
// accessing block files don't count towards the fd_set size limit
// anyway.
#define MIN_CORE_FILEDESCRIPTORS 0
#else
#define MIN_CORE_FILEDESCRIPTORS 150
#endif

static const char* FEE_ESTIMATES_FILENAME="fee_estimates.dat";

//////////////////////////////////////////////////////////////////////////////
//
// Shutdown
//

//
// Thread management and startup/shutdown:
//
// The network-processing threads are all part of a thread group
// created by AppInit() or the Qt main() function.
//
// A clean exit happens when StartShutdown() or the SIGTERM
// signal handler sets fRequestShutdown, which makes main thread's
// WaitForShutdown() interrupts the thread group.
// And then, WaitForShutdown() makes all other on-going threads
// in the thread group join the main thread.
// Shutdown() is then called to clean up database connections, and stop other
// threads that should only be stopped after the main network-processing
// threads have exited.
//
// Shutdown for Qt is very similar, only it uses a QTimer to detect
// fRequestShutdown getting set, and then does the normal Qt
// shutdown thing.
//

std::atomic<bool> fRequestShutdown(false);

void StartShutdown()
{
    fRequestShutdown = true;
}
bool ShutdownRequested()
{
    return fRequestShutdown;
}

/**
 * This is a minimally invasive approach to shutdown on LevelDB read errors from the
 * chainstate, while keeping user interface out of the common library, which is shared
 * between bitcoind, and bitcoin-qt and non-server tools.
*/
class CCoinsViewErrorCatcher final : public CCoinsViewBacked
{
public:
    explicit CCoinsViewErrorCatcher(CCoinsView* view) : CCoinsViewBacked(view) {}
    bool GetCoin(const COutPoint &outpoint, Coin &coin) const override {
        try {
            return CCoinsViewBacked::GetCoin(outpoint, coin);
        } catch(const std::runtime_error& e) {
            uiInterface.ThreadSafeMessageBox(_("Error reading from database, shutting down."), "", CClientUIInterface::MSG_ERROR);
            LogPrintf("Error reading from database: %s\n", e.what());
            // Starting the shutdown sequence and returning false to the caller would be
            // interpreted as 'entry not found' (as opposed to unable to read data), and
            // could lead to invalid interpretation. Just exit immediately, as we can't
            // continue anyway, and all writes should be atomic.
            abort();
        }
    }
    // Writes do not need similar protection, as failure to write is handled by the caller.
};

static std::unique_ptr<CCoinsViewErrorCatcher> pcoinscatcher;
static std::unique_ptr<ECCVerifyHandle> globalVerifyHandle;

static boost::thread_group threadGroup;
static CScheduler scheduler;

void Interrupt()
{
    InterruptHTTPServer();
    InterruptHTTPRPC();
    InterruptRPC();
    InterruptREST();
    InterruptTorControl();
    InterruptMapPort();
    if (g_connman)
        g_connman->Interrupt();
    if (g_txindex) {
        g_txindex->Interrupt();
    }
}

void Shutdown()
{
    LogPrintf("%s: In progress...\n", __func__);
    static CCriticalSection cs_Shutdown;
    TRY_LOCK(cs_Shutdown, lockShutdown);
    if (!lockShutdown)
        return;

    /// Note: Shutdown() must be able to handle cases in which initialization failed part of the way,
    /// for example if the data directory was found to be locked.
    /// Be sure that anything that writes files or flushes caches only does this if the respective
    /// module was initialized.
    RenameThread("particl-shutoff");
    mempool.AddTransactionsUpdated(1);


    StopHTTPRPC();
    StopREST();
    StopRPC();
    StopHTTPServer();
    smsgModule.Shutdown();
#ifdef ENABLE_WALLET
    StopThreadStakeMiner();
#endif
    g_wallet_init_interface.Flush();
    StopMapPort();

    // Because these depend on each-other, we make sure that neither can be
    // using the other before destroying them.
    if (peerLogic) UnregisterValidationInterface(peerLogic.get());
    if (g_connman) g_connman->Stop();

    peerLogic.reset();
    g_connman.reset();
    if (g_txindex) {
        g_txindex.reset();
    }

    StopTorControl();

    // After everything has been shut down, but before things get flushed, stop the
    // CScheduler/checkqueue threadGroup
    threadGroup.interrupt_all();
    threadGroup.join_all();

    if (g_is_mempool_loaded && gArgs.GetArg("-persistmempool", DEFAULT_PERSIST_MEMPOOL)) {
        DumpMempool();
    }

    if (fFeeEstimatesInitialized)
    {
        ::feeEstimator.FlushUnconfirmed();
        fs::path est_path = GetDataDir() / FEE_ESTIMATES_FILENAME;
        CAutoFile est_fileout(fsbridge::fopen(est_path, "wb"), SER_DISK, CLIENT_VERSION);
        if (!est_fileout.IsNull())
            ::feeEstimator.Write(est_fileout);
        else
            LogPrintf("%s: Failed to write fee estimates to %s\n", __func__, est_path.string());
        fFeeEstimatesInitialized = false;
    }

    // FlushStateToDisk generates a ChainStateFlushed callback, which we should avoid missing
    if (pcoinsTip != nullptr) {
        FlushStateToDisk();
    }

    // After there are no more peers/RPC left to give us new data which may generate
    // CValidationInterface callbacks, flush them...
    GetMainSignals().FlushBackgroundCallbacks();

    // Any future callbacks will be dropped. This should absolutely be safe - if
    // missing a callback results in an unrecoverable situation, unclean shutdown
    // would too. The only reason to do the above flushes is to let the wallet catch
    // up with our current chain to avoid any strange pruning edge cases and make
    // next startup faster by avoiding rescan.

    {
        LOCK(cs_main);
        if (pcoinsTip != nullptr) {
            FlushStateToDisk();
        }
        pcoinsTip.reset();
        pcoinscatcher.reset();
        pcoinsdbview.reset();
        pblocktree.reset();
    }
    g_wallet_init_interface.Stop();

#if ENABLE_ZMQ
    if (pzmqNotificationInterface) {
        UnregisterValidationInterface(pzmqNotificationInterface);
        delete pzmqNotificationInterface;
        pzmqNotificationInterface = nullptr;
    }
#endif

#ifndef WIN32
    try {
        fs::remove(GetPidFile());
    } catch (const fs::filesystem_error& e) {
        LogPrintf("%s: Unable to remove pidfile: %s\n", __func__, e.what());
    }
#endif
    UnregisterAllValidationInterfaces();
    GetMainSignals().UnregisterBackgroundSignalScheduler();
    GetMainSignals().UnregisterWithMempoolSignals(mempool);
    g_wallet_init_interface.Close();
    globalVerifyHandle.reset();
    ECC_Stop();
    ECC_Stop_Stealth();
    ECC_Stop_Blinding();
    LogPrintf("%s: done\n", __func__);
}

/**
 * Signal handlers are very limited in what they are allowed to do.
 * The execution context the handler is invoked in is not guaranteed,
 * so we restrict handler operations to just touching variables:
 */
#ifndef WIN32
static void HandleSIGTERM(int)
{
    fRequestShutdown = true;
}

static void HandleSIGHUP(int)
{
    g_logger->m_reopen_file = true;
}
#else
static BOOL WINAPI consoleCtrlHandler(DWORD dwCtrlType)
{
    fRequestShutdown = true;
    Sleep(INFINITE);
    return true;
}
#endif

#ifndef WIN32
static void registerSignalHandler(int signal, void(*handler)(int))
{
    struct sigaction sa;
    sa.sa_handler = handler;
    sigemptyset(&sa.sa_mask);
    sa.sa_flags = 0;
    sigaction(signal, &sa, nullptr);
}
#endif

static void OnRPCStarted()
{
    uiInterface.NotifyBlockTip.connect(&RPCNotifyBlockChange);
}

static void OnRPCStopped()
{
    uiInterface.NotifyBlockTip.disconnect(&RPCNotifyBlockChange);
    RPCNotifyBlockChange(false, nullptr);
    g_best_block_cv.notify_all();
    LogPrint(BCLog::RPC, "RPC stopped.\n");
}

void SetupServerArgs()
{
    const auto defaultBaseParams = CreateBaseChainParams(CBaseChainParams::MAIN);
    const auto testnetBaseParams = CreateBaseChainParams(CBaseChainParams::TESTNET);
    const auto defaultChainParams = CreateChainParams(CBaseChainParams::MAIN);
    const auto testnetChainParams = CreateChainParams(CBaseChainParams::TESTNET);

    // Hidden Options
    std::vector<std::string> hidden_args = {"-rpcssl", "-benchmark", "-h", "-help", "-socks", "-tor", "-debugnet", "-whitelistalwaysrelay",
        "-prematurewitness", "-walletprematurewitness", "-promiscuousmempoolflags", "-blockminsize", "-dbcrashratio", "-forcecompactdb", "-usehd",
        // GUI args. These will be overwritten by SetupUIArgs for the GUI
        "-allowselfsignedrootcertificates", "-choosedatadir", "-lang=<lang>", "-min", "-resetguisettings", "-rootcertificates=<file>", "-splash", "-uiplatform"};

    // Set all of the args and their help
    // When adding new options to the categories, please keep and ensure alphabetical ordering.
    gArgs.AddArg("-?", "Print this help message and exit", false, OptionsCategory::OPTIONS);
    gArgs.AddArg("-version", "Print version and exit", false, OptionsCategory::OPTIONS);
    gArgs.AddArg("-alertnotify=<cmd>", "Execute command when a relevant alert is received or we see a really long fork (%s in cmd is replaced by message)", false, OptionsCategory::OPTIONS);
    gArgs.AddArg("-assumevalid=<hex>", strprintf("If this block is in the chain assume that it and its ancestors are valid and potentially skip their script verification (0 to verify all, default: %s, testnet: %s)", defaultChainParams->GetConsensus().defaultAssumeValid.GetHex(), testnetChainParams->GetConsensus().defaultAssumeValid.GetHex()), false, OptionsCategory::OPTIONS);
    gArgs.AddArg("-blocksdir=<dir>", "Specify blocks directory (default: <datadir>/blocks)", false, OptionsCategory::OPTIONS);
    gArgs.AddArg("-blocknotify=<cmd>", "Execute command when the best block changes (%s in cmd is replaced by block hash)", false, OptionsCategory::OPTIONS);
    gArgs.AddArg("-blockreconstructionextratxn=<n>", strprintf("Extra transactions to keep in memory for compact block reconstructions (default: %u)", DEFAULT_BLOCK_RECONSTRUCTION_EXTRA_TXN), false, OptionsCategory::OPTIONS);
    gArgs.AddArg("-blocksonly", strprintf("Whether to operate in a blocks only mode (default: %u)", DEFAULT_BLOCKSONLY), true, OptionsCategory::OPTIONS);
    gArgs.AddArg("-conf=<file>", strprintf("Specify configuration file. Relative paths will be prefixed by datadir location. (default: %s)", BITCOIN_CONF_FILENAME), false, OptionsCategory::OPTIONS);
    gArgs.AddArg("-datadir=<dir>", "Specify data directory", false, OptionsCategory::OPTIONS);
    gArgs.AddArg("-dbbatchsize", strprintf("Maximum database write batch size in bytes (default: %u)", nDefaultDbBatchSize), true, OptionsCategory::OPTIONS);
    gArgs.AddArg("-dbcache=<n>", strprintf("Set database cache size in megabytes (%d to %d, default: %d)", nMinDbCache, nMaxDbCache, nDefaultDbCache), false, OptionsCategory::OPTIONS);
    gArgs.AddArg("-debuglogfile=<file>", strprintf("Specify location of debug log file. Relative paths will be prefixed by a net-specific datadir location. (default: %s)", DEFAULT_DEBUGLOGFILE), false, OptionsCategory::OPTIONS);
    gArgs.AddArg("-feefilter", strprintf("Tell other nodes to filter invs to us by our mempool min fee (default: %u)", DEFAULT_FEEFILTER), true, OptionsCategory::OPTIONS);
    gArgs.AddArg("-includeconf=<file>", "Specify additional configuration file, relative to the -datadir path (only useable from configuration file, not command line)", false, OptionsCategory::OPTIONS);
    gArgs.AddArg("-loadblock=<file>", "Imports blocks from external blk000??.dat file on startup", false, OptionsCategory::OPTIONS);
    gArgs.AddArg("-maxmempool=<n>", strprintf("Keep the transaction memory pool below <n> megabytes (default: %u)", DEFAULT_MAX_MEMPOOL_SIZE), false, OptionsCategory::OPTIONS);
    gArgs.AddArg("-maxorphantx=<n>", strprintf("Keep at most <n> unconnectable transactions in memory (default: %u)", DEFAULT_MAX_ORPHAN_TRANSACTIONS), false, OptionsCategory::OPTIONS);
    gArgs.AddArg("-mempoolexpiry=<n>", strprintf("Do not keep transactions in the mempool longer than <n> hours (default: %u)", DEFAULT_MEMPOOL_EXPIRY), false, OptionsCategory::OPTIONS);
    gArgs.AddArg("-minimumchainwork=<hex>", strprintf("Minimum work assumed to exist on a valid chain in hex (default: %s, testnet: %s)", defaultChainParams->GetConsensus().nMinimumChainWork.GetHex(), testnetChainParams->GetConsensus().nMinimumChainWork.GetHex()), true, OptionsCategory::OPTIONS);
    gArgs.AddArg("-par=<n>", strprintf("Set the number of script verification threads (%u to %d, 0 = auto, <0 = leave that many cores free, default: %d)",
        -GetNumCores(), MAX_SCRIPTCHECK_THREADS, DEFAULT_SCRIPTCHECK_THREADS), false, OptionsCategory::OPTIONS);
    gArgs.AddArg("-persistmempool", strprintf("Whether to save the mempool on shutdown and load on restart (default: %u)", DEFAULT_PERSIST_MEMPOOL), false, OptionsCategory::OPTIONS);
#ifndef WIN32
    gArgs.AddArg("-pid=<file>", strprintf("Specify pid file. Relative paths will be prefixed by a net-specific datadir location. (default: %s)", BITCOIN_PID_FILENAME), false, OptionsCategory::OPTIONS);
#else
    hidden_args.emplace_back("-pid");
#endif
    gArgs.AddArg("-prune=<n>", strprintf("Reduce storage requirements by enabling pruning (deleting) of old blocks. This allows the pruneblockchain RPC to be called to delete specific blocks, and enables automatic pruning of old blocks if a target size in MiB is provided. This mode is incompatible with -txindex and -rescan. "
            "Warning: Reverting this setting requires re-downloading the entire blockchain. "
            "(default: 0 = disable pruning blocks, 1 = allow manual pruning via RPC, >%u = automatically prune block files to stay under the specified target size in MiB)", MIN_DISK_SPACE_FOR_BLOCK_FILES / 1024 / 1024), false, OptionsCategory::OPTIONS);
    gArgs.AddArg("-reindex", "Rebuild chain state and block index from the blk*.dat files on disk", false, OptionsCategory::OPTIONS);
    gArgs.AddArg("-reindex-chainstate", "Rebuild chain state from the currently indexed blocks", false, OptionsCategory::OPTIONS);
    gArgs.AddArg("-skiprangeproofverify", "Skip verifying rangeproofs when reindexing or importing.", false, OptionsCategory::OPTIONS);
#ifndef WIN32
    gArgs.AddArg("-sysperms", "Create new files with system default permissions, instead of umask 077 (only effective with disabled wallet functionality)", false, OptionsCategory::OPTIONS);
#else
    hidden_args.emplace_back("-sysperms");
#endif
    gArgs.AddArg("-txindex", strprintf("Maintain a full transaction index, used by the getrawtransaction rpc call (default: %u)", DEFAULT_TXINDEX), false, OptionsCategory::OPTIONS);

    gArgs.AddArg("-addressindex", strprintf("Maintain a full address index, used to query for the balance, txids and unspent outputs for addresses (default: %u)", DEFAULT_ADDRESSINDEX), false, OptionsCategory::OPTIONS);
    gArgs.AddArg("-timestampindex", strprintf("Maintain a timestamp index for block hashes, used to query blocks hashes by a range of timestamps (default: %u)", DEFAULT_TIMESTAMPINDEX), false, OptionsCategory::OPTIONS);
    gArgs.AddArg("-spentindex", strprintf("Maintain a full spent index, used to query the spending txid and input index for an outpoint (default: %u)", DEFAULT_SPENTINDEX), false, OptionsCategory::OPTIONS);

    gArgs.AddArg("-dbmaxopenfiles", strprintf("Maximum number of open files parameter passed to level-db (default: %u)", DEFAULT_DB_MAX_OPEN_FILES), false, OptionsCategory::OPTIONS);
    gArgs.AddArg("-dbcompression", strprintf("Database compression parameter passed to level-db (default: %s)", DEFAULT_DB_COMPRESSION ? "true" : "false"), false, OptionsCategory::OPTIONS);

    gArgs.AddArg("-findpeers", "Node will search for peers (default: 1)", false, OptionsCategory::CONNECTION);

    gArgs.AddArg("-addnode=<ip>", "Add a node to connect to and attempt to keep the connection open (see the `addnode` RPC command help for more info)", false, OptionsCategory::CONNECTION);
    gArgs.AddArg("-banscore=<n>", strprintf("Threshold for disconnecting misbehaving peers (default: %u)", DEFAULT_BANSCORE_THRESHOLD), false, OptionsCategory::CONNECTION);
    gArgs.AddArg("-bantime=<n>", strprintf("Number of seconds to keep misbehaving peers from reconnecting (default: %u)", DEFAULT_MISBEHAVING_BANTIME), false, OptionsCategory::CONNECTION);
    gArgs.AddArg("-bind=<addr>", "Bind to given address and always listen on it. Use [host]:port notation for IPv6", false, OptionsCategory::CONNECTION);
    gArgs.AddArg("-connect=<ip>", "Connect only to the specified node(s); -connect=0 disables automatic connections (the rules for this peer are the same as for -addnode)", false, OptionsCategory::CONNECTION);
    gArgs.AddArg("-discover", "Discover own IP addresses (default: 1 when listening and no -externalip or -proxy)", false, OptionsCategory::CONNECTION);
    gArgs.AddArg("-dns", strprintf("Allow DNS lookups for -addnode, -seednode and -connect (default: %u)", DEFAULT_NAME_LOOKUP), false, OptionsCategory::CONNECTION);
    gArgs.AddArg("-dnsseed", "Query for peer addresses via DNS lookup, if low on addresses (default: 1 unless -connect used)", false, OptionsCategory::CONNECTION);
    gArgs.AddArg("-enablebip61", strprintf("Send reject messages per BIP61 (default: %u)", DEFAULT_ENABLE_BIP61), false, OptionsCategory::CONNECTION);
    gArgs.AddArg("-externalip=<ip>", "Specify your own public address", false, OptionsCategory::CONNECTION);
    gArgs.AddArg("-forcednsseed", strprintf("Always query for peer addresses via DNS lookup (default: %u)", DEFAULT_FORCEDNSSEED), false, OptionsCategory::CONNECTION);
    gArgs.AddArg("-listen", "Accept connections from outside (default: 1 if no -proxy or -connect)", false, OptionsCategory::CONNECTION);
    gArgs.AddArg("-listenonion", strprintf("Automatically create Tor hidden service (default: %d)", DEFAULT_LISTEN_ONION), false, OptionsCategory::CONNECTION);
    gArgs.AddArg("-maxconnections=<n>", strprintf("Maintain at most <n> connections to peers (default: %u)", DEFAULT_MAX_PEER_CONNECTIONS), false, OptionsCategory::CONNECTION);
    gArgs.AddArg("-maxreceivebuffer=<n>", strprintf("Maximum per-connection receive buffer, <n>*1000 bytes (default: %u)", DEFAULT_MAXRECEIVEBUFFER), false, OptionsCategory::CONNECTION);
    gArgs.AddArg("-maxsendbuffer=<n>", strprintf("Maximum per-connection send buffer, <n>*1000 bytes (default: %u)", DEFAULT_MAXSENDBUFFER), false, OptionsCategory::CONNECTION);
    gArgs.AddArg("-maxtimeadjustment", strprintf("Maximum allowed median peer time offset adjustment. Local perspective of time may be influenced by peers forward or backward by this amount. (default: %u seconds)", DEFAULT_MAX_TIME_ADJUSTMENT), false, OptionsCategory::CONNECTION);
    gArgs.AddArg("-maxuploadtarget=<n>", strprintf("Tries to keep outbound traffic under the given target (in MiB per 24h), 0 = no limit (default: %d)", DEFAULT_MAX_UPLOAD_TARGET), false, OptionsCategory::CONNECTION);
    gArgs.AddArg("-onion=<ip:port>", "Use separate SOCKS5 proxy to reach peers via Tor hidden services (default: -proxy)", false, OptionsCategory::CONNECTION);
    gArgs.AddArg("-onlynet=<net>", "Only connect to nodes in network <net> (ipv4, ipv6 or onion)", false, OptionsCategory::CONNECTION);
    gArgs.AddArg("-peerbloomfilters", strprintf("Support filtering of blocks and transaction with bloom filters (default: %u)", DEFAULT_PEERBLOOMFILTERS), false, OptionsCategory::CONNECTION);
    gArgs.AddArg("-permitbaremultisig", strprintf("Relay non-P2SH multisig (default: %u)", DEFAULT_PERMIT_BAREMULTISIG), false, OptionsCategory::CONNECTION);
    gArgs.AddArg("-port=<port>", strprintf("Listen for connections on <port> (default: %u or testnet: %u)", defaultChainParams->GetDefaultPort(), testnetChainParams->GetDefaultPort()), false, OptionsCategory::CONNECTION);
    gArgs.AddArg("-proxy=<ip:port>", "Connect through SOCKS5 proxy", false, OptionsCategory::CONNECTION);
    gArgs.AddArg("-proxyrandomize", strprintf("Randomize credentials for every proxy connection. This enables Tor stream isolation (default: %u)", DEFAULT_PROXYRANDOMIZE), false, OptionsCategory::CONNECTION);
    gArgs.AddArg("-seednode=<ip>", "Connect to a node to retrieve peer addresses, and disconnect", false, OptionsCategory::CONNECTION);
    gArgs.AddArg("-timeout=<n>", strprintf("Specify connection timeout in milliseconds (minimum: 1, default: %d)", DEFAULT_CONNECT_TIMEOUT), false, OptionsCategory::CONNECTION);
    gArgs.AddArg("-torcontrol=<ip>:<port>", strprintf("Tor control port to use if onion listening enabled (default: %s)", DEFAULT_TOR_CONTROL), false, OptionsCategory::CONNECTION);
    gArgs.AddArg("-torpassword=<pass>", "Tor control port password (default: empty)", false, OptionsCategory::CONNECTION);
#ifdef USE_UPNP
#if USE_UPNP
    gArgs.AddArg("-upnp", "Use UPnP to map the listening port (default: 1 when listening and no -proxy)", false, OptionsCategory::CONNECTION);
#else
    gArgs.AddArg("-upnp", strprintf("Use UPnP to map the listening port (default: %u)", 0), false, OptionsCategory::CONNECTION);
#endif
#else
    hidden_args.emplace_back("-upnp");
#endif
    gArgs.AddArg("-whitebind=<addr>", "Bind to given address and whitelist peers connecting to it. Use [host]:port notation for IPv6", false, OptionsCategory::CONNECTION);
    gArgs.AddArg("-whitelist=<IP address or network>", "Whitelist peers connecting from the given IP address (e.g. 1.2.3.4) or CIDR notated network (e.g. 1.2.3.0/24). Can be specified multiple times."
        " Whitelisted peers cannot be DoS banned and their transactions are always relayed, even if they are already in the mempool, useful e.g. for a gateway", false, OptionsCategory::CONNECTION);

    smsg::AddOptions();

    g_wallet_init_interface.AddWalletOptions();
#ifdef ENABLE_WALLET
    if (fParticlMode) {
        CHDWallet::AddOptions();
    }
#endif


#if ENABLE_ZMQ
    gArgs.AddArg("-zmqpubhashblock=<address>", "Enable publish hash block in <address>", false, OptionsCategory::ZMQ);
    gArgs.AddArg("-zmqpubhashtx=<address>", "Enable publish hash transaction in <address>", false, OptionsCategory::ZMQ);
    gArgs.AddArg("-zmqpubrawblock=<address>", "Enable publish raw block in <address>", false, OptionsCategory::ZMQ);
    gArgs.AddArg("-zmqpubrawtx=<address>", "Enable publish raw transaction in <address>", false, OptionsCategory::ZMQ);
<<<<<<< HEAD
    gArgs.AddArg("-zmqpubhashwtx=<address>", "Enable publish hash transaction received by wallets in <address>", false, OptionsCategory::ZMQ);
    gArgs.AddArg("-zmqpubsmsg=<address>", "Enable publish secure message in <address>", false, OptionsCategory::ZMQ);
    gArgs.AddArg("-serverkeyzmq=<secret_key>", "Base64 encoded string of the z85 encoded secret key for CurveZMQ.", false, OptionsCategory::ZMQ);
    gArgs.AddArg("-newserverkeypairzmq", "Generate new key pair for CurveZMQ, print and exit.", false, OptionsCategory::ZMQ);
    gArgs.AddArg("-whitelistzmq=<IP address or network>", "Whitelist peers connecting from the given IP address (e.g. 1.2.3.4) or CIDR notated network (e.g. 1.2.3.0/24). Can be specified multiple times.", false, OptionsCategory::ZMQ);
=======
#else
    hidden_args.emplace_back("-zmqpubhashblock=<address>");
    hidden_args.emplace_back("-zmqpubhashtx=<address>");
    hidden_args.emplace_back("-zmqpubrawblock=<address>");
    hidden_args.emplace_back("-zmqpubrawtx=<address>");
>>>>>>> cc7cbd75
#endif

    gArgs.AddArg("-checkblocks=<n>", strprintf("How many blocks to check at startup (default: %u, 0 = all)", DEFAULT_CHECKBLOCKS), true, OptionsCategory::DEBUG_TEST);
    gArgs.AddArg("-checklevel=<n>", strprintf("How thorough the block verification of -checkblocks is (0-4, default: %u)", DEFAULT_CHECKLEVEL), true, OptionsCategory::DEBUG_TEST);
    gArgs.AddArg("-checkblockindex", strprintf("Do a full consistency check for mapBlockIndex, setBlockIndexCandidates, chainActive and mapBlocksUnlinked occasionally. (default: %u)", defaultChainParams->DefaultConsistencyChecks()), true, OptionsCategory::DEBUG_TEST);
    gArgs.AddArg("-checkmempool=<n>", strprintf("Run checks every <n> transactions (default: %u)", defaultChainParams->DefaultConsistencyChecks()), true, OptionsCategory::DEBUG_TEST);
    gArgs.AddArg("-checkpoints", strprintf("Disable expensive verification for known chain history (default: %u)", DEFAULT_CHECKPOINTS_ENABLED), true, OptionsCategory::DEBUG_TEST);
    gArgs.AddArg("-deprecatedrpc=<method>", "Allows deprecated RPC method(s) to be used", true, OptionsCategory::DEBUG_TEST);
    gArgs.AddArg("-dropmessagestest=<n>", "Randomly drop 1 of every <n> network messages", true, OptionsCategory::DEBUG_TEST);
    gArgs.AddArg("-stopafterblockimport", strprintf("Stop running after importing blocks from disk (default: %u)", DEFAULT_STOPAFTERBLOCKIMPORT), true, OptionsCategory::DEBUG_TEST);
    gArgs.AddArg("-stopatheight", strprintf("Stop running after reaching the given height in the main chain (default: %u)", DEFAULT_STOPATHEIGHT), true, OptionsCategory::DEBUG_TEST);
    gArgs.AddArg("-limitancestorcount=<n>", strprintf("Do not accept transactions if number of in-mempool ancestors is <n> or more (default: %u)", DEFAULT_ANCESTOR_LIMIT), true, OptionsCategory::DEBUG_TEST);
    gArgs.AddArg("-limitancestorsize=<n>", strprintf("Do not accept transactions whose size with all in-mempool ancestors exceeds <n> kilobytes (default: %u)", DEFAULT_ANCESTOR_SIZE_LIMIT), true, OptionsCategory::DEBUG_TEST);
    gArgs.AddArg("-limitdescendantcount=<n>", strprintf("Do not accept transactions if any ancestor would have <n> or more in-mempool descendants (default: %u)", DEFAULT_DESCENDANT_LIMIT), true, OptionsCategory::DEBUG_TEST);
    gArgs.AddArg("-limitdescendantsize=<n>", strprintf("Do not accept transactions if any ancestor would have more than <n> kilobytes of in-mempool descendants (default: %u).", DEFAULT_DESCENDANT_SIZE_LIMIT), true, OptionsCategory::DEBUG_TEST);
    gArgs.AddArg("-vbparams=deployment:start:end", "Use given start/end times for specified version bits deployment (regtest-only)", true, OptionsCategory::DEBUG_TEST);
    gArgs.AddArg("-addrmantest", "Allows to test address relay on localhost", true, OptionsCategory::DEBUG_TEST);
    gArgs.AddArg("-debug=<category>", strprintf("Output debugging information (default: %u, supplying <category> is optional)", 0) + ". " +
        "If <category> is not supplied or if <category> = 1, output all debugging information. <category> can be: " + ListLogCategories() + ".", false, OptionsCategory::DEBUG_TEST);
    gArgs.AddArg("-debugexclude=<category>", strprintf("Exclude debugging information for a category. Can be used in conjunction with -debug=1 to output debug logs for all categories except one or more specified categories."), false, OptionsCategory::DEBUG_TEST);
    gArgs.AddArg("-help-debug", "Show all debugging options (usage: --help -help-debug)", false, OptionsCategory::DEBUG_TEST);
    gArgs.AddArg("-logips", strprintf("Include IP addresses in debug output (default: %u)", DEFAULT_LOGIPS), false, OptionsCategory::DEBUG_TEST);
    gArgs.AddArg("-logtimestamps", strprintf("Prepend debug output with timestamp (default: %u)", DEFAULT_LOGTIMESTAMPS), false, OptionsCategory::DEBUG_TEST);
    gArgs.AddArg("-logtimemicros", strprintf("Add microsecond precision to debug timestamps (default: %u)", DEFAULT_LOGTIMEMICROS), true, OptionsCategory::DEBUG_TEST);
    gArgs.AddArg("-mocktime=<n>", "Replace actual time with <n> seconds since epoch (default: 0)", true, OptionsCategory::DEBUG_TEST);
    gArgs.AddArg("-maxsigcachesize=<n>", strprintf("Limit sum of signature cache and script execution cache sizes to <n> MiB (default: %u)", DEFAULT_MAX_SIG_CACHE_SIZE), true, OptionsCategory::DEBUG_TEST);
    gArgs.AddArg("-maxtipage=<n>", strprintf("Maximum tip age in seconds to consider node in initial block download (default: %u)", DEFAULT_MAX_TIP_AGE), true, OptionsCategory::DEBUG_TEST);
    gArgs.AddArg("-maxtxfee=<amt>", strprintf("Maximum total fees (in %s) to use in a single wallet transaction or raw transaction; setting this too low may abort large transactions (default: %s)",
        CURRENCY_UNIT, FormatMoney(DEFAULT_TRANSACTION_MAXFEE)), false, OptionsCategory::DEBUG_TEST);
    gArgs.AddArg("-printpriority", strprintf("Log transaction fee per kB when mining blocks (default: %u)", DEFAULT_PRINTPRIORITY), true, OptionsCategory::DEBUG_TEST);
    gArgs.AddArg("-printtoconsole", "Send trace/debug info to console instead of debug.log file", false, OptionsCategory::DEBUG_TEST);
    gArgs.AddArg("-shrinkdebugfile", "Shrink debug.log file on client startup (default: 1 when no -debug)", false, OptionsCategory::DEBUG_TEST);
    gArgs.AddArg("-uacomment=<cmt>", "Append comment to the user agent string", false, OptionsCategory::DEBUG_TEST);

    SetupChainParamsBaseOptions();

    gArgs.AddArg("-acceptnonstdtxn", strprintf("Relay and mine \"non-standard\" transactions (%sdefault: %u)", "testnet/regtest only; ", !testnetChainParams->RequireStandard()), true, OptionsCategory::NODE_RELAY);
    gArgs.AddArg("-incrementalrelayfee=<amt>", strprintf("Fee rate (in %s/kB) used to define cost of relay, used for mempool limiting and BIP 125 replacement. (default: %s)", CURRENCY_UNIT, FormatMoney(DEFAULT_INCREMENTAL_RELAY_FEE)), true, OptionsCategory::NODE_RELAY);
    gArgs.AddArg("-dustrelayfee=<amt>", strprintf("Fee rate (in %s/kB) used to defined dust, the value of an output such that it will cost more than its value in fees at this fee rate to spend it. (default: %s)", CURRENCY_UNIT, FormatMoney(DUST_RELAY_TX_FEE)), true, OptionsCategory::NODE_RELAY);
    gArgs.AddArg("-bytespersigop", strprintf("Equivalent bytes per sigop in transactions for relay and mining (default: %u)", DEFAULT_BYTES_PER_SIGOP), false, OptionsCategory::NODE_RELAY);
    gArgs.AddArg("-datacarrier", strprintf("Relay and mine data carrier transactions (default: %u)", DEFAULT_ACCEPT_DATACARRIER), false, OptionsCategory::NODE_RELAY);
    gArgs.AddArg("-datacarriersize", strprintf("Maximum size of data in data carrier transactions we relay and mine (default: %u)", MAX_OP_RETURN_RELAY), false, OptionsCategory::NODE_RELAY);
    gArgs.AddArg("-mempoolreplacement", strprintf("Enable transaction replacement in the memory pool (default: %u)", DEFAULT_ENABLE_REPLACEMENT), false, OptionsCategory::NODE_RELAY);
    gArgs.AddArg("-minrelaytxfee=<amt>", strprintf("Fees (in %s/kB) smaller than this are considered zero fee for relaying, mining and transaction creation (default: %s)",
        CURRENCY_UNIT, FormatMoney(DEFAULT_MIN_RELAY_TX_FEE)), false, OptionsCategory::NODE_RELAY);
    gArgs.AddArg("-whitelistforcerelay", strprintf("Force relay of transactions from whitelisted peers even if they violate local relay policy (default: %d)", DEFAULT_WHITELISTFORCERELAY), false, OptionsCategory::NODE_RELAY);
    gArgs.AddArg("-whitelistrelay", strprintf("Accept relayed transactions received from whitelisted peers even when not relaying transactions (default: %d)", DEFAULT_WHITELISTRELAY), false, OptionsCategory::NODE_RELAY);


    gArgs.AddArg("-blockmaxweight=<n>", strprintf("Set maximum BIP141 block weight (default: %d)", DEFAULT_BLOCK_MAX_WEIGHT), false, OptionsCategory::BLOCK_CREATION);
    gArgs.AddArg("-blockmintxfee=<amt>", strprintf("Set lowest fee rate (in %s/kB) for transactions to be included in block creation. (default: %s)", CURRENCY_UNIT, FormatMoney(DEFAULT_BLOCK_MIN_TX_FEE)), false, OptionsCategory::BLOCK_CREATION);
    gArgs.AddArg("-blockversion=<n>", "Override block version to test forking scenarios", true, OptionsCategory::BLOCK_CREATION);

    gArgs.AddArg("-rest", strprintf("Accept public REST requests (default: %u)", DEFAULT_REST_ENABLE), false, OptionsCategory::RPC);
    gArgs.AddArg("-rpcallowip=<ip>", "Allow JSON-RPC connections from specified source. Valid for <ip> are a single IP (e.g. 1.2.3.4), a network/netmask (e.g. 1.2.3.4/255.255.255.0) or a network/CIDR (e.g. 1.2.3.4/24). This option can be specified multiple times", false, OptionsCategory::RPC);
    gArgs.AddArg("-rpcauth=<userpw>", "Username and hashed password for JSON-RPC connections. The field <userpw> comes in the format: <USERNAME>:<SALT>$<HASH>. A canonical python script is included in share/rpcuser. The client then connects normally using the rpcuser=<USERNAME>/rpcpassword=<PASSWORD> pair of arguments. This option can be specified multiple times", false, OptionsCategory::RPC);
    gArgs.AddArg("-rpcbind=<addr>[:port]", "Bind to given address to listen for JSON-RPC connections. This option is ignored unless -rpcallowip is also passed. Port is optional and overrides -rpcport. Use [host]:port notation for IPv6. This option can be specified multiple times (default: 127.0.0.1 and ::1 i.e., localhost, or if -rpcallowip has been specified, 0.0.0.0 and :: i.e., all addresses)", false, OptionsCategory::RPC);
    gArgs.AddArg("-rpccookiefile=<loc>", "Location of the auth cookie. Relative paths will be prefixed by a net-specific datadir location. (default: data dir)", false, OptionsCategory::RPC);
    gArgs.AddArg("-rpcpassword=<pw>", "Password for JSON-RPC connections", false, OptionsCategory::RPC);
    gArgs.AddArg("-rpcport=<port>", strprintf("Listen for JSON-RPC connections on <port> (default: %u or testnet: %u)", defaultBaseParams->RPCPort(), testnetBaseParams->RPCPort()), false, OptionsCategory::RPC);
    gArgs.AddArg("-rpcserialversion", strprintf("Sets the serialization of raw transaction or block hex returned in non-verbose mode, non-segwit(0) or segwit(1) (default: %d)", DEFAULT_RPC_SERIALIZE_VERSION), false, OptionsCategory::RPC);
    gArgs.AddArg("-rpcservertimeout=<n>", strprintf("Timeout during HTTP requests (default: %d)", DEFAULT_HTTP_SERVER_TIMEOUT), true, OptionsCategory::RPC);
    gArgs.AddArg("-rpcthreads=<n>", strprintf("Set the number of threads to service RPC calls (default: %d)", DEFAULT_HTTP_THREADS), false, OptionsCategory::RPC);
    gArgs.AddArg("-rpcuser=<user>", "Username for JSON-RPC connections", false, OptionsCategory::RPC);
    gArgs.AddArg("-rpcworkqueue=<n>", strprintf("Set the depth of the work queue to service RPC calls (default: %d)", DEFAULT_HTTP_WORKQUEUE), true, OptionsCategory::RPC);
    gArgs.AddArg("-server", "Accept command line and JSON-RPC commands", false, OptionsCategory::RPC);
    gArgs.AddArg("-rpccorsdomain=<domain>", "Allow JSON-RPC connections from specified domain (e.g. http://localhost:4200 or \"*\"). This needs to be set if you are using the Particl GUI in a browser.", false, OptionsCategory::RPC);

    gArgs.AddArg("-displaylocaltime", "Display human readable time strings in local timezone (default: false)", false, OptionsCategory::RPC);
    gArgs.AddArg("-displayutctime", "Display human readable time strings in UTC (default: false)", false, OptionsCategory::RPC);

<<<<<<< HEAD
    // Hidden options
    gArgs.AddArg("-rpcssl", "", false, OptionsCategory::HIDDEN);
    gArgs.AddArg("-benchmark", "", false, OptionsCategory::HIDDEN);
    gArgs.AddArg("-h", "", false, OptionsCategory::HIDDEN);
    gArgs.AddArg("-help", "", false, OptionsCategory::HIDDEN);
    gArgs.AddArg("-socks", "", false, OptionsCategory::HIDDEN);
    gArgs.AddArg("-tor", "", false, OptionsCategory::HIDDEN);
    gArgs.AddArg("-debugnet", "", false, OptionsCategory::HIDDEN);
    gArgs.AddArg("-whitelistalwaysrelay", "", false, OptionsCategory::HIDDEN);
    gArgs.AddArg("-prematurewitness", "", false, OptionsCategory::HIDDEN);
    gArgs.AddArg("-walletprematurewitness", "", false, OptionsCategory::HIDDEN);
    gArgs.AddArg("-promiscuousmempoolflags", "", false, OptionsCategory::HIDDEN);
    gArgs.AddArg("-blockminsize", "", false, OptionsCategory::HIDDEN);
    gArgs.AddArg("-dbcrashratio", "", false, OptionsCategory::HIDDEN);
    gArgs.AddArg("-forcecompactdb", "", false, OptionsCategory::HIDDEN);
    gArgs.AddArg("-usehd", "", false, OptionsCategory::HIDDEN);

    gArgs.AddArg("-legacymode", "", false, OptionsCategory::HIDDEN);
=======
#if HAVE_DECL_DAEMON
    gArgs.AddArg("-daemon", "Run in the background as a daemon and accept commands", false, OptionsCategory::OPTIONS);
#else
    hidden_args.emplace_back("-daemon");
#endif

    // Add the hidden options
    gArgs.AddHiddenArgs(hidden_args);
>>>>>>> cc7cbd75
}

std::string LicenseInfo()
{
    const std::string URL_SOURCE_CODE = "<https://github.com/particl/particl-core>";
    const std::string URL_WEBSITE = "<https://particl.io/>";

    return CopyrightHolders(_("Copyright (C)")) + "\n" +
           "\n" +
           strprintf(_("Please contribute if you find %s useful. "
                       "Visit %s for further information about the software."),
               PACKAGE_NAME, URL_WEBSITE) +
           "\n" +
           strprintf(_("The source code is available from %s."),
               URL_SOURCE_CODE) +
           "\n" +
           "\n" +
           _("This is experimental software.") + "\n" +
           strprintf(_("Distributed under the MIT software license, see the accompanying file %s or %s"), "COPYING", "<https://opensource.org/licenses/MIT>") + "\n" +
           "\n" +
           strprintf(_("This product includes software developed by the OpenSSL Project for use in the OpenSSL Toolkit %s and cryptographic software written by Eric Young and UPnP software written by Thomas Bernard."), "<https://www.openssl.org>") +
           "\n";
}

static void BlockNotifyCallback(bool initialSync, const CBlockIndex *pBlockIndex)
{
    if (initialSync || !pBlockIndex)
        return;

    std::string strCmd = gArgs.GetArg("-blocknotify", "");
    if (!strCmd.empty()) {
        boost::replace_all(strCmd, "%s", pBlockIndex->GetBlockHash().GetHex());
        std::thread t(runCommand, strCmd);
        t.detach(); // thread runs free
    }
}

static bool fHaveGenesis = false;
static CWaitableCriticalSection cs_GenesisWait;
static CConditionVariable condvar_GenesisWait;

static void BlockNotifyGenesisWait(bool, const CBlockIndex *pBlockIndex)
{
    if (pBlockIndex != nullptr) {
        {
            WaitableLock lock_GenesisWait(cs_GenesisWait);
            fHaveGenesis = true;
        }
        condvar_GenesisWait.notify_all();
    }
}

struct CImportingNow
{
    CImportingNow() {
        assert(fImporting == false);
        fImporting = true;
    }

    ~CImportingNow() {
        assert(fImporting == true);
        fImporting = false;
    }
};


// If we're using -prune with -reindex, then delete block files that will be ignored by the
// reindex.  Since reindexing works by starting at block file 0 and looping until a blockfile
// is missing, do the same here to delete any later block files after a gap.  Also delete all
// rev files since they'll be rewritten by the reindex anyway.  This ensures that vinfoBlockFile
// is in sync with what's actually on disk by the time we start downloading, so that pruning
// works correctly.
static void CleanupBlockRevFiles()
{
    std::map<std::string, fs::path> mapBlockFiles;

    // Glob all blk?????.dat and rev?????.dat files from the blocks directory.
    // Remove the rev files immediately and insert the blk file paths into an
    // ordered map keyed by block file index.
    LogPrintf("Removing unusable blk?????.dat and rev?????.dat files for -reindex with -prune\n");
    fs::path blocksdir = GetBlocksDir();
    for (fs::directory_iterator it(blocksdir); it != fs::directory_iterator(); it++) {
        if (fs::is_regular_file(*it) &&
            it->path().filename().string().length() == 12 &&
            it->path().filename().string().substr(8,4) == ".dat")
        {
            if (it->path().filename().string().substr(0,3) == "blk")
                mapBlockFiles[it->path().filename().string().substr(3,5)] = it->path();
            else if (it->path().filename().string().substr(0,3) == "rev")
                remove(it->path());
        }
    }

    // Remove all block files that aren't part of a contiguous set starting at
    // zero by walking the ordered map (keys are block file indices) by
    // keeping a separate counter.  Once we hit a gap (or if 0 doesn't exist)
    // start removing block files.
    int nContigCounter = 0;
    for (const std::pair<std::string, fs::path>& item : mapBlockFiles) {
        if (atoi(item.first) == nContigCounter) {
            nContigCounter++;
            continue;
        }
        remove(item.second);
    }
}

static void ThreadImport(std::vector<fs::path> vImportFiles)
{
    const CChainParams& chainparams = Params();
    RenameThread("particl-loadblk");
    ScheduleBatchPriority();

    fBusyImporting = true;
    {
    CImportingNow imp;

    // -reindex
    if (fReindex) {
        int nFile = 0;
        while (true) {
            CDiskBlockPos pos(nFile, 0);
            if (!fs::exists(GetBlockPosFilename(pos, "blk")))
                break; // No block files left to reindex
            FILE *file = OpenBlockFile(pos, true);
            if (!file)
                break; // This error is logged in OpenBlockFile
            LogPrintf("Reindexing block file blk%05u.dat...\n", (unsigned int)nFile);
            LoadExternalBlockFile(chainparams, file, &pos);
            nFile++;
        }
        pblocktree->WriteReindexing(false);
        fReindex = false;
        LogPrintf("Reindexing finished\n");
        // To avoid ending up in a situation without genesis block, re-try initializing (no-op if reindexing worked):
        LoadGenesisBlock(chainparams);
    }

    // hardcoded $DATADIR/bootstrap.dat
    fs::path pathBootstrap = GetDataDir() / "bootstrap.dat";
    if (fs::exists(pathBootstrap)) {
        FILE *file = fsbridge::fopen(pathBootstrap, "rb");
        if (file) {
            fs::path pathBootstrapOld = GetDataDir() / "bootstrap.dat.old";
            LogPrintf("Importing bootstrap.dat...\n");
            LoadExternalBlockFile(chainparams, file);
            RenameOver(pathBootstrap, pathBootstrapOld);
        } else {
            LogPrintf("Warning: Could not open bootstrap file %s\n", pathBootstrap.string());
        }
    }

    // -loadblock=
    for (const fs::path& path : vImportFiles) {
        FILE *file = fsbridge::fopen(path, "rb");
        if (file) {
            LogPrintf("Importing blocks file %s...\n", path.string());
            LoadExternalBlockFile(chainparams, file);
        } else {
            LogPrintf("Warning: Could not open blocks file %s\n", path.string());
        }
    }

    } // End scope of CImportingNow (set fImporting to false)

    assert(fImporting == false);
    assert(fReindex == false);

    // scan for better chains in the block chain database, that are not yet connected in the active best chain
    CValidationState state;
    if (!ActivateBestChain(state, chainparams)) {
        LogPrintf("Failed to connect best block (%s)\n", FormatStateMessage(state));
        //StartShutdown();
        //return;
    }

    if (gArgs.GetBoolArg("-stopafterblockimport", DEFAULT_STOPAFTERBLOCKIMPORT)) {
        LogPrintf("Stopping after block import\n");
        StartShutdown();
        return;
    }

    if (gArgs.GetArg("-persistmempool", DEFAULT_PERSIST_MEMPOOL)) {
        LoadMempool();
    }
    fBusyImporting = false;
    g_is_mempool_loaded = !fRequestShutdown;
}

/** Sanity checks
 *  Ensure that Bitcoin is running in a usable environment with all
 *  necessary library support.
 */
static bool InitSanityCheck(void)
{
    if(!ECC_InitSanityCheck()) {
        InitError("Elliptic curve cryptography sanity check failure. Aborting.");
        return false;
    }

    if (!glibc_sanity_test() || !glibcxx_sanity_test())
        return false;

    if (!Random_SanityCheck()) {
        InitError("OS cryptographic RNG sanity check failure. Aborting.");
        return false;
    }

    return true;
}

static bool AppInitServers()
{
    RPCServer::OnStarted(&OnRPCStarted);
    RPCServer::OnStopped(&OnRPCStopped);
    if (!InitHTTPServer())
        return false;
    if (!StartRPC())
        return false;
    if (!StartHTTPRPC())
        return false;
    if (gArgs.GetBoolArg("-rest", DEFAULT_REST_ENABLE) && !StartREST())
        return false;
    if (!StartHTTPServer())
        return false;
    return true;
}

// Parameter interaction based on rules
void InitParameterInteraction()
{
    // when specifying an explicit binding address, you want to listen on it
    // even when -connect or -proxy is specified
    if (gArgs.IsArgSet("-bind")) {
        if (gArgs.SoftSetBoolArg("-listen", true))
            LogPrintf("%s: parameter interaction: -bind set -> setting -listen=1\n", __func__);
    }
    if (gArgs.IsArgSet("-whitebind")) {
        if (gArgs.SoftSetBoolArg("-listen", true))
            LogPrintf("%s: parameter interaction: -whitebind set -> setting -listen=1\n", __func__);
    }

    if (gArgs.IsArgSet("-connect")) {
        // when only connecting to trusted nodes, do not seed via DNS, or listen by default
        if (gArgs.SoftSetBoolArg("-dnsseed", false))
            LogPrintf("%s: parameter interaction: -connect set -> setting -dnsseed=0\n", __func__);
        if (gArgs.SoftSetBoolArg("-listen", false))
            LogPrintf("%s: parameter interaction: -connect set -> setting -listen=0\n", __func__);
    }

    if (gArgs.IsArgSet("-proxy")) {
        // to protect privacy, do not listen by default if a default proxy server is specified
        if (gArgs.SoftSetBoolArg("-listen", false))
            LogPrintf("%s: parameter interaction: -proxy set -> setting -listen=0\n", __func__);
        // to protect privacy, do not use UPNP when a proxy is set. The user may still specify -listen=1
        // to listen locally, so don't rely on this happening through -listen below.
        if (gArgs.SoftSetBoolArg("-upnp", false))
            LogPrintf("%s: parameter interaction: -proxy set -> setting -upnp=0\n", __func__);
        // to protect privacy, do not discover addresses by default
        if (gArgs.SoftSetBoolArg("-discover", false))
            LogPrintf("%s: parameter interaction: -proxy set -> setting -discover=0\n", __func__);
    }

    if (!gArgs.GetBoolArg("-listen", DEFAULT_LISTEN)) {
        // do not map ports or try to retrieve public IP when not listening (pointless)
        if (gArgs.SoftSetBoolArg("-upnp", false))
            LogPrintf("%s: parameter interaction: -listen=0 -> setting -upnp=0\n", __func__);
        if (gArgs.SoftSetBoolArg("-discover", false))
            LogPrintf("%s: parameter interaction: -listen=0 -> setting -discover=0\n", __func__);
        if (gArgs.SoftSetBoolArg("-listenonion", false))
            LogPrintf("%s: parameter interaction: -listen=0 -> setting -listenonion=0\n", __func__);
    }

    if (gArgs.IsArgSet("-externalip")) {
        // if an explicit public IP is specified, do not try to find others
        if (gArgs.SoftSetBoolArg("-discover", false))
            LogPrintf("%s: parameter interaction: -externalip set -> setting -discover=0\n", __func__);
    }

    // disable whitelistrelay in blocksonly mode
    if (gArgs.GetBoolArg("-blocksonly", DEFAULT_BLOCKSONLY)) {
        if (gArgs.SoftSetBoolArg("-whitelistrelay", false))
            LogPrintf("%s: parameter interaction: -blocksonly=1 -> setting -whitelistrelay=0\n", __func__);
    }

    // Forcing relay from whitelisted hosts implies we will accept relays from them in the first place.
    if (gArgs.GetBoolArg("-whitelistforcerelay", DEFAULT_WHITELISTFORCERELAY)) {
        if (gArgs.SoftSetBoolArg("-whitelistrelay", true))
            LogPrintf("%s: parameter interaction: -whitelistforcerelay=1 -> setting -whitelistrelay=1\n", __func__);
    }

    // Warn if network-specific options (-addnode, -connect, etc) are
    // specified in default section of config file, but not overridden
    // on the command line or in this network's section of the config file.
    gArgs.WarnForSectionOnlyArgs();
}

static std::string ResolveErrMsg(const char * const optname, const std::string& strBind)
{
    return strprintf(_("Cannot resolve -%s address: '%s'"), optname, strBind);
}

/**
 * Initialize global loggers.
 *
 * Note that this is called very early in the process lifetime, so you should be
 * careful about what global state you rely on here.
 */
void InitLogging()
{
    g_logger->m_print_to_file = !gArgs.IsArgNegated("-debuglogfile");
    g_logger->m_file_path = AbsPathForConfigVal(gArgs.GetArg("-debuglogfile", DEFAULT_DEBUGLOGFILE));

    // Add newlines to the logfile to distinguish this execution from the last
    // one; called before console logging is set up, so this is only sent to
    // debug.log.
    LogPrintf("\n\n\n\n\n");

    g_logger->m_print_to_console = gArgs.GetBoolArg("-printtoconsole", !gArgs.GetBoolArg("-daemon", false));
    g_logger->m_log_timestamps = gArgs.GetBoolArg("-logtimestamps", DEFAULT_LOGTIMESTAMPS);
    g_logger->m_log_time_micros = gArgs.GetBoolArg("-logtimemicros", DEFAULT_LOGTIMEMICROS);

    fLogIPs = gArgs.GetBoolArg("-logips", DEFAULT_LOGIPS);

    std::string version_string = FormatFullVersion();
#ifdef DEBUG
    version_string += " (debug build)";
#else
    version_string += " (release build)";
#endif
    LogPrintf(PACKAGE_NAME " version %s\n", version_string);
}

namespace { // Variables internal to initialization process only

int nMaxConnections;
int nUserMaxConnections;
int nFD;
ServiceFlags nLocalServices = ServiceFlags(NODE_NETWORK | NODE_NETWORK_LIMITED);

} // namespace

[[noreturn]] static void new_handler_terminate()
{
    // Rather than throwing std::bad-alloc if allocation fails, terminate
    // immediately to (try to) avoid chain corruption.
    // Since LogPrintf may itself allocate memory, set the handler directly
    // to terminate first.
    std::set_new_handler(std::terminate);
    LogPrintf("Error: Out of memory. Terminating.\n");

    // The log was successful, terminate now.
    std::terminate();
};

bool AppInitBasicSetup()
{
    // ********************************************************* Step 1: setup
#ifdef _MSC_VER
    // Turn off Microsoft heap dump noise
    _CrtSetReportMode(_CRT_WARN, _CRTDBG_MODE_FILE);
    _CrtSetReportFile(_CRT_WARN, CreateFileA("NUL", GENERIC_WRITE, 0, nullptr, OPEN_EXISTING, 0, 0));
    // Disable confusing "helpful" text message on abort, Ctrl-C
    _set_abort_behavior(0, _WRITE_ABORT_MSG | _CALL_REPORTFAULT);
#endif
#ifdef WIN32
    // Enable Data Execution Prevention (DEP)
    // Minimum supported OS versions: WinXP SP3, WinVista >= SP1, Win Server 2008
    // A failure is non-critical and needs no further attention!
#ifndef PROCESS_DEP_ENABLE
    // We define this here, because GCCs winbase.h limits this to _WIN32_WINNT >= 0x0601 (Windows 7),
    // which is not correct. Can be removed, when GCCs winbase.h is fixed!
#define PROCESS_DEP_ENABLE 0x00000001
#endif
    typedef BOOL (WINAPI *PSETPROCDEPPOL)(DWORD);
    PSETPROCDEPPOL setProcDEPPol = (PSETPROCDEPPOL)GetProcAddress(GetModuleHandleA("Kernel32.dll"), "SetProcessDEPPolicy");
    if (setProcDEPPol != nullptr) setProcDEPPol(PROCESS_DEP_ENABLE);
#endif

    if (!SetupNetworking())
        return InitError("Initializing networking failed");

#ifndef WIN32
    if (!gArgs.GetBoolArg("-sysperms", false)) {
        umask(077);
    }

    // Clean shutdown on SIGTERM
    registerSignalHandler(SIGTERM, HandleSIGTERM);
    registerSignalHandler(SIGINT, HandleSIGTERM);

    // Reopen debug.log on SIGHUP
    registerSignalHandler(SIGHUP, HandleSIGHUP);

    // Ignore SIGPIPE, otherwise it will bring the daemon down if the client closes unexpectedly
    signal(SIGPIPE, SIG_IGN);
#else
    SetConsoleCtrlHandler(consoleCtrlHandler, true);
#endif

    std::set_new_handler(new_handler_terminate);

    return true;
}

bool AppInitParameterInteraction()
{
    fParticlMode = !gArgs.GetBoolArg("-legacymode", false); // qa tests
    if (!fParticlMode)
    {
        WITNESS_SCALE_FACTOR = WITNESS_SCALE_FACTOR_BTC;
        if (gArgs.GetBoolArg("-regtest", false))
            ResetParams(CBaseChainParams::REGTEST, fParticlMode);
    };

    const CChainParams& chainparams = Params();
    // ********************************************************* Step 2: parameter interactions

    // also see: InitParameterInteraction()

    if (!fs::is_directory(GetBlocksDir(false))) {
        return InitError(strprintf(_("Specified blocks directory \"%s\" does not exist.\n"), gArgs.GetArg("-blocksdir", "").c_str()));
    }

    // if using block pruning, then disallow txindex
    if (gArgs.GetArg("-prune", 0)) {
        if (gArgs.GetBoolArg("-txindex", DEFAULT_TXINDEX))
            return InitError(_("Prune mode is incompatible with -txindex."));
    }

    // -bind and -whitebind can't be set when not listening
    size_t nUserBind = gArgs.GetArgs("-bind").size() + gArgs.GetArgs("-whitebind").size();
    if (nUserBind != 0 && !gArgs.GetBoolArg("-listen", DEFAULT_LISTEN)) {
        return InitError("Cannot set -bind or -whitebind together with -listen=0");
    }

    // Make sure enough file descriptors are available
    int nBind = std::max(nUserBind, size_t(1));
    nUserMaxConnections = gArgs.GetArg("-maxconnections", DEFAULT_MAX_PEER_CONNECTIONS);
    nMaxConnections = std::max(nUserMaxConnections, 0);

    // Trim requested connection counts, to fit into system limitations
    nMaxConnections = std::max(std::min(nMaxConnections, FD_SETSIZE - nBind - MIN_CORE_FILEDESCRIPTORS - MAX_ADDNODE_CONNECTIONS), 0);
    nFD = RaiseFileDescriptorLimit(nMaxConnections + MIN_CORE_FILEDESCRIPTORS + MAX_ADDNODE_CONNECTIONS);
    if (nFD < MIN_CORE_FILEDESCRIPTORS)
        return InitError(_("Not enough file descriptors available."));
    nMaxConnections = std::min(nFD - MIN_CORE_FILEDESCRIPTORS - MAX_ADDNODE_CONNECTIONS, nMaxConnections);

    if (nMaxConnections < nUserMaxConnections)
        InitWarning(strprintf(_("Reducing -maxconnections from %d to %d, because of system limitations."), nUserMaxConnections, nMaxConnections));

    // ********************************************************* Step 3: parameter-to-internal-flags

    if (gArgs.IsArgSet("-debug")) {
        // Special-case: if -debug=0/-nodebug is set, turn off debugging messages
        const std::vector<std::string> categories = gArgs.GetArgs("-debug");

        if (std::none_of(categories.begin(), categories.end(),
            [](std::string cat){return cat == "0" || cat == "none";})) {
            for (const auto& cat : categories) {
                if (!g_logger->EnableCategory(cat)) {
                    InitWarning(strprintf(_("Unsupported logging category %s=%s."), "-debug", cat));
                }
            }
        }
    }

    // Now remove the logging categories which were explicitly excluded
    for (const std::string& cat : gArgs.GetArgs("-debugexclude")) {
        if (!g_logger->DisableCategory(cat)) {
            InitWarning(strprintf(_("Unsupported logging category %s=%s."), "-debugexclude", cat));
        }
    }

    // Check for -debugsmsg
    if (gArgs.GetBoolArg("-debugsmsg", false))
        InitWarning(_("Unsupported argument -debugnet ignored, use -debug=smsg."));
    // Check for -debugnet
    if (gArgs.GetBoolArg("-debugnet", false))
        InitWarning(_("Unsupported argument -debugnet ignored, use -debug=net."));
    // Check for -socks - as this is a privacy risk to continue, exit here
    if (gArgs.IsArgSet("-socks"))
        return InitError(_("Unsupported argument -socks found. Setting SOCKS version isn't possible anymore, only SOCKS5 proxies are supported."));
    // Check for -tor - as this is a privacy risk to continue, exit here
    if (gArgs.GetBoolArg("-tor", false))
        return InitError(_("Unsupported argument -tor found, use -onion."));

    if (gArgs.GetBoolArg("-benchmark", false))
        InitWarning(_("Unsupported argument -benchmark ignored, use -debug=bench."));

    if (gArgs.GetBoolArg("-whitelistalwaysrelay", false))
        InitWarning(_("Unsupported argument -whitelistalwaysrelay ignored, use -whitelistrelay and/or -whitelistforcerelay."));

    if (gArgs.IsArgSet("-blockminsize"))
        InitWarning("Unsupported argument -blockminsize ignored.");

    // Checkmempool and checkblockindex default to true in regtest mode
    int ratio = std::min<int>(std::max<int>(gArgs.GetArg("-checkmempool", chainparams.DefaultConsistencyChecks() ? 1 : 0), 0), 1000000);
    if (ratio != 0) {
        mempool.setSanityCheck(1.0 / ratio);
    }
    fCheckBlockIndex = gArgs.GetBoolArg("-checkblockindex", chainparams.DefaultConsistencyChecks());
    fCheckpointsEnabled = gArgs.GetBoolArg("-checkpoints", DEFAULT_CHECKPOINTS_ENABLED);

    hashAssumeValid = uint256S(gArgs.GetArg("-assumevalid", chainparams.GetConsensus().defaultAssumeValid.GetHex()));
    if (!hashAssumeValid.IsNull())
        LogPrintf("Assuming ancestors of block %s have valid signatures.\n", hashAssumeValid.GetHex());
    else
        LogPrintf("Validating signatures for all blocks.\n");

    if (gArgs.IsArgSet("-minimumchainwork")) {
        const std::string minChainWorkStr = gArgs.GetArg("-minimumchainwork", "");
        if (!IsHexNumber(minChainWorkStr)) {
            return InitError(strprintf("Invalid non-hex (%s) minimum chain work value specified", minChainWorkStr));
        }
        nMinimumChainWork = UintToArith256(uint256S(minChainWorkStr));
    } else {
        nMinimumChainWork = UintToArith256(chainparams.GetConsensus().nMinimumChainWork);
    }
    LogPrintf("Setting nMinimumChainWork=%s\n", nMinimumChainWork.GetHex());
    if (nMinimumChainWork < UintToArith256(chainparams.GetConsensus().nMinimumChainWork)) {
        LogPrintf("Warning: nMinimumChainWork set below default value of %s\n", chainparams.GetConsensus().nMinimumChainWork.GetHex());
    }

    // mempool limits
    int64_t nMempoolSizeMax = gArgs.GetArg("-maxmempool", DEFAULT_MAX_MEMPOOL_SIZE) * 1000000;
    int64_t nMempoolSizeMin = gArgs.GetArg("-limitdescendantsize", DEFAULT_DESCENDANT_SIZE_LIMIT) * 1000 * 40;
    if (nMempoolSizeMax < 0 || nMempoolSizeMax < nMempoolSizeMin)
        return InitError(strprintf(_("-maxmempool must be at least %d MB"), std::ceil(nMempoolSizeMin / 1000000.0)));
    // incremental relay fee sets the minimum feerate increase necessary for BIP 125 replacement in the mempool
    // and the amount the mempool min fee increases above the feerate of txs evicted due to mempool limiting.
    if (gArgs.IsArgSet("-incrementalrelayfee"))
    {
        CAmount n = 0;
        if (!ParseMoney(gArgs.GetArg("-incrementalrelayfee", ""), n))
            return InitError(AmountErrMsg("incrementalrelayfee", gArgs.GetArg("-incrementalrelayfee", "")));
        incrementalRelayFee = CFeeRate(n);
    }

    // -par=0 means autodetect, but nScriptCheckThreads==0 means no concurrency
    nScriptCheckThreads = gArgs.GetArg("-par", DEFAULT_SCRIPTCHECK_THREADS);
    if (nScriptCheckThreads <= 0)
        nScriptCheckThreads += GetNumCores();
    if (nScriptCheckThreads <= 1)
        nScriptCheckThreads = 0;
    else if (nScriptCheckThreads > MAX_SCRIPTCHECK_THREADS)
        nScriptCheckThreads = MAX_SCRIPTCHECK_THREADS;

    // block pruning; get the amount of disk space (in MiB) to allot for block & undo files
    int64_t nPruneArg = gArgs.GetArg("-prune", 0);
    if (nPruneArg < 0) {
        return InitError(_("Prune cannot be configured with a negative value."));
    }
    nPruneTarget = (uint64_t) nPruneArg * 1024 * 1024;
    if (nPruneArg == 1) {  // manual pruning: -prune=1
        LogPrintf("Block pruning enabled.  Use RPC call pruneblockchain(height) to manually prune block and undo files.\n");
        nPruneTarget = std::numeric_limits<uint64_t>::max();
        fPruneMode = true;
    } else if (nPruneTarget) {
        if (nPruneTarget < MIN_DISK_SPACE_FOR_BLOCK_FILES) {
            return InitError(strprintf(_("Prune configured below the minimum of %d MiB.  Please use a higher number."), MIN_DISK_SPACE_FOR_BLOCK_FILES / 1024 / 1024));
        }
        LogPrintf("Prune configured to target %uMiB on disk for block and undo files.\n", nPruneTarget / 1024 / 1024);
        fPruneMode = true;
    }

    // TODO: Check pruning
    if (fPruneMode && fParticlMode)
    {
        LogPrintf("Block pruning disabled.  Todo.\n");
        fPruneMode = false;
    }

    nConnectTimeout = gArgs.GetArg("-timeout", DEFAULT_CONNECT_TIMEOUT);
    if (nConnectTimeout <= 0)
        nConnectTimeout = DEFAULT_CONNECT_TIMEOUT;

    if (gArgs.IsArgSet("-minrelaytxfee")) {
        CAmount n = 0;
        if (!ParseMoney(gArgs.GetArg("-minrelaytxfee", ""), n)) {
            return InitError(AmountErrMsg("minrelaytxfee", gArgs.GetArg("-minrelaytxfee", "")));
        }
        // High fee check is done afterward in WalletParameterInteraction()
        ::minRelayTxFee = CFeeRate(n);
    } else if (incrementalRelayFee > ::minRelayTxFee) {
        // Allow only setting incrementalRelayFee to control both
        ::minRelayTxFee = incrementalRelayFee;
        LogPrintf("Increasing minrelaytxfee to %s to match incrementalrelayfee\n",::minRelayTxFee.ToString());
    }

    // Sanity check argument for min fee for including tx in block
    // TODO: Harmonize which arguments need sanity checking and where that happens
    if (gArgs.IsArgSet("-blockmintxfee"))
    {
        CAmount n = 0;
        if (!ParseMoney(gArgs.GetArg("-blockmintxfee", ""), n))
            return InitError(AmountErrMsg("blockmintxfee", gArgs.GetArg("-blockmintxfee", "")));
    }

    // Feerate used to define dust.  Shouldn't be changed lightly as old
    // implementations may inadvertently create non-standard transactions
    if (gArgs.IsArgSet("-dustrelayfee"))
    {
        CAmount n = 0;
        if (!ParseMoney(gArgs.GetArg("-dustrelayfee", ""), n))
            return InitError(AmountErrMsg("dustrelayfee", gArgs.GetArg("-dustrelayfee", "")));
        dustRelayFee = CFeeRate(n);
    }

    fRequireStandard = !gArgs.GetBoolArg("-acceptnonstdtxn", !chainparams.RequireStandard());
    if (chainparams.RequireStandard() && !fRequireStandard)
        return InitError(strprintf("acceptnonstdtxn is not currently supported for %s chain", chainparams.NetworkIDString()));
    nBytesPerSigOp = gArgs.GetArg("-bytespersigop", nBytesPerSigOp);

    if (!g_wallet_init_interface.ParameterInteraction()) return false;

    fIsBareMultisigStd = gArgs.GetBoolArg("-permitbaremultisig", DEFAULT_PERMIT_BAREMULTISIG);
    fAcceptDatacarrier = gArgs.GetBoolArg("-datacarrier", DEFAULT_ACCEPT_DATACARRIER);
    nMaxDatacarrierBytes = gArgs.GetArg("-datacarriersize", nMaxDatacarrierBytes);

    // Option to startup with mocktime set (used for regression testing):
    SetMockTime(gArgs.GetArg("-mocktime", 0)); // SetMockTime(0) is a no-op

    if (gArgs.GetBoolArg("-peerbloomfilters", DEFAULT_PEERBLOOMFILTERS))
        nLocalServices = ServiceFlags(nLocalServices | NODE_BLOOM);

    g_enable_bip61 = gArgs.GetBoolArg("-enablebip61", DEFAULT_ENABLE_BIP61);

    if (gArgs.GetArg("-rpcserialversion", DEFAULT_RPC_SERIALIZE_VERSION) < 0)
        return InitError("rpcserialversion must be non-negative.");

    if (gArgs.GetArg("-rpcserialversion", DEFAULT_RPC_SERIALIZE_VERSION) > 1)
        return InitError("unknown rpcserialversion requested.");

    nMaxTipAge = gArgs.GetArg("-maxtipage", DEFAULT_MAX_TIP_AGE);

    fEnableReplacement = gArgs.GetBoolArg("-mempoolreplacement", DEFAULT_ENABLE_REPLACEMENT);
    if ((!fEnableReplacement) && gArgs.IsArgSet("-mempoolreplacement")) {
        // Minimal effort at forwards compatibility
        std::string strReplacementModeList = gArgs.GetArg("-mempoolreplacement", "");  // default is impossible
        std::vector<std::string> vstrReplacementModes;
        boost::split(vstrReplacementModes, strReplacementModeList, boost::is_any_of(","));
        fEnableReplacement = (std::find(vstrReplacementModes.begin(), vstrReplacementModes.end(), "fee") != vstrReplacementModes.end());
    }

    if (gArgs.IsArgSet("-vbparams")) {
        // Allow overriding version bits parameters for testing
        if (!chainparams.MineBlocksOnDemand()) {
            return InitError("Version bits parameters may only be overridden on regtest.");
        }
        for (const std::string& strDeployment : gArgs.GetArgs("-vbparams")) {
            std::vector<std::string> vDeploymentParams;
            boost::split(vDeploymentParams, strDeployment, boost::is_any_of(":"));
            if (vDeploymentParams.size() != 3) {
                return InitError("Version bits parameters malformed, expecting deployment:start:end");
            }
            int64_t nStartTime, nTimeout;
            if (!ParseInt64(vDeploymentParams[1], &nStartTime)) {
                return InitError(strprintf("Invalid nStartTime (%s)", vDeploymentParams[1]));
            }
            if (!ParseInt64(vDeploymentParams[2], &nTimeout)) {
                return InitError(strprintf("Invalid nTimeout (%s)", vDeploymentParams[2]));
            }
            bool found = false;
            for (int j=0; j<(int)Consensus::MAX_VERSION_BITS_DEPLOYMENTS; ++j)
            {
                if (vDeploymentParams[0].compare(VersionBitsDeploymentInfo[j].name) == 0) {
                    UpdateVersionBitsParameters(Consensus::DeploymentPos(j), nStartTime, nTimeout);
                    found = true;
                    LogPrintf("Setting version bits activation parameters for %s to start=%ld, timeout=%ld\n", vDeploymentParams[0], nStartTime, nTimeout);
                    break;
                }
            }
            if (!found) {
                return InitError(strprintf("Invalid deployment (%s)", vDeploymentParams[0]));
            }
        }
    }
    return true;
}

static bool LockDataDirectory(bool probeOnly)
{
    // Make sure only a single Bitcoin process is using the data directory.
    fs::path datadir = GetDataDir();
    if (!DirIsWritable(datadir)) {
        return InitError(strprintf(_("Cannot write to data directory '%s'; check permissions."), datadir.string()));
    }
    if (!LockDirectory(datadir, ".lock", probeOnly)) {
        return InitError(strprintf(_("Cannot obtain a lock on data directory %s. %s is probably already running."), datadir.string(), _(PACKAGE_NAME)));
    }
    return true;
}

bool AppInitSanityChecks()
{
    // ********************************************************* Step 4: sanity checks

    // Initialize elliptic curve code
    std::string sha256_algo = SHA256AutoDetect();
    LogPrintf("Using the '%s' SHA256 implementation\n", sha256_algo);
    RandomInit();
    ECC_Start();
    ECC_Start_Stealth();
    ECC_Start_Blinding();
    globalVerifyHandle.reset(new ECCVerifyHandle());

    // Sanity check
    if (!InitSanityCheck())
        return InitError(strprintf(_("Initialization sanity check failed. %s is shutting down."), _(PACKAGE_NAME)));

    // Probe the data directory lock to give an early error message, if possible
    // We cannot hold the data directory lock here, as the forking for daemon() hasn't yet happened,
    // and a fork will cause weird behavior to it.
    return LockDataDirectory(true);
}

bool AppInitLockDataDirectory()
{
    // After daemonization get the data directory lock again and hold on to it until exit
    // This creates a slight window for a race condition to happen, however this condition is harmless: it
    // will at most make us exit without printing a message to console.
    if (!LockDataDirectory(false)) {
        // Detailed error printed inside LockDataDirectory
        return false;
    }
    return true;
}

bool AppInitMain()
{
    const CChainParams& chainparams = Params();
    // ********************************************************* Step 4a: application initialization
#ifndef WIN32
    CreatePidFile(GetPidFile(), getpid());
#endif
    if (g_logger->m_print_to_file) {
        if (gArgs.GetBoolArg("-shrinkdebugfile", g_logger->DefaultShrinkDebugFile())) {
            // Do this first since it both loads a bunch of debug.log into memory,
            // and because this needs to happen before any other debug.log printing
            g_logger->ShrinkDebugFile();
        }
        if (!g_logger->OpenDebugLog()) {
            return InitError(strprintf("Could not open debug log file %s",
                                       g_logger->m_file_path.string()));
        }
    }

    if (!g_logger->m_log_timestamps)
        LogPrintf("Startup time: %s\n", FormatISO8601DateTime(GetTime()));
    LogPrintf("Default data directory %s\n", GetDefaultDataDir().string());
    LogPrintf("Using data directory %s\n", GetDataDir().string());
    LogPrintf("Using config file %s\n", GetConfigFile(gArgs.GetArg("-conf", BITCOIN_CONF_FILENAME)).string());
    LogPrintf("Using at most %i automatic connections (%i file descriptors available)\n", nMaxConnections, nFD);

    // Warn about relative -datadir path.
    if (gArgs.IsArgSet("-datadir") && !fs::path(gArgs.GetArg("-datadir", "")).is_absolute()) {
        LogPrintf("Warning: relative datadir option '%s' specified, which will be interpreted relative to the " /* Continued */
                  "current working directory '%s'. This is fragile, because if bitcoin is started in the future "
                  "from a different location, it will be unable to locate the current data files. There could "
                  "also be data loss if bitcoin is started while in a temporary directory.\n",
            gArgs.GetArg("-datadir", ""), fs::current_path().string());
    }

    InitSignatureCache();
    InitScriptExecutionCache();

    LogPrintf("Using %u threads for script verification\n", nScriptCheckThreads);
    if (nScriptCheckThreads) {
        for (int i=0; i<nScriptCheckThreads-1; i++)
            threadGroup.create_thread(&ThreadScriptCheck);
    }

    // Start the lightweight task scheduler thread
    CScheduler::Function serviceLoop = boost::bind(&CScheduler::serviceQueue, &scheduler);
    threadGroup.create_thread(boost::bind(&TraceThread<CScheduler::Function>, "scheduler", serviceLoop));

    GetMainSignals().RegisterBackgroundSignalScheduler(scheduler);
    GetMainSignals().RegisterWithMempoolSignals(mempool);

    /* Register RPC commands regardless of -server setting so they will be
     * available in the GUI RPC console even if external calls are disabled.
     */
    RegisterAllCoreRPCCommands(tableRPC);
    RegisterSmsgRPCCommands(tableRPC);
#ifdef ENABLE_WALLET
    RegisterHDWalletRPCCommands(tableRPC);
#endif
#if ENABLE_USBDEVICE
    RegisterUSBDeviceRPC(tableRPC);
#endif
    g_wallet_init_interface.RegisterRPC(tableRPC);

    /* Start the RPC server already.  It will be started in "warmup" mode
     * and not really process calls already (but it will signify connections
     * that the server is there and will be ready later).  Warmup mode will
     * be disabled when initialisation is finished.
     */
    if (gArgs.GetBoolArg("-server", false))
    {
        uiInterface.InitMessage.connect(SetRPCWarmupStatus);
        if (!AppInitServers())
            return InitError(_("Unable to start HTTP server. See debug log for details."));
    }

    int64_t nStart;

    // ********************************************************* Step 5: verify wallet database integrity
    if (!g_wallet_init_interface.Verify()) return false;

    // ********************************************************* Step 6: network initialization
    // Note that we absolutely cannot open any actual connections
    // until the very end ("start node") as the UTXO/block state
    // is not yet setup and may end up being set up twice if we
    // need to reindex later.

    assert(!g_connman);
    g_connman = std::unique_ptr<CConnman>(new CConnman(GetRand(std::numeric_limits<uint64_t>::max()), GetRand(std::numeric_limits<uint64_t>::max())));
    CConnman& connman = *g_connman;

    peerLogic.reset(new PeerLogicValidation(&connman, scheduler));
    RegisterValidationInterface(peerLogic.get());

    // sanitize comments per BIP-0014, format user agent and check total size
    std::vector<std::string> uacomments;
    for (const std::string& cmt : gArgs.GetArgs("-uacomment")) {
        if (cmt != SanitizeString(cmt, SAFE_CHARS_UA_COMMENT))
            return InitError(strprintf(_("User Agent comment (%s) contains unsafe characters."), cmt));
        uacomments.push_back(cmt);
    }
    strSubVersion = FormatSubVersion(CLIENT_NAME, CLIENT_VERSION, uacomments);
    if (strSubVersion.size() > MAX_SUBVERSION_LENGTH) {
        return InitError(strprintf(_("Total length of network version string (%i) exceeds maximum length (%i). Reduce the number or size of uacomments."),
            strSubVersion.size(), MAX_SUBVERSION_LENGTH));
    }

    if (gArgs.IsArgSet("-onlynet")) {
        std::set<enum Network> nets;
        for (const std::string& snet : gArgs.GetArgs("-onlynet")) {
            enum Network net = ParseNetwork(snet);
            if (net == NET_UNROUTABLE)
                return InitError(strprintf(_("Unknown network specified in -onlynet: '%s'"), snet));
            nets.insert(net);
        }
        for (int n = 0; n < NET_MAX; n++) {
            enum Network net = (enum Network)n;
            if (!nets.count(net))
                SetLimited(net);
        }
    }

    // Check for host lookup allowed before parsing any network related parameters
    fNameLookup = gArgs.GetBoolArg("-dns", DEFAULT_NAME_LOOKUP);

    bool proxyRandomize = gArgs.GetBoolArg("-proxyrandomize", DEFAULT_PROXYRANDOMIZE);
    // -proxy sets a proxy for all outgoing network traffic
    // -noproxy (or -proxy=0) as well as the empty string can be used to not set a proxy, this is the default
    std::string proxyArg = gArgs.GetArg("-proxy", "");
    SetLimited(NET_TOR);
    if (proxyArg != "" && proxyArg != "0") {
        CService proxyAddr;
        if (!Lookup(proxyArg.c_str(), proxyAddr, 9050, fNameLookup)) {
            return InitError(strprintf(_("Invalid -proxy address or hostname: '%s'"), proxyArg));
        }

        proxyType addrProxy = proxyType(proxyAddr, proxyRandomize);
        if (!addrProxy.IsValid())
            return InitError(strprintf(_("Invalid -proxy address or hostname: '%s'"), proxyArg));

        SetProxy(NET_IPV4, addrProxy);
        SetProxy(NET_IPV6, addrProxy);
        SetProxy(NET_TOR, addrProxy);
        SetNameProxy(addrProxy);
        SetLimited(NET_TOR, false); // by default, -proxy sets onion as reachable, unless -noonion later
    }

    // -onion can be used to set only a proxy for .onion, or override normal proxy for .onion addresses
    // -noonion (or -onion=0) disables connecting to .onion entirely
    // An empty string is used to not override the onion proxy (in which case it defaults to -proxy set above, or none)
    std::string onionArg = gArgs.GetArg("-onion", "");
    if (onionArg != "") {
        if (onionArg == "0") { // Handle -noonion/-onion=0
            SetLimited(NET_TOR); // set onions as unreachable
        } else {
            CService onionProxy;
            if (!Lookup(onionArg.c_str(), onionProxy, 9050, fNameLookup)) {
                return InitError(strprintf(_("Invalid -onion address or hostname: '%s'"), onionArg));
            }
            proxyType addrOnion = proxyType(onionProxy, proxyRandomize);
            if (!addrOnion.IsValid())
                return InitError(strprintf(_("Invalid -onion address or hostname: '%s'"), onionArg));
            SetProxy(NET_TOR, addrOnion);
            SetLimited(NET_TOR, false);
        }
    }

    // see Step 2: parameter interactions for more information about these
    fListen = gArgs.GetBoolArg("-listen", DEFAULT_LISTEN);
    fDiscover = gArgs.GetBoolArg("-discover", true);
    fRelayTxes = !gArgs.GetBoolArg("-blocksonly", DEFAULT_BLOCKSONLY);

    for (const std::string& strAddr : gArgs.GetArgs("-externalip")) {
        CService addrLocal;
        if (Lookup(strAddr.c_str(), addrLocal, GetListenPort(), fNameLookup) && addrLocal.IsValid())
            AddLocal(addrLocal, LOCAL_MANUAL);
        else
            return InitError(ResolveErrMsg("externalip", strAddr));
    }

#if ENABLE_ZMQ
    pzmqNotificationInterface = CZMQNotificationInterface::Create();

    if (pzmqNotificationInterface) {
        RegisterValidationInterface(pzmqNotificationInterface);
    }
#endif
    uint64_t nMaxOutboundLimit = 0; //unlimited unless -maxuploadtarget is set
    uint64_t nMaxOutboundTimeframe = MAX_UPLOAD_TIMEFRAME;

    if (gArgs.IsArgSet("-maxuploadtarget")) {
        nMaxOutboundLimit = gArgs.GetArg("-maxuploadtarget", DEFAULT_MAX_UPLOAD_TARGET)*1024*1024;
    }

    // ********************************************************* Step 7: load block chain

    fReindex = gArgs.GetBoolArg("-reindex", false);
    fSkipRangeproof = gArgs.GetBoolArg("-skiprangeproofverify", false);
    bool fReindexChainState = gArgs.GetBoolArg("-reindex-chainstate", false);

    fs::path blocksDir = GetDataDir() / "blocks";
    if (!fs::exists(blocksDir))
        fs::create_directories(blocksDir);


    // block tree db settings
    int dbMaxOpenFiles = gArgs.GetArg("-dbmaxopenfiles", DEFAULT_DB_MAX_OPEN_FILES);
    bool dbCompression = gArgs.GetBoolArg("-dbcompression", DEFAULT_DB_COMPRESSION);

    LogPrintf("Block index database configuration:\n");
    LogPrintf("* Using %d max open files\n", dbMaxOpenFiles);
    LogPrintf("* Compression is %s\n", dbCompression ? "enabled" : "disabled");

    // cache size calculations
    int64_t nTotalCache = (gArgs.GetArg("-dbcache", nDefaultDbCache) << 20);
    nTotalCache = std::max(nTotalCache, nMinDbCache << 20); // total cache cannot be less than nMinDbCache
    nTotalCache = std::min(nTotalCache, nMaxDbCache << 20); // total cache cannot be greater than nMaxDbcache
    int64_t nBlockTreeDBCache = nTotalCache / 8;

    if (gArgs.GetBoolArg("-addressindex", DEFAULT_ADDRESSINDEX) || gArgs.GetBoolArg("-spentindex", DEFAULT_SPENTINDEX))
    {
        // enable 3/4 of the cache if addressindex and/or spentindex is enabled
        nBlockTreeDBCache = nTotalCache * 3 / 4;
    } else
    {
        nBlockTreeDBCache = std::min(nBlockTreeDBCache, (gArgs.GetBoolArg("-txindex", DEFAULT_TXINDEX) ? nMaxTxIndexCache : nMaxBlockDBCache) << 20);
    };

    //int64_t nBlockTreeDBCache = std::min(nTotalCache / 8, nMaxBlockDBCache << 20);
    nTotalCache -= nBlockTreeDBCache;
    int64_t nTxIndexCache = std::min(nTotalCache / 8, gArgs.GetBoolArg("-txindex", DEFAULT_TXINDEX) ? nMaxTxIndexCache << 20 : 0);
    nTotalCache -= nTxIndexCache;
    int64_t nCoinDBCache = std::min(nTotalCache / 2, (nTotalCache / 4) + (1 << 23)); // use 25%-50% of the remainder for disk cache
    nCoinDBCache = std::min(nCoinDBCache, nMaxCoinsDBCache << 20); // cap total coins db cache
    nTotalCache -= nCoinDBCache;
    nCoinCacheUsage = nTotalCache; // the rest goes to in-memory cache
    int64_t nMempoolSizeMax = gArgs.GetArg("-maxmempool", DEFAULT_MAX_MEMPOOL_SIZE) * 1000000;
    LogPrintf("Cache configuration:\n");
    LogPrintf("* Max cache setting possible %.1fMiB\n", nMaxDbCache);
    LogPrintf("* Using %.1fMiB for block index database\n", nBlockTreeDBCache * (1.0 / 1024 / 1024));
    if (gArgs.GetBoolArg("-txindex", DEFAULT_TXINDEX)) {
        LogPrintf("* Using %.1fMiB for transaction index database\n", nTxIndexCache * (1.0 / 1024 / 1024));
    }
    LogPrintf("* Using %.1fMiB for chain state database\n", nCoinDBCache * (1.0 / 1024 / 1024));
    LogPrintf("* Using %.1fMiB for in-memory UTXO set (plus up to %.1fMiB of unused mempool space)\n", nCoinCacheUsage * (1.0 / 1024 / 1024), nMempoolSizeMax * (1.0 / 1024 / 1024));


    bool fLoaded = false;
    while (!fLoaded && !fRequestShutdown) {
        bool fReset = fReindex;
        std::string strLoadError;

        uiInterface.InitMessage(_("Loading block index..."));

        LOCK(cs_main);

        nStart = GetTimeMillis();
        do {
            try {
                UnloadBlockIndex();
                pcoinsTip.reset();
                pcoinsdbview.reset();
                pcoinscatcher.reset();
                // new CBlockTreeDB tries to delete the existing file, which
                // fails if it's still open from the previous loop. Close it first:
                pblocktree.reset();
                pblocktree.reset(new CBlockTreeDB(nBlockTreeDBCache, false, fReset));

                // Automatically start reindexing if necessary
                if (!fReset && TryAutoReindex())
                {
                    fReindex = true;
                    fReset = true;
                    pblocktree.reset();
                    pblocktree.reset(new CBlockTreeDB(nBlockTreeDBCache, false, fReset));
                };

                if (fReset) {
                    pblocktree->WriteReindexing(true);
                    //If we're reindexing in prune mode, wipe away unusable block files and all undo data files
                    if (fPruneMode)
                        CleanupBlockRevFiles();
                }

                if (fRequestShutdown) break;

                // LoadBlockIndex will load fHavePruned if we've ever removed a
                // block file from disk.
                // Note that it also sets fReindex based on the disk flag!
                // From here on out fReindex and fReset mean something different!
                if (!LoadBlockIndex(chainparams)) {
                    strLoadError = _("Error loading block database");
                    break;
                }

                // If the loaded chain has a wrong genesis, bail out immediately
                // (we're likely using a testnet datadir, or the other way around).
                if (!mapBlockIndex.empty() && !LookupBlockIndex(chainparams.GetConsensus().hashGenesisBlock)) {
                    return InitError(_("Incorrect or no genesis block found. Wrong datadir for network?"));
                }

                // Check for changed -addressindex state
                if (fAddressIndex != gArgs.GetBoolArg("-addressindex", DEFAULT_ADDRESSINDEX)) {
                    strLoadError = _("You need to rebuild the database using -reindex to change -addressindex");
                    break;
                }

                // Check for changed -spentindex state
                if (fSpentIndex != gArgs.GetBoolArg("-spentindex", DEFAULT_SPENTINDEX)) {
                    strLoadError = _("You need to rebuild the database using -reindex to change -spentindex");
                    break;
                }

                // Check for changed -timestampindex state
                if (fTimestampIndex != gArgs.GetBoolArg("-timestampindex", DEFAULT_TIMESTAMPINDEX)) {
                    strLoadError = _("You need to rebuild the database using -reindex to change -timestampindex");
                    break;
                }

                // Check for changed -prune state.  What we are concerned about is a user who has pruned blocks
                // in the past, but is now trying to run unpruned.
                if (fHavePruned && !fPruneMode) {
                    strLoadError = _("You need to rebuild the database using -reindex to go back to unpruned mode.  This will redownload the entire blockchain");
                    break;
                }

                // At this point blocktree args are consistent with what's on disk.
                // If we're not mid-reindex (based on disk + args), add a genesis block on disk
                // (otherwise we use the one already on disk).
                // This is called again in ThreadImport after the reindex completes.
                if (!fReindex && !LoadGenesisBlock(chainparams)) {
                    strLoadError = _("Error initializing block database");
                    break;
                }

                // At this point we're either in reindex or we've loaded a useful
                // block tree into mapBlockIndex!

                pcoinsdbview.reset(new CCoinsViewDB(nCoinDBCache, false, fReset || fReindexChainState));
                pcoinscatcher.reset(new CCoinsViewErrorCatcher(pcoinsdbview.get()));

                // If necessary, upgrade from older database format.
                // This is a no-op if we cleared the coinsviewdb with -reindex or -reindex-chainstate
                if (!pcoinsdbview->Upgrade()) {
                    strLoadError = _("Error upgrading chainstate database");
                    break;
                }

                // ReplayBlocks is a no-op if we cleared the coinsviewdb with -reindex or -reindex-chainstate
                if (!ReplayBlocks(chainparams, pcoinsdbview.get())) {
                    strLoadError = _("Unable to replay blocks. You will need to rebuild the database using -reindex-chainstate.");
                    break;
                }

                // The on-disk coinsdb is now in a good state, create the cache
                pcoinsTip.reset(new CCoinsViewCache(pcoinscatcher.get()));

                bool is_coinsview_empty = fReset || fReindexChainState || pcoinsTip->GetBestBlock().IsNull();
                if (!is_coinsview_empty) {
                    // LoadChainTip sets chainActive based on pcoinsTip's best block
                    if (!LoadChainTip(chainparams)) {
                        strLoadError = _("Error initializing block database");
                        break;
                    }
                    assert(chainActive.Tip() != nullptr);
                }

                if (!fReset) {
                    // Note that RewindBlockIndex MUST run even if we're about to -reindex-chainstate.
                    // It both disconnects blocks based on chainActive, and drops block data in
                    // mapBlockIndex based on lack of available witness data.
                    uiInterface.InitMessage(_("Rewinding blocks..."));
                    if (!RewindBlockIndex(chainparams)) {
                        strLoadError = _("Unable to rewind the database to a pre-fork state. You will need to redownload the blockchain");
                        break;
                    }
                }

                if (!is_coinsview_empty) {
                    uiInterface.InitMessage(_("Verifying blocks..."));
                    if (fHavePruned && gArgs.GetArg("-checkblocks", DEFAULT_CHECKBLOCKS) > MIN_BLOCKS_TO_KEEP) {
                        LogPrintf("Prune: pruned datadir may not have more than %d blocks; only checking available blocks\n",
                            MIN_BLOCKS_TO_KEEP);
                    }

                    CBlockIndex* tip = chainActive.Tip();
                    RPCNotifyBlockChange(true, tip);

                    if (tip
                        && tip != chainActive.Genesis() // genesis block can be set in the future
                        && tip->nTime > GetAdjustedTime() + MAX_FUTURE_BLOCK_TIME) {
                        strLoadError = _("The block database contains a block which appears to be from the future. "
                            "This may be due to your computer's date and time being set incorrectly. "
                            "Only rebuild the block database if you are sure that your computer's date and time are correct");
                        break;
                    }

                    if (!CVerifyDB().VerifyDB(chainparams, pcoinsdbview.get(), gArgs.GetArg("-checklevel", DEFAULT_CHECKLEVEL),
                                  gArgs.GetArg("-checkblocks", DEFAULT_CHECKBLOCKS))) {
                        strLoadError = _("Corrupted block database detected");
                        break;
                    }
                }
            } catch (const std::exception& e) {
                LogPrintf("%s\n", e.what());
                strLoadError = _("Error opening block database");
                break;
            }

            fLoaded = true;
        } while(false);

        if (!fLoaded && !fRequestShutdown) {
            // first suggest a reindex
            if (!fReset) {
                bool fRet = uiInterface.ThreadSafeQuestion(
                    strLoadError + ".\n\n" + _("Do you want to rebuild the block database now?"),
                    strLoadError + ".\nPlease restart with -reindex or -reindex-chainstate to recover.",
                    "", CClientUIInterface::MSG_ERROR | CClientUIInterface::BTN_ABORT);
                if (fRet) {
                    fReindex = true;
                    fRequestShutdown = false;
                } else {
                    LogPrintf("Aborted block database rebuild. Exiting.\n");
                    return false;
                }
            } else {
                return InitError(strLoadError);
            }
        }
    }

    // As LoadBlockIndex can take several minutes, it's possible the user
    // requested to kill the GUI during the last operation. If so, exit.
    // As the program has not fully started yet, Shutdown() is possibly overkill.
    if (fRequestShutdown)
    {
        LogPrintf("Shutdown requested. Exiting.\n");
        return false;
    }
    if (fLoaded) {
        LogPrintf(" block index %15dms\n", GetTimeMillis() - nStart);
    }

    fs::path est_path = GetDataDir() / FEE_ESTIMATES_FILENAME;
    CAutoFile est_filein(fsbridge::fopen(est_path, "rb"), SER_DISK, CLIENT_VERSION);
    // Allowed to fail as this file IS missing on first startup.
    if (!est_filein.IsNull())
        ::feeEstimator.Read(est_filein);
    fFeeEstimatesInitialized = true;

    // ********************************************************* Step 8: start indexers
    SetCoreWriteGetSpentIndex(&GetSpentIndex);

    if (gArgs.GetBoolArg("-txindex", DEFAULT_TXINDEX)) {
        g_txindex = MakeUnique<TxIndex>(nTxIndexCache, false, fReindex);
        g_txindex->Start();
    }

    // ********************************************************* Step 9: load wallet
    if (!g_wallet_init_interface.Open()) return false;

    // ********************************************************* Step 10: data directory maintenance

    // if pruning, unset the service bit and perform the initial blockstore prune
    // after any wallet rescanning has taken place.
    if (fPruneMode) {
        LogPrintf("Unsetting NODE_NETWORK on prune mode\n");
        nLocalServices = ServiceFlags(nLocalServices & ~NODE_NETWORK);
        if (!fReindex) {
            uiInterface.InitMessage(_("Pruning blockstore..."));
            PruneAndFlush();
        }
    }

    if (chainparams.GetConsensus().vDeployments[Consensus::DEPLOYMENT_SEGWIT].nTimeout != 0) {
        // Only advertise witness capabilities if they have a reasonable start time.
        // This allows us to have the code merged without a defined softfork, by setting its
        // end time to 0.
        // Note that setting NODE_WITNESS is never required: the only downside from not
        // doing so is that after activation, no upgraded nodes will fetch from you.
        nLocalServices = ServiceFlags(nLocalServices | NODE_WITNESS);
    }

    // ********************************************************* Step 11: import blocks

    if (!CheckDiskSpace() && !CheckDiskSpace(0, true))
        return false;

    // Either install a handler to notify us when genesis activates, or set fHaveGenesis directly.
    // No locking, as this happens before any background thread is started.
    if (chainActive.Tip() == nullptr) {
        uiInterface.NotifyBlockTip.connect(BlockNotifyGenesisWait);
    } else {
        fHaveGenesis = true;
    }

    if (gArgs.IsArgSet("-blocknotify"))
        uiInterface.NotifyBlockTip.connect(BlockNotifyCallback);

    std::vector<fs::path> vImportFiles;
    for (const std::string& strFile : gArgs.GetArgs("-loadblock")) {
        vImportFiles.push_back(strFile);
    }

    threadGroup.create_thread(boost::bind(&ThreadImport, vImportFiles));

    // Wait for genesis block to be processed
    {
        WaitableLock lock(cs_GenesisWait);
        // We previously could hang here if StartShutdown() is called prior to
        // ThreadImport getting started, so instead we just wait on a timer to
        // check ShutdownRequested() regularly.
        while (!fHaveGenesis && !ShutdownRequested()) {
            condvar_GenesisWait.wait_for(lock, std::chrono::milliseconds(500));
        }
        uiInterface.NotifyBlockTip.disconnect(BlockNotifyGenesisWait);
    }

    // ********************************************************* Step 10.1: start secure messaging
#ifdef ENABLE_WALLET
    if (fParticlMode) // SMSG breaks functional tests with services flag, see version msg
    {
        auto vpwallets = GetWallets();
        smsgModule.Start(vpwallets.size() > 0 ? vpwallets[0].get() : nullptr, !gArgs.GetBoolArg("-smsg", true), gArgs.GetBoolArg("-smsgscanchain", false));
    };
#else
    if (fParticlMode)
    smsgModule.Start(nullptr, !gArgs.GetBoolArg("-smsg", true), gArgs.GetBoolArg("-smsgscanchain", false));
#endif

    if (ShutdownRequested()) {
        return false;
    }

    // ********************************************************* Step 12: start node

    int chain_active_height;

    //// debug print
    {
        LOCK(cs_main);
        LogPrintf("mapBlockIndex.size() = %u\n", mapBlockIndex.size());
        chain_active_height = chainActive.Height();
    }
    LogPrintf("nBestHeight = %d\n", chain_active_height);

    if (gArgs.GetBoolArg("-listenonion", DEFAULT_LISTEN_ONION))
        StartTorControl();

    Discover();

    // Map ports with UPnP
    if (gArgs.GetBoolArg("-upnp", DEFAULT_UPNP)) {
        StartMapPort();
    }

    CConnman::Options connOptions;
    connOptions.nLocalServices = smsg::fSecMsgEnabled ? ServiceFlags(nLocalServices | NODE_SMSG) : nLocalServices;
    connOptions.nMaxConnections = nMaxConnections;
    connOptions.nMaxOutbound = std::min(MAX_OUTBOUND_CONNECTIONS, connOptions.nMaxConnections);
    connOptions.nMaxAddnode = MAX_ADDNODE_CONNECTIONS;
    connOptions.nMaxFeeler = 1;
    connOptions.nBestHeight = chain_active_height;
    connOptions.uiInterface = &uiInterface;
    connOptions.m_msgproc = peerLogic.get();
    connOptions.nSendBufferMaxSize = 1000*gArgs.GetArg("-maxsendbuffer", DEFAULT_MAXSENDBUFFER);
    connOptions.nReceiveFloodSize = 1000*gArgs.GetArg("-maxreceivebuffer", DEFAULT_MAXRECEIVEBUFFER);
    connOptions.m_added_nodes = gArgs.GetArgs("-addnode");

    connOptions.nMaxOutboundTimeframe = nMaxOutboundTimeframe;
    connOptions.nMaxOutboundLimit = nMaxOutboundLimit;

    for (const std::string& strBind : gArgs.GetArgs("-bind")) {
        CService addrBind;
        if (!Lookup(strBind.c_str(), addrBind, GetListenPort(), false)) {
            return InitError(ResolveErrMsg("bind", strBind));
        }
        connOptions.vBinds.push_back(addrBind);
    }
    for (const std::string& strBind : gArgs.GetArgs("-whitebind")) {
        CService addrBind;
        if (!Lookup(strBind.c_str(), addrBind, 0, false)) {
            return InitError(ResolveErrMsg("whitebind", strBind));
        }
        if (addrBind.GetPort() == 0) {
            return InitError(strprintf(_("Need to specify a port with -whitebind: '%s'"), strBind));
        }
        connOptions.vWhiteBinds.push_back(addrBind);
    }

    for (const auto& net : gArgs.GetArgs("-whitelist")) {
        CSubNet subnet;
        LookupSubNet(net.c_str(), subnet);
        if (!subnet.IsValid())
            return InitError(strprintf(_("Invalid netmask specified in -whitelist: '%s'"), net));
        connOptions.vWhitelistedRange.push_back(subnet);
    }

    connOptions.vSeedNodes = gArgs.GetArgs("-seednode");

    // Initiate outbound connections unless connect=0
    connOptions.m_use_addrman_outgoing = !gArgs.IsArgSet("-connect");
    if (!connOptions.m_use_addrman_outgoing) {
        const auto connect = gArgs.GetArgs("-connect");
        if (connect.size() != 1 || connect[0] != "0") {
            connOptions.m_specified_outgoing = connect;
        }
    }
    if (!connman.Start(scheduler, connOptions)) {
        return false;
    }

    // ********************************************************* Step 12.5: start staking
    #ifdef ENABLE_WALLET
    if (fParticlWallet)
    {
        nMinStakeInterval = gArgs.GetArg("-minstakeinterval", 0);
        nMinerSleep = gArgs.GetArg("-minersleep", 500);
        if (!gArgs.GetBoolArg("-staking", true))
            LogPrintf("Staking disabled\n");
        else
        {
            auto vpwallets = GetWallets();
            size_t nWallets = vpwallets.size();
            assert(nWallets > 0);
            size_t nThreads = std::min(nWallets, (size_t)gArgs.GetArg("-stakingthreads", 1));

            size_t nPerThread = nWallets / nThreads;
            for (size_t i = 0; i < nThreads; ++i)
            {
                size_t nStart = nPerThread * i;
                size_t nEnd = (i == nThreads-1) ? nWallets : nPerThread * (i+1);
                StakeThread *t = new StakeThread();
                vStakeThreads.push_back(t);
                GetParticlWallet(vpwallets[i].get())->nStakeThread = i;
                t->sName = strprintf("miner%d", i);
                t->thread = std::thread(&TraceThread<std::function<void()> >, t->sName.c_str(), std::function<void()>(std::bind(&ThreadStakeMiner, i, vpwallets, nStart, nEnd)));
            };
        }
    };
    #endif

    // ********************************************************* Step 13: finished

    SetRPCWarmupFinished();

    uiInterface.InitMessage(_("Done loading"));

    g_wallet_init_interface.Start(scheduler);

    return true;
}<|MERGE_RESOLUTION|>--- conflicted
+++ resolved
@@ -492,19 +492,23 @@
     gArgs.AddArg("-zmqpubhashtx=<address>", "Enable publish hash transaction in <address>", false, OptionsCategory::ZMQ);
     gArgs.AddArg("-zmqpubrawblock=<address>", "Enable publish raw block in <address>", false, OptionsCategory::ZMQ);
     gArgs.AddArg("-zmqpubrawtx=<address>", "Enable publish raw transaction in <address>", false, OptionsCategory::ZMQ);
-<<<<<<< HEAD
+
     gArgs.AddArg("-zmqpubhashwtx=<address>", "Enable publish hash transaction received by wallets in <address>", false, OptionsCategory::ZMQ);
     gArgs.AddArg("-zmqpubsmsg=<address>", "Enable publish secure message in <address>", false, OptionsCategory::ZMQ);
     gArgs.AddArg("-serverkeyzmq=<secret_key>", "Base64 encoded string of the z85 encoded secret key for CurveZMQ.", false, OptionsCategory::ZMQ);
     gArgs.AddArg("-newserverkeypairzmq", "Generate new key pair for CurveZMQ, print and exit.", false, OptionsCategory::ZMQ);
     gArgs.AddArg("-whitelistzmq=<IP address or network>", "Whitelist peers connecting from the given IP address (e.g. 1.2.3.4) or CIDR notated network (e.g. 1.2.3.0/24). Can be specified multiple times.", false, OptionsCategory::ZMQ);
-=======
 #else
     hidden_args.emplace_back("-zmqpubhashblock=<address>");
     hidden_args.emplace_back("-zmqpubhashtx=<address>");
     hidden_args.emplace_back("-zmqpubrawblock=<address>");
     hidden_args.emplace_back("-zmqpubrawtx=<address>");
->>>>>>> cc7cbd75
+
+    hidden_args.emplace_back("-zmqpubhashwtx=<address>");
+    hidden_args.emplace_back("-zmqpubsmsg=<address>");
+    hidden_args.emplace_back("-serverkeyzmq=<secret_key>");
+    hidden_args.emplace_back("-newserverkeypairzmq");
+    hidden_args.emplace_back("-whitelistzmq=<IP address or network>");
 #endif
 
     gArgs.AddArg("-checkblocks=<n>", strprintf("How many blocks to check at startup (default: %u, 0 = all)", DEFAULT_CHECKBLOCKS), true, OptionsCategory::DEBUG_TEST);
@@ -576,35 +580,16 @@
     gArgs.AddArg("-displaylocaltime", "Display human readable time strings in local timezone (default: false)", false, OptionsCategory::RPC);
     gArgs.AddArg("-displayutctime", "Display human readable time strings in UTC (default: false)", false, OptionsCategory::RPC);
 
-<<<<<<< HEAD
-    // Hidden options
-    gArgs.AddArg("-rpcssl", "", false, OptionsCategory::HIDDEN);
-    gArgs.AddArg("-benchmark", "", false, OptionsCategory::HIDDEN);
-    gArgs.AddArg("-h", "", false, OptionsCategory::HIDDEN);
-    gArgs.AddArg("-help", "", false, OptionsCategory::HIDDEN);
-    gArgs.AddArg("-socks", "", false, OptionsCategory::HIDDEN);
-    gArgs.AddArg("-tor", "", false, OptionsCategory::HIDDEN);
-    gArgs.AddArg("-debugnet", "", false, OptionsCategory::HIDDEN);
-    gArgs.AddArg("-whitelistalwaysrelay", "", false, OptionsCategory::HIDDEN);
-    gArgs.AddArg("-prematurewitness", "", false, OptionsCategory::HIDDEN);
-    gArgs.AddArg("-walletprematurewitness", "", false, OptionsCategory::HIDDEN);
-    gArgs.AddArg("-promiscuousmempoolflags", "", false, OptionsCategory::HIDDEN);
-    gArgs.AddArg("-blockminsize", "", false, OptionsCategory::HIDDEN);
-    gArgs.AddArg("-dbcrashratio", "", false, OptionsCategory::HIDDEN);
-    gArgs.AddArg("-forcecompactdb", "", false, OptionsCategory::HIDDEN);
-    gArgs.AddArg("-usehd", "", false, OptionsCategory::HIDDEN);
-
-    gArgs.AddArg("-legacymode", "", false, OptionsCategory::HIDDEN);
-=======
 #if HAVE_DECL_DAEMON
     gArgs.AddArg("-daemon", "Run in the background as a daemon and accept commands", false, OptionsCategory::OPTIONS);
 #else
     hidden_args.emplace_back("-daemon");
 #endif
 
+    hidden_args.emplace_back("-legacymode");
+
     // Add the hidden options
     gArgs.AddHiddenArgs(hidden_args);
->>>>>>> cc7cbd75
 }
 
 std::string LicenseInfo()
