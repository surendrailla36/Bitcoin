--- conflicted
+++ resolved
@@ -240,17 +240,9 @@
     using vector_type = SerializeData;
     vector_type vch;
     vector_type::size_type m_read_pos{0};
-<<<<<<< HEAD
-    // SYSCOIN
-    int nTxVersion{0};
-    int nType{0};
-
-=======
-
     // SYSCOIN
     int nType{0};
     int nTxVersion{0};
->>>>>>> 434ceaef
 public:
     typedef vector_type::allocator_type   allocator_type;
     typedef vector_type::size_type        size_type;
@@ -261,24 +253,11 @@
     typedef vector_type::iterator         iterator;
     typedef vector_type::const_iterator   const_iterator;
     typedef vector_type::reverse_iterator reverse_iterator;
-<<<<<<< HEAD
     // SYSCOIN
     explicit DataStream(int nTypeIn = 0) {nType = nTypeIn;}
     explicit DataStream(Span<const uint8_t> sp, int nTypeIn = 0) : DataStream{AsBytes(sp), nTypeIn} {}
     explicit DataStream(Span<const value_type> sp, int nTypeIn = 0) : vch(sp.data(), sp.data() + sp.size()), nType(nTypeIn) {}
 
-=======
-
-    explicit DataStream() {}
-    explicit DataStream(Span<const uint8_t> sp) : DataStream{AsBytes(sp)} {}
-    explicit DataStream(Span<const value_type> sp) : vch(sp.data(), sp.data() + sp.size()) {}
-    // SYSCOIN
-    const void* GetParams() const { return nullptr; }
-    void SetTxVersion(int nTxVersionIn) { nTxVersion = nTxVersionIn; }
-    int GetTxVersion()           { return nTxVersion; }
-    void seek(size_t _nSize) {return;}
-    int GetType() const          { return nType; }
->>>>>>> 434ceaef
     std::string str() const
     {
         return std::string{UCharCast(data()), UCharCast(data() + size())};
@@ -410,7 +389,6 @@
 {
 private:
     int nVersion;
-<<<<<<< HEAD
 public:
     explicit CDataStream(int nTypeIn, int nVersionIn)
         : DataStream{nTypeIn},
@@ -420,28 +398,13 @@
     explicit CDataStream(Span<const value_type> sp, int nTypeIn, int nVersionIn)
         : DataStream{sp, nTypeIn},
           nVersion{nVersionIn} {}
-=======
-
-public:
-    explicit CDataStream(int nTypeIn, int nVersionIn)
-        : nVersion{nVersionIn} {nType = nTypeIn;}
-
-    explicit CDataStream(Span<const uint8_t> sp, int type, int version) : CDataStream{AsBytes(sp), type, version} {}
-    explicit CDataStream(Span<const value_type> sp, int nTypeIn, int nVersionIn)
-        : DataStream{sp},
-          nVersion{nVersionIn} {nType = nTypeIn;}
->>>>>>> 434ceaef
 
     int GetType() const          { return nType; }
     // SYSCOIN
     const void* GetParams() const { return nullptr; }
     void SetVersion(int n)       { nVersion = n; }
     int GetVersion() const       { return nVersion; }
-<<<<<<< HEAD
     void seek(size_t _nSize) {return;}
-=======
-
->>>>>>> 434ceaef
     template <typename T>
     CDataStream& operator<<(const T& obj)
     {
