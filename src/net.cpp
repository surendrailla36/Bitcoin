// Copyright (c) 2009-2010 Satoshi Nakamoto
// Copyright (c) 2009-2014 The Bitcoin developers
// Copyright (c) 2014-2015 The Crown developers
// Distributed under the MIT/X11 software license, see the accompanying
// file COPYING or http://www.opensource.org/licenses/mit-license.php.

#if defined(HAVE_CONFIG_H)
#include "config/crown-config.h"
#endif

#include "net.h"

#include "addrman.h"
#include "chainparams.h"
#include "clientversion.h"
#include "primitives/transaction.h"
#include "ui_interface.h"
#include "darksend.h"
#include "wallet.h"

#ifdef WIN32
#include <string.h>
#else
#include <fcntl.h>
#endif

#ifdef USE_UPNP
#include <miniupnpc/miniupnpc.h>
#include <miniupnpc/miniwget.h>
#include <miniupnpc/upnpcommands.h>
#include <miniupnpc/upnperrors.h>
#endif

#include <boost/filesystem.hpp>
#include <boost/thread.hpp>

// Dump addresses to peers.dat every 15 minutes (900s)
#define DUMP_ADDRESSES_INTERVAL 900

#if !defined(HAVE_MSG_NOSIGNAL) && !defined(MSG_NOSIGNAL)
#define MSG_NOSIGNAL 0
#endif

// Fix for ancient MinGW versions, that don't have defined these in ws2tcpip.h.
// Todo: Can be removed when our pull-tester is upgraded to a modern MinGW version.
#ifdef WIN32
#ifndef PROTECTION_LEVEL_UNRESTRICTED
#define PROTECTION_LEVEL_UNRESTRICTED 10
#endif
#ifndef IPV6_PROTECTION_LEVEL
#define IPV6_PROTECTION_LEVEL 23
#endif
#endif

using namespace boost;
using namespace std;

namespace {
    const int MAX_OUTBOUND_CONNECTIONS = 8;

    struct ListenSocket {
        SOCKET socket;
        bool whitelisted;

        ListenSocket(SOCKET socket, bool whitelisted) : socket(socket), whitelisted(whitelisted) {}
    };
}

//
// Global state variables
//
bool fDiscover = true;
bool fListen = true;
uint64_t nLocalServices = NODE_NETWORK;
CCriticalSection cs_mapLocalHost;
map<CNetAddr, LocalServiceInfo> mapLocalHost;
static bool vfReachable[NET_MAX] = {};
static bool vfLimited[NET_MAX] = {};
static CNode* pnodeLocalHost = NULL;
uint64_t nLocalHostNonce = 0;
static std::vector<ListenSocket> vhListenSocket;
CAddrMan addrman;
int nMaxConnections = 125;
bool fAddressesInitialized = false;

vector<CNode*> vNodes;
CCriticalSection cs_vNodes;
map<CInv, CDataStream> mapRelay;
deque<pair<int64_t, CInv> > vRelayExpiration;
CCriticalSection cs_mapRelay;
limitedmap<CInv, int64_t> mapAlreadyAskedFor(MAX_INV_SZ);

static deque<string> vOneShots;
CCriticalSection cs_vOneShots;

set<CNetAddr> setservAddNodeAddresses;
CCriticalSection cs_setservAddNodeAddresses;

vector<std::string> vAddedNodes;
CCriticalSection cs_vAddedNodes;

NodeId nLastNodeId = 0;
CCriticalSection cs_nLastNodeId;

static CSemaphore *semOutbound = NULL;
boost::condition_variable messageHandlerCondition;

// Signals for message handling
static CNodeSignals g_signals;
CNodeSignals& GetNodeSignals() { return g_signals; }

void AddOneShot(string strDest)
{
    LOCK(cs_vOneShots);
    vOneShots.push_back(strDest);
}

unsigned short GetListenPort()
{
    return (unsigned short)(GetArg("-port", Params().GetDefaultPort()));
}

// find 'best' local address for a particular peer
bool GetLocal(CService& addr, const CNetAddr *paddrPeer)
{
    if (!fListen)
        return false;

    int nBestScore = -1;
    int nBestReachability = -1;
    {
        LOCK(cs_mapLocalHost);
        for (map<CNetAddr, LocalServiceInfo>::iterator it = mapLocalHost.begin(); it != mapLocalHost.end(); it++)
        {
            int nScore = (*it).second.nScore;
            int nReachability = (*it).first.GetReachabilityFrom(paddrPeer);
            if (nReachability > nBestReachability || (nReachability == nBestReachability && nScore > nBestScore))
            {
                addr = CService((*it).first, (*it).second.nPort);
                nBestReachability = nReachability;
                nBestScore = nScore;
            }
        }
    }
    return nBestScore >= 0;
}

// get best local address for a particular peer as a CAddress
// Otherwise, return the unroutable 0.0.0.0 but filled in with
// the normal parameters, since the IP may be changed to a useful
// one by discovery.
CAddress GetLocalAddress(const CNetAddr *paddrPeer)
{
    CAddress ret(CService("0.0.0.0",GetListenPort()),0);
    CService addr;
    if (GetLocal(addr, paddrPeer))
    {
        ret = CAddress(addr);
    }
    ret.nServices = nLocalServices;
    ret.nTime = GetAdjustedTime();
    return ret;
}

bool RecvLine(SOCKET hSocket, string& strLine)
{
    strLine = "";
    while (true)
    {
        char c;
        int nBytes = recv(hSocket, &c, 1, 0);
        if (nBytes > 0)
        {
            if (c == '\n')
                continue;
            if (c == '\r')
                return true;
            strLine += c;
            if (strLine.size() >= 9000)
                return true;
        }
        else if (nBytes <= 0)
        {
            boost::this_thread::interruption_point();
            if (nBytes < 0)
            {
                int nErr = WSAGetLastError();
                if (nErr == WSAEMSGSIZE)
                    continue;
                if (nErr == WSAEWOULDBLOCK || nErr == WSAEINTR || nErr == WSAEINPROGRESS)
                {
                    MilliSleep(10);
                    continue;
                }
            }
            if (!strLine.empty())
                return true;
            if (nBytes == 0)
            {
                // socket closed
                LogPrint("net", "socket closed\n");
                return false;
            }
            else
            {
                // socket error
                int nErr = WSAGetLastError();
                LogPrint("net", "recv failed: %s\n", NetworkErrorString(nErr));
                return false;
            }
        }
    }
}

int GetnScore(const CService& addr)
{
    LOCK(cs_mapLocalHost);
    if (mapLocalHost.count(addr) == LOCAL_NONE)
        return 0;
    return mapLocalHost[addr].nScore;
}

// Is our peer's addrLocal potentially useful as an external IP source?
bool IsPeerAddrLocalGood(CNode *pnode)
{
    return fDiscover && pnode->addr.IsRoutable() && pnode->addrLocal.IsRoutable() &&
           !IsLimited(pnode->addrLocal.GetNetwork());
}

// pushes our own address to a peer
void AdvertizeLocal(CNode *pnode)
{
    if (fListen && pnode->fSuccessfullyConnected)
    {
        CAddress addrLocal = GetLocalAddress(&pnode->addr);
        // If discovery is enabled, sometimes give our peer the address it
        // tells us that it sees us as in case it has a better idea of our
        // address than we do.
        if (IsPeerAddrLocalGood(pnode) && (!addrLocal.IsRoutable() ||
             GetRand((GetnScore(addrLocal) > LOCAL_MANUAL) ? 8:2) == 0))
        {
            addrLocal.SetIP(pnode->addrLocal);
        }
        if (addrLocal.IsRoutable())
        {
            pnode->PushAddress(addrLocal);
        }
    }
}

void SetReachable(enum Network net, bool fFlag)
{
    LOCK(cs_mapLocalHost);
    vfReachable[net] = fFlag;
    if (net == NET_IPV6 && fFlag)
        vfReachable[NET_IPV4] = true;
}

// learn a new local address
bool AddLocal(const CService& addr, int nScore)
{
    if (!addr.IsRoutable())
        return false;

    if (!fDiscover && nScore < LOCAL_MANUAL)
        return false;

    if (IsLimited(addr))
        return false;

    LogPrintf("AddLocal(%s,%i)\n", addr.ToString(), nScore);

    {
        LOCK(cs_mapLocalHost);
        bool fAlready = mapLocalHost.count(addr) > 0;
        LocalServiceInfo &info = mapLocalHost[addr];
        if (!fAlready || nScore >= info.nScore) {
            info.nScore = nScore + (fAlready ? 1 : 0);
            info.nPort = addr.GetPort();
        }
        SetReachable(addr.GetNetwork());
    }

    return true;
}

bool AddLocal(const CNetAddr &addr, int nScore)
{
    return AddLocal(CService(addr, GetListenPort()), nScore);
}

/** Make a particular network entirely off-limits (no automatic connects to it) */
void SetLimited(enum Network net, bool fLimited)
{
    if (net == NET_UNROUTABLE)
        return;
    LOCK(cs_mapLocalHost);
    vfLimited[net] = fLimited;
}

bool IsLimited(enum Network net)
{
    LOCK(cs_mapLocalHost);
    return vfLimited[net];
}

bool IsLimited(const CNetAddr &addr)
{
    return IsLimited(addr.GetNetwork());
}

/** vote for a local address */
bool SeenLocal(const CService& addr)
{
    {
        LOCK(cs_mapLocalHost);
        if (mapLocalHost.count(addr) == 0)
            return false;
        mapLocalHost[addr].nScore++;
    }
    return true;
}


/** check whether a given address is potentially local */
bool IsLocal(const CService& addr)
{
    LOCK(cs_mapLocalHost);
    return mapLocalHost.count(addr) > 0;
}

/** check whether a given network is one we can probably connect to */
bool IsReachable(enum Network net)
{
    LOCK(cs_mapLocalHost);
    return vfReachable[net] && !vfLimited[net];
}

/** check whether a given address is in a network we can probably connect to */
bool IsReachable(const CNetAddr& addr)
{
    enum Network net = addr.GetNetwork();
    return IsReachable(net);
}

void AddressCurrentlyConnected(const CService& addr)
{
    addrman.Connected(addr);
}


uint64_t CNode::nTotalBytesRecv = 0;
uint64_t CNode::nTotalBytesSent = 0;
CCriticalSection CNode::cs_totalBytesRecv;
CCriticalSection CNode::cs_totalBytesSent;

CNode* FindNode(const CNetAddr& ip)
{
    LOCK(cs_vNodes);
    BOOST_FOREACH(CNode* pnode, vNodes)
        if ((CNetAddr)pnode->addr == ip)
            return (pnode);
    return NULL;
}

CNode* FindNode(const std::string& addrName)
{
    LOCK(cs_vNodes);
    BOOST_FOREACH(CNode* pnode, vNodes)
        if (pnode->addrName == addrName)
            return (pnode);
    return NULL;
}

CNode* FindNode(const CService& addr)
{
    LOCK(cs_vNodes);
    BOOST_FOREACH(CNode* pnode, vNodes){
        if(Params().NetworkID() == CBaseChainParams::REGTEST){
            //if using regtest, just check the IP
            if((CNetAddr)pnode->addr == (CNetAddr)addr)
                return (pnode);
        } else {
            if(pnode->addr == addr)
                return (pnode);
        }
    }
    return NULL;
}

CNode* ConnectNode(CAddress addrConnect, const char *pszDest, bool darkSendMaster)
{
    if (pszDest == NULL) {
        // we clean throne connections in CThroneMan::ProcessThroneConnections()
        // so should be safe to skip this and connect to local Hot MN on CActiveThrone::ManageStatus()
        if (IsLocal(addrConnect) && !darkSendMaster)
            return NULL;

        // Look for an existing connection
        CNode* pnode = FindNode((CService)addrConnect);
        if (pnode)
        {
            pnode->fDarkSendMaster = darkSendMaster;

            pnode->AddRef();
            return pnode;
        }
    }

    /// debug print
    LogPrint("net", "trying connection %s lastseen=%.1fhrs\n",
        pszDest ? pszDest : addrConnect.ToString(),
        pszDest ? 0.0 : (double)(GetAdjustedTime() - addrConnect.nTime)/3600.0);

    // Connect
    SOCKET hSocket;
    bool proxyConnectionFailed = false;
    if (pszDest ? ConnectSocketByName(addrConnect, hSocket, pszDest, Params().GetDefaultPort(), nConnectTimeout, &proxyConnectionFailed) :
                  ConnectSocket(addrConnect, hSocket, nConnectTimeout, &proxyConnectionFailed))
    {
        if (!IsSelectableSocket(hSocket)) {
            LogPrintf("Cannot create connection: non-selectable socket created (fd >= FD_SETSIZE ?)\n");
            CloseSocket(hSocket);
            return NULL;
        }

        addrman.Attempt(addrConnect);

        // Add node
        CNode* pnode = new CNode(hSocket, addrConnect, pszDest ? pszDest : "", false);
        pnode->AddRef();

        {
            LOCK(cs_vNodes);
            vNodes.push_back(pnode);
        }

        pnode->nTimeConnected = GetTime();
        if(darkSendMaster) pnode->fDarkSendMaster = true;

        return pnode;
    } else if (!proxyConnectionFailed) {
        // If connecting to the node failed, and failure is not caused by a problem connecting to
        // the proxy, mark this as an attempt.
        addrman.Attempt(addrConnect);
    }

    return NULL;
}

void CNode::CloseSocketDisconnect()
{
    fDisconnect = true;
    if (hSocket != INVALID_SOCKET)
    {
        LogPrint("net", "disconnecting peer=%d\n", id);
        CloseSocket(hSocket);
    }

    // in case this fails, we'll empty the recv buffer when the CNode is deleted
    TRY_LOCK(cs_vRecvMsg, lockRecv);
    if (lockRecv)
        vRecvMsg.clear();
}

void CNode::PushVersion()
{
    int nBestHeight = g_signals.GetHeight().get_value_or(0);

    /// when NTP implemented, change to just nTime = GetAdjustedTime()
    int64_t nTime = (fInbound ? GetAdjustedTime() : GetTime());
    CAddress addrYou = (addr.IsRoutable() && !IsProxy(addr) ? addr : CAddress(CService("0.0.0.0",0)));
    CAddress addrMe = GetLocalAddress(&addr);
    GetRandBytes((unsigned char*)&nLocalHostNonce, sizeof(nLocalHostNonce));
    if (fLogIPs)
        LogPrint("net", "send version message: version %d, blocks=%d, us=%s, them=%s, peer=%d\n", PROTOCOL_VERSION, nBestHeight, addrMe.ToString(), addrYou.ToString(), id);
    else
        LogPrint("net", "send version message: version %d, blocks=%d, us=%s, peer=%d\n", PROTOCOL_VERSION, nBestHeight, addrMe.ToString(), id);
    PushMessage("version", PROTOCOL_VERSION, nLocalServices, nTime, addrYou, addrMe,
                nLocalHostNonce, FormatSubVersion(CLIENT_NAME, CLIENT_VERSION, std::vector<string>()), nBestHeight, true);
}





std::map<CNetAddr, int64_t> CNode::setBanned;
CCriticalSection CNode::cs_setBanned;

void CNode::ClearBanned()
{
    setBanned.clear();
}

bool CNode::IsBanned(CNetAddr ip)
{
    bool fResult = false;
    {
        LOCK(cs_setBanned);
        std::map<CNetAddr, int64_t>::iterator i = setBanned.find(ip);
        if (i != setBanned.end())
        {
            int64_t t = (*i).second;
            if (GetTime() < t)
                fResult = true;
        }
    }
    return fResult;
}

bool CNode::Ban(const CNetAddr &addr) {
    int64_t banTime = GetTime()+GetArg("-bantime", 60*60*24);  // Default 24-hour ban
    {
        LOCK(cs_setBanned);
        if (setBanned[addr] < banTime)
            setBanned[addr] = banTime;
    }
    return true;
}


std::vector<CSubNet> CNode::vWhitelistedRange;
CCriticalSection CNode::cs_vWhitelistedRange;

bool CNode::IsWhitelistedRange(const CNetAddr &addr) {
    LOCK(cs_vWhitelistedRange);
    BOOST_FOREACH(const CSubNet& subnet, vWhitelistedRange) {
        if (subnet.Match(addr))
            return true;
    }
    return false;
}

void CNode::AddWhitelistedRange(const CSubNet &subnet) {
    LOCK(cs_vWhitelistedRange);
    vWhitelistedRange.push_back(subnet);
}

#undef X
#define X(name) stats.name = name
void CNode::copyStats(CNodeStats &stats)
{
    stats.nodeid = this->GetId();
    X(nServices);
    X(nLastSend);
    X(nLastRecv);
    X(nTimeConnected);
    X(addrName);
    X(nVersion);
    X(cleanSubVer);
    X(fInbound);
    X(nStartingHeight);
    X(nSendBytes);
    X(nRecvBytes);
    X(fWhitelisted);

    // It is common for nodes with good ping times to suddenly become lagged,
    // due to a new block arriving or other large transfer.
    // Merely reporting pingtime might fool the caller into thinking the node was still responsive,
    // since pingtime does not update until the ping is complete, which might take a while.
    // So, if a ping is taking an unusually long time in flight,
    // the caller can immediately detect that this is happening.
    int64_t nPingUsecWait = 0;
    if ((0 != nPingNonceSent) && (0 != nPingUsecStart)) {
        nPingUsecWait = GetTimeMicros() - nPingUsecStart;
    }

    // Raw ping time is in microseconds, but show it to user as whole seconds (Crown users should be well used to small numbers with many decimal places by now :)
    stats.dPingTime = (((double)nPingUsecTime) / 1e6);
    stats.dPingWait = (((double)nPingUsecWait) / 1e6);

    // Leave string empty if addrLocal invalid (not filled in yet)
    stats.addrLocal = addrLocal.IsValid() ? addrLocal.ToString() : "";
}
#undef X

// requires LOCK(cs_vRecvMsg)
bool CNode::ReceiveMsgBytes(const char *pch, unsigned int nBytes)
{
    while (nBytes > 0) {

        // get current incomplete message, or create a new one
        if (vRecvMsg.empty() ||
            vRecvMsg.back().complete())
            vRecvMsg.push_back(CNetMessage(SER_NETWORK, nRecvVersion));

        CNetMessage& msg = vRecvMsg.back();

        // absorb network data
        int handled;
        if (!msg.in_data)
            handled = msg.readHeader(pch, nBytes);
        else
            handled = msg.readData(pch, nBytes);

        if (handled < 0)
                return false;

        if (msg.in_data && msg.hdr.nMessageSize > MAX_PROTOCOL_MESSAGE_LENGTH) {
            LogPrint("net", "Oversized message from peer=%i, disconnecting", GetId());
            return false;
        }

        pch += handled;
        nBytes -= handled;

        if (msg.complete()) {
            msg.nTime = GetTimeMicros();
            messageHandlerCondition.notify_one();
        }
    }

    return true;
}

int CNetMessage::readHeader(const char *pch, unsigned int nBytes)
{
    // copy data to temporary parsing buffer
    unsigned int nRemaining = 24 - nHdrPos;
    unsigned int nCopy = std::min(nRemaining, nBytes);

    memcpy(&hdrbuf[nHdrPos], pch, nCopy);
    nHdrPos += nCopy;

    // if header incomplete, exit
    if (nHdrPos < 24)
        return nCopy;

    // deserialize to CMessageHeader
    try {
        hdrbuf >> hdr;
    }
    catch (const std::exception &) {
        return -1;
    }

    // reject messages larger than MAX_SIZE
    if (hdr.nMessageSize > MAX_SIZE)
            return -1;

    // switch state to reading message data
    in_data = true;

    return nCopy;
}

int CNetMessage::readData(const char *pch, unsigned int nBytes)
{
    unsigned int nRemaining = hdr.nMessageSize - nDataPos;
    unsigned int nCopy = std::min(nRemaining, nBytes);

    if (vRecv.size() < nDataPos + nCopy) {
        // Allocate up to 256 KiB ahead, but never more than the total message size.
        vRecv.resize(std::min(hdr.nMessageSize, nDataPos + nCopy + 256 * 1024));
    }

    memcpy(&vRecv[nDataPos], pch, nCopy);
    nDataPos += nCopy;

    return nCopy;
}









// requires LOCK(cs_vSend)
void SocketSendData(CNode *pnode)
{
    std::deque<CSerializeData>::iterator it = pnode->vSendMsg.begin();

    while (it != pnode->vSendMsg.end()) {
        const CSerializeData &data = *it;
        assert(data.size() > pnode->nSendOffset);
        int nBytes = send(pnode->hSocket, &data[pnode->nSendOffset], data.size() - pnode->nSendOffset, MSG_NOSIGNAL | MSG_DONTWAIT);
        if (nBytes > 0) {
            pnode->nLastSend = GetTime();
            pnode->nSendBytes += nBytes;
            pnode->nSendOffset += nBytes;
            pnode->RecordBytesSent(nBytes);
            if (pnode->nSendOffset == data.size()) {
                pnode->nSendOffset = 0;
                pnode->nSendSize -= data.size();
                it++;
            } else {
                // could not send full message; stop sending more
                break;
            }
        } else {
            if (nBytes < 0) {
                // error
                int nErr = WSAGetLastError();
                if (nErr != WSAEWOULDBLOCK && nErr != WSAEMSGSIZE && nErr != WSAEINTR && nErr != WSAEINPROGRESS)
                {
                    LogPrintf("socket send error %s\n", NetworkErrorString(nErr));
                    pnode->CloseSocketDisconnect();
                }
            }
            // couldn't send anything at all
            break;
        }
    }

    if (it == pnode->vSendMsg.end()) {
        assert(pnode->nSendOffset == 0);
        assert(pnode->nSendSize == 0);
    }
    pnode->vSendMsg.erase(pnode->vSendMsg.begin(), it);
}

static list<CNode*> vNodesDisconnected;

void ThreadSocketHandler()
{
    unsigned int nPrevNodeCount = 0;
    while (true)
    {
        //
        // Disconnect nodes
        //
        {
            LOCK(cs_vNodes);
            // Disconnect unused nodes
            vector<CNode*> vNodesCopy = vNodes;
            BOOST_FOREACH(CNode* pnode, vNodesCopy)
            {
                if (pnode->fDisconnect ||
                    (pnode->GetRefCount() <= 0 && pnode->vRecvMsg.empty() && pnode->nSendSize == 0 && pnode->ssSend.empty()))
                {
                    // remove from vNodes
                    vNodes.erase(remove(vNodes.begin(), vNodes.end(), pnode), vNodes.end());

                    // release outbound grant (if any)
                    pnode->grantOutbound.Release();

                    // close socket and cleanup
                    pnode->CloseSocketDisconnect();

                    // hold in disconnected pool until all refs are released
                    if (pnode->fNetworkNode || pnode->fInbound)
                        pnode->Release();
                    vNodesDisconnected.push_back(pnode);
                }
            }
        }
        {
            // Delete disconnected nodes
            list<CNode*> vNodesDisconnectedCopy = vNodesDisconnected;
            BOOST_FOREACH(CNode* pnode, vNodesDisconnectedCopy)
            {
                // wait until threads are done using it
                if (pnode->GetRefCount() <= 0)
                {
                    bool fDelete = false;
                    {
                        TRY_LOCK(pnode->cs_vSend, lockSend);
                        if (lockSend)
                        {
                            TRY_LOCK(pnode->cs_vRecvMsg, lockRecv);
                            if (lockRecv)
                            {
                                TRY_LOCK(pnode->cs_inventory, lockInv);
                                if (lockInv)
                                    fDelete = true;
                            }
                        }
                    }
                    if (fDelete)
                    {
                        vNodesDisconnected.remove(pnode);
                        delete pnode;
                    }
                }
            }
        }
        if(vNodes.size() != nPrevNodeCount) {
            nPrevNodeCount = vNodes.size();
            uiInterface.NotifyNumConnectionsChanged(nPrevNodeCount);
        }

        //
        // Find which sockets have data to receive
        //
        struct timeval timeout;
        timeout.tv_sec  = 0;
        timeout.tv_usec = 50000; // frequency to poll pnode->vSend

        fd_set fdsetRecv;
        fd_set fdsetSend;
        fd_set fdsetError;
        FD_ZERO(&fdsetRecv);
        FD_ZERO(&fdsetSend);
        FD_ZERO(&fdsetError);
        SOCKET hSocketMax = 0;
        bool have_fds = false;

        BOOST_FOREACH(const ListenSocket& hListenSocket, vhListenSocket) {
            FD_SET(hListenSocket.socket, &fdsetRecv);
            hSocketMax = max(hSocketMax, hListenSocket.socket);
            have_fds = true;
        }

        {
            LOCK(cs_vNodes);
            BOOST_FOREACH(CNode* pnode, vNodes)
            {
                if (pnode->hSocket == INVALID_SOCKET)
                    continue;
                FD_SET(pnode->hSocket, &fdsetError);
                hSocketMax = max(hSocketMax, pnode->hSocket);
                have_fds = true;

                // Implement the following logic:
                // * If there is data to send, select() for sending data. As this only
                //   happens when optimistic write failed, we choose to first drain the
                //   write buffer in this case before receiving more. This avoids
                //   needlessly queueing received data, if the remote peer is not themselves
                //   receiving data. This means properly utilizing TCP flow control signalling.
                // * Otherwise, if there is no (complete) message in the receive buffer,
                //   or there is space left in the buffer, select() for receiving data.
                // * (if neither of the above applies, there is certainly one message
                //   in the receiver buffer ready to be processed).
                // Together, that means that at least one of the following is always possible,
                // so we don't deadlock:
                // * We send some data.
                // * We wait for data to be received (and disconnect after timeout).
                // * We process a message in the buffer (message handler thread).
                {
                    TRY_LOCK(pnode->cs_vSend, lockSend);
                    if (lockSend && !pnode->vSendMsg.empty()) {
                        FD_SET(pnode->hSocket, &fdsetSend);
                        continue;
                    }
                }
                {
                    TRY_LOCK(pnode->cs_vRecvMsg, lockRecv);
                    if (lockRecv && (
                        pnode->vRecvMsg.empty() || !pnode->vRecvMsg.front().complete() ||
                        pnode->GetTotalRecvSize() <= ReceiveFloodSize()))
                        FD_SET(pnode->hSocket, &fdsetRecv);
                }
            }
        }

        int nSelect = select(have_fds ? hSocketMax + 1 : 0,
                             &fdsetRecv, &fdsetSend, &fdsetError, &timeout);
        boost::this_thread::interruption_point();

        if (nSelect == SOCKET_ERROR)
        {
            if (have_fds)
            {
                int nErr = WSAGetLastError();
                LogPrintf("socket select error %s\n", NetworkErrorString(nErr));
                for (unsigned int i = 0; i <= hSocketMax; i++)
                    FD_SET(i, &fdsetRecv);
            }
            FD_ZERO(&fdsetSend);
            FD_ZERO(&fdsetError);
            MilliSleep(timeout.tv_usec/1000);
        }

        //
        // Accept new connections
        //
        BOOST_FOREACH(const ListenSocket& hListenSocket, vhListenSocket)
        {
            if (hListenSocket.socket != INVALID_SOCKET && FD_ISSET(hListenSocket.socket, &fdsetRecv))
            {
                struct sockaddr_storage sockaddr;
                socklen_t len = sizeof(sockaddr);
                SOCKET hSocket = accept(hListenSocket.socket, (struct sockaddr*)&sockaddr, &len);
                CAddress addr;
                int nInbound = 0;

                if (hSocket != INVALID_SOCKET)
                    if (!addr.SetSockAddr((const struct sockaddr*)&sockaddr))
                        LogPrintf("Warning: Unknown socket family\n");

                bool whitelisted = hListenSocket.whitelisted || CNode::IsWhitelistedRange(addr);
                {
                    LOCK(cs_vNodes);
                    BOOST_FOREACH(CNode* pnode, vNodes)
                        if (pnode->fInbound)
                            nInbound++;
                }

                if (hSocket == INVALID_SOCKET)
                {
                    int nErr = WSAGetLastError();
                    if (nErr != WSAEWOULDBLOCK)
                        LogPrintf("socket error accept failed: %s\n", NetworkErrorString(nErr));
                }
                else if (!IsSelectableSocket(hSocket))
                {
                    LogPrintf("connection from %s dropped: non-selectable socket\n", addr.ToString());
                    CloseSocket(hSocket);
                }
                else if (nInbound >= nMaxConnections - MAX_OUTBOUND_CONNECTIONS)
                {
                    LogPrint("net", "connection from %s dropped (full)\n", addr.ToString());
                    CloseSocket(hSocket);
                }
                else if (CNode::IsBanned(addr) && !whitelisted)
                {
                    LogPrintf("connection from %s dropped (banned)\n", addr.ToString());
                    CloseSocket(hSocket);
                }
                else
                {
                    CNode* pnode = new CNode(hSocket, addr, "", true);
                    pnode->AddRef();
                    pnode->fWhitelisted = whitelisted;

                    {
                        LOCK(cs_vNodes);
                        vNodes.push_back(pnode);
                    }
                }
            }
        }

        //
        // Service each socket
        //
        vector<CNode*> vNodesCopy;
        {
            LOCK(cs_vNodes);
            vNodesCopy = vNodes;
            BOOST_FOREACH(CNode* pnode, vNodesCopy)
                pnode->AddRef();
        }
        BOOST_FOREACH(CNode* pnode, vNodesCopy)
        {
            boost::this_thread::interruption_point();

            //
            // Receive
            //
            if (pnode->hSocket == INVALID_SOCKET)
                continue;
            if (FD_ISSET(pnode->hSocket, &fdsetRecv) || FD_ISSET(pnode->hSocket, &fdsetError))
            {
                TRY_LOCK(pnode->cs_vRecvMsg, lockRecv);
                if (lockRecv)
                {
                    {
                        // typical socket buffer is 8K-64K
                        char pchBuf[0x10000];
                        int nBytes = recv(pnode->hSocket, pchBuf, sizeof(pchBuf), MSG_DONTWAIT);
                        if (nBytes > 0)
                        {
                            if (!pnode->ReceiveMsgBytes(pchBuf, nBytes))
                                pnode->CloseSocketDisconnect();
                            pnode->nLastRecv = GetTime();
                            pnode->nRecvBytes += nBytes;
                            pnode->RecordBytesRecv(nBytes);
                        }
                        else if (nBytes == 0)
                        {
                            // socket closed gracefully
                            if (!pnode->fDisconnect)
                                LogPrint("net", "socket closed\n");
                            pnode->CloseSocketDisconnect();
                        }
                        else if (nBytes < 0)
                        {
                            // error
                            int nErr = WSAGetLastError();
                            if (nErr != WSAEWOULDBLOCK && nErr != WSAEMSGSIZE && nErr != WSAEINTR && nErr != WSAEINPROGRESS)
                            {
                                if (!pnode->fDisconnect)
                                    LogPrintf("socket recv error %s\n", NetworkErrorString(nErr));
                                pnode->CloseSocketDisconnect();
                            }
                        }
                    }
                }
            }

            //
            // Send
            //
            if (pnode->hSocket == INVALID_SOCKET)
                continue;
            if (FD_ISSET(pnode->hSocket, &fdsetSend))
            {
                TRY_LOCK(pnode->cs_vSend, lockSend);
                if (lockSend)
                    SocketSendData(pnode);
            }

            //
            // Inactivity checking
            //
            int64_t nTime = GetTime();
            if (nTime - pnode->nTimeConnected > 60)
            {
                if (pnode->nLastRecv == 0 || pnode->nLastSend == 0)
                {
                    LogPrint("net", "socket no message in first 60 seconds, %d %d from %d\n", pnode->nLastRecv != 0, pnode->nLastSend != 0, pnode->id);
                    pnode->fDisconnect = true;
                }
                else if (nTime - pnode->nLastSend > TIMEOUT_INTERVAL)
                {
                    LogPrintf("socket sending timeout: %is\n", nTime - pnode->nLastSend);
                    pnode->fDisconnect = true;
                }
                else if (nTime - pnode->nLastRecv > (pnode->nVersion > BIP0031_VERSION ? TIMEOUT_INTERVAL : 90*60))
                {
                    LogPrintf("socket receive timeout: %is\n", nTime - pnode->nLastRecv);
                    pnode->fDisconnect = true;
                }
                else if (pnode->nPingNonceSent && pnode->nPingUsecStart + TIMEOUT_INTERVAL * 1000000 < GetTimeMicros())
                {
                    LogPrintf("ping timeout: %fs\n", 0.000001 * (GetTimeMicros() - pnode->nPingUsecStart));
                    pnode->fDisconnect = true;
                }
            }
        }
        {
            LOCK(cs_vNodes);
            BOOST_FOREACH(CNode* pnode, vNodesCopy)
                pnode->Release();
        }
    }
}









#ifdef USE_UPNP
void ThreadMapPort()
{
    std::string port = strprintf("%u", GetListenPort());
    const char * multicastif = 0;
    const char * minissdpdpath = 0;
    struct UPNPDev * devlist = 0;
    char lanaddr[64];

#ifndef UPNPDISCOVER_SUCCESS
    /* miniupnpc 1.5 */
    devlist = upnpDiscover(2000, multicastif, minissdpdpath, 0);
#elif MINIUPNPC_API_VERSION < 14
    /* miniupnpc 1.6 */
    int error = 0;
    devlist = upnpDiscover(2000, multicastif, minissdpdpath, 0, 0, &error);
#else
<<<<<<< HEAD
     /* miniupnpc 1.9.20150730 */
     int error = 0;
     devlist = upnpDiscover(2000, multicastif, minissdpdpath, 0, 0, 2, &error);
=======
    /* miniupnpc 1.9.20150730 */
    int error = 0;
    devlist = upnpDiscover(2000, multicastif, minissdpdpath, 0, 0, 2, &error);
>>>>>>> c7597817
#endif

    struct UPNPUrls urls;
    struct IGDdatas data;
    int r;

    r = UPNP_GetValidIGD(devlist, &urls, &data, lanaddr, sizeof(lanaddr));
    if (r == 1)
    {
        if (fDiscover) {
            char externalIPAddress[40];
            r = UPNP_GetExternalIPAddress(urls.controlURL, data.first.servicetype, externalIPAddress);
            if(r != UPNPCOMMAND_SUCCESS)
                LogPrintf("UPnP: GetExternalIPAddress() returned %d\n", r);
            else
            {
                if(externalIPAddress[0])
                {
                    LogPrintf("UPnP: ExternalIPAddress = %s\n", externalIPAddress);
                    AddLocal(CNetAddr(externalIPAddress), LOCAL_UPNP);
                }
                else
                    LogPrintf("UPnP: GetExternalIPAddress failed.\n");
            }
        }

        string strDesc = "Crown " + FormatFullVersion();

        try {
            while (true) {
#ifndef UPNPDISCOVER_SUCCESS
                /* miniupnpc 1.5 */
                r = UPNP_AddPortMapping(urls.controlURL, data.first.servicetype,
                                    port.c_str(), port.c_str(), lanaddr, strDesc.c_str(), "TCP", 0);
#else
                /* miniupnpc 1.6 */
                r = UPNP_AddPortMapping(urls.controlURL, data.first.servicetype,
                                    port.c_str(), port.c_str(), lanaddr, strDesc.c_str(), "TCP", 0, "0");
#endif

                if(r!=UPNPCOMMAND_SUCCESS)
                    LogPrintf("AddPortMapping(%s, %s, %s) failed with code %d (%s)\n",
                        port, port, lanaddr, r, strupnperror(r));
                else
                    LogPrintf("UPnP Port Mapping successful.\n");;

                MilliSleep(20*60*1000); // Refresh every 20 minutes
            }
        }
        catch (boost::thread_interrupted)
        {
            r = UPNP_DeletePortMapping(urls.controlURL, data.first.servicetype, port.c_str(), "TCP", 0);
            LogPrintf("UPNP_DeletePortMapping() returned : %d\n", r);
            freeUPNPDevlist(devlist); devlist = 0;
            FreeUPNPUrls(&urls);
            throw;
        }
    } else {
        LogPrintf("No valid UPnP IGDs found\n");
        freeUPNPDevlist(devlist); devlist = 0;
        if (r != 0)
            FreeUPNPUrls(&urls);
    }
}

void MapPort(bool fUseUPnP)
{
    static boost::thread* upnp_thread = NULL;

    if (fUseUPnP)
    {
        if (upnp_thread) {
            upnp_thread->interrupt();
            upnp_thread->join();
            delete upnp_thread;
        }
        upnp_thread = new boost::thread(boost::bind(&TraceThread<void (*)()>, "upnp", &ThreadMapPort));
    }
    else if (upnp_thread) {
        upnp_thread->interrupt();
        upnp_thread->join();
        delete upnp_thread;
        upnp_thread = NULL;
    }
}

#else
void MapPort(bool)
{
    // Intentionally left blank.
}
#endif






void ThreadDNSAddressSeed()
{
    // goal: only query DNS seeds if address need is acute
    if ((addrman.size() > 0) &&
        (!GetBoolArg("-forcednsseed", false))) {
        MilliSleep(11 * 1000);

        LOCK(cs_vNodes);
        if (vNodes.size() >= 2) {
            LogPrintf("P2P peers available. Skipped DNS seeding.\n");
            return;
        }
    }

    const vector<CDNSSeedData> &vSeeds = Params().DNSSeeds();
    int found = 0;

    LogPrintf("Loading addresses from DNS seeds (could take a while)\n");

    BOOST_FOREACH(const CDNSSeedData &seed, vSeeds) {
        if (HaveNameProxy()) {
            AddOneShot(seed.host);
        } else {
            vector<CNetAddr> vIPs;
            vector<CAddress> vAdd;
            if (LookupHost(seed.host.c_str(), vIPs))
            {
                BOOST_FOREACH(CNetAddr& ip, vIPs)
                {
                    int nOneDay = 24*3600;
                    CAddress addr = CAddress(CService(ip, Params().GetDefaultPort()));
                    addr.nTime = GetTime() - 3*nOneDay - GetRand(4*nOneDay); // use a random age between 3 and 7 days old
                    vAdd.push_back(addr);
                    found++;
                }
            }
            addrman.Add(vAdd, CNetAddr(seed.name, true));
        }
    }

    LogPrintf("%d addresses found from DNS seeds\n", found);
}












void DumpAddresses()
{
    int64_t nStart = GetTimeMillis();

    CAddrDB adb;
    adb.Write(addrman);

    LogPrint("net", "Flushed %d addresses to peers.dat  %dms\n",
           addrman.size(), GetTimeMillis() - nStart);
}

void static ProcessOneShot()
{
    string strDest;
    {
        LOCK(cs_vOneShots);
        if (vOneShots.empty())
            return;
        strDest = vOneShots.front();
        vOneShots.pop_front();
    }
    CAddress addr;
    CSemaphoreGrant grant(*semOutbound, true);
    if (grant) {
        if (!OpenNetworkConnection(addr, &grant, strDest.c_str(), true))
            AddOneShot(strDest);
    }
}

void ThreadOpenConnections()
{
    // Connect to specific addresses
    if (mapArgs.count("-connect") && mapMultiArgs["-connect"].size() > 0)
    {
        for (int64_t nLoop = 0;; nLoop++)
        {
            ProcessOneShot();
            BOOST_FOREACH(string strAddr, mapMultiArgs["-connect"])
            {
                CAddress addr;
                OpenNetworkConnection(addr, NULL, strAddr.c_str());
                for (int i = 0; i < 10 && i < nLoop; i++)
                {
                    MilliSleep(500);
                }
            }
            MilliSleep(500);
        }
    }

    // Initiate network connections
    int64_t nStart = GetTime();
    while (true)
    {
        ProcessOneShot();

        MilliSleep(500);

        CSemaphoreGrant grant(*semOutbound);
        boost::this_thread::interruption_point();

        // Add seed nodes if DNS seeds are all down (an infrastructure attack?).
        if (addrman.size() == 0 && (GetTime() - nStart > 60)) {
            static bool done = false;
            if (!done) {
                LogPrintf("Adding fixed seed nodes as DNS doesn't seem to be available.\n");
                addrman.Add(Params().FixedSeeds(), CNetAddr("127.0.0.1"));
                done = true;
            }
        }

        //
        // Choose an address to connect to based on most recently seen
        //
        CAddress addrConnect;

        // Only connect out to one peer per network group (/16 for IPv4).
        // Do this here so we don't have to critsect vNodes inside mapAddresses critsect.
        int nOutbound = 0;
        set<vector<unsigned char> > setConnected;
        {
            LOCK(cs_vNodes);
            BOOST_FOREACH(CNode* pnode, vNodes) {
                if (!pnode->fInbound) {
                    setConnected.insert(pnode->addr.GetGroup());
                    nOutbound++;
                }
            }
        }

        int64_t nANow = GetAdjustedTime();

        int nTries = 0;
        while (true)
        {
            CAddress addr = addrman.Select();

            // if we selected an invalid address, restart
            if (!addr.IsValid() || setConnected.count(addr.GetGroup()) || IsLocal(addr))
                break;

            // If we didn't find an appropriate destination after trying 100 addresses fetched from addrman,
            // stop this loop, and let the outer loop run again (which sleeps, adds seed nodes, recalculates
            // already-connected network ranges, ...) before trying new addrman addresses.
            nTries++;
            if (nTries > 100)
                break;

            if (IsLimited(addr))
                continue;

            // only consider very recently tried nodes after 30 failed attempts
            if (nANow - addr.nLastTry < 600 && nTries < 30)
                continue;

            // do not allow non-default ports, unless after 50 invalid addresses selected already
            if (addr.GetPort() != Params().GetDefaultPort() && nTries < 50)
                continue;

            addrConnect = addr;
            break;
        }

        if (addrConnect.IsValid())
            OpenNetworkConnection(addrConnect, &grant);
    }
}

void ThreadOpenAddedConnections()
{
    {
        LOCK(cs_vAddedNodes);
        vAddedNodes = mapMultiArgs["-addnode"];
    }

    if (HaveNameProxy()) {
        while(true) {
            list<string> lAddresses(0);
            {
                LOCK(cs_vAddedNodes);
                BOOST_FOREACH(string& strAddNode, vAddedNodes)
                    lAddresses.push_back(strAddNode);
            }
            BOOST_FOREACH(string& strAddNode, lAddresses) {
                CAddress addr;
                CSemaphoreGrant grant(*semOutbound);
                OpenNetworkConnection(addr, &grant, strAddNode.c_str());
                MilliSleep(500);
            }
            MilliSleep(120000); // Retry every 2 minutes
        }
    }

    for (unsigned int i = 0; true; i++)
    {
        list<string> lAddresses(0);
        {
            LOCK(cs_vAddedNodes);
            BOOST_FOREACH(string& strAddNode, vAddedNodes)
                lAddresses.push_back(strAddNode);
        }

        list<vector<CService> > lservAddressesToAdd(0);
        BOOST_FOREACH(string& strAddNode, lAddresses)
        {
            vector<CService> vservNode(0);
            if(Lookup(strAddNode.c_str(), vservNode, Params().GetDefaultPort(), fNameLookup, 0))
            {
                lservAddressesToAdd.push_back(vservNode);
                {
                    LOCK(cs_setservAddNodeAddresses);
                    BOOST_FOREACH(CService& serv, vservNode)
                        setservAddNodeAddresses.insert(serv);
                }
            }
        }
        // Attempt to connect to each IP for each addnode entry until at least one is successful per addnode entry
        // (keeping in mind that addnode entries can have many IPs if fNameLookup)
        {
            LOCK(cs_vNodes);
            BOOST_FOREACH(CNode* pnode, vNodes)
                for (list<vector<CService> >::iterator it = lservAddressesToAdd.begin(); it != lservAddressesToAdd.end(); it++)
                    BOOST_FOREACH(CService& addrNode, *(it))
                        if (pnode->addr == addrNode)
                        {
                            it = lservAddressesToAdd.erase(it);
                            it--;
                            break;
                        }
        }
        BOOST_FOREACH(vector<CService>& vserv, lservAddressesToAdd)
        {
            CSemaphoreGrant grant(*semOutbound);
            OpenNetworkConnection(CAddress(vserv[i % vserv.size()]), &grant);
            MilliSleep(500);
        }
        MilliSleep(120000); // Retry every 2 minutes
    }
}

// if successful, this moves the passed grant to the constructed node
bool OpenNetworkConnection(const CAddress& addrConnect, CSemaphoreGrant *grantOutbound, const char *pszDest, bool fOneShot)
{
    //
    // Initiate outbound network connection
    //
    boost::this_thread::interruption_point();
    if (!pszDest) {
        if (IsLocal(addrConnect) ||
            FindNode((CNetAddr)addrConnect) || CNode::IsBanned(addrConnect) ||
            FindNode(addrConnect.ToStringIPPort()))
            return false;
    } else if (FindNode(pszDest))
        return false;

    CNode* pnode = ConnectNode(addrConnect, pszDest);
    boost::this_thread::interruption_point();

    if (!pnode)
        return false;
    if (grantOutbound)
        grantOutbound->MoveTo(pnode->grantOutbound);
    pnode->fNetworkNode = true;
    if (fOneShot)
        pnode->fOneShot = true;

    return true;
}


void ThreadMessageHandler()
{
    boost::mutex condition_mutex;
    boost::unique_lock<boost::mutex> lock(condition_mutex);
    
    SetThreadPriority(THREAD_PRIORITY_BELOW_NORMAL);
    while (true)
    {
        vector<CNode*> vNodesCopy;
        {
            LOCK(cs_vNodes);
            vNodesCopy = vNodes;
            BOOST_FOREACH(CNode* pnode, vNodesCopy) {
                pnode->AddRef();
            }
        }

        // Poll the connected nodes for messages
        CNode* pnodeTrickle = NULL;
        if (!vNodesCopy.empty())
            pnodeTrickle = vNodesCopy[GetRand(vNodesCopy.size())];

        bool fSleep = true;

        BOOST_FOREACH(CNode* pnode, vNodesCopy)
        {
            if (pnode->fDisconnect)
                continue;

            // Receive messages
            {
                TRY_LOCK(pnode->cs_vRecvMsg, lockRecv);
                if (lockRecv)
                {
                    if (!g_signals.ProcessMessages(pnode))
                        pnode->CloseSocketDisconnect();

                    if (pnode->nSendSize < SendBufferSize())
                    {
                        if (!pnode->vRecvGetData.empty() || (!pnode->vRecvMsg.empty() && pnode->vRecvMsg[0].complete()))
                        {
                            fSleep = false;
                        }
                    }
                }
            }
            boost::this_thread::interruption_point();

            // Send messages
            {
                TRY_LOCK(pnode->cs_vSend, lockSend);
                if (lockSend)
                    g_signals.SendMessages(pnode, pnode == pnodeTrickle || pnode->fWhitelisted);
            }
            boost::this_thread::interruption_point();
        }


        {
            LOCK(cs_vNodes);
            BOOST_FOREACH(CNode* pnode, vNodesCopy)
                pnode->Release();
        }

        if (fSleep)
            messageHandlerCondition.timed_wait(lock, boost::posix_time::microsec_clock::universal_time() + boost::posix_time::milliseconds(100));
    }
}






bool BindListenPort(const CService &addrBind, string& strError, bool fWhitelisted)
{
    strError = "";
    int nOne = 1;

    // Create socket for listening for incoming connections
    struct sockaddr_storage sockaddr;
    socklen_t len = sizeof(sockaddr);
    if (!addrBind.GetSockAddr((struct sockaddr*)&sockaddr, &len))
    {
        strError = strprintf("Error: Bind address family for %s not supported", addrBind.ToString());
        LogPrintf("%s\n", strError);
        return false;
    }

    SOCKET hListenSocket = socket(((struct sockaddr*)&sockaddr)->sa_family, SOCK_STREAM, IPPROTO_TCP);
    if (hListenSocket == INVALID_SOCKET)
    {
        strError = strprintf("Error: Couldn't open socket for incoming connections (socket returned error %s)", NetworkErrorString(WSAGetLastError()));
        LogPrintf("%s\n", strError);
        return false;
    }
    if (!IsSelectableSocket(hListenSocket))
    {
        strError = "Error: Couldn't create a listenable socket for incoming connections";
        LogPrintf("%s\n", strError);
        return false;
    }


#ifndef WIN32
#ifdef SO_NOSIGPIPE
    // Different way of disabling SIGPIPE on BSD
    setsockopt(hListenSocket, SOL_SOCKET, SO_NOSIGPIPE, (void*)&nOne, sizeof(int));
#endif
    // Allow binding if the port is still in TIME_WAIT state after
    // the program was closed and restarted. Not an issue on windows!
    setsockopt(hListenSocket, SOL_SOCKET, SO_REUSEADDR, (void*)&nOne, sizeof(int));
#endif

    // Set to non-blocking, incoming connections will also inherit this
    if (!SetSocketNonBlocking(hListenSocket, true)) {
        strError = strprintf("BindListenPort: Setting listening socket to non-blocking failed, error %s\n", NetworkErrorString(WSAGetLastError()));
        LogPrintf("%s\n", strError);
        return false;
    }

    // some systems don't have IPV6_V6ONLY but are always v6only; others do have the option
    // and enable it by default or not. Try to enable it, if possible.
    if (addrBind.IsIPv6()) {
#ifdef IPV6_V6ONLY
#ifdef WIN32
        setsockopt(hListenSocket, IPPROTO_IPV6, IPV6_V6ONLY, (const char*)&nOne, sizeof(int));
#else
        setsockopt(hListenSocket, IPPROTO_IPV6, IPV6_V6ONLY, (void*)&nOne, sizeof(int));
#endif
#endif
#ifdef WIN32
        int nProtLevel = PROTECTION_LEVEL_UNRESTRICTED;
        setsockopt(hListenSocket, IPPROTO_IPV6, IPV6_PROTECTION_LEVEL, (const char*)&nProtLevel, sizeof(int));
#endif
    }

    if (::bind(hListenSocket, (struct sockaddr*)&sockaddr, len) == SOCKET_ERROR)
    {
        int nErr = WSAGetLastError();
        if (nErr == WSAEADDRINUSE)
            strError = strprintf(_("Unable to bind to %s on this computer. Crown Core is probably already running."), addrBind.ToString());
        else
            strError = strprintf(_("Unable to bind to %s on this computer (bind returned error %s)"), addrBind.ToString(), NetworkErrorString(nErr));
        LogPrintf("%s\n", strError);
        CloseSocket(hListenSocket);
        return false;
    }
    LogPrintf("Bound to %s\n", addrBind.ToString());

    // Listen for incoming connections
    if (listen(hListenSocket, SOMAXCONN) == SOCKET_ERROR)
    {
        strError = strprintf(_("Error: Listening for incoming connections failed (listen returned error %s)"), NetworkErrorString(WSAGetLastError()));
        LogPrintf("%s\n", strError);
        CloseSocket(hListenSocket);
        return false;
    }

    vhListenSocket.push_back(ListenSocket(hListenSocket, fWhitelisted));

    if (addrBind.IsRoutable() && fDiscover && !fWhitelisted)
        AddLocal(addrBind, LOCAL_BIND);

    return true;
}

void static Discover(boost::thread_group& threadGroup)
{
    if (!fDiscover)
        return;

#ifdef WIN32
    // Get local host IP
    char pszHostName[256] = "";
    if (gethostname(pszHostName, sizeof(pszHostName)) != SOCKET_ERROR)
    {
        vector<CNetAddr> vaddr;
        if (LookupHost(pszHostName, vaddr))
        {
            BOOST_FOREACH (const CNetAddr &addr, vaddr)
            {
                if (AddLocal(addr, LOCAL_IF))
                    LogPrintf("%s: %s - %s\n", __func__, pszHostName, addr.ToString());
            }
        }
    }
#else
    // Get local host ip
    struct ifaddrs* myaddrs;
    if (getifaddrs(&myaddrs) == 0)
    {
        for (struct ifaddrs* ifa = myaddrs; ifa != NULL; ifa = ifa->ifa_next)
        {
            if (ifa->ifa_addr == NULL) continue;
            if ((ifa->ifa_flags & IFF_UP) == 0) continue;
            if (strcmp(ifa->ifa_name, "lo") == 0) continue;
            if (strcmp(ifa->ifa_name, "lo0") == 0) continue;
            if (ifa->ifa_addr->sa_family == AF_INET)
            {
                struct sockaddr_in* s4 = (struct sockaddr_in*)(ifa->ifa_addr);
                CNetAddr addr(s4->sin_addr);
                if (AddLocal(addr, LOCAL_IF))
                    LogPrintf("%s: IPv4 %s: %s\n", __func__, ifa->ifa_name, addr.ToString());
            }
            else if (ifa->ifa_addr->sa_family == AF_INET6)
            {
                struct sockaddr_in6* s6 = (struct sockaddr_in6*)(ifa->ifa_addr);
                CNetAddr addr(s6->sin6_addr);
                if (AddLocal(addr, LOCAL_IF))
                    LogPrintf("%s: IPv6 %s: %s\n", __func__, ifa->ifa_name, addr.ToString());
            }
        }
        freeifaddrs(myaddrs);
    }
#endif
}

void StartNode(boost::thread_group& threadGroup)
{
    uiInterface.InitMessage(_("Loading addresses..."));
    // Load addresses for peers.dat
    int64_t nStart = GetTimeMillis();
    {
        CAddrDB adb;
        if (!adb.Read(addrman))
            LogPrintf("Invalid or missing peers.dat; recreating\n");
    }
    LogPrintf("Loaded %i addresses from peers.dat  %dms\n",
           addrman.size(), GetTimeMillis() - nStart);
    fAddressesInitialized = true;

    if (semOutbound == NULL) {
        // initialize semaphore
        int nMaxOutbound = min(MAX_OUTBOUND_CONNECTIONS, nMaxConnections);
        semOutbound = new CSemaphore(nMaxOutbound);
    }

    if (pnodeLocalHost == NULL)
        pnodeLocalHost = new CNode(INVALID_SOCKET, CAddress(CService("127.0.0.1", 0), nLocalServices));

    Discover(threadGroup);

    //
    // Start threads
    //

    if (!GetBoolArg("-dnsseed", true))
        LogPrintf("DNS seeding disabled\n");
    else
        threadGroup.create_thread(boost::bind(&TraceThread<void (*)()>, "dnsseed", &ThreadDNSAddressSeed));

    // Map ports with UPnP
    MapPort(GetBoolArg("-upnp", DEFAULT_UPNP));

    // Send and receive from sockets, accept connections
    threadGroup.create_thread(boost::bind(&TraceThread<void (*)()>, "net", &ThreadSocketHandler));

    // Initiate outbound connections from -addnode
    threadGroup.create_thread(boost::bind(&TraceThread<void (*)()>, "addcon", &ThreadOpenAddedConnections));

    // Initiate outbound connections
    threadGroup.create_thread(boost::bind(&TraceThread<void (*)()>, "opencon", &ThreadOpenConnections));

    // Process messages
    threadGroup.create_thread(boost::bind(&TraceThread<void (*)()>, "msghand", &ThreadMessageHandler));

    // Dump network addresses
    threadGroup.create_thread(boost::bind(&LoopForever<void (*)()>, "dumpaddr", &DumpAddresses, DUMP_ADDRESSES_INTERVAL * 1000));

}

bool StopNode()
{
    LogPrintf("StopNode()\n");
    MapPort(false);
    if (semOutbound)
        for (int i=0; i<MAX_OUTBOUND_CONNECTIONS; i++)
            semOutbound->post();

    if (fAddressesInitialized)
    {
        DumpAddresses();
        fAddressesInitialized = false;
    }

    return true;
}

class CNetCleanup
{
public:
    CNetCleanup() {}

    ~CNetCleanup()
    {
        // Close sockets
        BOOST_FOREACH(CNode* pnode, vNodes)
            if (pnode->hSocket != INVALID_SOCKET)
                CloseSocket(pnode->hSocket);
        BOOST_FOREACH(ListenSocket& hListenSocket, vhListenSocket)
            if (hListenSocket.socket != INVALID_SOCKET)
                if (!CloseSocket(hListenSocket.socket))
                    LogPrintf("CloseSocket(hListenSocket) failed with error %s\n", NetworkErrorString(WSAGetLastError()));

        // clean up some globals (to help leak detection)
        BOOST_FOREACH(CNode *pnode, vNodes)
            delete pnode;
        BOOST_FOREACH(CNode *pnode, vNodesDisconnected)
            delete pnode;
        vNodes.clear();
        vNodesDisconnected.clear();
        vhListenSocket.clear();
        delete semOutbound;
        semOutbound = NULL;
        delete pnodeLocalHost;
        pnodeLocalHost = NULL;

#ifdef WIN32
        // Shutdown Windows Sockets
        WSACleanup();
#endif
    }
}
instance_of_cnetcleanup;

void CExplicitNetCleanup::callCleanup()
{
    // Explicit call to destructor of CNetCleanup because it's not implicitly called
    // when the wallet is restarted from within the wallet itself.
    CNetCleanup *tmp = new CNetCleanup();
    delete tmp; // Stroustrup's gonna kill me for that
}

void RelayTransaction(const CTransaction& tx)
{
    CDataStream ss(SER_NETWORK, PROTOCOL_VERSION);
    ss.reserve(10000);
    ss << tx;
    RelayTransaction(tx, ss);
}

void RelayTransaction(const CTransaction& tx, const CDataStream& ss)
{
    CInv inv(MSG_TX, tx.GetHash());
    {
        LOCK(cs_mapRelay);
        // Expire old relay messages
        while (!vRelayExpiration.empty() && vRelayExpiration.front().first < GetTime())
        {
            mapRelay.erase(vRelayExpiration.front().second);
            vRelayExpiration.pop_front();
        }

        // Save original serialized message so newer versions are preserved
        mapRelay.insert(std::make_pair(inv, ss));
        vRelayExpiration.push_back(std::make_pair(GetTime() + 15 * 60, inv));
    }
    LOCK(cs_vNodes);
    BOOST_FOREACH(CNode* pnode, vNodes)
    {
        if(!pnode->fRelayTxes)
            continue;
        LOCK(pnode->cs_filter);
        if (pnode->pfilter)
        {
            if (pnode->pfilter->IsRelevantAndUpdate(tx))
                pnode->PushInventory(inv);
        } else
            pnode->PushInventory(inv);
    }
}

void RelayTransactionLockReq(const CTransaction& tx, bool relayToAll)
{
    CInv inv(MSG_TXLOCK_REQUEST, tx.GetHash());

    //broadcast the new lock
    LOCK(cs_vNodes);
    BOOST_FOREACH(CNode* pnode, vNodes)
    {
        if(!relayToAll && !pnode->fRelayTxes)
            continue;

        pnode->PushMessage("ix", tx);
    }
}

void RelayInv(CInv &inv, const int minProtoVersion) {
    LOCK(cs_vNodes);
    BOOST_FOREACH(CNode* pnode, vNodes)
        if(pnode->nVersion >= minProtoVersion)
            pnode->PushInventory(inv);
}

void CNode::RecordBytesRecv(uint64_t bytes)
{
    LOCK(cs_totalBytesRecv);
    nTotalBytesRecv += bytes;
}

void CNode::RecordBytesSent(uint64_t bytes)
{
    LOCK(cs_totalBytesSent);
    nTotalBytesSent += bytes;
}

uint64_t CNode::GetTotalBytesRecv()
{
    LOCK(cs_totalBytesRecv);
    return nTotalBytesRecv;
}

uint64_t CNode::GetTotalBytesSent()
{
    LOCK(cs_totalBytesSent);
    return nTotalBytesSent;
}

void CNode::Fuzz(int nChance)
{
    if (!fSuccessfullyConnected) return; // Don't fuzz initial handshake
    if (GetRand(nChance) != 0) return; // Fuzz 1 of every nChance messages

    switch (GetRand(3))
    {
    case 0:
        // xor a random byte with a random value:
        if (!ssSend.empty()) {
            CDataStream::size_type pos = GetRand(ssSend.size());
            ssSend[pos] ^= (unsigned char)(GetRand(256));
        }
        break;
    case 1:
        // delete a random byte:
        if (!ssSend.empty()) {
            CDataStream::size_type pos = GetRand(ssSend.size());
            ssSend.erase(ssSend.begin()+pos);
        }
        break;
    case 2:
        // insert a random byte at a random position
        {
            CDataStream::size_type pos = GetRand(ssSend.size());
            char ch = (char)GetRand(256);
            ssSend.insert(ssSend.begin()+pos, ch);
        }
        break;
    }
    // Chance of more than one change half the time:
    // (more changes exponentially less likely):
    Fuzz(2);
}

//
// CAddrDB
//

CAddrDB::CAddrDB()
{
    pathAddr = GetDataDir() / "peers.dat";
}

bool CAddrDB::Write(const CAddrMan& addr)
{
    // Generate random temporary filename
    unsigned short randv = 0;
    GetRandBytes((unsigned char*)&randv, sizeof(randv));
    std::string tmpfn = strprintf("peers.dat.%04x", randv);

    // serialize addresses, checksum data up to that point, then append csum
    CDataStream ssPeers(SER_DISK, CLIENT_VERSION);
    ssPeers << FLATDATA(Params().MessageStart());
    ssPeers << addr;
    uint256 hash = Hash(ssPeers.begin(), ssPeers.end());
    ssPeers << hash;

    // open output file, and associate with CAutoFile
    boost::filesystem::path pathAddr = GetDataDir() / "peers.dat";
    FILE *file = fopen(pathAddr.string().c_str(), "wb");
    CAutoFile fileout(file, SER_DISK, CLIENT_VERSION);
    if (fileout.IsNull())
        return error("%s : Failed to open file %s", __func__, pathAddr.string());

    // Write and commit header, data
    try {
        fileout << ssPeers;
    }
    catch (std::exception &e) {
        return error("%s : Serialize or I/O error - %s", __func__, e.what());
    }
    FileCommit(fileout.Get());
    fileout.fclose();

    return true;
}

bool CAddrDB::Read(CAddrMan& addr)
{
    // open input file, and associate with CAutoFile
    FILE *file = fopen(pathAddr.string().c_str(), "rb");
    CAutoFile filein(file, SER_DISK, CLIENT_VERSION);
    if (filein.IsNull())
        return error("%s : Failed to open file %s", __func__, pathAddr.string());

    // use file size to size memory buffer
    int fileSize = boost::filesystem::file_size(pathAddr);
    int dataSize = fileSize - sizeof(uint256);
    // Don't try to resize to a negative number if file is small
    if (dataSize < 0)
        dataSize = 0;
    vector<unsigned char> vchData;
    vchData.resize(dataSize);
    uint256 hashIn;

    // read data and checksum from file
    try {
        filein.read((char *)&vchData[0], dataSize);
        filein >> hashIn;
    }
    catch (std::exception &e) {
        return error("%s : Deserialize or I/O error - %s", __func__, e.what());
    }
    filein.fclose();

    CDataStream ssPeers(vchData, SER_DISK, CLIENT_VERSION);

    // verify stored checksum matches input data
    uint256 hashTmp = Hash(ssPeers.begin(), ssPeers.end());
    if (hashIn != hashTmp)
        return error("%s : Checksum mismatch, data corrupted", __func__);

    unsigned char pchMsgTmp[4];
    try {
        // de-serialize file header (network specific magic number) and ..
        ssPeers >> FLATDATA(pchMsgTmp);

        // ... verify the network matches ours
        if (memcmp(pchMsgTmp, Params().MessageStart(), sizeof(pchMsgTmp)))
            return error("%s : Invalid network magic number", __func__);

        // de-serialize address data into one CAddrMan object
        ssPeers >> addr;
    }
    catch (std::exception &e) {
        return error("%s : Deserialize or I/O error - %s", __func__, e.what());
    }

    return true;
}

unsigned int ReceiveFloodSize() { return 1000*GetArg("-maxreceivebuffer", 5*1000); }
unsigned int SendBufferSize() { return 1000*GetArg("-maxsendbuffer", 1*1000); }

CNode::CNode(SOCKET hSocketIn, CAddress addrIn, std::string addrNameIn, bool fInboundIn) : ssSend(SER_NETWORK, INIT_PROTO_VERSION), setAddrKnown(5000)
{
    nServices = 0;
    hSocket = hSocketIn;
    nRecvVersion = INIT_PROTO_VERSION;
    nLastSend = 0;
    nLastRecv = 0;
    nSendBytes = 0;
    nRecvBytes = 0;
    nTimeConnected = GetTime();
    addr = addrIn;
    addrName = addrNameIn == "" ? addr.ToStringIPPort() : addrNameIn;
    nVersion = 0;
    strSubVer = "";
    fWhitelisted = false;
    fOneShot = false;
    fClient = false; // set by version message
    fInbound = fInboundIn;
    fNetworkNode = false;
    fSuccessfullyConnected = false;
    fDisconnect = false;
    nRefCount = 0;
    nSendSize = 0;
    nSendOffset = 0;
    hashContinue = uint256();
    nStartingHeight = -1;
    fGetAddr = false;
    fRelayTxes = false;
    setInventoryKnown.max_size(SendBufferSize() / 1000);
    pfilter = new CBloomFilter();
    nPingNonceSent = 0;
    nPingUsecStart = 0;
    nPingUsecTime = 0;
    fPingQueued = false;
    fDarkSendMaster = false;

    {
        LOCK(cs_nLastNodeId);
        id = nLastNodeId++;
    }

    if (fLogIPs)
        LogPrint("net", "Added connection to %s peer=%d\n", addrName, id);
    else
        LogPrint("net", "Added connection peer=%d\n", id);

    // Be shy and don't send version until we hear
    if (hSocket != INVALID_SOCKET && !fInbound)
        PushVersion();

    GetNodeSignals().InitializeNode(GetId(), this);
}

CNode::~CNode()
{
    CloseSocket(hSocket);

    if (pfilter)
        delete pfilter;

    GetNodeSignals().FinalizeNode(GetId());
}

void CNode::AskFor(const CInv& inv)
{
    if (mapAskFor.size() > MAPASKFOR_MAX_SZ)
        return;
    // We're using mapAskFor as a priority queue,
    // the key is the earliest time the request can be sent
    int64_t nRequestTime;
    limitedmap<CInv, int64_t>::const_iterator it = mapAlreadyAskedFor.find(inv);
    if (it != mapAlreadyAskedFor.end())
        nRequestTime = it->second;
    else
        nRequestTime = 0;
    LogPrint("net", "askfor %s  %d (%s) peer=%d\n", inv.ToString(), nRequestTime, DateTimeStrFormat("%H:%M:%S", nRequestTime/1000000), id);

    // Make sure not to reuse time indexes to keep things in the same order
    int64_t nNow = GetTimeMicros() - 1000000;
    static int64_t nLastTime;
    ++nLastTime;
    nNow = std::max(nNow, nLastTime);
    nLastTime = nNow;

    // Each retry is 2 minutes after the last
    nRequestTime = std::max(nRequestTime + 2 * 60 * 1000000, nNow);
    if (it != mapAlreadyAskedFor.end())
        mapAlreadyAskedFor.update(it, nRequestTime);
    else
        mapAlreadyAskedFor.insert(std::make_pair(inv, nRequestTime));
    mapAskFor.insert(std::make_pair(nRequestTime, inv));
}

void CNode::BeginMessage(const char* pszCommand) EXCLUSIVE_LOCK_FUNCTION(cs_vSend)
{
    ENTER_CRITICAL_SECTION(cs_vSend);
    assert(ssSend.size() == 0);
    ssSend << CMessageHeader(pszCommand, 0);
    LogPrint("net", "sending: %s ", SanitizeString(pszCommand));
}

void CNode::AbortMessage() UNLOCK_FUNCTION(cs_vSend)
{
    ssSend.clear();

    LEAVE_CRITICAL_SECTION(cs_vSend);

    LogPrint("net", "(aborted)\n");
}

void CNode::EndMessage() UNLOCK_FUNCTION(cs_vSend)
{
    // The -*messagestest options are intentionally not documented in the help message,
    // since they are only used during development to debug the networking code and are
    // not intended for end-users.
    if (mapArgs.count("-dropmessagestest") && GetRand(GetArg("-dropmessagestest", 2)) == 0)
    {
        LogPrint("net", "dropmessages DROPPING SEND MESSAGE\n");
        AbortMessage();
        return;
    }
    if (mapArgs.count("-fuzzmessagestest"))
        Fuzz(GetArg("-fuzzmessagestest", 10));

    if (ssSend.size() == 0)
        return;

    // Set the size
    unsigned int nSize = ssSend.size() - CMessageHeader::HEADER_SIZE;
    memcpy((char*)&ssSend[CMessageHeader::MESSAGE_SIZE_OFFSET], &nSize, sizeof(nSize));

    // Set the checksum
    uint256 hash = Hash(ssSend.begin() + CMessageHeader::HEADER_SIZE, ssSend.end());
    unsigned int nChecksum = 0;
    memcpy(&nChecksum, &hash, sizeof(nChecksum));
    assert(ssSend.size () >= CMessageHeader::CHECKSUM_OFFSET + sizeof(nChecksum));
    memcpy((char*)&ssSend[CMessageHeader::CHECKSUM_OFFSET], &nChecksum, sizeof(nChecksum));

    LogPrint("net", "(%d bytes) peer=%d\n", nSize, id);

    std::deque<CSerializeData>::iterator it = vSendMsg.insert(vSendMsg.end(), CSerializeData());
    ssSend.GetAndClear(*it);
    nSendSize += (*it).size();

    // If write queue empty, attempt "optimistic write"
    if (it == vSendMsg.begin())
        SocketSendData(this);

    LEAVE_CRITICAL_SECTION(cs_vSend);
}<|MERGE_RESOLUTION|>--- conflicted
+++ resolved
@@ -1055,15 +1055,9 @@
     int error = 0;
     devlist = upnpDiscover(2000, multicastif, minissdpdpath, 0, 0, &error);
 #else
-<<<<<<< HEAD
-     /* miniupnpc 1.9.20150730 */
-     int error = 0;
-     devlist = upnpDiscover(2000, multicastif, minissdpdpath, 0, 0, 2, &error);
-=======
     /* miniupnpc 1.9.20150730 */
     int error = 0;
     devlist = upnpDiscover(2000, multicastif, minissdpdpath, 0, 0, 2, &error);
->>>>>>> c7597817
 #endif
 
     struct UPNPUrls urls;
