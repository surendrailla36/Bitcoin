--- conflicted
+++ resolved
@@ -208,17 +208,10 @@
             entry = self.nodes[0].getmempoolentry(x)
             descendant_fees += entry['fee']
             if (x == chain[-1]):
-<<<<<<< HEAD
-                assert_equal(entry['modifiedfee'], entry['fee']+satoshi_round('0.00002'))
-                assert_equal(entry['fees']['modified'], entry['fee']+satoshi_round('0.00002'))
-            assert_equal(entry['descendantfees'], descendant_fees * COIN + 2000)
-            assert_equal(entry['fees']['descendant'], descendant_fees+satoshi_round('0.00002'))
-=======
                 assert_equal(entry['modifiedfee'], entry['fee'] + Decimal("0.00002"))
                 assert_equal(entry['fees']['modified'], entry['fee'] + Decimal("0.00002"))
             assert_equal(entry['descendantfees'], descendant_fees * COIN + 2000)
             assert_equal(entry['fees']['descendant'], descendant_fees + Decimal("0.00002"))
->>>>>>> 991753e4
 
         # Check that node1's mempool is as expected (-> custom ancestor limit)
         mempool0 = self.nodes[0].getrawmempool(False)
