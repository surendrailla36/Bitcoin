#!/usr/bin/env python3
<<<<<<< HEAD
# Copyright (c) 2016-2018 The NdovuCoin Core developers
=======
# Copyright (c) 2016-2019 The Bitcoin Core developers
>>>>>>> a284bbbe
# Distributed under the MIT software license, see the accompanying
# file COPYING or http://www.opensource.org/licenses/mit-license.php.
"""Test the bumpfee RPC.

Verifies that the bumpfee RPC creates replacement transactions successfully when
its preconditions are met, and returns appropriate errors in other cases.

This module consists of around a dozen individual test cases implemented in the
top-level functions named as test_<test_case_description>. The test functions
can be disabled or reordered if needed for debugging. If new test cases are
added in the future, they should try to follow the same convention and not
make assumptions about execution order.
"""
from decimal import Decimal
import io

from test_framework.blocktools import add_witness_commitment, create_block, create_coinbase, send_to_witness
from test_framework.messages import BIP125_SEQUENCE_NUMBER, CTransaction
from test_framework.test_framework import BitcoinTestFramework
from test_framework.util import (
    assert_equal,
    assert_greater_than,
    assert_raises_rpc_error,
    connect_nodes,
    hex_str_to_bytes,
)

WALLET_PASSPHRASE = "test"
WALLET_PASSPHRASE_TIMEOUT = 3600

class BumpFeeTest(BitcoinTestFramework):
    def set_test_params(self):
        self.num_nodes = 2
        self.setup_clean_chain = True
        self.extra_args = [[
            "-walletrbf={}".format(i),
            "-mintxfee=0.00002",
            "-deprecatedrpc=totalFee",
        ] for i in range(self.num_nodes)]

    def skip_test_if_missing_module(self):
        self.skip_if_no_wallet()

    def run_test(self):
        # Encrypt wallet for test_locked_wallet_fails test
        self.nodes[1].encryptwallet(WALLET_PASSPHRASE)
        self.nodes[1].walletpassphrase(WALLET_PASSPHRASE, WALLET_PASSPHRASE_TIMEOUT)

        connect_nodes(self.nodes[0], 1)
        self.sync_all()

        peer_node, rbf_node = self.nodes
        rbf_node_address = rbf_node.getnewaddress()

        # fund rbf node with 10 coins of 0.001 btc (100,000 satoshis)
        self.log.info("Mining blocks...")
        peer_node.generate(110)
        self.sync_all()
        for i in range(25):
            peer_node.sendtoaddress(rbf_node_address, 0.001)
        self.sync_all()
        peer_node.generate(1)
        self.sync_all()
        assert_equal(rbf_node.getbalance(), Decimal("0.025"))

        self.log.info("Running tests")
        dest_address = peer_node.getnewaddress()
        test_simple_bumpfee_succeeds(self, "default", rbf_node, peer_node, dest_address)
        test_simple_bumpfee_succeeds(self, "fee_rate", rbf_node, peer_node, dest_address)
        test_feerate_args(self, rbf_node, peer_node, dest_address)
        test_segwit_bumpfee_succeeds(rbf_node, dest_address)
        test_nonrbf_bumpfee_fails(peer_node, dest_address)
        test_notmine_bumpfee_fails(rbf_node, peer_node, dest_address)
        test_bumpfee_with_descendant_fails(rbf_node, rbf_node_address, dest_address)
        test_small_output_fails(rbf_node, dest_address)
        test_dust_to_fee(rbf_node, dest_address)
        test_settxfee(rbf_node, dest_address)
        test_rebumping(rbf_node, dest_address)
        test_rebumping_not_replaceable(rbf_node, dest_address)
        test_unconfirmed_not_spendable(rbf_node, rbf_node_address)
        test_bumpfee_metadata(rbf_node, dest_address)
        test_locked_wallet_fails(rbf_node, dest_address)
<<<<<<< HEAD
        test_maxtxfee_fails(self, rbf_node, dest_address)
=======
        test_change_script_match(rbf_node, dest_address)
        test_maxtxfee_fails(self, rbf_node, dest_address)
        # These tests wipe out a number of utxos that are expected in other tests
        test_small_output_with_feerate_succeeds(rbf_node, dest_address)
        test_no_more_inputs_fails(rbf_node, dest_address)
>>>>>>> a284bbbe
        self.log.info("Success")


def test_simple_bumpfee_succeeds(self, mode, rbf_node, peer_node, dest_address):
    rbfid = spend_one_input(rbf_node, dest_address)
    rbftx = rbf_node.gettransaction(rbfid)
    self.sync_mempools((rbf_node, peer_node))
    assert rbfid in rbf_node.getrawmempool() and rbfid in peer_node.getrawmempool()
    if mode == "fee_rate":
        bumped_tx = rbf_node.bumpfee(rbfid, {"fee_rate":0.0015})
    else:
        bumped_tx = rbf_node.bumpfee(rbfid)
    assert_equal(bumped_tx["errors"], [])
    assert bumped_tx["fee"] - abs(rbftx["fee"]) > 0
    # check that bumped_tx propagates, original tx was evicted and has a wallet conflict
    self.sync_mempools((rbf_node, peer_node))
    assert bumped_tx["txid"] in rbf_node.getrawmempool()
    assert bumped_tx["txid"] in peer_node.getrawmempool()
    assert rbfid not in rbf_node.getrawmempool()
    assert rbfid not in peer_node.getrawmempool()
    oldwtx = rbf_node.gettransaction(rbfid)
    assert len(oldwtx["walletconflicts"]) > 0
    # check wallet transaction replaces and replaced_by values
    bumpedwtx = rbf_node.gettransaction(bumped_tx["txid"])
    assert_equal(oldwtx["replaced_by_txid"], bumped_tx["txid"])
    assert_equal(bumpedwtx["replaces_txid"], rbfid)

def test_feerate_args(self, rbf_node, peer_node, dest_address):
    rbfid = spend_one_input(rbf_node, dest_address)
    self.sync_mempools((rbf_node, peer_node))
    assert rbfid in rbf_node.getrawmempool() and rbfid in peer_node.getrawmempool()

    assert_raises_rpc_error(-8, "confTarget can't be set with totalFee or fee_rate. Please provide either a confirmation target in blocks for automatic fee estimation, or an explicit fee rate.", rbf_node.bumpfee, rbfid, {"fee_rate":0.00001, "confTarget":1})
    assert_raises_rpc_error(-8, "confTarget can't be set with totalFee or fee_rate. Please provide either a confirmation target in blocks for automatic fee estimation, or an explicit fee rate.", rbf_node.bumpfee, rbfid, {"totalFee":0.00001, "confTarget":1})
    assert_raises_rpc_error(-8, "fee_rate can't be set along with totalFee.", rbf_node.bumpfee, rbfid, {"fee_rate":0.00001, "totalFee":0.001})

    # Bumping to just above minrelay should fail to increase total fee enough, at least
    assert_raises_rpc_error(-8, "Insufficient total fee", rbf_node.bumpfee, rbfid, {"fee_rate":0.00001000})

    assert_raises_rpc_error(-3, "Amount out of range", rbf_node.bumpfee, rbfid, {"fee_rate":-1})

    assert_raises_rpc_error(-4, "is too high (cannot be higher than", rbf_node.bumpfee, rbfid, {"fee_rate":1})


def test_segwit_bumpfee_succeeds(rbf_node, dest_address):
    # Create a transaction with segwit output, then create an RBF transaction
    # which spends it, and make sure bumpfee can be called on it.

    segwit_in = next(u for u in rbf_node.listunspent() if u["amount"] == Decimal("0.001"))
    segwit_out = rbf_node.getaddressinfo(rbf_node.getnewaddress(address_type='p2sh-segwit'))
    segwitid = send_to_witness(
        use_p2wsh=False,
        node=rbf_node,
        utxo=segwit_in,
        pubkey=segwit_out["pubkey"],
        encode_p2sh=False,
        amount=Decimal("0.0009"),
        sign=True)

    rbfraw = rbf_node.createrawtransaction([{
        'txid': segwitid,
        'vout': 0,
        "sequence": BIP125_SEQUENCE_NUMBER
    }], {dest_address: Decimal("0.0005"),
         rbf_node.getrawchangeaddress(): Decimal("0.0003")})
    rbfsigned = rbf_node.signrawtransactionwithwallet(rbfraw)
    rbfid = rbf_node.sendrawtransaction(rbfsigned["hex"])
    assert rbfid in rbf_node.getrawmempool()

    bumped_tx = rbf_node.bumpfee(rbfid)
    assert bumped_tx["txid"] in rbf_node.getrawmempool()
    assert rbfid not in rbf_node.getrawmempool()


def test_nonrbf_bumpfee_fails(peer_node, dest_address):
    # cannot replace a non RBF transaction (from node which did not enable RBF)
    not_rbfid = peer_node.sendtoaddress(dest_address, Decimal("0.00090000"))
    assert_raises_rpc_error(-4, "not BIP 125 replaceable", peer_node.bumpfee, not_rbfid)


def test_notmine_bumpfee_fails(rbf_node, peer_node, dest_address):
    # cannot bump fee unless the tx has only inputs that we own.
    # here, the rbftx has a peer_node coin and then adds a rbf_node input
    # Note that this test depends upon the RPC code checking input ownership prior to change outputs
    # (since it can't use fundrawtransaction, it lacks a proper change output)
    utxos = [node.listunspent()[-1] for node in (rbf_node, peer_node)]
    inputs = [{
        "txid": utxo["txid"],
        "vout": utxo["vout"],
        "address": utxo["address"],
        "sequence": BIP125_SEQUENCE_NUMBER
    } for utxo in utxos]
    output_val = sum(utxo["amount"] for utxo in utxos) - Decimal("0.001")
    rawtx = rbf_node.createrawtransaction(inputs, {dest_address: output_val})
    signedtx = rbf_node.signrawtransactionwithwallet(rawtx)
    signedtx = peer_node.signrawtransactionwithwallet(signedtx["hex"])
    rbfid = rbf_node.sendrawtransaction(signedtx["hex"])
    assert_raises_rpc_error(-4, "Transaction contains inputs that don't belong to this wallet",
                            rbf_node.bumpfee, rbfid)


def test_bumpfee_with_descendant_fails(rbf_node, rbf_node_address, dest_address):
    # cannot bump fee if the transaction has a descendant
    # parent is send-to-self, so we don't have to check which output is change when creating the child tx
    parent_id = spend_one_input(rbf_node, rbf_node_address)
    tx = rbf_node.createrawtransaction([{"txid": parent_id, "vout": 0}], {dest_address: 0.00020000})
    tx = rbf_node.signrawtransactionwithwallet(tx)
    rbf_node.sendrawtransaction(tx["hex"])
    assert_raises_rpc_error(-8, "Transaction has descendants in the wallet", rbf_node.bumpfee, parent_id)

def test_small_output_fails(rbf_node, dest_address):
    # cannot bump fee with a too-small output
    rbfid = spend_one_input(rbf_node, dest_address)
    rbf_node.bumpfee(rbfid, {"totalFee": 50000})

    rbfid = spend_one_input(rbf_node, dest_address)
    assert_raises_rpc_error(-4, "Change output is too small", rbf_node.bumpfee, rbfid, {"totalFee": 50001})

def test_small_output_with_feerate_succeeds(rbf_node, dest_address):

    # Make sure additional inputs exist
    rbf_node.generatetoaddress(101, rbf_node.getnewaddress())
    rbfid = spend_one_input(rbf_node, dest_address)
    original_input_list = rbf_node.getrawtransaction(rbfid, 1)["vin"]
    assert_equal(len(original_input_list), 1)
    original_txin = original_input_list[0]
    # Keep bumping until we out-spend change output
    tx_fee = 0
    while tx_fee < Decimal("0.0005"):
        new_input_list = rbf_node.getrawtransaction(rbfid, 1)["vin"]
        new_item = list(new_input_list)[0]
        assert_equal(len(original_input_list), 1)
        assert_equal(original_txin["txid"], new_item["txid"])
        assert_equal(original_txin["vout"], new_item["vout"])
        rbfid_new_details = rbf_node.bumpfee(rbfid)
        rbfid_new = rbfid_new_details["txid"]
        raw_pool = rbf_node.getrawmempool()
        assert rbfid not in raw_pool
        assert rbfid_new in raw_pool
        rbfid = rbfid_new
        tx_fee = rbfid_new_details["origfee"]

    # input(s) have been added
    final_input_list = rbf_node.getrawtransaction(rbfid, 1)["vin"]
    assert_greater_than(len(final_input_list), 1)
    # Original input is in final set
    assert [txin for txin in final_input_list
            if txin["txid"] == original_txin["txid"]
            and txin["vout"] == original_txin["vout"]]

    rbf_node.generatetoaddress(1, rbf_node.getnewaddress())
    assert_equal(rbf_node.gettransaction(rbfid)["confirmations"], 1)

def test_dust_to_fee(rbf_node, dest_address):
    # check that if output is reduced to dust, it will be converted to fee
    # the bumped tx sets fee=49,900, but it converts to 50,000
    rbfid = spend_one_input(rbf_node, dest_address)
    fulltx = rbf_node.getrawtransaction(rbfid, 1)
    # (32-byte p2sh-pwpkh output size + 148 p2pkh spend estimate) * 10k(discard_rate) / 1000 = 1800
    # P2SH outputs are slightly "over-discarding" due to the IsDust calculation assuming it will
    # be spent as a P2PKH.
    bumped_tx = rbf_node.bumpfee(rbfid, {"totalFee": 50000 - 1800})
    full_bumped_tx = rbf_node.getrawtransaction(bumped_tx["txid"], 1)
    assert_equal(bumped_tx["fee"], Decimal("0.00050000"))
    assert_equal(len(fulltx["vout"]), 2)
    assert_equal(len(full_bumped_tx["vout"]), 1)  # change output is eliminated


def test_settxfee(rbf_node, dest_address):
    assert_raises_rpc_error(-8, "txfee cannot be less than min relay tx fee", rbf_node.settxfee, Decimal('0.000005'))
    assert_raises_rpc_error(-8, "txfee cannot be less than wallet min fee", rbf_node.settxfee, Decimal('0.000015'))
    # check that bumpfee reacts correctly to the use of settxfee (paytxfee)
    rbfid = spend_one_input(rbf_node, dest_address)
    requested_feerate = Decimal("0.00025000")
    rbf_node.settxfee(requested_feerate)
    bumped_tx = rbf_node.bumpfee(rbfid)
    actual_feerate = bumped_tx["fee"] * 1000 / rbf_node.getrawtransaction(bumped_tx["txid"], True)["vsize"]
    # Assert that the difference between the requested feerate and the actual
    # feerate of the bumped transaction is small.
    assert_greater_than(Decimal("0.00001000"), abs(requested_feerate - actual_feerate))
    rbf_node.settxfee(Decimal("0.00000000"))  # unset paytxfee


def test_maxtxfee_fails(test, rbf_node, dest_address):
    test.restart_node(1, ['-maxtxfee=0.00003'] + test.extra_args[1])
    rbf_node.walletpassphrase(WALLET_PASSPHRASE, WALLET_PASSPHRASE_TIMEOUT)
    rbfid = spend_one_input(rbf_node, dest_address)
<<<<<<< HEAD
    assert_raises_rpc_error(-4, "Specified or calculated fee 0.0000332 is too high (cannot be higher than maxTxFee 0.00003)", rbf_node.bumpfee, rbfid)
=======
    assert_raises_rpc_error(-4, "Unable to create transaction: Fee exceeds maximum configured by -maxtxfee", rbf_node.bumpfee, rbfid)
>>>>>>> a284bbbe
    test.restart_node(1, test.extra_args[1])
    rbf_node.walletpassphrase(WALLET_PASSPHRASE, WALLET_PASSPHRASE_TIMEOUT)


def test_rebumping(rbf_node, dest_address):
    # check that re-bumping the original tx fails, but bumping the bumper succeeds
    rbfid = spend_one_input(rbf_node, dest_address)
    bumped = rbf_node.bumpfee(rbfid, {"totalFee": 2000})
    assert_raises_rpc_error(-4, "already bumped", rbf_node.bumpfee, rbfid, {"totalFee": 3000})
    rbf_node.bumpfee(bumped["txid"], {"totalFee": 3000})


def test_rebumping_not_replaceable(rbf_node, dest_address):
    # check that re-bumping a non-replaceable bump tx fails
    rbfid = spend_one_input(rbf_node, dest_address)
    bumped = rbf_node.bumpfee(rbfid, {"totalFee": 10000, "replaceable": False})
    assert_raises_rpc_error(-4, "Transaction is not BIP 125 replaceable", rbf_node.bumpfee, bumped["txid"],
                            {"totalFee": 20000})


def test_unconfirmed_not_spendable(rbf_node, rbf_node_address):
    # check that unconfirmed outputs from bumped transactions are not spendable
    rbfid = spend_one_input(rbf_node, rbf_node_address)
    rbftx = rbf_node.gettransaction(rbfid)["hex"]
    assert rbfid in rbf_node.getrawmempool()
    bumpid = rbf_node.bumpfee(rbfid)["txid"]
    assert bumpid in rbf_node.getrawmempool()
    assert rbfid not in rbf_node.getrawmempool()

    # check that outputs from the bump transaction are not spendable
    # due to the replaces_txid check in CWallet::AvailableCoins
    assert_equal([t for t in rbf_node.listunspent(minconf=0, include_unsafe=False) if t["txid"] == bumpid], [])

    # submit a block with the rbf tx to clear the bump tx out of the mempool,
    # then invalidate the block so the rbf tx will be put back in the mempool.
    # This makes it possible to check whether the rbf tx outputs are
    # spendable before the rbf tx is confirmed.
    block = submit_block_with_tx(rbf_node, rbftx)
    # Can not abandon conflicted tx
    assert_raises_rpc_error(-5, 'Transaction not eligible for abandonment', lambda: rbf_node.abandontransaction(txid=bumpid))
    rbf_node.invalidateblock(block.hash)
    # Call abandon to make sure the wallet doesn't attempt to resubmit
    # the bump tx and hope the wallet does not rebroadcast before we call.
    rbf_node.abandontransaction(bumpid)
    assert bumpid not in rbf_node.getrawmempool()
    assert rbfid in rbf_node.getrawmempool()

    # check that outputs from the rbf tx are not spendable before the
    # transaction is confirmed, due to the replaced_by_txid check in
    # CWallet::AvailableCoins
    assert_equal([t for t in rbf_node.listunspent(minconf=0, include_unsafe=False) if t["txid"] == rbfid], [])

    # check that the main output from the rbf tx is spendable after confirmed
    rbf_node.generate(1)
    assert_equal(
        sum(1 for t in rbf_node.listunspent(minconf=0, include_unsafe=False)
            if t["txid"] == rbfid and t["address"] == rbf_node_address and t["spendable"]), 1)


def test_bumpfee_metadata(rbf_node, dest_address):
    assert(rbf_node.getbalance() < 49)
    rbf_node.generatetoaddress(101, rbf_node.getnewaddress())
    rbfid = rbf_node.sendtoaddress(dest_address, 49, "comment value", "to value")
    bumped_tx = rbf_node.bumpfee(rbfid)
    bumped_wtx = rbf_node.gettransaction(bumped_tx["txid"])
    assert_equal(bumped_wtx["comment"], "comment value")
    assert_equal(bumped_wtx["to"], "to value")


def test_locked_wallet_fails(rbf_node, dest_address):
    rbfid = spend_one_input(rbf_node, dest_address)
    rbf_node.walletlock()
    assert_raises_rpc_error(-13, "Please enter the wallet passphrase with walletpassphrase first.",
                            rbf_node.bumpfee, rbfid)
    rbf_node.walletpassphrase(WALLET_PASSPHRASE, WALLET_PASSPHRASE_TIMEOUT)

def test_change_script_match(rbf_node, dest_address):
    """Test that the same change addresses is used for the replacement transaction when possible."""
    def get_change_address(tx):
        tx_details = rbf_node.getrawtransaction(tx, 1)
        txout_addresses = [txout['scriptPubKey']['addresses'][0] for txout in tx_details["vout"]]
        return [address for address in txout_addresses if rbf_node.getaddressinfo(address)["ischange"]]

    # Check that there is only one change output
    rbfid = spend_one_input(rbf_node, dest_address)
    change_addresses = get_change_address(rbfid)
    assert_equal(len(change_addresses), 1)

    # Now find that address in each subsequent tx, and no other change
    bumped_total_tx = rbf_node.bumpfee(rbfid, {"totalFee": 2000})
    assert_equal(change_addresses, get_change_address(bumped_total_tx['txid']))
    bumped_rate_tx = rbf_node.bumpfee(bumped_total_tx["txid"])
    assert_equal(change_addresses, get_change_address(bumped_rate_tx['txid']))

def spend_one_input(node, dest_address, change_size=Decimal("0.00049000")):
    tx_input = dict(
        sequence=BIP125_SEQUENCE_NUMBER, **next(u for u in node.listunspent() if u["amount"] == Decimal("0.00100000")))
    destinations = {dest_address: Decimal("0.00050000")}
    if change_size > 0:
        destinations[node.getrawchangeaddress()] = change_size
    rawtx = node.createrawtransaction([tx_input], destinations)
    signedtx = node.signrawtransactionwithwallet(rawtx)
    txid = node.sendrawtransaction(signedtx["hex"])
    return txid

def submit_block_with_tx(node, tx):
    ctx = CTransaction()
    ctx.deserialize(io.BytesIO(hex_str_to_bytes(tx)))

    tip = node.getbestblockhash()
    height = node.getblockcount() + 1
    block_time = node.getblockheader(tip)["mediantime"] + 1
    block = create_block(int(tip, 16), create_coinbase(height), block_time)
    block.vtx.append(ctx)
    block.rehash()
    block.hashMerkleRoot = block.calc_merkle_root()
    add_witness_commitment(block)
    block.solve()
    node.submitblock(block.serialize().hex())
    return block

def test_no_more_inputs_fails(rbf_node, dest_address):
    # feerate rbf requires confirmed outputs when change output doesn't exist or is insufficient
    rbf_node.generatetoaddress(1, dest_address)
    # spend all funds, no change output
    rbfid = rbf_node.sendtoaddress(rbf_node.getnewaddress(), rbf_node.getbalance(), "", "", True)
    assert_raises_rpc_error(-4, "Unable to create transaction: Insufficient funds", rbf_node.bumpfee, rbfid)

if __name__ == "__main__":
    BumpFeeTest().main()<|MERGE_RESOLUTION|>--- conflicted
+++ resolved
@@ -1,9 +1,5 @@
 #!/usr/bin/env python3
-<<<<<<< HEAD
-# Copyright (c) 2016-2018 The NdovuCoin Core developers
-=======
 # Copyright (c) 2016-2019 The Bitcoin Core developers
->>>>>>> a284bbbe
 # Distributed under the MIT software license, see the accompanying
 # file COPYING or http://www.opensource.org/licenses/mit-license.php.
 """Test the bumpfee RPC.
@@ -86,15 +82,11 @@
         test_unconfirmed_not_spendable(rbf_node, rbf_node_address)
         test_bumpfee_metadata(rbf_node, dest_address)
         test_locked_wallet_fails(rbf_node, dest_address)
-<<<<<<< HEAD
-        test_maxtxfee_fails(self, rbf_node, dest_address)
-=======
         test_change_script_match(rbf_node, dest_address)
         test_maxtxfee_fails(self, rbf_node, dest_address)
         # These tests wipe out a number of utxos that are expected in other tests
         test_small_output_with_feerate_succeeds(rbf_node, dest_address)
         test_no_more_inputs_fails(rbf_node, dest_address)
->>>>>>> a284bbbe
         self.log.info("Success")
 
 
@@ -282,11 +274,7 @@
     test.restart_node(1, ['-maxtxfee=0.00003'] + test.extra_args[1])
     rbf_node.walletpassphrase(WALLET_PASSPHRASE, WALLET_PASSPHRASE_TIMEOUT)
     rbfid = spend_one_input(rbf_node, dest_address)
-<<<<<<< HEAD
-    assert_raises_rpc_error(-4, "Specified or calculated fee 0.0000332 is too high (cannot be higher than maxTxFee 0.00003)", rbf_node.bumpfee, rbfid)
-=======
     assert_raises_rpc_error(-4, "Unable to create transaction: Fee exceeds maximum configured by -maxtxfee", rbf_node.bumpfee, rbfid)
->>>>>>> a284bbbe
     test.restart_node(1, test.extra_args[1])
     rbf_node.walletpassphrase(WALLET_PASSPHRASE, WALLET_PASSPHRASE_TIMEOUT)
 
