--- conflicted
+++ resolved
@@ -7,19 +7,11 @@
 
 #from test_framework.blocktools import COINBASE_MATURITY
 from test_framework.test_framework import BitcoinTestFramework
-<<<<<<< HEAD
-from test_framework.util import (
-    assert_equal,
-    assert_raises_rpc_error,
-    sha256sum_file,
-)
-=======
-#from test_framework.util import assert_equal, assert_raises_rpc_error
-
-#import hashlib
-#from pathlib import Path
->>>>>>> de5b69d8
-
+# from test_framework.util import (
+#     assert_equal,
+#     assert_raises_rpc_error,
+#     sha256sum_file,
+# )
 
 class DumptxoutsetTest(BitcoinTestFramework):
     def set_test_params(self):
@@ -30,17 +22,9 @@
         # TODO: fix test
         return
 
-<<<<<<< HEAD
-        FILENAME = 'txoutset.dat'
-        out = node.dumptxoutset(FILENAME)
-        expected_path = node.datadir_path / self.chain / FILENAME
-=======
-        #"""Test a trivial usage of the dumptxoutset RPC command."""
-        #node = self.nodes[0]
-        #mocktime = node.getblockheader(node.getblockhash(0))['time'] + 1
-        #node.setmocktime(mocktime)
-        #self.generate(node, COINBASE_MATURITY)
->>>>>>> de5b69d8
+        # FILENAME = 'txoutset.dat'
+        # out = node.dumptxoutset(FILENAME)
+        # expected_path = node.datadir_path / self.chain / FILENAME
 
         #FILENAME = 'txoutset.dat'
         #out = node.dumptxoutset(FILENAME)
@@ -56,40 +40,21 @@
         #    out['base_hash'],
         #    '09abf0e7b510f61ca6cf33bab104e9ee99b3528b371d27a2d4b39abb800fba7e')
 
-<<<<<<< HEAD
-        # UTXO snapshot hash should be deterministic based on mocked time.
-        assert_equal(
-            sha256sum_file(str(expected_path)).hex(),
-            'b1bacb602eacf5fbc9a7c2ef6eeb0d229c04e98bdf0c2ea5929012cd0eae3830')
-
-        assert_equal(
-            out['txoutset_hash'], 'a0b7baa3bf5ccbd3279728f230d7ca0c44a76e9923fca8f32dbfd08d65ea496a')
-        assert_equal(out['nchaintx'], 101)
-
-        # Specifying a path to an existing or invalid file will fail.
-        assert_raises_rpc_error(
-            -8, '{} already exists'.format(FILENAME),  node.dumptxoutset, FILENAME)
-        invalid_path = node.datadir_path / "invalid" / "path"
-        assert_raises_rpc_error(
-            -8, "Couldn't open file {}.incomplete for writing".format(invalid_path), node.dumptxoutset, invalid_path)
-=======
-        #with open(str(expected_path), 'rb') as f:
-        #    digest = hashlib.sha256(f.read()).hexdigest()
-        # UTXO snapshot hash should be deterministic based on mocked time.
-        #    assert_equal(
-        #        digest, 'b1bacb602eacf5fbc9a7c2ef6eeb0d229c04e98bdf0c2ea5929012cd0eae3830')
-
-        #assert_equal(
-        #    out['txoutset_hash'], '1f7e3befd45dc13ae198dfbb22869a9c5c4196f8e9ef9735831af1288033f890')
-        #assert_equal(out['nchaintx'], 101)
-
-        # Specifying a path to an existing or invalid file will fail.
-        #assert_raises_rpc_error(
-        #    -8, '{} already exists'.format(FILENAME),  node.dumptxoutset, FILENAME)
-        #invalid_path = str(Path(node.datadir) / "invalid" / "path")
-        #assert_raises_rpc_error(
-        #    -8, "Couldn't open file {}.incomplete for writing".format(invalid_path), node.dumptxoutset, invalid_path)
->>>>>>> de5b69d8
+        # # UTXO snapshot hash should be deterministic based on mocked time.
+        # assert_equal(
+        #     sha256sum_file(str(expected_path)).hex(),
+        #     'b1bacb602eacf5fbc9a7c2ef6eeb0d229c04e98bdf0c2ea5929012cd0eae3830')
+        #
+        # assert_equal(
+        #     out['txoutset_hash'], 'a0b7baa3bf5ccbd3279728f230d7ca0c44a76e9923fca8f32dbfd08d65ea496a')
+        # assert_equal(out['nchaintx'], 101)
+        #
+        # # Specifying a path to an existing or invalid file will fail.
+        # assert_raises_rpc_error(
+        #     -8, '{} already exists'.format(FILENAME),  node.dumptxoutset, FILENAME)
+        # invalid_path = node.datadir_path / "invalid" / "path"
+        # assert_raises_rpc_error(
+        #     -8, "Couldn't open file {}.incomplete for writing".format(invalid_path), node.dumptxoutset, invalid_path)
 
 
 if __name__ == '__main__':
