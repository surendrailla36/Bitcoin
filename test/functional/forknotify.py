--- conflicted
+++ resolved
@@ -6,20 +6,10 @@
 import os
 import time
 
-<<<<<<< HEAD
 from test_framework.test_framework import IoPTestFramework
-from test_framework.util import *
 
 class ForkNotifyTest(IoPTestFramework):
-
-    def __init__(self):
-        super().__init__()
-=======
-from test_framework.test_framework import BitcoinTestFramework
-
-class ForkNotifyTest(BitcoinTestFramework):
     def set_test_params(self):
->>>>>>> 51bad919
         self.num_nodes = 2
 
     def setup_network(self):
