#!/usr/bin/env python3
# Copyright (c) 2022 The Bitcoin Core developers
# Distributed under the MIT software license, see the accompanying
# file COPYING or http://www.opensource.org/licenses/mit-license.php.

""" Tests the validation:* tracepoint API interface.
    See https://github.com/bitcoin/bitcoin/blob/master/doc/tracing.md#context-validation
"""

import ctypes

# Test will be skipped if we don't have bcc installed
try:
    from bcc import BPF, USDT # type: ignore[import]
except ImportError:
    pass

from test_framework.address import ADDRESS_BCRT1_UNSPENDABLE
from test_framework.test_framework import BitcoinTestFramework
from test_framework.util import assert_equal


validation_blockconnected_program = """
#include <uapi/linux/ptrace.h>

typedef signed long long i64;

struct connected_block
{
    char        hash[32];
    int         height;
    i64         transactions;
    int         inputs;
    i64         sigops;
    u64         duration;
};

BPF_PERF_OUTPUT(block_connected);
int trace_block_connected(struct pt_regs *ctx) {
    struct connected_block block = {};
    bpf_usdt_readarg_p(1, ctx, &block.hash, 32);
    bpf_usdt_readarg(2, ctx, &block.height);
    bpf_usdt_readarg(3, ctx, &block.transactions);
    bpf_usdt_readarg(4, ctx, &block.inputs);
    bpf_usdt_readarg(5, ctx, &block.sigops);
    bpf_usdt_readarg(6, ctx, &block.duration);
    block_connected.perf_submit(ctx, &block, sizeof(block));
    return 0;
}
"""


class ValidationTracepointTest(BitcoinTestFramework):
    def set_test_params(self):
        self.num_nodes = 1

    def skip_test_if_missing_module(self):
        self.skip_if_platform_not_linux()
        self.skip_if_no_navcoind_tracepoints()
        self.skip_if_no_python_bcc()
        self.skip_if_no_bpf_permissions()

    def run_test(self):
        # Tests the validation:block_connected tracepoint by generating blocks
        # and comparing the values passed in the tracepoint arguments with the
        # blocks.
        # See https://github.com/bitcoin/bitcoin/blob/master/doc/tracing.md#tracepoint-validationblock_connected

        class Block(ctypes.Structure):
            _fields_ = [
                ("hash", ctypes.c_ubyte * 32),
                ("height", ctypes.c_int),
                ("transactions", ctypes.c_int64),
                ("inputs", ctypes.c_int),
                ("sigops", ctypes.c_int64),
                ("duration", ctypes.c_uint64),
            ]

            def __repr__(self):
                return "ConnectedBlock(hash=%s height=%d, transactions=%d, inputs=%d, sigops=%d, duration=%d)" % (
                    bytes(self.hash[::-1]).hex(),
                    self.height,
                    self.transactions,
                    self.inputs,
                    self.sigops,
                    self.duration)

        # The handle_* function is a ctypes callback function called from C. When
        # we assert in the handle_* function, the AssertError doesn't propagate
        # back to Python. The exception is ignored. We manually count and assert
        # that the handle_* functions succeeded.
        BLOCKS_EXPECTED = 2
        blocks_checked = 0
        expected_blocks = dict()

        self.log.info("hook into the validation:block_connected tracepoint")
<<<<<<< HEAD
        ctx = USDT(path=str(self.options.navcoind))
=======
        ctx = USDT(pid=self.nodes[0].process.pid)
>>>>>>> e191fac4
        ctx.enable_probe(probe="validation:block_connected",
                         fn_name="trace_block_connected")
        bpf = BPF(text=validation_blockconnected_program,
                  usdt_contexts=[ctx], debug=0)

        def handle_blockconnected(_, data, __):
            nonlocal expected_blocks, blocks_checked
            event = ctypes.cast(data, ctypes.POINTER(Block)).contents
            self.log.info(f"handle_blockconnected(): {event}")
            block_hash = bytes(event.hash[::-1]).hex()
            block = expected_blocks[block_hash]
            assert_equal(block["hash"], block_hash)
            assert_equal(block["height"], event.height)
            assert_equal(len(block["tx"]), event.transactions)
            assert_equal(len([tx["vin"] for tx in block["tx"]]), event.inputs)
            assert_equal(0, event.sigops)  # no sigops in coinbase tx
            # only plausibility checks
            assert(event.duration > 0)
            del expected_blocks[block_hash]
            blocks_checked += 1

        bpf["block_connected"].open_perf_buffer(
            handle_blockconnected)

        self.log.info(f"mine {BLOCKS_EXPECTED} blocks")
        block_hashes = self.generatetoaddress(
            self.nodes[0], BLOCKS_EXPECTED, ADDRESS_BCRT1_UNSPENDABLE)
        for block_hash in block_hashes:
            expected_blocks[block_hash] = self.nodes[0].getblock(block_hash, 2)

        bpf.perf_buffer_poll(timeout=200)
        bpf.cleanup()

        self.log.info(f"check that we traced {BLOCKS_EXPECTED} blocks")
        assert_equal(BLOCKS_EXPECTED, blocks_checked)
        assert_equal(0, len(expected_blocks))


if __name__ == '__main__':
    ValidationTracepointTest().main()<|MERGE_RESOLUTION|>--- conflicted
+++ resolved
@@ -94,11 +94,7 @@
         expected_blocks = dict()
 
         self.log.info("hook into the validation:block_connected tracepoint")
-<<<<<<< HEAD
-        ctx = USDT(path=str(self.options.navcoind))
-=======
         ctx = USDT(pid=self.nodes[0].process.pid)
->>>>>>> e191fac4
         ctx.enable_probe(probe="validation:block_connected",
                          fn_name="trace_block_connected")
         bpf = BPF(text=validation_blockconnected_program,
