#!/usr/bin/env python3
# Copyright (c) 2017-2019 The Bitcoin Core developers
# Distributed under the MIT software license, see the accompanying
# file COPYING or http://www.opensource.org/licenses/mit-license.php.
"""
A test for RPC users with restricted permissions
"""
from test_framework.test_framework import BitcoinTestFramework
from test_framework.util import (
    assert_equal,
    str_to_b64str,
)
import http.client
import urllib.parse

def rpccall(node, user, method):
    url = urllib.parse.urlparse(node.url)
    headers = {"Authorization": "Basic " + str_to_b64str('{}:{}'.format(user[0], user[3]))}
    conn = http.client.HTTPConnection(url.hostname, url.port)
    conn.connect()
    conn.request('POST', '/', '{"method": "' + method + '"}', headers)
    resp = conn.getresponse()
    conn.close()
    return resp


class RPCWhitelistTest(BitcoinTestFramework):
    def set_test_params(self):
        self.num_nodes = 1

    def run_test(self):
        # 0 => Username
        # 1 => Password (Hashed)
        # 2 => Permissions
        # 3 => Password Plaintext
        self.users = [
            ["user1", "50358aa884c841648e0700b073c32b2e$b73e95fff0748cc0b517859d2ca47d9bac1aa78231f3e48fa9222b612bd2083e", "getbestblockhash,getblockcount,", "12345"],
            ["user2", "8650ba41296f62092377a38547f361de$4620db7ba063ef4e2f7249853e9f3c5c3592a9619a759e3e6f1c63f2e22f1d21", "getblockcount", "54321"]
        ]
        # For exceptions
        self.strange_users = [
            # Test empty
            ["strangedude", "62d67dffec03836edd698314f1b2be62$c2fb4be29bb0e3646298661123cf2d8629640979cabc268ef05ea613ab54068d", ":", "s7R4nG3R7H1nGZ"],
            ["strangedude2", "575c012c7fe4b1e83b9d809412da3ef7$09f448d0acfc19924dd62ecb96004d3c2d4b91f471030dfe43c6ea64a8f658c1", "", "s7R4nG3R7H1nGZ"],
            # Test trailing comma
            ["strangedude3", "23189c561b5975a56f4cf94030495d61$3a2f6aac26351e2257428550a553c4c1979594e36675bbd3db692442387728c0", ":getblockcount,", "s7R4nG3R7H1nGZ"],
            # Test overwrite
            ["strangedude4", "990c895760a70df83949e8278665e19a$8f0906f20431ff24cb9e7f5b5041e4943bdf2a5c02a19ef4960dcf45e72cde1c", ":getblockcount, getbestblockhash", "s7R4nG3R7H1nGZ"],
            ["strangedude4", "990c895760a70df83949e8278665e19a$8f0906f20431ff24cb9e7f5b5041e4943bdf2a5c02a19ef4960dcf45e72cde1c", ":getblockcount", "s7R4nG3R7H1nGZ"],
            # Testing the same permission twice
            ["strangedude5", "d12c6e962d47a454f962eb41225e6ec8$2dd39635b155536d3c1a2e95d05feff87d5ba55f2d5ff975e6e997a836b717c9", ":getblockcount,getblockcount", "s7R4nG3R7H1nGZ"]
        ]
        # These commands shouldn't be allowed for any user to test failures
        self.never_allowed = ["getnetworkinfo"]
<<<<<<< HEAD
        with open(os.path.join(get_datadir_path(self.options.tmpdir, 0), "navcoin.conf"), 'a', encoding='utf8') as f:
=======
        with open(self.nodes[0].datadir_path / "bitcoin.conf", "a", encoding="utf8") as f:
>>>>>>> 3e691258
            f.write("\nrpcwhitelistdefault=0\n")
            for user in self.users:
                f.write("rpcauth=" + user[0] + ":" + user[1] + "\n")
                f.write("rpcwhitelist=" + user[0] + ":" + user[2] + "\n")
            # Special cases
            for strangedude in self.strange_users:
                f.write("rpcauth=" + strangedude[0] + ":" + strangedude[1] + "\n")
                f.write("rpcwhitelist=" + strangedude[0] + strangedude[2] + "\n")
        self.restart_node(0)

        for user in self.users:
            permissions = user[2].replace(" ", "").split(",")
            # Pop all empty items
            i = 0
            while i < len(permissions):
                if permissions[i] == '':
                    permissions.pop(i)

                i += 1
            for permission in permissions:
                self.log.info("[" + user[0] + "]: Testing a permitted permission (" + permission + ")")
                assert_equal(200, rpccall(self.nodes[0], user, permission).status)
            for permission in self.never_allowed:
                self.log.info("[" + user[0] + "]: Testing a non permitted permission (" + permission + ")")
                assert_equal(403, rpccall(self.nodes[0], user, permission).status)
        # Now test the strange users
        for permission in self.never_allowed:
            self.log.info("Strange test 1")
            assert_equal(403, rpccall(self.nodes[0], self.strange_users[0], permission).status)
        for permission in self.never_allowed:
            self.log.info("Strange test 2")
            assert_equal(403, rpccall(self.nodes[0], self.strange_users[1], permission).status)
        self.log.info("Strange test 3")
        assert_equal(200, rpccall(self.nodes[0], self.strange_users[2], "getblockcount").status)
        self.log.info("Strange test 4")
        assert_equal(403, rpccall(self.nodes[0], self.strange_users[3], "getbestblockhash").status)
        self.log.info("Strange test 5")
        assert_equal(200, rpccall(self.nodes[0], self.strange_users[4], "getblockcount").status)

if __name__ == "__main__":
    RPCWhitelistTest().main()<|MERGE_RESOLUTION|>--- conflicted
+++ resolved
@@ -52,11 +52,7 @@
         ]
         # These commands shouldn't be allowed for any user to test failures
         self.never_allowed = ["getnetworkinfo"]
-<<<<<<< HEAD
-        with open(os.path.join(get_datadir_path(self.options.tmpdir, 0), "navcoin.conf"), 'a', encoding='utf8') as f:
-=======
-        with open(self.nodes[0].datadir_path / "bitcoin.conf", "a", encoding="utf8") as f:
->>>>>>> 3e691258
+        with open(self.nodes[0].datadir_path / "navcoin.conf", "a", encoding="utf8") as f:
             f.write("\nrpcwhitelistdefault=0\n")
             for user in self.users:
                 f.write("rpcauth=" + user[0] + ":" + user[1] + "\n")
