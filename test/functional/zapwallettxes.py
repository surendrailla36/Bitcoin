#!/usr/bin/env python3
# Copyright (c) 2014-2016 The Bitcoin Core developers
# Distributed under the MIT software license, see the accompanying
# file COPYING or http://www.opensource.org/licenses/mit-license.php.
"""Test the zapwallettxes functionality.

- start two iopd nodes
- create two transactions on node 0 - one is confirmed and one is unconfirmed.
- restart node 0 and verify that both the confirmed and the unconfirmed
  transactions are still available.
- restart node 0 with zapwallettxes and persistmempool, and verify that both
  the confirmed and the unconfirmed transactions are still available.
- restart node 0 with just zapwallettxed and verify that the confirmed
  transactions are still available, but that the unconfirmed transaction has
  been zapped.
"""
<<<<<<< HEAD
from test_framework.test_framework import IoPTestFramework
from test_framework.util import (assert_equal,
                                 assert_raises_jsonrpc,
                                 )

class ZapWalletTXesTest (IoPTestFramework):

    def __init__(self):
        super().__init__()
=======
from test_framework.test_framework import BitcoinTestFramework
from test_framework.util import (
    assert_equal,
    assert_raises_jsonrpc,
    wait_until,
)

class ZapWalletTXesTest (BitcoinTestFramework):
    def set_test_params(self):
>>>>>>> 51bad919
        self.setup_clean_chain = True
        self.num_nodes = 2

    def run_test(self):
        self.log.info("Mining blocks...")
        self.nodes[0].generate(1)
        self.sync_all()
        self.nodes[1].generate(100)
        self.sync_all()

        # This transaction will be confirmed
        txid1 = self.nodes[0].sendtoaddress(self.nodes[1].getnewaddress(), 10)

        self.nodes[0].generate(1)
        self.sync_all()

        # This transaction will not be confirmed
        txid2 = self.nodes[0].sendtoaddress(self.nodes[1].getnewaddress(), 20)

        # Confirmed and unconfirmed transactions are now in the wallet.
        assert_equal(self.nodes[0].gettransaction(txid1)['txid'], txid1)
        assert_equal(self.nodes[0].gettransaction(txid2)['txid'], txid2)

        # Stop-start node0. Both confirmed and unconfirmed transactions remain in the wallet.
        self.stop_node(0)
        self.start_node(0)

        assert_equal(self.nodes[0].gettransaction(txid1)['txid'], txid1)
        assert_equal(self.nodes[0].gettransaction(txid2)['txid'], txid2)

        # Stop node0 and restart with zapwallettxes and persistmempool. The unconfirmed
        # transaction is zapped from the wallet, but is re-added when the mempool is reloaded.
        self.stop_node(0)
        self.start_node(0, ["-persistmempool=1", "-zapwallettxes=2"])

        wait_until(lambda: self.nodes[0].getmempoolinfo()['size'] == 1, timeout=3)

        assert_equal(self.nodes[0].gettransaction(txid1)['txid'], txid1)
        assert_equal(self.nodes[0].gettransaction(txid2)['txid'], txid2)

        # Stop node0 and restart with zapwallettxes, but not persistmempool.
        # The unconfirmed transaction is zapped and is no longer in the wallet.
        self.stop_node(0)
        self.start_node(0, ["-zapwallettxes=2"])

        # tx1 is still be available because it was confirmed
        assert_equal(self.nodes[0].gettransaction(txid1)['txid'], txid1)

        # This will raise an exception because the unconfirmed transaction has been zapped
        assert_raises_jsonrpc(-5, 'Invalid or non-wallet transaction id', self.nodes[0].gettransaction, txid2)

if __name__ == '__main__':
    ZapWalletTXesTest().main()<|MERGE_RESOLUTION|>--- conflicted
+++ resolved
@@ -14,27 +14,15 @@
   transactions are still available, but that the unconfirmed transaction has
   been zapped.
 """
-<<<<<<< HEAD
 from test_framework.test_framework import IoPTestFramework
-from test_framework.util import (assert_equal,
-                                 assert_raises_jsonrpc,
-                                 )
-
-class ZapWalletTXesTest (IoPTestFramework):
-
-    def __init__(self):
-        super().__init__()
-=======
-from test_framework.test_framework import BitcoinTestFramework
 from test_framework.util import (
     assert_equal,
     assert_raises_jsonrpc,
     wait_until,
 )
 
-class ZapWalletTXesTest (BitcoinTestFramework):
+class ZapWalletTXesTest (IoPTestFramework):
     def set_test_params(self):
->>>>>>> 51bad919
         self.setup_clean_chain = True
         self.num_nodes = 2
 
