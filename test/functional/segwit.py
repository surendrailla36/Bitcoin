--- conflicted
+++ resolved
@@ -74,15 +74,8 @@
         if utxo['amount'] >= min_value:
             return utxo
 
-<<<<<<< HEAD
 class SegWitTest(IoPTestFramework):
-
-    def __init__(self):
-        super().__init__()
-=======
-class SegWitTest(BitcoinTestFramework):
     def set_test_params(self):
->>>>>>> 51bad919
         self.setup_clean_chain = True
         self.num_nodes = 3
         self.extra_args = [["-walletprematurewitness", "-rpcserialversion=0"],
