#!/usr/bin/env python3
# Copyright (c) 2014-2022 The Bitcoin Core developers
# Distributed under the MIT software license, see the accompanying
# file COPYING or http://www.opensource.org/licenses/mit-license.php.
"""Run regression test suite.

This module calls down into individual test cases via subprocess. It will
forward all unrecognized arguments onto the individual test scripts.

For a description of arguments recognized by test scripts, see
`test/functional/test_framework/test_framework.py:BitcoinTestFramework.main`.

"""

import argparse
from collections import deque
import configparser
import datetime
import os
import time
import shutil
import signal
import subprocess
import sys
import tempfile
import re
import logging
import unittest

os.environ["REQUIRE_WALLET_TYPE_SET"] = "1"

# Formatting. Default colors to empty strings.
DEFAULT, BOLD, GREEN, RED = ("", ""), ("", ""), ("", ""), ("", "")
try:
    # Make sure python thinks it can write unicode to its stdout
    "\u2713".encode("utf_8").decode(sys.stdout.encoding)
    TICK = "✓ "
    CROSS = "✖ "
    CIRCLE = "○ "
except UnicodeDecodeError:
    TICK = "P "
    CROSS = "x "
    CIRCLE = "o "

if os.name != 'nt' or sys.getwindowsversion() >= (10, 0, 14393): #type:ignore
    if os.name == 'nt':
        import ctypes
        kernel32 = ctypes.windll.kernel32  # type: ignore
        ENABLE_VIRTUAL_TERMINAL_PROCESSING = 4
        STD_OUTPUT_HANDLE = -11
        STD_ERROR_HANDLE = -12
        # Enable ascii color control to stdout
        stdout = kernel32.GetStdHandle(STD_OUTPUT_HANDLE)
        stdout_mode = ctypes.c_int32()
        kernel32.GetConsoleMode(stdout, ctypes.byref(stdout_mode))
        kernel32.SetConsoleMode(stdout, stdout_mode.value | ENABLE_VIRTUAL_TERMINAL_PROCESSING)
        # Enable ascii color control to stderr
        stderr = kernel32.GetStdHandle(STD_ERROR_HANDLE)
        stderr_mode = ctypes.c_int32()
        kernel32.GetConsoleMode(stderr, ctypes.byref(stderr_mode))
        kernel32.SetConsoleMode(stderr, stderr_mode.value | ENABLE_VIRTUAL_TERMINAL_PROCESSING)
    # primitive formatting on supported
    # terminal via ANSI escape sequences:
    DEFAULT = ('\033[0m', '\033[0m')
    BOLD = ('\033[0m', '\033[1m')
    GREEN = ('\033[0m', '\033[0;32m')
    RED = ('\033[0m', '\033[0;31m')

TEST_EXIT_PASSED = 0
TEST_EXIT_SKIPPED = 77

# List of framework modules containing unit tests. Should be kept in sync with
# the output of `git grep unittest.TestCase ./test/functional/test_framework`
TEST_FRAMEWORK_MODULES = [
    "address",
    "crypto.bip324_cipher",
    "blocktools",
    "crypto.chacha20",
    "crypto.ellswift",
    "key",
    "messages",
    "crypto.muhash",
    "crypto.poly1305",
    "crypto.ripemd160",
    "script",
    "segwit_addr",
]

EXTENDED_SCRIPTS = [
    # These tests are not run by default.
    # Longest test should go first, to favor running tests in parallel
    'feature_pruning.py',
    'feature_dbcrash.py',
    'feature_index_prune.py',
    'wallet_pruning.py --legacy-wallet',
]

BASE_SCRIPTS = [
    # Scripts that are run by default.
    # Longest test should go first, to favor running tests in parallel
    # vv Tests less than 5m vv
    'feature_fee_estimation.py',
    'feature_taproot.py',
    'feature_block.py',
    # vv Tests less than 2m vv
    'mining_getblocktemplate_longpoll.py',
    'p2p_segwit.py',
    'feature_maxuploadtarget.py',
    'mempool_updatefromblock.py',
    'mempool_persist.py --descriptors',
    # vv Tests less than 60s vv
    'wallet_fundrawtransaction.py --legacy-wallet',
    'wallet_fundrawtransaction.py --descriptors',
    'wallet_bumpfee.py --legacy-wallet',
    'wallet_bumpfee.py --descriptors',
    'wallet_import_rescan.py --legacy-wallet',
    'wallet_backup.py --legacy-wallet',
    'wallet_backup.py --descriptors',
    'feature_segwit.py --legacy-wallet',
    'feature_segwit.py --descriptors',
    'feature_segwit.py --descriptors --v2transport',
    'p2p_tx_download.py',
    'wallet_avoidreuse.py --legacy-wallet',
    'wallet_avoidreuse.py --descriptors',
    'feature_abortnode.py',
    'wallet_address_types.py --legacy-wallet',
    'wallet_address_types.py --descriptors',
    'p2p_orphan_handling.py',
    'wallet_basic.py --legacy-wallet',
    'wallet_basic.py --descriptors',
    'feature_maxtipage.py',
    'wallet_multiwallet.py --legacy-wallet',
    'wallet_multiwallet.py --descriptors',
    'wallet_multiwallet.py --usecli',
    'p2p_dns_seeds.py',
    'wallet_groups.py --legacy-wallet',
    'wallet_groups.py --descriptors',
    'p2p_blockfilters.py',
    'feature_assumevalid.py',
    'wallet_taproot.py --descriptors',
    'feature_bip68_sequence.py',
    'rpc_packages.py',
    'rpc_bind.py --ipv4',
    'rpc_bind.py --ipv6',
    'rpc_bind.py --nonloopback',
    'p2p_headers_sync_with_minchainwork.py',
    'p2p_feefilter.py',
    'feature_csv_activation.py',
    'p2p_sendheaders.py',
    'wallet_listtransactions.py --legacy-wallet',
    'wallet_listtransactions.py --descriptors',
    'wallet_miniscript.py --descriptors',
    # vv Tests less than 30s vv
    'p2p_invalid_messages.py',
    'rpc_createmultisig.py',
    'p2p_timeouts.py',
    'p2p_timeouts.py --v2transport',
    'wallet_dump.py --legacy-wallet',
    'rpc_signer.py',
    'wallet_signer.py --descriptors',
    'wallet_importmulti.py --legacy-wallet',
    'mempool_limit.py',
    'rpc_txoutproof.py',
    'wallet_listreceivedby.py --legacy-wallet',
    'wallet_listreceivedby.py --descriptors',
    'wallet_abandonconflict.py --legacy-wallet',
    'wallet_abandonconflict.py --descriptors',
    'feature_reindex.py',
    'feature_reindex_readonly.py',
    'wallet_labels.py --legacy-wallet',
    'wallet_labels.py --descriptors',
    'p2p_compactblocks.py',
    'p2p_compactblocks_blocksonly.py',
    'wallet_hd.py --legacy-wallet',
    'wallet_hd.py --descriptors',
    'wallet_blank.py --legacy-wallet',
    'wallet_blank.py --descriptors',
    'wallet_keypool_topup.py --legacy-wallet',
    'wallet_keypool_topup.py --descriptors',
    'wallet_fast_rescan.py --descriptors',
    'interface_zmq.py',
    'rpc_invalid_address_message.py',
<<<<<<< HEAD
    'interface_navcoin_cli.py --legacy-wallet',
    'interface_navcoin_cli.py --descriptors',
=======
    'rpc_validateaddress.py',
    'interface_bitcoin_cli.py --legacy-wallet',
    'interface_bitcoin_cli.py --descriptors',
>>>>>>> 3e691258
    'feature_bind_extra.py',
    'mempool_resurrect.py',
    'wallet_txn_doublespend.py --mineblock',
    'tool_wallet.py --legacy-wallet',
    'tool_wallet.py --descriptors',
    'tool_signet_miner.py --legacy-wallet',
    'tool_signet_miner.py --descriptors',
    'wallet_txn_clone.py',
    'wallet_txn_clone.py --segwit',
    'rpc_getchaintips.py',
    'rpc_misc.py',
    'interface_rest.py',
    'mempool_spend_coinbase.py',
    'wallet_avoid_mixing_output_types.py --descriptors',
    'mempool_reorg.py',
    'p2p_block_sync.py',
    'p2p_block_sync.py --v2transport',
    'wallet_createwallet.py --legacy-wallet',
    'wallet_createwallet.py --usecli',
    'wallet_createwallet.py --descriptors',
    'wallet_watchonly.py --legacy-wallet',
    'wallet_watchonly.py --usecli --legacy-wallet',
    'wallet_reorgsrestore.py',
    'wallet_conflicts.py --legacy-wallet',
    'wallet_conflicts.py --descriptors',
    'interface_http.py',
    'interface_rpc.py',
    'interface_usdt_coinselection.py',
    'interface_usdt_mempool.py',
    'interface_usdt_net.py',
    'interface_usdt_utxocache.py',
    'interface_usdt_validation.py',
    'rpc_users.py',
    'rpc_whitelist.py',
    'feature_proxy.py',
    'wallet_signrawtransactionwithwallet.py --legacy-wallet',
    'wallet_signrawtransactionwithwallet.py --descriptors',
    'rpc_signrawtransactionwithkey.py',
    'rpc_rawtransaction.py --legacy-wallet',
    'wallet_transactiontime_rescan.py --descriptors',
    'wallet_transactiontime_rescan.py --legacy-wallet',
    'p2p_addrv2_relay.py',
    'p2p_compactblocks_hb.py',
    'p2p_compactblocks_hb.py --v2transport',
    'p2p_disconnect_ban.py',
    'p2p_disconnect_ban.py --v2transport',
    'feature_posix_fs_permissions.py',
    'rpc_decodescript.py',
    'rpc_blockchain.py',
    'rpc_blockchain.py --v2transport',
    'rpc_deprecated.py',
    'wallet_disable.py',
    'wallet_change_address.py --legacy-wallet',
    'wallet_change_address.py --descriptors',
    'p2p_addr_relay.py',
    'p2p_getaddr_caching.py',
    'p2p_getdata.py',
    'p2p_addrfetch.py',
    'rpc_net.py',
    'rpc_net.py --v2transport',
    'wallet_keypool.py --legacy-wallet',
    'wallet_keypool.py --descriptors',
    'wallet_descriptor.py --descriptors',
    'p2p_nobloomfilter_messages.py',
    'p2p_filter.py',
    'rpc_setban.py',
    'p2p_blocksonly.py',
    'mining_prioritisetransaction.py',
    'p2p_invalid_locator.py',
    'p2p_invalid_block.py',
    'p2p_invalid_block.py --v2transport',
    'p2p_invalid_tx.py',
    'p2p_invalid_tx.py --v2transport',
    'p2p_v2_transport.py',
    'example_test.py',
    'wallet_txn_doublespend.py --legacy-wallet',
    'wallet_multisig_descriptor_psbt.py --descriptors',
    'wallet_txn_doublespend.py --descriptors',
    'wallet_backwards_compatibility.py --legacy-wallet',
    'wallet_backwards_compatibility.py --descriptors',
    'wallet_txn_clone.py --mineblock',
    'feature_notifications.py',
    'rpc_getblockfilter.py',
    'rpc_getblockfrompeer.py',
    'rpc_invalidateblock.py',
    'feature_utxo_set_hash.py',
    'feature_rbf.py',
    'mempool_packages.py',
    'mempool_package_onemore.py',
    'mempool_package_limits.py',
    'feature_versionbits_warning.py',
    'rpc_preciousblock.py',
    'wallet_importprunedfunds.py --legacy-wallet',
    'wallet_importprunedfunds.py --descriptors',
    'p2p_leak_tx.py',
    'p2p_leak_tx.py --v2transport',
    'p2p_eviction.py',
    'p2p_ibd_stalling.py',
    'p2p_ibd_stalling.py --v2transport',
    'p2p_net_deadlock.py',
    'p2p_net_deadlock.py --v2transport',
    'wallet_signmessagewithaddress.py',
    'rpc_signmessagewithprivkey.py',
    'rpc_generate.py',
    'wallet_balance.py --legacy-wallet',
    'wallet_balance.py --descriptors',
    'p2p_initial_headers_sync.py',
    'feature_nulldummy.py',
    'mempool_accept.py',
    'mempool_expiry.py',
    'wallet_import_with_label.py --legacy-wallet',
    'wallet_importdescriptors.py --descriptors',
    'wallet_upgradewallet.py --legacy-wallet',
    'wallet_crosschain.py',
    'mining_basic.py',
    'feature_signet.py',
    'wallet_implicitsegwit.py --legacy-wallet',
    'rpc_named_arguments.py',
    'feature_startupnotify.py',
    'wallet_simulaterawtx.py --legacy-wallet',
    'wallet_simulaterawtx.py --descriptors',
    'wallet_listsinceblock.py --legacy-wallet',
    'wallet_listsinceblock.py --descriptors',
    'wallet_listdescriptors.py --descriptors',
    'p2p_leak.py',
    'wallet_encryption.py --legacy-wallet',
    'wallet_encryption.py --descriptors',
    'feature_dersig.py',
    'feature_cltv.py',
    'rpc_uptime.py',
    'feature_discover.py',
    'wallet_resendwallettransactions.py --legacy-wallet',
    'wallet_resendwallettransactions.py --descriptors',
    'wallet_fallbackfee.py --legacy-wallet',
    'wallet_fallbackfee.py --descriptors',
    'rpc_dumptxoutset.py',
    'feature_minchainwork.py',
    'rpc_estimatefee.py',
    'rpc_getblockstats.py',
    'feature_bind_port_externalip.py',
    'wallet_create_tx.py --legacy-wallet',
    'wallet_send.py --legacy-wallet',
    'wallet_send.py --descriptors',
    'wallet_sendall.py --legacy-wallet',
    'wallet_sendall.py --descriptors',
    'wallet_create_tx.py --descriptors',
    'wallet_inactive_hdchains.py --legacy-wallet',
    'wallet_spend_unconfirmed.py',
    'p2p_fingerprint.py',
    'feature_uacomment.py',
    'feature_init.py',
    'wallet_coinbase_category.py --legacy-wallet',
    'wallet_coinbase_category.py --descriptors',
    'feature_filelock.py',
    'feature_loadblock.py',
    'feature_assumeutxo.py',
    'p2p_dos_header_tree.py',
    'p2p_add_connections.py',
    'feature_bind_port_discover.py',
    'p2p_unrequested_blocks.py',
    'p2p_message_capture.py',
    'feature_includeconf.py',
    'feature_addrman.py',
    'feature_asmap.py',
    'feature_fastprune.py',
    'mempool_unbroadcast.py',
    'mempool_compatibility.py',
    'mempool_accept_wtxid.py',
    'mempool_dust.py',
    'mempool_sigoplimit.py',
    'rpc_deriveaddresses.py',
    'rpc_deriveaddresses.py --usecli',
    'p2p_ping.py',
    'p2p_tx_privacy.py',
    'rpc_scanblocks.py',
    'p2p_sendtxrcncl.py',
    'rpc_scantxoutset.py',
    'feature_unsupported_utxo_db.py',
    'feature_logging.py',
    'feature_anchors.py',
    'mempool_datacarrier.py',
    'feature_coinstatsindex.py',
    'wallet_orphanedreward.py',
    'wallet_timelock.py',
    'p2p_node_network_limited.py',
    'p2p_node_network_limited.py --v2transport',
    'p2p_permissions.py',
    'feature_blocksdir.py',
    'wallet_startup.py',
    'feature_remove_pruned_files_on_startup.py',
    'p2p_i2p_ports.py',
    'p2p_i2p_sessions.py',
    'feature_config_args.py',
    'feature_presegwit_node_upgrade.py',
    'feature_settings.py',
    'rpc_getdescriptorinfo.py',
    'rpc_mempool_info.py',
    'rpc_help.py',
    'feature_dirsymlinks.py',
    'feature_help.py',
    'feature_shutdown.py',
    'wallet_migration.py',
    'p2p_ibd_txrelay.py',
    'p2p_dandelionpp_blackhole.py',
    'p2p_dandelionpp_fluffing.py',
    'p2p_dandelionpp_loop.py',
    'p2p_dandelionpp_mempool_leak.py',
    'p2p_dandelionpp_probing.py',
    # Don't append tests at the end to avoid merge conflicts
    # Put them in a random line within the section that fits their approximate run-time
]

# Place EXTENDED_SCRIPTS first since it has the 3 longest running tests
ALL_SCRIPTS = EXTENDED_SCRIPTS + BASE_SCRIPTS

NON_SCRIPTS = [
    # These are python files that live in the functional tests directory, but are not test scripts.
    "combine_logs.py",
    "create_cache.py",
    "test_runner.py",
]

def main():
    # Parse arguments and pass through unrecognised args
    parser = argparse.ArgumentParser(add_help=False,
                                     usage='%(prog)s [test_runner.py options] [script options] [scripts]',
                                     description=__doc__,
                                     epilog='''
    Help text and arguments for individual test script:''',
                                     formatter_class=argparse.RawTextHelpFormatter)
    parser.add_argument('--ansi', action='store_true', default=sys.stdout.isatty(), help="Use ANSI colors and dots in output (enabled by default when standard output is a TTY)")
    parser.add_argument('--combinedlogslen', '-c', type=int, default=0, metavar='n', help='On failure, print a log (of length n lines) to the console, combined from the test framework and all test nodes.')
    parser.add_argument('--coverage', action='store_true', help='generate a basic coverage report for the RPC interface')
    parser.add_argument('--ci', action='store_true', help='Run checks and code that are usually only enabled in a continuous integration environment')
    parser.add_argument('--exclude', '-x', help='specify a comma-separated-list of scripts to exclude.')
    parser.add_argument('--extended', action='store_true', help='run the extended test suite in addition to the basic tests')
    parser.add_argument('--help', '-h', '-?', action='store_true', help='print help text and exit')
    parser.add_argument('--jobs', '-j', type=int, default=4, help='how many test scripts to run in parallel. Default=4.')
    parser.add_argument('--keepcache', '-k', action='store_true', help='the default behavior is to flush the cache directory on startup. --keepcache retains the cache from the previous testrun.')
    parser.add_argument('--quiet', '-q', action='store_true', help='only print dots, results summary and failure logs')
    parser.add_argument('--tmpdirprefix', '-t', default=tempfile.gettempdir(), help="Root directory for datadirs")
    parser.add_argument('--failfast', '-F', action='store_true', help='stop execution after the first test failure')
    parser.add_argument('--filter', help='filter scripts to run by regular expression')

    args, unknown_args = parser.parse_known_args()
    if not args.ansi:
        global DEFAULT, BOLD, GREEN, RED
        DEFAULT = ("", "")
        BOLD = ("", "")
        GREEN = ("", "")
        RED = ("", "")

    # args to be passed on always start with two dashes; tests are the remaining unknown args
    tests = [arg for arg in unknown_args if arg[:2] != "--"]
    passon_args = [arg for arg in unknown_args if arg[:2] == "--"]

    # Read config generated by configure.
    config = configparser.ConfigParser()
    configfile = os.path.abspath(os.path.dirname(__file__)) + "/../config.ini"
    config.read_file(open(configfile, encoding="utf8"))

    passon_args.append("--configfile=%s" % configfile)

    # Set up logging
    logging_level = logging.INFO if args.quiet else logging.DEBUG
    logging.basicConfig(format='%(message)s', level=logging_level)

    # Create base test directory
    tmpdir = "%s/test_runner_₿_🏃_%s" % (args.tmpdirprefix, datetime.datetime.now().strftime("%Y%m%d_%H%M%S"))

    os.makedirs(tmpdir)

    logging.debug("Temporary test directory at %s" % tmpdir)

    enable_navcoind = config["components"].getboolean("ENABLE_BITCOIND")

    if not enable_navcoind:
        print("No functional tests to run.")
        print("Rerun ./configure with --with-daemon and then make")
        sys.exit(0)

    # Build list of tests
    test_list = []
    if tests:
        # Individual tests have been specified. Run specified tests that exist
        # in the ALL_SCRIPTS list. Accept names with or without a .py extension.
        # Specified tests can contain wildcards, but in that case the supplied
        # paths should be coherent, e.g. the same path as that provided to call
        # test_runner.py. Examples:
        #   `test/functional/test_runner.py test/functional/wallet*`
        #   `test/functional/test_runner.py ./test/functional/wallet*`
        #   `test_runner.py wallet*`
        #   but not:
        #   `test/functional/test_runner.py wallet*`
        # Multiple wildcards can be passed:
        #   `test_runner.py tool* mempool*`
        for test in tests:
            script = test.split("/")[-1]
            script = script + ".py" if ".py" not in script else script
            matching_scripts = [s for s in ALL_SCRIPTS if s.startswith(script)]
            if matching_scripts:
                test_list.extend(matching_scripts)
            else:
                print("{}WARNING!{} Test '{}' not found in full test list.".format(BOLD[1], BOLD[0], test))
    elif args.extended:
        # Include extended tests
        test_list += ALL_SCRIPTS
    else:
        # Run base tests only
        test_list += BASE_SCRIPTS

    # Remove the test cases that the user has explicitly asked to exclude.
    if args.exclude:
        exclude_tests = [test.split('.py')[0] for test in args.exclude.split(',')]
        for exclude_test in exclude_tests:
            # Remove <test_name>.py and <test_name>.py --arg from the test list
            exclude_list = [test for test in test_list if test.split('.py')[0] == exclude_test]
            for exclude_item in exclude_list:
                test_list.remove(exclude_item)
            if not exclude_list:
                print("{}WARNING!{} Test '{}' not found in current test list.".format(BOLD[1], BOLD[0], exclude_test))

    if args.filter:
        test_list = list(filter(re.compile(args.filter).search, test_list))

    if not test_list:
        print("No valid test scripts specified. Check that your test is in one "
              "of the test lists in test_runner.py, or run test_runner.py with no arguments to run all tests")
        sys.exit(0)

    if args.help:
        # Print help for test_runner.py, then print help of the first script (with args removed) and exit.
        parser.print_help()
        subprocess.check_call([sys.executable, os.path.join(config["environment"]["SRCDIR"], 'test', 'functional', test_list[0].split()[0]), '-h'])
        sys.exit(0)

    check_script_list(src_dir=config["environment"]["SRCDIR"], fail_on_warn=args.ci)
    check_script_prefixes()

    if not args.keepcache:
        shutil.rmtree("%s/test/cache" % config["environment"]["BUILDDIR"], ignore_errors=True)

    run_tests(
        test_list=test_list,
        src_dir=config["environment"]["SRCDIR"],
        build_dir=config["environment"]["BUILDDIR"],
        tmpdir=tmpdir,
        jobs=args.jobs,
        enable_coverage=args.coverage,
        args=passon_args,
        combined_logs_len=args.combinedlogslen,
        failfast=args.failfast,
        use_term_control=args.ansi,
    )

def run_tests(*, test_list, src_dir, build_dir, tmpdir, jobs=1, enable_coverage=False, args=None, combined_logs_len=0, failfast=False, use_term_control):
    args = args or []

    # Warn if navcoind is already running
    try:
        # pgrep exits with code zero when one or more matching processes found
        if subprocess.run(["pgrep", "-x", "navcoind"], stdout=subprocess.DEVNULL).returncode == 0:
            print("%sWARNING!%s There is already a navcoind process running on this system. Tests may fail unexpectedly due to resource contention!" % (BOLD[1], BOLD[0]))
    except OSError:
        # pgrep not supported
        pass

    # Warn if there is a cache directory
    cache_dir = "%s/test/cache" % build_dir
    if os.path.isdir(cache_dir):
        print("%sWARNING!%s There is a cache directory here: %s. If tests fail unexpectedly, try deleting the cache directory." % (BOLD[1], BOLD[0], cache_dir))

    # Test Framework Tests
    print("Running Unit Tests for Test Framework Modules")

    tests_dir = src_dir + '/test/functional/'
    # This allows `test_runner.py` to work from an out-of-source build directory using a symlink,
    # a hard link or a copy on any platform. See https://github.com/bitcoin/bitcoin/pull/27561.
    sys.path.append(tests_dir)

    test_framework_tests = unittest.TestSuite()
    for module in TEST_FRAMEWORK_MODULES:
        test_framework_tests.addTest(unittest.TestLoader().loadTestsFromName("test_framework.{}".format(module)))
    result = unittest.TextTestRunner(verbosity=1, failfast=True).run(test_framework_tests)
    if not result.wasSuccessful():
        logging.debug("Early exiting after failure in TestFramework unit tests")
        sys.exit(False)

    flags = ['--cachedir={}'.format(cache_dir)] + args

    if enable_coverage:
        coverage = RPCCoverage()
        flags.append(coverage.flag)
        logging.debug("Initializing coverage directory at %s" % coverage.dir)
    else:
        coverage = None

    if len(test_list) > 1 and jobs > 1:
        # Populate cache
        try:
            subprocess.check_output([sys.executable, tests_dir + 'create_cache.py'] + flags + ["--tmpdir=%s/cache" % tmpdir])
        except subprocess.CalledProcessError as e:
            sys.stdout.buffer.write(e.output)
            raise

    #Run Tests
    job_queue = TestHandler(
        num_tests_parallel=jobs,
        tests_dir=tests_dir,
        tmpdir=tmpdir,
        test_list=test_list,
        flags=flags,
        use_term_control=use_term_control,
    )
    start_time = time.time()
    test_results = []

    max_len_name = len(max(test_list, key=len))
    test_count = len(test_list)
    all_passed = True
    i = 0
    while i < test_count:
        if failfast and not all_passed:
            break
        for test_result, testdir, stdout, stderr, skip_reason in job_queue.get_next():
            test_results.append(test_result)
            i += 1
            done_str = "{}/{} - {}{}{}".format(i, test_count, BOLD[1], test_result.name, BOLD[0])
            if test_result.status == "Passed":
                logging.debug("%s passed, Duration: %s s" % (done_str, test_result.time))
            elif test_result.status == "Skipped":
                logging.debug(f"{done_str} skipped ({skip_reason})")
            else:
                all_passed = False
                print("%s failed, Duration: %s s\n" % (done_str, test_result.time))
                print(BOLD[1] + 'stdout:\n' + BOLD[0] + stdout + '\n')
                print(BOLD[1] + 'stderr:\n' + BOLD[0] + stderr + '\n')
                if combined_logs_len and os.path.isdir(testdir):
                    # Print the final `combinedlogslen` lines of the combined logs
                    print('{}Combine the logs and print the last {} lines ...{}'.format(BOLD[1], combined_logs_len, BOLD[0]))
                    print('\n============')
                    print('{}Combined log for {}:{}'.format(BOLD[1], testdir, BOLD[0]))
                    print('============\n')
                    combined_logs_args = [sys.executable, os.path.join(tests_dir, 'combine_logs.py'), testdir]
                    if BOLD[0]:
                        combined_logs_args += ['--color']
                    combined_logs, _ = subprocess.Popen(combined_logs_args, text=True, stdout=subprocess.PIPE).communicate()
                    print("\n".join(deque(combined_logs.splitlines(), combined_logs_len)))

                if failfast:
                    logging.debug("Early exiting after test failure")
                    break

    print_results(test_results, max_len_name, (int(time.time() - start_time)))

    if coverage:
        coverage_passed = coverage.report_rpc_coverage()

        logging.debug("Cleaning up coverage data")
        coverage.cleanup()
    else:
        coverage_passed = True

    # Clear up the temp directory if all subdirectories are gone
    if not os.listdir(tmpdir):
        os.rmdir(tmpdir)

    all_passed = all_passed and coverage_passed

    # Clean up dangling processes if any. This may only happen with --failfast option.
    # Killing the process group will also terminate the current process but that is
    # not an issue
    if not os.getenv("CI_FAILFAST_TEST_LEAVE_DANGLING") and len(job_queue.jobs):
        os.killpg(os.getpgid(0), signal.SIGKILL)

    sys.exit(not all_passed)


def print_results(test_results, max_len_name, runtime):
    results = "\n" + BOLD[1] + "%s | %s | %s\n\n" % ("TEST".ljust(max_len_name), "STATUS   ", "DURATION") + BOLD[0]

    test_results.sort(key=TestResult.sort_key)
    all_passed = True
    time_sum = 0

    for test_result in test_results:
        all_passed = all_passed and test_result.was_successful
        time_sum += test_result.time
        test_result.padding = max_len_name
        results += str(test_result)

    status = TICK + "Passed" if all_passed else CROSS + "Failed"
    if not all_passed:
        results += RED[1]
    results += BOLD[1] + "\n%s | %s | %s s (accumulated) \n" % ("ALL".ljust(max_len_name), status.ljust(9), time_sum) + BOLD[0]
    if not all_passed:
        results += RED[0]
    results += "Runtime: %s s\n" % (runtime)
    print(results)

class TestHandler:
    """
    Trigger the test scripts passed in via the list.
    """

    def __init__(self, *, num_tests_parallel, tests_dir, tmpdir, test_list, flags, use_term_control):
        assert num_tests_parallel >= 1
        self.num_jobs = num_tests_parallel
        self.tests_dir = tests_dir
        self.tmpdir = tmpdir
        self.test_list = test_list
        self.flags = flags
        self.num_running = 0
        self.jobs = []
        self.use_term_control = use_term_control

    def get_next(self):
        while self.num_running < self.num_jobs and self.test_list:
            # Add tests
            self.num_running += 1
            test = self.test_list.pop(0)
            portseed = len(self.test_list)
            portseed_arg = ["--portseed={}".format(portseed)]
            log_stdout = tempfile.SpooledTemporaryFile(max_size=2**16)
            log_stderr = tempfile.SpooledTemporaryFile(max_size=2**16)
            test_argv = test.split()
            testdir = "{}/{}_{}".format(self.tmpdir, re.sub(".py$", "", test_argv[0]), portseed)
            tmpdir_arg = ["--tmpdir={}".format(testdir)]
            self.jobs.append((test,
                              time.time(),
                              subprocess.Popen([sys.executable, self.tests_dir + test_argv[0]] + test_argv[1:] + self.flags + portseed_arg + tmpdir_arg,
                                               text=True,
                                               stdout=log_stdout,
                                               stderr=log_stderr),
                              testdir,
                              log_stdout,
                              log_stderr))
        if not self.jobs:
            raise IndexError('pop from empty list')

        # Print remaining running jobs when all jobs have been started.
        if not self.test_list:
            print("Remaining jobs: [{}]".format(", ".join(j[0] for j in self.jobs)))

        dot_count = 0
        while True:
            # Return all procs that have finished, if any. Otherwise sleep until there is one.
            time.sleep(.5)
            ret = []
            for job in self.jobs:
                (name, start_time, proc, testdir, log_out, log_err) = job
                if proc.poll() is not None:
                    log_out.seek(0), log_err.seek(0)
                    [stdout, stderr] = [log_file.read().decode('utf-8') for log_file in (log_out, log_err)]
                    log_out.close(), log_err.close()
                    skip_reason = None
                    if proc.returncode == TEST_EXIT_PASSED and stderr == "":
                        status = "Passed"
                    elif proc.returncode == TEST_EXIT_SKIPPED:
                        status = "Skipped"
                        skip_reason = re.search(r"Test Skipped: (.*)", stdout).group(1)
                    else:
                        status = "Failed"
                    self.num_running -= 1
                    self.jobs.remove(job)
                    if self.use_term_control:
                        clearline = '\r' + (' ' * dot_count) + '\r'
                        print(clearline, end='', flush=True)
                    dot_count = 0
                    ret.append((TestResult(name, status, int(time.time() - start_time)), testdir, stdout, stderr, skip_reason))
            if ret:
                return ret
            if self.use_term_control:
                print('.', end='', flush=True)
            dot_count += 1


class TestResult():
    def __init__(self, name, status, time):
        self.name = name
        self.status = status
        self.time = time
        self.padding = 0

    def sort_key(self):
        if self.status == "Passed":
            return 0, self.name.lower()
        elif self.status == "Failed":
            return 2, self.name.lower()
        elif self.status == "Skipped":
            return 1, self.name.lower()

    def __repr__(self):
        if self.status == "Passed":
            color = GREEN
            glyph = TICK
        elif self.status == "Failed":
            color = RED
            glyph = CROSS
        elif self.status == "Skipped":
            color = DEFAULT
            glyph = CIRCLE

        return color[1] + "%s | %s%s | %s s\n" % (self.name.ljust(self.padding), glyph, self.status.ljust(7), self.time) + color[0]

    @property
    def was_successful(self):
        return self.status != "Failed"


def check_script_prefixes():
    """Check that test scripts start with one of the allowed name prefixes."""

    good_prefixes_re = re.compile("^(example|feature|interface|mempool|mining|p2p|rpc|wallet|tool)_")
    bad_script_names = [script for script in ALL_SCRIPTS if good_prefixes_re.match(script) is None]

    if bad_script_names:
        print("%sERROR:%s %d tests not meeting naming conventions:" % (BOLD[1], BOLD[0], len(bad_script_names)))
        print("  %s" % ("\n  ".join(sorted(bad_script_names))))
        raise AssertionError("Some tests are not following naming convention!")


def check_script_list(*, src_dir, fail_on_warn):
    """Check scripts directory.

    Check that all python files in this directory are categorized
    as a test script or meta script."""
    script_dir = src_dir + '/test/functional/'
    python_files = set([test_file for test_file in os.listdir(script_dir) if test_file.endswith(".py")])
    missed_tests = list(python_files - set(map(lambda x: x.split()[0], ALL_SCRIPTS + NON_SCRIPTS)))
    if len(missed_tests) != 0:
        print("%sWARNING!%s The following scripts are not being run: %s. Check the test lists in test_runner.py." % (BOLD[1], BOLD[0], str(missed_tests)))
        if fail_on_warn:
            # On CI this warning is an error to prevent merging incomplete commits into master
            sys.exit(1)


class RPCCoverage():
    """
    Coverage reporting utilities for test_runner.

    Coverage calculation works by having each test script subprocess write
    coverage files into a particular directory. These files contain the RPC
    commands invoked during testing, as well as a complete listing of RPC
    commands per `navcoin-cli help` (`rpc_interface.txt`).

    After all tests complete, the commands run are combined and diff'd against
    the complete list to calculate uncovered RPC commands.

    See also: test/functional/test_framework/coverage.py

    """
    def __init__(self):
        self.dir = tempfile.mkdtemp(prefix="coverage")
        self.flag = '--coveragedir=%s' % self.dir

    def report_rpc_coverage(self):
        """
        Print out RPC commands that were unexercised by tests.

        """
        uncovered = self._get_uncovered_rpc_commands()

        if uncovered:
            print("Uncovered RPC commands:")
            print("".join(("  - %s\n" % command) for command in sorted(uncovered)))
            return False
        else:
            print("All RPC commands covered.")
            return True

    def cleanup(self):
        return shutil.rmtree(self.dir)

    def _get_uncovered_rpc_commands(self):
        """
        Return a set of currently untested RPC commands.

        """
        # This is shared from `test/functional/test_framework/coverage.py`
        reference_filename = 'rpc_interface.txt'
        coverage_file_prefix = 'coverage.'

        coverage_ref_filename = os.path.join(self.dir, reference_filename)
        coverage_filenames = set()
        all_cmds = set()
        # Consider RPC generate covered, because it is overloaded in
        # test_framework/test_node.py and not seen by the coverage check.
        covered_cmds = set({'generate'})

        if not os.path.isfile(coverage_ref_filename):
            raise RuntimeError("No coverage reference found")

        with open(coverage_ref_filename, 'r', encoding="utf8") as coverage_ref_file:
            all_cmds.update([line.strip() for line in coverage_ref_file.readlines()])

        for root, _, files in os.walk(self.dir):
            for filename in files:
                if filename.startswith(coverage_file_prefix):
                    coverage_filenames.add(os.path.join(root, filename))

        for filename in coverage_filenames:
            with open(filename, 'r', encoding="utf8") as coverage_file:
                covered_cmds.update([line.strip() for line in coverage_file.readlines()])

        return all_cmds - covered_cmds


if __name__ == '__main__':
    main()<|MERGE_RESOLUTION|>--- conflicted
+++ resolved
@@ -180,14 +180,9 @@
     'wallet_fast_rescan.py --descriptors',
     'interface_zmq.py',
     'rpc_invalid_address_message.py',
-<<<<<<< HEAD
+    'rpc_validateaddress.py',
     'interface_navcoin_cli.py --legacy-wallet',
     'interface_navcoin_cli.py --descriptors',
-=======
-    'rpc_validateaddress.py',
-    'interface_bitcoin_cli.py --legacy-wallet',
-    'interface_bitcoin_cli.py --descriptors',
->>>>>>> 3e691258
     'feature_bind_extra.py',
     'mempool_resurrect.py',
     'wallet_txn_doublespend.py --mineblock',
