--- conflicted
+++ resolved
@@ -234,11 +234,8 @@
     'feature_nulldummy.py --descriptors',
     'mempool_accept.py',
     'mempool_expiry.py',
-<<<<<<< HEAD
     'mempool_fee_histogram.py',
-=======
     'rpc_sort_multisig.py',
->>>>>>> db2b618e
     'wallet_import_rescan.py --legacy-wallet',
     'wallet_import_with_label.py --legacy-wallet',
     'wallet_importdescriptors.py --descriptors',
