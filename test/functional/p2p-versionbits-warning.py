--- conflicted
+++ resolved
@@ -27,14 +27,8 @@
     def on_inv(self, conn, message):
         pass
 
-<<<<<<< HEAD
 class VersionBitsWarningTest(IoPTestFramework):
-    def __init__(self):
-        super().__init__()
-=======
-class VersionBitsWarningTest(BitcoinTestFramework):
     def set_test_params(self):
->>>>>>> 51bad919
         self.setup_clean_chain = True
         self.num_nodes = 1
 
