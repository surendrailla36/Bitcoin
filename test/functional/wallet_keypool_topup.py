#!/usr/bin/env python3
<<<<<<< HEAD
# Copyright (c) 2017-2018 The NdovuCoin Core developers
=======
# Copyright (c) 2017-2019 The Bitcoin Core developers
>>>>>>> a284bbbe
# Distributed under the MIT software license, see the accompanying
# file COPYING or http://www.opensource.org/licenses/mit-license.php.
"""Test HD Wallet keypool restore function.

Two nodes. Node1 is under test. Node0 is providing transactions and generating blocks.

- Start node1, shutdown and backup wallet.
- Generate 110 keys (enough to drain the keypool). Store key 90 (in the initial keypool) and key 110 (beyond the initial keypool). Send funds to key 90 and key 110.
- Stop node1, clear the datadir, move wallet file back into the datadir and restart node1.
- connect node1 to node0. Verify that they sync and node1 receives its funds."""
import os
import shutil

from test_framework.test_framework import BitcoinTestFramework
from test_framework.util import (
    assert_equal,
    connect_nodes,
)


class KeypoolRestoreTest(BitcoinTestFramework):
    def set_test_params(self):
        self.setup_clean_chain = True
        self.num_nodes = 4
        self.extra_args = [[], ['-keypool=100'], ['-keypool=100'], ['-keypool=100']]

    def skip_test_if_missing_module(self):
        self.skip_if_no_wallet()

    def run_test(self):
        wallet_path = os.path.join(self.nodes[1].datadir, "regtest", "wallets", "wallet.dat")
        wallet_backup_path = os.path.join(self.nodes[1].datadir, "wallet.bak")
        self.nodes[0].generate(101)

        self.log.info("Make backup of wallet")
        self.stop_node(1)
        shutil.copyfile(wallet_path, wallet_backup_path)
        self.start_node(1, self.extra_args[1])
        connect_nodes(self.nodes[0], 1)
        connect_nodes(self.nodes[0], 2)
        connect_nodes(self.nodes[0], 3)

        for i, output_type in enumerate(["legacy", "p2sh-segwit", "bech32"]):

            self.log.info("Generate keys for wallet with address type: {}".format(output_type))
            idx = i+1
            for _ in range(90):
                addr_oldpool = self.nodes[idx].getnewaddress(address_type=output_type)
            for _ in range(20):
                addr_extpool = self.nodes[idx].getnewaddress(address_type=output_type)

            # Make sure we're creating the outputs we expect
            address_details = self.nodes[idx].validateaddress(addr_extpool)
            if i == 0:
                assert not address_details["isscript"] and not address_details["iswitness"]
            elif i == 1:
                assert address_details["isscript"] and not address_details["iswitness"]
            else:
                assert not address_details["isscript"] and address_details["iswitness"]


            self.log.info("Send funds to wallet")
            self.nodes[0].sendtoaddress(addr_oldpool, 10)
            self.nodes[0].generate(1)
            self.nodes[0].sendtoaddress(addr_extpool, 5)
            self.nodes[0].generate(1)
            self.sync_blocks()

            self.log.info("Restart node with wallet backup")
            self.stop_node(idx)
            shutil.copyfile(wallet_backup_path, wallet_path)
            self.start_node(idx, self.extra_args[idx])
            connect_nodes(self.nodes[0], idx)
            self.sync_all()

            self.log.info("Verify keypool is restored and balance is correct")
            assert_equal(self.nodes[idx].getbalance(), 15)
            assert_equal(self.nodes[idx].listtransactions()[0]['category'], "receive")
            # Check that we have marked all keys up to the used keypool key as used
            assert_equal(self.nodes[idx].getaddressinfo(self.nodes[idx].getnewaddress())['hdkeypath'], "m/0'/0'/110'")


if __name__ == '__main__':
    KeypoolRestoreTest().main()<|MERGE_RESOLUTION|>--- conflicted
+++ resolved
@@ -1,9 +1,5 @@
 #!/usr/bin/env python3
-<<<<<<< HEAD
-# Copyright (c) 2017-2018 The NdovuCoin Core developers
-=======
 # Copyright (c) 2017-2019 The Bitcoin Core developers
->>>>>>> a284bbbe
 # Distributed under the MIT software license, see the accompanying
 # file COPYING or http://www.opensource.org/licenses/mit-license.php.
 """Test HD Wallet keypool restore function.
