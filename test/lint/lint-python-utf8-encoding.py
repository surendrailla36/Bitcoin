--- conflicted
+++ resolved
@@ -12,11 +12,7 @@
 
 from subprocess import check_output, CalledProcessError
 
-<<<<<<< HEAD
-EXCLUDED_DIRS = ["src/crc32c/", "src/bls/"]
-=======
-EXCLUDED_DIRS = ["src/crc32c/", "src/secp256k1/"]
->>>>>>> 3ff67f77
+EXCLUDED_DIRS = ["src/crc32c/", "src/bls/", "src/secp256k1/"]
 
 
 def get_exclude_args():
