{
    "txid": "0d1d4edfc217d9db3ab6a9298f26a52eae3c52f55a6cb8ccbc14f7c727572894",
    "hash": "0d1d4edfc217d9db3ab6a9298f26a52eae3c52f55a6cb8ccbc14f7c727572894",
    "version": 1,
    "size": 124,
    "vsize": 124,
    "locktime": 0,
    "vin": [
    ],
    "vout": [
        {
            "value": 1.00000000,
            "n": 0,
            "scriptPubKey": {
                "asm": "2 02a5613bd857b7048924264d1e70e08fb2a7e6527d32b7ab1bb993ac59964ff397 021ac43c7ff740014c3b33737ede99c967e4764553d1b2b83db77c83b8715fa72d 02df2089105c77f266fa11a9d33f05c735234075f2e8780824c6b709415f9fb485 3 OP_CHECKMULTISIG",
                "hex": "522102a5613bd857b7048924264d1e70e08fb2a7e6527d32b7ab1bb993ac59964ff39721021ac43c7ff740014c3b33737ede99c967e4764553d1b2b83db77c83b8715fa72d2102df2089105c77f266fa11a9d33f05c735234075f2e8780824c6b709415f9fb48553ae",
                "reqSigs": 2,
                "type": "multisig",
                "addresses": [
<<<<<<< HEAD
                    "Pnj3A7pE1MywxaEzx71ksF7PDLYQ9tZ7U7", 
                    "PnTg8E1btQKqCVn91CtcEJTmQbLCttCBJ3", 
                    "PbGgj1JKMdWc6NGjMYG1dRyCh9qdB6i3hS"
=======
                    "1FoG2386FG2tAJS9acMuiDsKy67aGg9MKz",
                    "1FXtz9KU8JNmQDyHdiEm5HDiALuP3zdHvV",
                    "14LuavcBbXZYJ6Tsz3cAUQj9SuQoL2xCQX"
>>>>>>> f17942a3
                ]
            }
        }
    ],
    "hex": "01000000000100e1f5050000000069522102a5613bd857b7048924264d1e70e08fb2a7e6527d32b7ab1bb993ac59964ff39721021ac43c7ff740014c3b33737ede99c967e4764553d1b2b83db77c83b8715fa72d2102df2089105c77f266fa11a9d33f05c735234075f2e8780824c6b709415f9fb48553ae00000000"
}<|MERGE_RESOLUTION|>--- conflicted
+++ resolved
@@ -17,15 +17,9 @@
                 "reqSigs": 2,
                 "type": "multisig",
                 "addresses": [
-<<<<<<< HEAD
-                    "Pnj3A7pE1MywxaEzx71ksF7PDLYQ9tZ7U7", 
-                    "PnTg8E1btQKqCVn91CtcEJTmQbLCttCBJ3", 
+                    "Pnj3A7pE1MywxaEzx71ksF7PDLYQ9tZ7U7",
+                    "PnTg8E1btQKqCVn91CtcEJTmQbLCttCBJ3",
                     "PbGgj1JKMdWc6NGjMYG1dRyCh9qdB6i3hS"
-=======
-                    "1FoG2386FG2tAJS9acMuiDsKy67aGg9MKz",
-                    "1FXtz9KU8JNmQDyHdiEm5HDiALuP3zdHvV",
-                    "14LuavcBbXZYJ6Tsz3cAUQj9SuQoL2xCQX"
->>>>>>> f17942a3
                 ]
             }
         }
